Version 2019.06 (UNRELEASED) (2019-06-?)
  Friendica Core:
    Update to the documentation [realkinetix]
    Enhancements to the API [MrPetovan]
    Fixed the notification order [JeroenED]
    Fixed the timezone of Friendica logs [nupplaphil]
    Fixed tag completion painfully slow [AlfredSK]
    Fixed a regression in notifications [MrPetovan]
    Fixed an issue with smilies and code blocks [MrPetovan]
    General Code cleaning and restructuring [nupplaphil]
    Added frio color scheme sharing [JeroenED]
    Added syslog and stream Logger [nupplaphil]
<<<<<<< HEAD
    Added storage move cronjob [MrPetovan]
=======
    Added collapsible panel for connector permission fields [MrPetovan]
>>>>>>> ef054564

  Closed Issues:
    6303, 6478, 6319, 6921, 6903

Version 2019.03 (2019-03-22)
  Friendica Core:
    Update to the translation (CS, DE, EN-GB, EN-US, ES, FR, IT, PL, SV, ZH-CN) [translation teams]
    Update to the documentation [Aditoo17, JeroenED, m4sk1n, softmetz, tobiasd]
    Update to the themes (duepuntozero, frio, smoothy, quattro, vier) [lxiter, MrPetovan, nupplaphil, rabuzarus,  tobiasd]
    Enhancements to the API [jasonscheng]
    Enhancements to the Vagrant development VM [JeroenED]
    Enhancements to the storage of gender, sexual preferences and maritial status [JeroenED]
    Enhancements to the wording of notifications [MrPetovan]
    Enhancements to the display of contacts in the profile [MrPetovan]
    Enhancements to the handling of local links [lxiter]
    Enhancements to the explicit and implicit mentioning in conversations [annando, MrPetovan]
    Enhancements to the warnings in the admin panel [tobiasd]
    Enhancements to the AP implementation [annando]
    Enhancements to the worker process [annando]
    Enhancements to the testing process [MrPetovan, nupplaphil]
    Enhancements to the LibreJS compatibility [tobiasd]
    Enhancements to the federated display of postings [MrPetovan]
    Enhancements to the photo menu [annando]
    Enhancements to the probing of contacts [annando]
    Fixed several bugs with weird tagging in code blocks [lxiter]
    Fixed a bug during contact entries update [rabuzarus]
    Fixed several PHP warnings and errors [annando, MrPetovan, tobiasd]
    Fixed an issue when Friendica is installed in a subdirectory [rabuzarus]
    Fixed several issues in the handling of the Markdown parsing from and to d* [lxiter, MrPetovan]
    Fixed a bug that prevented blocked contacts from being removed from groups [MrPetovan]
    Fixed a bug in the ACL with preselected items [lxiter]
    Fixed an issue with polling Events via AP [annando]
    Fixed a memory issue with the JSON-LD parser [annando]
    Fixed an issue with the forced DB structure update [nupplaphil]
    Fixed an issue with wrongly encoded HTML entities in URLs [annando]
    Fixed an issue with the rotation of images in the gallery [nupplaphil]
    Fixed issues with redirs in the photo menu of Friendica contacts [tobiasd]
    Fixed an issue with sending out notification mails to the admin [nupplaphil]
    Fixed an the issue, that the API was ignoring the globalsilence setting  [nupplaphil]
    Fixed issues with the autolinker of URLs in postings [MrPetovan]
    Fixed an issue resulting in multible emails after successful updates of the database [nupplaphil]
    Fixed a timeout issue during detection process of the remote profile [annando]
    Fixed an issue with postings from blocked servers [annando, MrPetovan]
    Fixed an issue with the paging of stored folders [MrPetovan]
    Fixed an issue with notifications about interactions with Friendica contacts [annando]
    Fixed an issue that caused double postings of images uploaded to the gallery [annando]
    Fixed an issue handling legacy config files [nupplaphil]
    Fixed an issue that caused notifications about interaction with a locally deleted posting [annando]
    If the node does not want to publish information, nodeinfo now returns 404 instead of non-existing entries [nupplaphil]
    General Code cleaning and restructuring [annando, JeroenED, MrPetovan, nupplaphil]
    Switched logging engine to monolog [nupplaphil]
    Added plugable storage backend [fabrixxm, nupplaphil]
    Added item delivery indicator to posting header [MrPetovan]
    Added URL parameter to force a specific language [JeroenED]
    Added live preview of attachments to frio [rabuzarus]
    Added a "friendica_author" field to the API results which holds the real author [annando]
    Added support for AP with forum postings [annando]
    Added a summary of articles send over AP [annando]

  Friendica Addons:
    Updates to the translations (CS, DE, EN-GB, ES, FR, NL, PL, SV) [translation teams]
    Updated documentation [softmetz, tobiasd]
    blackout:
      Fix applying the translations [JeroenED, tobiasd]
      Fixed some templating of the settings [tobiasd]
    blogger:
      The addon was marked as unsupported as it does currently not work (needs OAuth support) [annando]
    cookienotice:
      Added new addon to display a cookie usage notice in the browser [lxiter]
    forumdirectory:
      Fixed a theming issue with frio [rabuzarus]
    js_upload:
      Fixed a missing extionsion index [nupplaphil]
    mailstream:
      Fixed a curl issue [MrPetovan]
    piwik:
      Make it clear that Piwik is now Matomo but the addon supports both [tobiasd]
    securemail:
      updated the addon dependencies [MrPetovan]
    twitter:
      @ mentions are now stripped from the posts send to Twitter [MrPetovan]

  Closed Issues:
    1777, 2487, 3218, 3506, 3837, 4496, 5884, 6087, 6161, 6167, 6205,
    6232, 6263, 6274, 6292, 6337, 6338, 6375, 6378, 6382, 6384, 6386,
    6403, 6405, 6449, 6468, 6472, 6489, 6491, 6492, 6495, 6498, 6501,
    6503, 6505, 6511, 6514, 6521, 6522, 6529, 6532, 6533, 6544, 6545,
    6551, 6553, 6537, 6558, 6552, 6561, 6570, 6575, 6585, 6603, 6610,
    6629, 6630, 6633, 6635, 6652, 6656, 6658, 6667, 6668, 6669, 6672,
    6674, 6676, 6677, 6679, 6691, 6710, 6711, 6714, 6716, 6733, 6758,
    6772, 6778, 6785, 6788, 6800, 6805, 6812, 6819, 6822, 6823, 6840,
    6855, 6866, 6874, 6891, 6901, 6913

Version 2019.01 (2019-01-21)
  Friendica Core:
    Update to the translation (CS, DE, EN-UK, EN-US, FR, NB-NO, NL, PL) [translation teams]
    Update to the documentation [AndyHee, FiXato, hoergen, JeroenED, MrPetovan, rebeka-catalina, tobiasd, wouter705]
    Enhancements to the themes (frio, vier) [annando, JonnyTischbein, MrPetovan, rabuzarus]
    Enhancements to the usage of MagicLinks [annando, rabuzarus]
    Enhancements to the escaping of user submitted content [annando, MrPetovan, tobiasd]
    Enhancements to the installation wizard [annando, JonnyTischbein, vinzv]
    Enhancements to the OWA compatibility with Hubzilla [annando]
    Enhancements to Friendica on the iOS Home Screen [MrPetovan]
    Enhancements to the Welcome email after registration [MrPetovan]
    Enhancements to the API [annando]
    Enhancements to the methods to find potentially interesting contacts [MrPetovan]
    Enhancements to the remote detection of already existing relationships  [MrPetovan]
    Enhancements to the handling of large posts [annando]
    Enhancements to the user removal process [annando, MrPetovan]
    Enhancements to the generation of HTTP error messages [annando]
    Enhancements to the admin panel [AndyHee, annando]
    Enhancements to the display of birthday reminders [MrPetovan]
    Enhancements to the display of the group filter [annando]
    Enhancements to the Worker [annando]
    Enhancements to the exported Atom feeds [Alkarex]
    Enhancements to the Vagrant VM [fabrixxm, tobiasd]
    Enhancements to the tests [nupplaphil]
    Enhancements to the node info [annando]
    Enhancements to the DBclean process [annando]
    Enhancements to the PasswordExposedChecker [MrPetovan]
    Enhancements to the BBCode handling [MrPetovan]
    Enhancements to the diaspora* protocol implementation [annando]
    Enhancements to the automatic installation [nupplaphil]
    Fixed various PHP notice occurrences [annando, MrPetovan]
    Fixed the display of private postings in contact overview [annando]
    Fixed a problem with the display of forums in the widget [annando]
    Fixed a bug in the email support [MrPetovan]
    Fixed a bug in the endless scroll of the network stream [MrPetovan]
    Fixed a style problem with iOS mobile browser [MrPetovan]
    Fixed a bug handling links to Hubzilla forums [MrPetovan]
    Fixed a bug in the character set detection [MrPetovan]
    Fixed a bug with the display of private notes [annando]
    Fixed a bug in setting the photo permissions [JonnyTischbein]
    Fixed a bug that caused some photo albums having no permissions [JonnyTischbein]
    Fixed a problem adding multiple hashtags [JonnyTischbein]
    Fixed a bug when subscribing to OStatus accounts [MrPetovan]
    Fixed a bug in SQL grammar [Alkarex]
    Fixed a bug with WebSub [Alkarex]
    Fixed a bug in the generated node info JSON [fabrixxm]
    Fixed a bug displaying videos when using the frio theme [JeroenED]
    Moved config format to PHP arrays [MrPetovan]
    Moved several additional features back to the default features [annando]
    Started to deprecate the Google+ support [annando]
    Added support of ActivityPub (tested with Hubzilla, Mastodon, Nextcloud Social, Osada, PeerTube, Pixelfed, Pleroma) [annando]
    Added support for custom emojis [annando, MrPetovan]
    The util folder was removed and the content restructured elsewhere [MrPetovan]
    Removed the old /p endpoint from diaspora* compatibility [annando]

  Friendica Addons:
    Updating the translations (DE, FR) [translation teams]
    twitter:
      use original URL for link display [MrPetovan]
      enhancements to shares [MrPetovan]
    leistungsschutzrecht:
      show preview pictures of videos [annando]
      optionally suppress pictures [annando]
    wordpress:
      posting should work again [annando]
    forumdirectory:
      paging enhancements [MrPetovan]
    mathjax:
      addon rewritten [MrPetovan]
    highlightjs:
      added addon to highlight source code [MrPetovan]

  Closed Issues:
    1430, 1495, 1572, 1575, 1580, 1581, 2123, 2893, 3016, 3466, 3777,
    3870, 3897, 4242, 4584, 4592, 4609, 4688, 4708, 4715, 4738, 4804,
    5264, 5368, 5547, 5596, 5627, 5716, 5723, 5737, 5757, 5771, 5779,
    5797, 5798, 5811, 5809, 5814, 5820, 5834, 5847, 5801, 5805, 5857,
    5858, 5859, 5863, 5875, 5879, 5886, 5890, 5893, 5896, 5908, 5911,
    5915, 5913, 5924, 5932, 5934, 5943, 5955, 5956, 5960, 5966, 5968,
    5971, 5975, 5992, 5994, 5996, 6006, 6010, 6015, 6027, 6032, 6036,
    6038, 6047, 6081, 6100, 6109, 6119, 6124, 6125, 6128, 6140, 6149,
    6157, 6173, 6202, 6211, 6212, 6213, 6236, 6243, 6255, 6257, 6259,
    6268, 6282, 6283, 6208, 6289, 6294, 6308, 6309, 6313, 6316, 6323,
    6329, 6334, 6344, 6347, 6343, 6349, 6350, 6355, 6358, 6360, 6361,
    6363, 6368, 6370, 6391, 6394, 6424, 6425, 6439, 6459
 
Version 2018.09 (2018-09-23)
  Friendica Core:
    Update to the translation (CS, DE, EN-US, FI, IT, NL, PL, ZH-CN) [translation teams]
    Update to the documentation [Aditoo17, annando, astifter, rebeka-catalina, fabrixxm, M-arcus, microgroove, nupplaphil, tobiasd]
    Enhancements to the database structure, handling and documentation [abanink, Angristan, annando, miqrogroove, tobiasd]
    Enhancements of unit testing [abanink, nupplaphil, rudloff]
    Enhancements to labelling of UI elements [andyhee, tobiasd]
    Enhancements to the background workers [annando, miqrogroove, rabuzarus]
    Enhancements to the PHP7.2 compatibility [annando, miqrogroove, MrPetovan]
    Enhancements to the content filter [MrPetovan]
    Enhancements to the hooks provided for addons [abanink]
    Enhancements to the interaction with public postings [annando]
    Enhancements to the config storage [frabrixxm]
    Enhancements to the themes (frio, quattro, smoothly, vier) [annando, astifter, hoergen, MrPetovan, rabuzarus, tobiasd]
    Enhancements to the handling of locks [nupplaphil]
    Enhancements to the redis integration [nupplaphil]
    Enhancements to the admin panel [JeroenED, tobiasd]
    Enhancements to the user import process [annando]
    Enhancements to the display of invitation information [JeroenED]
    Enhancements to the automatic installation process [nupplaphil]
    Enhancements to the contact group UI [annando, astifter]
    Enhancements to the call of JS [hypolite]
    Enhancements to the storage of items in the database [annando]
    Enhancements to the process of changing relationships [annando]
    Enhancements to the OEmbed of data [MrPetovan]
    Fixed various PHP notice occurrences [annando, MrPetovan]
    Fixed a bug that could lead to the display of posts from deleted accounts on the community page for a short period [annando]
    Fixed a bug that prevented email notification to be send out [annando]
    Fixed a bug in database optimisation [annando]
    Fixed a bug during removing contacts [annando]
    Fixed a bug in the tag-cloud widget [annando]
    Fixed a bug in the daemon mode of the background worker [annando]
    Fixed a bug in the frio theme that contact filtering [rabuzarus]
    Fixed a bug that mangled the display of some additional smileys [abanink]
    Fixed a bug in generating registration mails [MrPetovan] 
    Fixed a bug that caused blank re-share bodies [MrPetovon]
    Fixed a bug in the API handling of private mails [fabrixxm]
    Fixed a bug when calling the mail() function [miqrogroove]
    Fixed a bug that caused deleted accounts being displayed in the local directory [miqrogroove]
    Fixed a bug when checking the domain of an email address [VVelox]
    Fixed a bug that prevented re-shares from Twitter to be shown as this [annando] 
    Fixed a bug that caused broken profile links [miqrogroove]
    Fixed a bug that caused content from unknown accounts appearing in the timeline [annando]
    Fixed a bug with the ignoring and blocking of contacts [annando]
    Fixed a bug with showing hidden contacts in some places [annando]
    Fixed a bug that prevented the deletion of events by contacts [annando]
    Fixed a bug that prevented email contacts from being added [annando]
    Fixed a bug in the notification/seen API call [fabrixxm]
    Fixed a bug that prevented a refresh after un-/ignoring a conversation [annando]
    Fixed a bug in the handling of some language translations [anndno]
    Fixed a bug in the hook handling [annando]
    Fixed the handling of too long tags [annando]
    Fixed a bug that prevented the unliking of dis-/likes [annando]
    Fixed bugs with the handling of private nodes [annando]
    Fixed a bug in the session initialisation [annando]
    Fixed bugs in the execution of the background processes [annando, Quix0r]
    Fixed a problem with the notification page [MrPetovan]
    Fixed a bug with wrong dates in importing some Atom feeds [annando]
    Fixed forum exclusive distribution of postings using the !notation [annando]
    Fixed a bug that lead to empty notifications [MrPetovan]
    Fixed a problem that could sometimes prevent the execution of the relocation [annando]
    Fixed a bug with the handling of images in postings over the connectors [annando]
    Added conversation cleanup configuration [miqrogroove]
    Added support of the usage of internal diaspora links to accounts [annando]
    Added the possibility for admins to block certain nicknames (e.g. role names) [tobiasd]
    Added the generation of system guid [nupplaphil]
    Added the possibility for admins to mark a node for explicit content [tobiasd]
    Added filter by account type to the community page [annando]
    Added private flag to API results [fabrixxm]
    Added post update checks to the console utility [annando]
    Added codecov analysis [nupplaphil]
    Added access-keys to the frio theme [tobiasd]
    Added the profile settings to the user settings [tobiasd]
    General code refactoring and beautification work [annando, MrPetovan, Quix0r, tobiasd]
    Fixation of the position on the network page when new posts arrive [rabuzarus]
    Ported OpenWebAuth from Hubzilla [annando, rabuzarus]
    Removed hard coded syntax highlighting from code blocks [MrPetovan]
    Removed (temporarily) the possibility to add pictures to private messages [annando]
    New INI style config file format in /config [MrPetovan, tobiasd]
    The .htaccess file is not part of the git repository anymore [annando, Quix0r]

  Friendica Addons:
    Update to the translations (CS, DE, EN-US, NL, PL, ZH-CN) [translation teams]
    General update to adopt changes in core [annando, MrPetovan, Quix0r, tobiasd]
    advancedcontentfilter:
      Enhancement to the error handling [MrPetovan]
      Honour the CSP settings [MrPetovan]
      Fixed translation problems [annando]
    blockem:
      Enhancement of the settings [AlfredSK]
    buffer:
      support for app.net removed [annando]
    js_upload:
      Enhancement of the album name handling [rabuzarus]
      Enhancement to the wording of the labels [astifter]
    langfilter:
      Fixed a problem with default values of the filtered languages [tobiasd]
    libravatar:
      The service wont shutdown, so we can keep the addon [tobiasd]
    pumpio:
      Fixed a problem that prevented new connections [annando]
    superblock:
      Fixed a bug that prevented the addon to block accounts [annando]
      Enhancements of the settings [AlfredSK]
    twitter:
      Use rich text for quote tweets [MrPetovan]
      Prevent empty quotes from being created [annando]
      Fixed a problem with re-shares from remote_self contacts [annando]
      Changed URL display after link expansion [MrPetovan]
      Fixed a problem with EXIF handling [MrPetovan]
    added addons:
      mastodoncustomemojis [MrPetovan]
    deprecated addons:
      notimeline, retriver, remote_permissions, widgets

  Directory:
    Enhancements of the health summary [andyhee]
    Enhancements of the PHP7 compatibility [MrPetovan]

  Closed Issues:
     901, 1034, 1074, 1303, 1308, 1391, 1490, 1470, 1559, 2093, 2337,
    2340, 2381, 2396, 2675, 3291, 3299, 3493, 3501, 3535, 3643, 3840,
    4148, 4419, 4475, 4507, 4655, 4659, 4710, 4726, 4739, 4753, 4814,
    4830, 4868, 4889, 4923, 4971, 4950, 4985, 5066, 5099, 5137, 5148,
    5158, 5168, 5188, 5202, 5211, 5222, 5233, 5243, 5247, 5252, 5257,
    5260, 5262, 5268, 5274, 5275, 5276, 5278, 5298, 5318, 5319, 5320,
    5321, 5322, 5330, 5333, 5341, 5365, 5405, 5407, 5411, 5423, 5432,
    5434, 5436, 5443, 5455, 5464, 5467, 5469, 5486, 5496, 5497, 5514,
    5539, 5524, 5541, 5544, 5550, 5564, 5566, 5605, 5630, 5638, 5651,
    5653, 5660, 5670, 5691, 5733, 5745, 5768

Version 2018.05 (2018-06-01)
  Friendica Core:
    Update to the translations (DE, EN-GB, EN-US, FI, IS, IT, NL, PL, RU, ZN CH) [translation teams]
    Update to the documentation [andyhee, annando, fabrixxm, M-arcus, MrPedovan, rudloff, tobiasd]
    Enhancements to the DB handling [annando]
    Enhancements to the relay system [annando]
    Enhancements to the handling of URL that contain unicode characters [annando]
    Enhancements to the Vagrant VM configuration [fabrixxm, tobiasd]
    Enhancementa to the Babel module [MrPetovan]
    Enhancements to the display of the [code] elements [MrPetovan]
    Enhancements to the federation (OStatus, diaspora) [annando]
    Enhancements to the PHP7.2 compatibility [Alkarex, MrPetovan, Quix0r]
    Enhancements to the themes (frio, vier) [astifter, fabrixxm, koyuawsmbrtn, M-arcus, MrPetovan, Quix0r, rabuzarus]
    Enhancements to the accessibility using the frio theme [annando]
    Enhancements to the display of the registration note and the privacy statements on the registration page [tobiasd]
    Enhancements to the UI by clarification of the wording (deletion of items, network widget, invitations) [annando, tobiasd]
    Enhancements to the background worker [annando]
    Enhancements to the forum display in the sidebar [annando]
    Enhancements to the testing system [rudloff, tobiasd]
    Enhancements to the display of events [MrPetovan]
    Enhancements to the language detection of postings [MrPetovan]
    Enhancements to the memcached handling [MrPetovan]
    Enhancements to the Dandelion app support [annando]
    Enhancements to the API [rudloff]
    Enhancements to the systemd timer example [ben-utzer]
    Enhancements to the notification emails to better integrate the securemail addon [tobiasd]
    Enhancements to the caching/loading mechanisms [MrPetovan]
    Enhancements to the sample-nginx configfile to not use $uri in the rewrite rules [anmol26s]
    Fixed a bug in the relocation process of a Friendica instance [annando]
    Fixed a bug in the shell wrapper for the console [MrPetovan]
    Fixed a bug with the console tool po2php [MrPetovan]
    Fixed a bug with the console tool blockaccounts [MrPetovan]
    Fixed a bug in the ACL [annando, MrPetovan]
    Fixed a bug that prevented the deletion of contact groups [annando]
    Fixed a bug that made edited mentions and hashtags plaintext [annando]
    Fixed a bug that caused the /display page to receive constandly new updates [annando]
    Fixed wrong version of a dependency preventing the usage of PHP 5.6 [MrPetovan]
    Fixed a bug in OpenID authentification [Quix0r]
    Fixed a bug in the item deletion [annando]
    Fixed a bug that prevented public comments from being distributed [annando]
    Fixed a bug that caused empty profile pictures for public contacts [annando]
    Fixed a bug that prevented the display of some postings in the network stream [annando]
    Fixed a bug in the display of videos with parameters [annando]
    Fixed a bug that caused the display of blocked contacts under some conditions [annando]
    Fixed bugs in the installer [annando, M-arcus]
    Fixed a bug in the installer running on nginx [astifter]
    Fixed a bug with reshares from diaspora* [annando]
    Fixed a bug that accounts from diaspora* could join private forums automatically [annando]
    Fixed a bug that prevented the selection of displayed profiles for other Friendica contacts [MrPetovan]
    Fixed the version sorting in the federation statistics page [annando]
    Fixed a bug in the nodeinfo calculation of total comments [annando]
    Fixed a bug during registration that prevented the detected language to be saved [tobiasd]
    Added an optional module to display the Terms of Service [rabuzarus, tobiasd]
    Added testfeed module [MrPetovan]
    Added hashtag autocomplete (ported from Hubzilla) [rabuzarus]
    Added password exposed check [MrPetovan]
    Added preloading config adapter [MrPetovan]
    Added a console to unify the PHP utility scripts [MrPetovan]
    Added a tool to set user passwords to the console [annando]
    Added memcached support [MrPetovan]
    Added password exposure check [MrPetovan]
    Added hashtag autocompletion [rabuzarus]
    Added feedtest module [MrPetovan]
    Added dbclean options to the admin panel [annando]
    Added the possibility to add the remote_self flag to contacts from diaspora* and Twitter [annando]
    Added the possibility of automatic installations [M-arcus]
    Added the sending of a notification mail to the admin when a user deletes their account [tobiasd]
    Added examples for home.html and home.css files [tobiasd]
    Added an option to define after how many days a contact should be archived [annando]
    Added parts of the list API [rudloff]
    Added support of ALT texts for images [annando]
    Removed the connection postings [annando]
    Corrected a long standing typo in config variable names; should your bandwidth saver mode stop working please turn it off and on again [abanink]
    The execute-ables were moved from /util to /bin [MrPetovan]
    The execute-ables for the developers were moved from /util to /bin/dev [MrPetovan]
    The last year deprecated themes frost and frost mobile got removed from the Friendica repository. They can be found in the dedicated repository for deprecated themes [tobiasd]
    General code refactoring and beautification work [annando, MrPetovan, rudloff]
    Switched to cropperjs to better support touch screen devices [rabuzarus]
    Use the diaspora transport layer for the DFRN protocol as well [annando]

  Friendica Addons:
    Updates to the translations (DE, EN_GB, EN_US, ES, FI, FR, IS, IT, NL, PL, RU, ZH_CN) [translation teams]
    advancedcontentfilter: new addon with advanced filter capabilities [MrPetova]
    catavatar: new addon for profile pictures based on David Revoy's cat-avatar generator [annando, fabrixxm, tobiasd]
    languagefilter: better help text [andyhee]
    mathjax: fixed the config form and adopted new CDN URL [tobiasd]
    NSFW: add hashtag only hiding [MrPetovan]
    notifyall: fixed a bug in handling the sender name [tobiasd]
    Twitter: fixed a bug during the creation of public contacts [annando]
    Twitter: remote self now also works for Twitter contacts [annando]
    Twitter: optimizations for sending media [annando]

  Closed Issues:
     839, 1186, 1729, 2115, 2247, 2781, 2880, 3174, 3395, 3409, 3412,
    3611, 3834, 3837, 3979, 4146, 4572, 4601, 4616, 4629, 4647, 4660,
    4661, 4663, 4664, 4665, 4666, 4669, 4670, 4681, 4695, 4670, 4689,
    4730, 4749, 4760, 4772, 4786, 4790, 4791, 4816, 4867, 4878, 4819,
    4860, 4876, 4879, 4886, 4898, 4899, 4902, 4921, 4926, 4927, 4928,
    4938, 4943, 4946, 4947, 4965, 4976, 4966, 4994, 4997, 5002, 5014,
    5033, 5043, 5050, 5051, 5056, 5063, 5067, 5010, 5111, 5116, 5128,
    5137, 5147

Version 3.6 (2018-03-23)
  Friendica Core:
    Updates to the translations (DE, EN_GB, EN_US, ES, FR, IT, ZH_CN) [translation teams]
    Updates for the Danish and French regions [Alkarex]
    Update for the documentation [andyhee, annando, rabuzarus, ratten, rudloff, silke, tobiasd]
    Updates to the themes [Andi-K, annando, fabrixxm, hoergen, rebeka-catalina, rabuzarus]
    Enhancements to the ARIA support in frio [rabuzarus]
    Enhancements to the DB handling and structure [annando]
    Enhancements to the API [annando, fabrixxm, MrPetovan, rudloff]
    Enhancements to the support of Open Graph with images [hoergen]
    Enhancements to the Diaspora federation (participation signal, relay of dislikes, basic forum support for D*, Birthdays) [annando]
    Enhancements to the OStatus federation [annando]
    Enhancements to the handling of feed contacts [MrPetovan]
    Enhancements to the display of threaded discussions (optional) [MrPetovan]
    Enhancements to the display of events [hoergen]
    Enhancements to the ACL dialog (selection of forums) [rabuzarus]
    Enhancements to the handling of new connections [annando]
    Enhancements to the vitality check of contacts [annando]
    Enhancements to the daemon script [annando]
    Enhancements to the federation stats [annando, tobiasd]
    Enhancements to the interaction with public posts [annando]
    Enhancements to the structure of the admin panel [tobiasd]
    Enhancements to the community page [annando]
    Enhancements to the delegation of accounts [annando, MrPetovan]
    Enhancements to the user import and server relocation functionality [annando]
    Enhancements to the menu layout in the admin panel [tobiasd]
    Enhancements to the extraction of strings to be translated [fabrixxm, MrPetovan]
    Enhancements to the installation wizard [annando, tobias]
    Enhancements to the events [annando, hoergen, MrPetovan, rabuzarus]
    Enhancements to the handling of email contacts [annando]
    Enhancements to the Vagrant configuration of the development VM [tobias]
    Enhancements to the probing of pump.io profiles [annando]
    Enhancements to the handling of BBCode tags [MrPetovan]
    Enhancements to the OEmbed handling [MrPetovan]
    Fixed a bug that triggered the display of activities on the cummunity page [annando]
    Fixed a bug with personal notes [annando]
    Fixed a display issue of long postings when using the showmore option [annando]
    Fixed a bug that caused Twidere to crash on reload [annando]
    Fixed a bug in the exported data to the-federation.info [annando]
    Fixed a bug in URL completion for feed fragments [annando]
    Fixed a bug in the notification system about new registrations [annando]
    Fixed the display of dislikes [annando]
    Fixed the display of orphans childs in threads [MrPetovan]
    Fixed some SQL problems [annando]
    Fixed the CLI config script [tobiasd]
    Fixed the forum selection on the network display [annando]
    Fixed a bug during the import of accounts [annando]
    Fixed a problem with UTF8 encoding during account export [annando]
    Fixed a problem with archiving "self" contacts [annando]
    Fixes to file permissions lintian reported [tobiasd]
    Fixed a session problem leading to double login problem [MrPetovan]
    Fixed a bug that caused code blocks on Diaspora being displayed wrongly [MrPetovan]
    Fixed a bug that suggested it was possible to use some bridges without an account on the other side [annando]
    Fixed the situation that an OStatus activity was triggered when publishing a image without sending out a posting for it [annando]
    Fixed some issues with the display of exported events on GNU social and diaspora [annando]
    Fixed the issue that Atom feeds of forums had no postings listed [annando]
    Fixed a problem with the expiration of accounts [annando]
    Added Atom feed for conversations [annando]
    Added the possibility to address forums with !forumname [annando]
    Added option to compare version against upstream version [tobiasd]
    Added an optional hint that a global community page is global [tobiasd]
    Added an option to always display the preview image in shared articles even if larger ones exist [annando]
    Added CLI script to silence accounts on the community page [tobiasd]
    Added CLI script to block postings to a node from accounts [tobiasd]
    Added account block interface to the admin panel [MrPetovan]
    Added browser bookmarklet code snippet [hoergen]
    Added an additional feature to display a tag cloud on the profile page [rabuzarus]
    Added retrieval of Mastodon server statistics [annando]
    Added Atom feed that only contains top level postings of a user [annando]
    Added tag following via saved search for #hashtag [annando]
    Added PHP version information to the admin panel [MrPetovan]
    Added the possibility to change relationships between Friendica contacts [annando]
    Added the membersince functionality from the addon to the core [rabuzarus]
    Added support of nodeinfo 2.0 [annando]
    Removed the long deprecated internal templating engine [annando]
    Removed the obsolete mysql support, you have to use MySQLI or PDO [annando]
    Removed the unused mood module [annando]
    Removed connect link from side panel when it should not be there [annando]
    Removed very old updating routines [annando]
    Dependencies are now (mostly) handled by composer [MrPetovan, zeroadam]
    General code refactoring and beautification work [annando, MrPetovan, tobiasd, zeroadam]
    ejabberd logs are now handled by syslog [annando]
    Moved the poller script to the "scripts" directory and renamed it to worker [annando]
    Threaded display of conversations is now always enabled [annando]
    Images send to public forums are now always public as well [annando]
    The DB cleanup option now includes the conversation table [annando]
    Hash tags now always search locally [annando]
    Consistent naming of addons (instead of plugins and addons) [zeroadam]
    Community page is split between local and global and always visible for local users [annando]
    Updated the credits to include new contributors [tobiasd]

  Friendica Addons:
    Updates to the translations (DE, EN_GB, ES, FR, IT, NL, ZH_CN) [translation teams]
    all bridges don't relay postings anymore that are posted to a public forum [annando]
    DAV addon marked unsupported [tobiasd]
    communityhome addon marked unsupported [MrPetovan]
    yourls addon makrked unsupported [MrPetovan]
    Current Weather: fixing a problem with the weathermap link [zeroadam]
    NSFW added config examples, reworked the description, now ignores the CW from Mastodon [andyhee, annando, rebeka-catalina]
    Twitter support 280 chars limit [annando]
    OpenWeatherMap fix broken map link [zeroadam]
    CommunityHome added settings to admin panel, removed active users feature [annando, fabrixxm]
    General code refactoring and beautification work [annando, MrPetovan, tobiasd, zeroadam]
    Public Server reworked [annando]
    pageheader settings beautifications [tobiasd]
    mailstream settings beautifications [tobiasd]
    Membersince is now part of the core, addon marked unsupported [rabuzarus]
    Forum posts are not transmitted over the connectors anymore [annando]

  Friendica Dir:
    Fixed a problem with the maintenance cron [MrPetovan]
    Fixed a problem with the location widget [MrPetovan]
    Work on the UI [MrPetovan]

  Closed Issues:
     929, 1050, 1056, 1125, 1215, 1251, 1289, 1312, 1429, 1488, 1540,
    1610, 1858, 2786, 2845, 3020, 3039, 3337, 3379, 3394, 3396, 3566,
    3583, 3661, 3671, 3680, 3801, 3822, 3824, 3828, 3839, 3855, 3857,
    3860, 3863, 3867, 3905, 3911, 3916, 3942, 3946, 3999, 4013, 4020,
    4023, 4041, 4042, 4061, 4069, 4070, 4071, 4075, 4078, 4082, 4094,
    4105, 4115, 4116, 4137, 4141, 4144, 4150, 4155, 4161, 4163, 4173,
    4184, 4199, 4200, 4207, 4227, 4228, 4236, 4251, 4272, 4273, 4278,
    4279, 4281, 4290, 4294, 4295, 4296, 4304, 4306, 4319, 4348, 4362,
    4368, 4369, 4377, 4390, 4395, 4396, 4409, 4412, 4426, 4431, 4445,
    4450, 4452, 4458, 4463, 4481, 4482, 4495, 4497, 4498, 4508, 4518,
    4520, 4522, 4535, 4543, 4550, 4555, 4556, 4571, 4575, 4610, 4611,
    4620

Version 3.5.4 (2017-10-16)
  Friendica Core:
    Updates to the translations (DE) [translation teams]
    Updates to the docs [tobiasd, annando]
    Code refactoring [annando]
    Fixing some problems with moving accounts to new nodes [annando]
    Fixing the admin account in the Vagrant box [tobiasd]
    Fixing a bug in the search functionality [annando]
    Improvements to SQL queries [annando]
    Improvements to the themes (frio) [annando]
    Improvements to the import of RSS feeds [annando]
    Improvements to the OStatus (GNU Social) compatibility [annando]
    Added possibility to block contacts for a node [annando]
    Added sending out the migration signal to Diaspora contacts [annando]
    Added processing of Diaspora account migration signal [annando]
    Added new fields to the generated data for displaying events [annando]
    Update vier theme with new support forum URL [AlfredSK]
    Update the DB handling for support of PHP 7.1 [annando]

  Friendica Addons:
    dav: Update the database handling [annando]
    newmemberwidget: Update support forum URL [AlfredSK]

  Closed Issues:
    3711, 3714

Version 3.5.3 (2017-10-05)
  Friendica Core:
    Updates to the translations (DE, EN-GB, EN-US, ES, ZH-CN) [translation teams]
    Updates to the documentation [annando, tobiasd]
    Code revision and refactoring [annando, rabuzarus, Hypolite]
    Fix parsing of documentation and addon README files [tobiasd]
    Fix a problem with MySQLi [annando]
    Fix a problem with endless scroll [annando]
    Fix a problem with the display of birthday dates on the profile page [irhen]
    Fix a problem with the Vagrant config [silke, tobiasd]
    Fix for a bug in picture upload via the API [annando]
    Enhancements to the database structure and handling [annando, Alkarex]
    Enhancements to the exception handling [ddorian1]
    Enhancements to the OStatus federation (Mastodon and Pleroma) [annando]
    Enhancements to the Libertree federation [annando]
    Enhancements to the Diaspora federation (Diaspora and SocialHome) [annando]
    Enhancements to the invitation procedure [tobiasd]
    Enhancements to the themes (frio, globally all) [annando, rabuzarus]
    Enhancements to the community page [annando]
    Enhancements to the ACL selection dialog [annando]
    Enhancements to the item expiration [annando]
    Enhancements to the detection of Hubzilla and red nodes [zotlabs]
    Enhancements to the background process/worker system [annando]
    Enhancements to the UI [annando, AndyHee, tobiasd]
    Enhancements to the handling of unicode smilies [annando]
    Enhancements to the remote_self functionality [annando]
    Enhancements to the nginx example config [shaftoe]
    Enhancements to the detection of edited postings [annando]
    The logging time stamp is now ISO8601 compatible [annando]
    Pictures attached to OStatus transmitted postings are now shown [annando]
    Added item deletion page to the admin panel [tobiasd]
    Added link to the global directory from the contacts page [rjm6823]
    Added JSON/JRD support to Webfinger [annando]
    Added security and privacy related headers [annando]
    Removed the external pubsubhubbub service support [annando]

  Friendica Addons:
    Updates to the translations (ES, ZH-CN) [translation teams]
    Updates to the documentation [tobiasd]
    Code revision and refactoring [Hypolite]
    pumpio, twitter bridges adopted to new background mechanism [annando]
    Leistungsschutzrecht has a new source list, and a whitelist [annando]
    retriever marked unsupported due to unwanted side-effects [annando]
    Unicode emoji added [annando]
    Enhancement to the general content filter [annando]
    Fixes to buffer, diaspora, libertree, pumpio, gnu social, tumblr, twitter and wppost bridges to redistribute remote_self content [annando]
    Fixed a bug in securemail settings form [FuzzJunket]
    external poller addons are deprecated, as this is now a core functionality [annando]

  Friendica Directory:
    Fix a problem with the Vagrant config [tobiasd]
    Fix not working node health page [Hypolite]
    Fix some old links [Hypolite]

  Closed Issues:
    1257, 2786, 2864, 2872, 2998, 3013, 3018, 3131, 3180, 3234, 3248,
    3309, 3313, 3360, 3362, 3391, 3482, 3511, 3512, 3515, 3516, 3529,
    3531, 3536, 3545, 3552, 3553, 3560, 3571, 3589, 3592, 3599, 3615,
    3616, 3621, 3624, 3636, 3645, 3661, 3684, 3685, 3691, 3696, 3699,
    3700, 3732

Version 3.5.2 (2017-06-06)
  Friendica Core:
    Updates to the translations (DE, EN-GB, EN-US, ES, IT, PT-BR, RU) [translation teams]
    Updates to the documentation [annando, beardyunixer, rabuzarus, tobiasd]
    Updated the nginx example configuration [beardyunixer]
    Code revision and refactoring [annando, MrPetovan, Quix0r, rebeka-catalina]
    Background process is now done by the new worker process [annando]
    Added support of Composer for dependencies [Hypolite]
    Added support of Web app manifests [Rudloff]
    Added basic robot.txt functionality if none exists [Shnoulle]
    Added server blocklist [Hypolite, tobiasd]
    Removed mcrypt dependency [annando]
    Removed unused libraries [annando]
    Removed Embedly integration [Hypolite]
    Fixed a bug in the language detection for EN [Hypolite]
    Fixed a bug in the probing mechanism on old PHP version [annando]
    Improved API [annando, gerhard6380]
    Improved Diaspora federation [annando]
    Improved Mastodon federation [annando, Hypolite]
    Improved import from OStatus threads [annando]
    Improved the themes (frio, quattro) [fabrixxm, Hypolite, rabuzarus, Rudloff, strk, tobiasd]
    Improved maintenance mode [annando]
    Improved gcontact handling [annando]
    Improved desktop notifications [rabuzarus]
    Improved keyboard shortcuts for navigation [Rudloff]
    Improved the installer [annando]
    Improved openid handling [strk]
    Improved php7 support [annando]
    Improved display of notifications [annando]
    Improved logging mechanism [beardyunixer]
    Improved the worker [annando]
    Behaviour clarification of the group filter / new tab [annando]
    Old options for the pager and share element were removed [annando]
    Support of PDO was added [annando]
    Improved error logging for issues with the database [annando]
    Improved compatibility to MySQL version 5.7+ [annando]

  Friendica Addons:
    Updates to the translation (RU) [pztrm]
    (core) Fix blocking issue for Communityhome [annando]
    Pledgie addon was updated to remove cert problems [tobiasd]
    Securemail now uses openpgp-php and phpseclib [fabrixxm]
    Superblock Configuration [tobiasd]
    Twitter Connector updated to use with new deletion method [annando]

  Closed Issues:
    1626, 1720, 2432, 2792, 2833, 2364, 2448, 2496, 2690, 2752, 2775,
    2803, 2956, 2957, 2961, 2971, 2995, 2999, 3011, 3053, 3107, 3114,
    3134, 3138, 3142, 3157, 3172, 3189, 3194, 3195, 3198, 3206, 3215,
    3217, 3220, 3237, 3242, 3255, 3256, 3260, 3268, 3273, 3274, 3285,
    3288, 3292, 3293, 3300, 3314, 3316, 3317, 3322, 3325, 3327, 3328,
    3331, 3334, 3336, 3346, 3347, 3358, 3359, 3383, 3387, 3401, 3406,
    3428, 3440, 3435, 3436, 3452

Version 3.5.1 (2017-03-12)
  Friendica Core:
    Updates to the translations (BG, CA, CS, DE, EO, ES, FR, IS, IT, NL, PL, PT-BR, RU, SV) [translation teams]
    Fix for a potential XSS vector [annando, thanks to Vít Šesták 'v6ak' for reporting the problem]
    Fix for ghost request notifications on single user instances [Hypolite]
    Fix user language selection [tobiasd]
    Fix a problem with communication to Diaspora with set posting locations [annando]
    Fix schema handling of direct links to a original posting [Rabuzarus]
    Fix a bug in notification handling [Rabuzarus]
    Adjustments for the Vagrant VM settings [silke, eelcomaljaars]
    Improvements to the unliking of prior likes [Hypolite]
    Improvements to the API and Friendica specific extensions [gerhard6380]
    Improvements to the Browser Notification functionality [Hypolite]
    Improvements to the themes [Hypolite, rabuzarus, rebeka-catalina, tobiasd]
    Improvements to the database handling [annando]
    Improvements to the admin panel [tobiasd, Hypolite]
    Improvements to the update process [annando]
    Improvements to the handling of worker processes [annando]
    Improvements to the performance [annando, Hypolite]
    Improvements to the documentation [Hypolite, tobiasd, rabuzarus, beardyunixer, eelcomaljaars]
    Improvements to the BBCode / Markdown conversation [Hypolite]
    Improvements to the OStatus protocol implementation [annando]
    Improvements to the installation wizzard [tobiasd]
    Improvements to the Diaspora connectivity [annando, Hypolite]
    Work on PHP7 compatibility [ddorian1]
    Code cleanup [Hypolite, Quix0r]
    Initial federation with Mastodon [annando]
    The worker process can now also be started from the frontend [annando]
    Deletion of postings is now done in the background [annando]
    Extension of the DFRN transmitted information fields [annando]
    Translations of the core are now in /view/lang [Hypolite, tobiasd]
    Update of the fullCalendar library to 3.0.1 and adjusting the themes [rabuzarus]
    ping now works with JSON as well [Hypolite]
    On pending registrations, an email is now send to inform the user about it [tobiasd]
    On systems where the registration needs approval, a note for the admin can now be written [tobiasd]
    Meta Information for HTML descriptions is now limited to 160 character [rabuzarus]
    Removed very old deprecated themes from the repository [silke]
    Marked frost and frost mobile as deprecated [silke]
    When creating new postings in the UI, focus is automatically put into the Title field [Hypolite]
    We are now shipping config files for "tx" (the Transifex client) and the "EditorConfig" addon for many common editors [fabrixxm, tobiasd]
    The TinyMCE richtext editor was removed [Hypolite]
    We defined a coding style, PSR-2 with some adjustments
    Various bugfixes

  Friendica Addons:
    Updates to the translations (DE, ES, FR, IT, PT-BR) [translation teams]
    Improvements to the IFTTT addon [Hypolite]
    Improvements to the language filter addon [strk]
    Improvements to the pump.io bridge [annando]
    Improvements to the jappixmini addon [annando]
    Improvements to the gpluspost addon [annando]
    Improvements to the performance of the Twitter bridge when using workers [annando]
    Diaspora Export addon is now working again [annando]
    Pledgie badge now uses https protocol for embedding [tobiasd]
    Better posting loop prevention for the Google+/Twitter/GS connectors [annando]
    One can now configure the message for wppost bridged blog postings [tobiasd]
    On some pages the result of the Rendertime is not shown anymore [annando]
    Twitter-bridge now supports quotes and long posts when importing tweets [annando]

  Closed Issues
    1019, 1163, 1612, 1613, 2103, 2177, 2252, 2260, 2403, 2991, 2614,
    2751, 2752, 2772, 2791, 2800, 2804, 2813, 2814, 2816, 2817, 2823,
    2850, 2858, 2865, 2892, 2894, 2895, 2907, 2908, 2914, 2015, 2926,
    2948, 2955, 2958, 2963, 2964, 2968, 2987, 2993, 3020, 3052, 3062,
    3066, 3091, 3108, 3113, 3116, 3117, 3118, 3126, 3130, 3135, 3155,
    3160, 3163, 3187, 3196

Version 3.5 (2016-09-13)
  Friendica Core:
    NEW Optional local directory with possible federated contacts [annando]
    NEW Autocompletion for @-mentions and BBCode tags [rabuzarus]
    NEW Added a composer derived autoloader which allows composer autoloaders in addons/libraries [fabrixxm]
    NEW theme: frio [rabuzarus, annando, fabrixxm]
    Enhance .htaccess file (nerdoc, dissolve)
    Updates to the translations (DE, ES, IS, IT, RU) [translation teams]
    Updates to the documentation [tobiasd, annando, mexcon, silke, rabuzarus, fabrixxm, Olivier Mehani, gerhard6380, ben utzer]
    Extended the BBCode by [abstract] tag used for bridged postings to networks with limited character length [annando]
    Code cleanup [annando, QuixOr]
    Improvements to the API and Friendica specific extensions [annando, fabrixxm, gerhard6380]
    Improvements to the RSS/Atom feed import [mexcon]
    Improvements to the communication with federated networks (Diaspora, Hubzilla, OStatus) [annando]
    Improvements on the themes (quattro, vier, frost) [rabuzarus, fabrixxm, stieben, annando, Quix0r, tobiasd]
    Improvements to the ACL dialog [fabrixxm, rabuzarus]
    Improvements to the database structure and optimization of queries [annando]
    Improvements to the UI (contacts, hotkeys, remember me, ARIA, code hightlighting) [rabuzarus, annando, tobiasd]
    Improvements to the background process (poller, worker) [annando]
    Improvements to the admin panel [tobiasd, annando, fabrixxm]
    Improvements to the performance [annando]
    Improvements to the installation wizzard (language selection, RINO version, check required PHP modules, default theme is now vier) [tobiasd]
    Improvements to the relocation of nodes and accounts [annando]
    Improvements to the DDoS detection [annando]
    Improvements to the calendar/events module [annando, rabuzarus]
    Improvements to OpenID login [strk]
    Improvements to the ShaShape font [andi]
    Reworked the implementation of the DFRN, Diaspora protocols [annando]
    Reworked the notifications code [fabrixxm, rabuzarus, annando]
    Reworked the p/config code [fabrixxm, rabuzarus]
    Reworked XML generation [annando]
    Removed now unused simplepie from library [annando]

  Friendica Addons
    Updated to the translations (DE, ES, IS, NL, PT BR), [translation teams]
    Piwik [tobiasd]
    Twitter Connector [annando]
    Pumpio Connector [annando]
    Rendertime [annando]
    wppost [annando]
    showmore [rabuzarus]
    fromgplus [annando]
    app.net Connector [annando]
    GNU Social Connector [annando]
    LDAP [Olivier Mehani]
    smileybutton [rabuzarus]
    retriver [mexon]
    mailstream [mexon]
    forumdirectory [tobiasd]
    NEW notifyall (port from Hubzilla) [rabuzarus, tobiasd]
    DEPRECATED cal (now in core), FB Connector, FB Post Connector, FB Sync

  Closed Issues
     683,  786,  796,  922, 1261, 1576, 1701, 1769, 1970, 1145, 1494,
    1728, 1877, 2063, 2059, 2078, 2079, 2133, 2165, 2194, 2229, 2230,
    2241, 2254, 2242, 2270, 2277, 2339, 2320, 2345, 2352, 2358, 2367,
    2373, 2376, 2378, 2385, 2395, 2402, 2406, 2433, 2472, 2485, 2492,
    2506, 2512, 2516, 2539, 2540, 2893, 2597, 2611, 2617, 2629, 2645,
    2687, 2716, 2757, 2764

Version 3.4.3 (2015-12-22)
  What's new for the users:
	Updates to the documentation (silke, tobiasd, annando, rebeka-catalina)
	Updated translations (tobiasd & translation teams)
	New "Credits" page (tobiasd)
	New custom font icon set (tobiasd, Andi Stadler)
	Support to events attendance. Users can mark their participation to an event (rabuzarus, tobiasd, fabrixxm, annando)
	Revised templates and used interaction in contacts lists (rabuzarus)
	Mobile support for Vier theme (annando, fabrixxm)
	Events editing and deletion from stream (annando)
	Private forums are mentioned automatically like community forums (rabuzarus)
	Show profile pictures and pending notifications on manage page (rabuzarus, annando)
	Show Profile photo album only to owner and authenticated contacts (rabuzarus)
	User language setting is now between settings in user settings page (fabrixxm)
	Search for remote users in form of "@user@domain.tld" is supported (issue #1595) (annando)
	Optionally show geo informations of uploaded photos, backport from Red (rabuzarus)
	Setting for the first day of the week for events calendar (annando)
	Reduced profile view with "show more" link (annando)
	Show more informations to users when following a new contact (annando)
	Renamed "Statusnet" to "GNU Social" (annando)
	Image dialog insert link to image page instead of direct image (fabrixxm)
	In registration page make clear that we only need a 'real-looking' name (issue #1898) (tobiasd, n4rky)
	Unseen items per groups are shown (issue #1718) (strk, rabuzarus, fabrixxm)
	Unseen items in forumlist widget (rabuzarus)
	Preview the last five conversations in private message's sidebar (FlxAlbroscheit, fabrixxm)
	Don't get notifications about own posts (strk)
	Profile page shows a "Subscribe to atom feed" link (annando)
	Contact list shows only contacts from supported networks (ananndo)
	username@hostname is used instead of full urls (issue #1925) (annando)
	Various small OStatus improvements (annando)
	Contact's posts are shown in a dedicated page (annando)
	Module name is shown in page title to ease browser history navigation (issue #2079) (tobiasd)
  What's new for admins:
	Forumlist functionality moved from addon to core (rabuzarus, annando)
	Changes on poller/workers limits management (annando)
	Diaspora and OStatus can be enabled only if requirements are satisfied (annando)
	Support for additional passwords for ejabberd (annando)
	Use proxy for profile photos (annando)
	'Reload active themes' in theme admin page (fabrixxm)
	Install routine checks for ImageMagick and GIF support (fabrixxm)
	Install routine checks for availability of "mcrypt_create_iv()" function, needed for RINO2 (fabrixxm)
	Only suported themes are shown in admin page (annando)
	Optimized SQL queries (annando)
	System perform an optimize pass on tables in cron, with maximum table size and minimum fragmentation level settings (annando)
	New access keys in profile and contact pages (rabuzarus, annando)
	Support for a new Diaspora command for post retraction (annando)
	Show an info message if an empty contact group is shown (issue #1871) (annando)
	User setting to disable network page autoupdate (issue #1921) (annando)
	Settings to limit or permit access to crawler to search page (annando)
  What's new for developers:
	Themes can show Events entry in navbar (annando)
	Themes can now override colorbox (fabrixxm)
	Updated Vagrant development VM (silke, hauke)
	New hook 'template_vars' (fabrixxm)
	$baseurl variable is passed to all templates by default (fabrixxm)
	OStatus delivery code is moved in new function (annando)
	Doxygen config file and initial documetation of code (rabuzarus)
	Full rewrite of util/php2po.php (fabrixxm)
  Bugfixs:
	Remote self works again (annando)
	Fix feeds mistakenly recognized as OStatus (issue #1914) (annando)
	Report invalid feeds to user (issue #1913) (annando)
	Fix Update contact data functionality (annando)
	Fix proxy function with embedded images (annando)
	Fix Diaspora unidirectional connect request (annando)
	Fix empty poco response (annando)
	Fix API for andStatus (issue#1427, AndStatus issue #241) (annando)
	Fix expiration of items (fabrixxm)
	Fix javascript contact deletion confirmation dialog (issue #1986) (fabrixxm)
	Admin wasn't able to change settings of not currently in use themes. Fixed (issue #2022) (fabrixxm)
	Fix rapid repeated requests to GNUSocial instance (issue #2038) (annando)
	Fix install routine css when mod_rewrite doesn't works (issue #2071) (fabrixxm)
	Fix code to be compliant with minimum required PHP version (issue #2066) (fabrixxm, rabuzarus)
	Fix feedback after succesfull registration (issue #2060) (annando)
	Fix mention completition popup with TinyMCE (issue #1920) (fabrixxm)
	Fix photo cache and proxy when installed in subfolder (ddorian1)
	Fix bbcode conversion of the about text for the profile (issue #1607) (annando)


Version 3.4.2 (2015-09-29)

	Updates to the documentation (tobiasd, silke, annando)
	Updates to the translations (tobiasd & translation teams)
	Updates to themes frost-mobile, vier, duepuntozero, quattro (annando, tobiasd)
	Enancements of the communications via OStatus and Diaspora protocols (annando)
	Option to automatically follow OStatus contacts was moved from addon to the core (annando)
	Add tool to import OStatus contacts from an old account (annando)
	SALMON slaps with OStatus were reworked (annando)
	Fix for saving searches (rabuzarus)
	Fix separation of list items in contact editor (issue #1747) (tobiasd)
	When a picture is uploaded, "don't send a note about this new picture" is now the default behaviour (tobiasd)
	Show profile url in contact-edit overview listing (issue #1745) (tobiasd)
	The vagrant VM usage was changed so that the "installation" is now done automatically on the first run. Example users are automatically put into the database (silke)
	Buttons to insert images or attachment to a post use a popup browser to select a previously uploaded item or upload a new one (fabrixxm, rabuzarus)
	Improvements in contact handling (annando)
	Friendica node can now query other nodes about their users and the contact lists (annando)
	Contact recommendation is done only for recently active users (annando)
	Admins can opt for search the local DB for contacts instead of the global directory (annando)
	The global directory is queried in the background to update local DB and improve similar searches in the future. (annando)
	By communication over the Diaspora protocol, red#matrix sources are now correctly identified, hubzilla is detected (annando)
	Adopt limitation of usage of "-" in username to avoid conflicts with GNU Social and Diaspora (annando)
	The [url] tag now also suppots ftp, mailto, gopher links (annando)
	An "inspect queue" module was added to the admin panel (tobiasd)
	Fix some missing SQL data escapes (fabrixxm)
	Improved the accessibility of the web UI for better screen reader compatibility (annando)
	Added access keys (annando)
	Support for the public relay server of Diaspora (annando)
	Support for the new nodeinfo protocol (successor of current statistics.json), addon deprecated as functionality has been moved into the core (annando)
	Fix issue with moved Friendica profiles and Diaspora communication (issue #1491) (annando)
	Show more information on contact request page (issue #1739) (annando)
	Support for newer versions of the Twidere client was enhanced (annando)
	Support for inline [code] tag usage (fabrixxm)
	Fix login form in aside (issue #1348) (annando)
	Show both url-style and webfinger-style identity address in profile (issue #1621) (tobiasd)
	Add button to reload all active addons in admin addons page to ensure new hooks are used (fabrixxm)
	Make the hardcoded path to global directory configurable (annando)
	Change default directory to dir.friendi.ca (annando)
	Improve cache system with granular expire time (annando)
	Remove oohembed code (issue #1855) (annando)
	Checks for mcrypt availability before enable or use RINO2 (fabrixm)
	Fix following email contacts (issue #1896) (annando)
	Parse BBCode in contact request notification email (annando)


Version 3.4.1 (2015-07-06)

	Implement server-to-server encryption (RINO) using php-encryption library as "RINO 2", deprecate "RINO 1" (issue #1655) (fabrixxm)
	Fix connection with Diaspora "freelove" account (issue #1572) (annando)
	Various SQL speedups (annando)
	Port of Javascript DatePicker input from RedMatrix (rabuzarus)
	Port of RedMatrix archive widget (rabuzarus)
	Load profile owner settings for theme on profile page (rabuzarus)
	Move HTML code from php into templates (rabuzarus)
	Theme "frost": add event with doubleclick, event preview (rabuzarus)
	Delete attachments on item deletion, delete videos from video tab (issue #1574) (fabrixxm)
	Improvements with reshared Diaspora items (annando)
	Improvements in OStatus communications: (annando)
		improve duplicate handling
		publish comments to post to all PuSH subscribers
		use correct contact when automatically add @-replies
		add attachment links as enclosures
		send salmon notifications to every mentioned person
		better thread completition
		support for bookmarks
		support for events and questions
		link to items using GUID
	Fix warning in mod/photo (issue #1638) (rabuzarus)
	New option to block public access to local directory and poco
	Fix parsing bbcode [url] tag with fragment identifier (issue #1514) (fabrixxm)
	Fix HTML for oembeds (issue #1612) (fabrixxm)
	Add fake fields to API response for better Twitter API compatibility (annando)
	Fix search in local directory (issue #1657) (annando)
	Improve OEmbed (issue #1640) (annando)
	Fix double html encodig in site administration page for sitename and register text (issue #1628) (annando)
	Fix remote subscription from GNU Social (annando)
	Fix "{0}" in notifications (issue #1642) (annando)
	Fix desktop notification (fabrixxm)
	Fix rewrite test in install wizard with self-signed certificate (annando)
	Better support for non standard installations of GNU Social (annando)
	Fix emoticons alt text (tobias)
	Improve threaded display in Vier theme (annando)
	Use field templates in photo edit form (fabrixxm)
	Alllow deletion of any user but yourself (issue #1625) (fabrixxm)
	Install wizard load htconfig template from template/ folder, remove localized htconfig templates (fabrixxm)
	Add contact detail to non-js contact drop confirm dialog (issue #1629) (fabrixxm)
	Return geo coord in API (annando)
	Improve events reminder: use title, show in colorbox, link using event ID (rabuzarus)
	Fix spelling in accepted connection notification email (strk)
	Show image size warning in a human readable format (rabuzarus)
	Move ACL window in template (rabuzarus)
	New option "-s" in util/run_xgettext.sh (fabrixxm)
	Support, but ignore at the moment, delete message from Quitter (annando)
	Remove google maps from core. Functionality moved to addon "googlemap" alongside "openstreetmap" (issue #1705) (annando)
	Update to German documentation (Frank Dieckmann, tobias)
	Updated translations (translation teams, tobias)

Version 3.4 (2015-04-05)

	Optionally, "like" and "dislike" activities don't update thread timestamp (annando)
	Updated markdown libraries (annando)
	Updated jQuery (StefOfficiel)
	Cache zrl verification requests to prevent DSoS (issue #1453) (annando)
	"Verify SSL" options affects also VERIFYHOST (annando)
	Better handling of hashtags (annando)
	Updated translations (translation teams, tobias)
	Access a contact directly from the contact-manager-page (FlxAlbroscheit)
	Reworked GUID generation, remove db store (annando)
	Improve search for tags and terms (annando)
	Fix OAuth signature (thorsten23)
	Fix utf8 characters in items (issue #1307) (hauke)
	Ignore tag-likes char sequences in code blocks (issue #1041) (fabrixxm)
	Fix sending email to CC recipients (issue #1437) (fabrixxm)
	Fix signature check of likes from diaspora (issue #905) (mike, annando)
	Fix pagination urls (issue #1341) (fabrixxm)
	Add scheme if missing in "web link" dialog (issue #1362) (fabrixxm)
	Don't detect Facebook and App.net RSS feeds as contacts (issue #1432) (annando)
	Add cli command to generate database.sql from scheme description (issue #1370) (fabrixxm)
	Fix warning trying to creating already existing itemcache dir (pztrn)
	Send update to directory when account is removed (issue #1038) (annando)
	Fix settings page's aside menu visibility (issue #1459) (fabrixxm)
	Don't show past events in event reminder in profile page (issue #1306) (annando)
	Add help text to explain the options for approving contacts (issue #1349) (silke)
	API set as unseen only posts returned by the call (issue #1063) (annando)

Version 3.3.3 (2015-02-24)

	More separation between php and html in photo album (issue #1258) (rabuzarus)
	Enhanced community page shows public posts from public contacts of public profiles (annando)
	Support for IndieAuth/Web-sign-in (hauke)
	New hooks "emailer_send_prepare" and "emailer_send" (fabrixxm)
	New hook "oembed_fetch_url" (annando)
	Add un/ignore function to quattro theme (tobiasd)
	Enhanced POCO data (annando)
	Use HTML5 features to validate inputs in install wizard and in some settings fields (tobiasd)
	Option to receive text-only notification emails (fabrixxm)
	Better OStatus support (annando)
	Share-it button support (annando)
	More reliable reshare from Diaspora (annando)
	Load more images via proxy (annando)
	util/typo.php uses "php -l" insead of "eval()" to validate code (fabrixxm)
	Use $_SERVER array in cli script instead of $argv/$argc (issue #1218) (annando)
	Updated vagrant setup script (silke)
	API: support to star/unstar items (fabrixxm)
	API: attachments for better AndStatus support (annando)
	Fix missing spaces in photo URLs (issue #920) (annando)
	Fix avatar for "remote-self" items (annando)
	Fix encodings issues with scrape functionality (annando)
	Fix site info scraping when URL points to big file (annando)
	Fix tools for translations (ddorian1)
	Fix API login via LDAP (issue #1286) (fabrixxm)
	Fix to link URL in tabs, pager (issues #1341, #1190) (ddorian1)
	Fix poke activities translation (fabrixxm)
	Fix html escaping in templates (fabrixxm)
	Fix Friendica contacts shown as Diaspora contacts via Poco (annando)
	Fix shared contacts wrong linking (issue #1388) (annando)
	Fix email validation (ddorian1)
	Better documentation for developers (silke)

Version 3.3.2 (2014-12-26)

	Set default value for all not-null fields (fixes SQL warinigs) (annando)
	Fix item filters in network page (issue #1222) (fabrixxm)
	Remove reference to an ex Friendica hub from documentation (beardyunixer, tobiasd)
	API throttling (annando)
	Use a san-serif font in breathe style of vier theme (silke)
	Prevent BBCode parsing problems with URLs (annando)
	Add back tags to posts to Diaspora (annando)
	Better display of pictures in posts (annando)
	Fix out of control gprobe process (annando)

Version 3.3.1 (2014-11-06)

	JSONP support for API (fabrixxm)
	Fixed small bug in direct messages API (fabrixxm)
	More filter for direct messages API (fabrixxm)
	New hooks "getsiteinfo", "page_info_data" (annando)
	Better loop post prevention (annando)
	Via API, replace data: uri images in plain text version with link to post. (issue #1134) (fabrixxm)
	Set default location to empty for new users. Suppress warning on user creation (issue #1193) (fabrixxm)
	Correctly build urls with queries (issue #1190) (fabrixxm)
	Optionally use keywords in feed as post tags with "remote self" (annando)
	A blacklist of keywords to not use can be defined (annando)
	"remote self" works also with Friendica and Diaspora contacts (annando)
	Show exact post time after 12 hours (FX7)
	Optionally redirect from non-SSL to SSL (annando)
	Translation updates
	Added CHANGELOG

Version 3.3 (2014-10-06)

	API
	added support in the API to allow image uploads from Twidere
	support for the diaspora app in Firefox

	Themes
	Stopped support of unmaintained themes. They will continue to work if enabled but are no longer displayed in the list of themes.
	Merged all "zero" themes into a theme with variations.
	new default avatar by Andi Stadler

	Usability
	network page as default page after login
	sections on users' settings page are now collapsable
	automatic updating the network stream was improved

	Interaction
	ignoring of threads
	for selected contects one can now get notifications when they post something, useful e.g. for forums
	After a new friendica contact is added, the user is directed to the contact page of the new contact. (Instead of the remote profile)
	many improvement on all connectors, new app.net connector
	the algorithm for shortening postings when posting to limited platforms was improved
	improvements for the remote_self functionality for RSS/Atom feeds were done

	System stuff
	no more apc support due problems with PHP 5.5
	privacy image cache moved from an addon into the core
	updated the following libraries: smarty 3.1.19, fullcalendar 1.6.4, jquery 1.11, jgrowl 1.3.0
	added modernizer 2.8.3, better browser support
	updates to the DB structure for better performance
	preperations to use PDO in a later release
	new notification system
	web interface translations updated, addon translations now also possible separately from the main UI and done for CS, IT, RO, DE
	vagrant support added for developers
	some bugs were fixed for the profile import function
	BBCode handling and reformatting to e.g. markdown was improved
	Internal PusH server for communication with OStatus contacts

	Addons
	translation now done at transifex as well
	"newmemberwidget" adds widget with help links + welcome message to sidebar of network tab for new members
	new statistics addon to take part in the Diaspora* survey
	new bidirectional connector for app.net
	new relay connector for Diaspora*
	new connector for the buffer service
	improvements for the connectors with Twitter, StatusNet/GNU Social, pump.io, google+ and facebook
	improvements to the cal and jappix-mini addons

	Change in the structure of the git repo
	The "master" branch will now contain stable stuff and hotfixes.
	The new "develop" branch will contain the latest changes.

Version 3.2

	LICENSE change from Friendica uses now the AGPL
	Language updates: PT_BR, RU, NB_NO, DE, PL, CS, ZH-CN, IT, CA, FR, NL
	new languages: BG
	added a README.translate and updates to the translation utils
	addons are now translated separately
	Theme updates: vier, smoothly, diabook, decaf-mobile, dispy, frost, frost-mobile, quattro
	Bug fixes: #516, #517, #525, #476, #540, #546, #712, #728
	sample nginx and lighttpd config
	new default templating engine: smarty3
	new share element
	maintenance mode for longer running upgrade tasks
	small fixed
		edit profile photo link
		better caching of pictures
		threadening for outgoing emails
		mail import
		oembed thumbnails
		SN subscriptions & more SN like behaviour if snautofollow addon is used
		collect content of SN discussion threads
		communication with Diaspora*
		usage of the API
		search improvements
		MIME types for attachments
		support Open Graph and Dublin Core when showing single items
		better use of APC if present
		use https versions of videos from youtube and vimeo to make firefox happy
	fixes to the documentation
	if a home.html is there, home.css is used as well
	update included TinyMCE to version 3.5.8, fancybox
	made more options available in the admin panel that were hidden before
	show the admin information about when accounts expire in the admin panel
	improving the install.php script
	addons now can be members only
	item object now contains the "edited" information left for the theme designers to show this info in a pretty way
	improvments to the user-import from exported account files
	It's now possible to authenticate an ejabberd server against friendica.
	bugtracker moved to github
	improvements to MySQL queries

Version 3.1

	See http://friendica.com/node/58<|MERGE_RESOLUTION|>--- conflicted
+++ resolved
@@ -10,11 +10,8 @@
     General Code cleaning and restructuring [nupplaphil]
     Added frio color scheme sharing [JeroenED]
     Added syslog and stream Logger [nupplaphil]
-<<<<<<< HEAD
     Added storage move cronjob [MrPetovan]
-=======
     Added collapsible panel for connector permission fields [MrPetovan]
->>>>>>> ef054564
 
   Closed Issues:
     6303, 6478, 6319, 6921, 6903
