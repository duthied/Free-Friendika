--- conflicted
+++ resolved
@@ -1,5 +1,3 @@
-<<<<<<< HEAD
-=======
 Version 2024.03 (2024-03-21)
   Friendica Core
     Updates to the translations AR, BG, CS, DE, EO, ES, FR, GD, HU, IS, IT, JA, PL, RO, RU, SV
@@ -62,7 +60,6 @@
     13947, 13949, 13950, 13953, 13955, 13959, 13968, 13969, 13972,
     13984, 13985, 13986
 
->>>>>>> 25a22ad3
 Version 2023.12 (2023-12-24)
   Friendica Core
     Raised minimal PHP version to 7.4
