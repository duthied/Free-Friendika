--- conflicted
+++ resolved
@@ -2478,13 +2478,8 @@
 	 *
 	 * @return string the handle in the format user@domain.tld
 	 */
-<<<<<<< HEAD
-	private function my_handle($contact) {
+	private static function my_handle($contact) {
 		if ($contact["addr"] != "") {
-=======
-	private static function my_handle($contact) {
-		if ($contact["addr"] != "")
->>>>>>> d671af27
 			return $contact["addr"];
 		}
 
