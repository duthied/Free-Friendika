<?php

require_once("include/template_processor.php");
require_once("include/friendica_smarty.php");
require_once("include/Smilies.php");
require_once("include/map.php");
require_once("mod/proxy.php");


if(! function_exists('replace_macros')) {
/**
 * This is our template processor
 *
 * @param string|FriendicaSmarty $s the string requiring macro substitution,
 *				or an instance of FriendicaSmarty
 * @param array $r key value pairs (search => replace)
 * @return string substituted string
 */
function replace_macros($s,$r) {

	$stamp1 = microtime(true);

	$a = get_app();

	// pass $baseurl to all templates
	$r['$baseurl'] = $a->get_baseurl();


	$t = $a->template_engine();
	try {
		$output = $t->replace_macros($s,$r);
	} catch (Exception $e) {
		echo "<pre><b>".__function__."</b>: ".$e->getMessage()."</pre>"; killme();
	}

	$a->save_timestamp($stamp1, "rendering");

	return $output;
}}


// random string, there are 86 characters max in text mode, 128 for hex
// output is urlsafe

define('RANDOM_STRING_HEX',  0x00 );
define('RANDOM_STRING_TEXT', 0x01 );

if(! function_exists('random_string')) {
function random_string($size = 64,$type = RANDOM_STRING_HEX) {
	// generate a bit of entropy and run it through the whirlpool
	$s = hash('whirlpool', (string) rand() . uniqid(rand(),true) . (string) rand(),(($type == RANDOM_STRING_TEXT) ? true : false));
	$s = (($type == RANDOM_STRING_TEXT) ? str_replace("\n","",base64url_encode($s,true)) : $s);
	return(substr($s,0,$size));
}}

if(! function_exists('notags')) {
/**
 * This is our primary input filter.
 *
 * The high bit hack only involved some old IE browser, forget which (IE5/Mac?)
 * that had an XSS attack vector due to stripping the high-bit on an 8-bit character
 * after cleansing, and angle chars with the high bit set could get through as markup.
 *
 * This is now disabled because it was interfering with some legitimate unicode sequences
 * and hopefully there aren't a lot of those browsers left.
 *
 * Use this on any text input where angle chars are not valid or permitted
 * They will be replaced with safer brackets. This may be filtered further
 * if these are not allowed either.
 *
 * @param string $string Input string
 * @return string Filtered string
 */
function notags($string) {

	return(str_replace(array("<",">"), array('[',']'), $string));

//  High-bit filter no longer used
//	return(str_replace(array("<",">","\xBA","\xBC","\xBE"), array('[',']','','',''), $string));
}}



if(! function_exists('escape_tags')) {
/**
 * use this on "body" or "content" input where angle chars shouldn't be removed,
 * and allow them to be safely displayed.
 * @param string $string
 * @return string
 */
function escape_tags($string) {

	return(htmlspecialchars($string, ENT_COMPAT, 'UTF-8', false));
}}


// generate a string that's random, but usually pronounceable.
// used to generate initial passwords

if(! function_exists('autoname')) {
/**
 * generate a string that's random, but usually pronounceable.
 * used to generate initial passwords
 * @param int $len
 * @return string
 */
function autoname($len) {

	if($len <= 0)
		return '';

	$vowels = array('a','a','ai','au','e','e','e','ee','ea','i','ie','o','ou','u');
	if(mt_rand(0,5) == 4)
		$vowels[] = 'y';

	$cons = array(
			'b','bl','br',
			'c','ch','cl','cr',
			'd','dr',
			'f','fl','fr',
			'g','gh','gl','gr',
			'h',
			'j',
			'k','kh','kl','kr',
			'l',
			'm',
			'n',
			'p','ph','pl','pr',
			'qu',
			'r','rh',
			's','sc','sh','sm','sp','st',
			't','th','tr',
			'v',
			'w','wh',
			'x',
			'z','zh'
			);

	$midcons = array('ck','ct','gn','ld','lf','lm','lt','mb','mm', 'mn','mp',
				'nd','ng','nk','nt','rn','rp','rt');

	$noend = array('bl', 'br', 'cl','cr','dr','fl','fr','gl','gr',
				'kh', 'kl','kr','mn','pl','pr','rh','tr','qu','wh');

	$start = mt_rand(0,2);
	if($start == 0)
		$table = $vowels;
	else
		$table = $cons;

	$word = '';

	for ($x = 0; $x < $len; $x ++) {
		$r = mt_rand(0,count($table) - 1);
		$word .= $table[$r];

		if($table == $vowels)
			$table = array_merge($cons,$midcons);
		else
			$table = $vowels;

	}

	$word = substr($word,0,$len);

	foreach($noend as $noe) {
		if((strlen($word) > 2) && (substr($word,-2) == $noe)) {
			$word = substr($word,0,-1);
			break;
		}
	}
	if(substr($word,-1) == 'q')
		$word = substr($word,0,-1);
	return $word;
}}


// escape text ($str) for XML transport
// returns escaped text.

if(! function_exists('xmlify')) {
/**
 * escape text ($str) for XML transport
 * @param string $str
 * @return string Escaped text.
 */
function xmlify($str) {
/*	$buffer = '';

	$len = mb_strlen($str);
	for($x = 0; $x < $len; $x ++) {
		$char = mb_substr($str,$x,1);

		switch( $char ) {

			case "\r" :
				break;
			case "&" :
				$buffer .= '&amp;';
				break;
			case "'" :
				$buffer .= '&apos;';
				break;
			case "\"" :
				$buffer .= '&quot;';
				break;
			case '<' :
				$buffer .= '&lt;';
				break;
			case '>' :
				$buffer .= '&gt;';
				break;
			case "\n" :
				$buffer .= "\n";
				break;
			default :
				$buffer .= $char;
				break;
		}
	}*/
	/*
	$buffer = mb_ereg_replace("&", "&amp;", $str);
	$buffer = mb_ereg_replace("'", "&apos;", $buffer);
	$buffer = mb_ereg_replace('"', "&quot;", $buffer);
	$buffer = mb_ereg_replace("<", "&lt;", $buffer);
	$buffer = mb_ereg_replace(">", "&gt;", $buffer);
	*/
	$buffer = htmlspecialchars($str, ENT_QUOTES, "UTF-8");
	$buffer = trim($buffer);

	return($buffer);
}}

if(! function_exists('unxmlify')) {
/**
 * undo an xmlify
 * @param string $s xml escaped text
 * @return string unescaped text
 */
function unxmlify($s) {
//	$ret = str_replace('&amp;','&', $s);
//	$ret = str_replace(array('&lt;','&gt;','&quot;','&apos;'),array('<','>','"',"'"),$ret);
	/*$ret = mb_ereg_replace('&amp;', '&', $s);
	$ret = mb_ereg_replace('&apos;', "'", $ret);
	$ret = mb_ereg_replace('&quot;', '"', $ret);
	$ret = mb_ereg_replace('&lt;', "<", $ret);
	$ret = mb_ereg_replace('&gt;', ">", $ret);
	*/
	$ret = htmlspecialchars_decode($s, ENT_QUOTES);
	return $ret;
}}

if(! function_exists('hex2bin')) {
/**
 * convenience wrapper, reverse the operation "bin2hex"
 * @param string $s
 * @return number
 */
function hex2bin($s) {
	if(! (is_string($s) && strlen($s)))
		return '';

	if(! ctype_xdigit($s)) {
		return($s);
	}

	return(pack("H*",$s));
}}


if(! function_exists('paginate_data')) {
/**
 * Automatica pagination data.
 *
 * @param App $a App instance
 * @param int $count [optional] item count (used with alt pager)
 * @return Array data for pagination template
 */
function paginate_data(&$a, $count=null) {
	$stripped = preg_replace('/([&?]page=[0-9]*)/','',$a->query_string);

	$stripped = str_replace('q=','',$stripped);
	$stripped = trim($stripped,'/');
	$pagenum = $a->pager['page'];

	if (($a->page_offset != "") AND !preg_match('/[?&].offset=/', $stripped))
		$stripped .= "&offset=".urlencode($a->page_offset);

	$url = $stripped;

	$data = array();
	function _l(&$d, $name, $url, $text, $class="") {
		if (!strpos($url, "?")) {
			if ($pos = strpos($url, "&"))
				$url = substr($url, 0, $pos)."?".substr($url, $pos + 1);
		}

		$d[$name] = array('url'=>$url, 'text'=>$text, 'class'=>$class);
	}

	if (!is_null($count)){
		// alt pager
		if($a->pager['page']>1)
			_l($data,  "prev", $url.'&page='.($a->pager['page'] - 1), t('newer'));
		if($count>0)
			_l($data,  "next", $url.'&page='.($a->pager['page'] + 1), t('older'));
	} else {
		// full pager
		if($a->pager['total'] > $a->pager['itemspage']) {
			if($a->pager['page'] != 1)
				_l($data,  "prev", $url.'&page='.($a->pager['page'] - 1), t('prev'));

			_l($data, "first", $url."&page=1",  t('first'));


			$numpages = $a->pager['total'] / $a->pager['itemspage'];

			$numstart = 1;
			$numstop = $numpages;

			if($numpages > 14) {
				$numstart = (($pagenum > 7) ? ($pagenum - 7) : 1);
				$numstop = (($pagenum > ($numpages - 7)) ? $numpages : ($numstart + 14));
			}

			$pages = array();

			for($i = $numstart; $i <= $numstop; $i++){
				if($i == $a->pager['page'])
					_l($pages, $i, "#",  $i, "current");
				else
					_l($pages, $i, $url."&page=$i", $i, "n");
			}

			if(($a->pager['total'] % $a->pager['itemspage']) != 0) {
				if($i == $a->pager['page'])
					_l($pages, $i, "#",  $i, "current");
				else
					_l($pages, $i, $url."&page=$i", $i, "n");
			}

			$data['pages'] = $pages;

			$lastpage = (($numpages > intval($numpages)) ? intval($numpages)+1 : $numpages);
			_l($data, "last", $url."&page=$lastpage", t('last'));

			if(($a->pager['total'] - ($a->pager['itemspage'] * $a->pager['page'])) > 0)
				_l($data, "next", $url."&page=".($a->pager['page'] + 1), t('next'));

		}
	}
	return $data;

}}

if(! function_exists('paginate')) {
/**
 * Automatic pagination.
 *
 *  To use, get the count of total items.
 * Then call $a->set_pager_total($number_items);
 * Optionally call $a->set_pager_itemspage($n) to the number of items to display on each page
 * Then call paginate($a) after the end of the display loop to insert the pager block on the page
 * (assuming there are enough items to paginate).
 * When using with SQL, the setting LIMIT %d, %d => $a->pager['start'],$a->pager['itemspage']
 * will limit the results to the correct items for the current page.
 * The actual page handling is then accomplished at the application layer.
 *
 * @param App $a App instance
 * @return string html for pagination #FIXME remove html
 */
function paginate(&$a) {

	$data = paginate_data($a);
	$tpl = get_markup_template("paginate.tpl");
	return replace_macros($tpl, array("pager" => $data));

}}

if(! function_exists('alt_pager')) {
/**
 * Alternative pager
 * @param App $a App instance
 * @param int $i
 * @return string html for pagination #FIXME remove html
 */
function alt_pager(&$a, $i) {

	$data = paginate_data($a, $i);
	$tpl = get_markup_template("paginate.tpl");
	return replace_macros($tpl, array('pager' => $data));

}}

if(! function_exists('scroll_loader')) {
/**
 * Loader for infinite scrolling
 * @return string html for loader
 */
function scroll_loader() {
	$tpl = get_markup_template("scroll_loader.tpl");
	return replace_macros($tpl, array(
		'wait' => t('Loading more entries...'),
		'end' => t('The end')
	));
}}

if(! function_exists('expand_acl')) {
/**
 * Turn user/group ACLs stored as angle bracketed text into arrays
 *
 * @param string $s
 * @return array
 */
function expand_acl($s) {
	// turn string array of angle-bracketed elements into numeric array
	// e.g. "<1><2><3>" => array(1,2,3);
	$ret = array();

	if(strlen($s)) {
		$t = str_replace('<','',$s);
		$a = explode('>',$t);
		foreach($a as $aa) {
			if(intval($aa))
				$ret[] = intval($aa);
		}
	}
	return $ret;
}}

if(! function_exists('sanitise_acl')) {
/**
 * Wrap ACL elements in angle brackets for storage
 * @param string $item
 */
function sanitise_acl(&$item) {
	if(intval($item))
		$item = '<' . intval(notags(trim($item))) . '>';
	else
		unset($item);
}}


if(! function_exists('perms2str')) {
/**
 * Convert an ACL array to a storable string
 *
 * Normally ACL permissions will be an array.
 * We'll also allow a comma-separated string.
 *
 * @param string|array $p
 * @return string
 */
function perms2str($p) {
	$ret = '';
	if(is_array($p))
		$tmp = $p;
	else
		$tmp = explode(',',$p);

	if(is_array($tmp)) {
		array_walk($tmp,'sanitise_acl');
		$ret = implode('',$tmp);
	}
	return $ret;
}}


if(! function_exists('item_new_uri')) {
/**
 * generate a guaranteed unique (for this domain) item ID for ATOM
 * safe from birthday paradox
 *
 * @param string $hostname
 * @param int $uid
 * @return string
 */
function item_new_uri($hostname,$uid, $guid = "") {

	do {
		$dups = false;

		if ($guid == "")
			$hash = get_guid(32);
		else {
			$hash = $guid;
			$guid = "";
		}

		$uri = "urn:X-dfrn:" . $hostname . ':' . $uid . ':' . $hash;

		$r = q("SELECT `id` FROM `item` WHERE `uri` = '%s' LIMIT 1",
			dbesc($uri));
		if(dbm::is_result($r))
			$dups = true;
	} while($dups == true);
	return $uri;
}}

// Generate a guaranteed unique photo ID.
// safe from birthday paradox

if(! function_exists('photo_new_resource')) {
/**
 * Generate a guaranteed unique photo ID.
 * safe from birthday paradox
 *
 * @return string
 */
function photo_new_resource() {

	do {
		$found = false;
		$resource = hash('md5',uniqid(mt_rand(),true));
		$r = q("SELECT `id` FROM `photo` WHERE `resource-id` = '%s' LIMIT 1",
			dbesc($resource)
		);
		if(dbm::is_result($r))
			$found = true;
	} while($found == true);
	return $resource;
}}


if(! function_exists('load_view_file')) {
/**
 * @deprecated
 * wrapper to load a view template, checking for alternate
 * languages before falling back to the default
 *
 * @global string $lang
 * @global App $a
 * @param string $s view name
 * @return string
 */
function load_view_file($s) {
	global $lang, $a;
	if(! isset($lang))
		$lang = 'en';
	$b = basename($s);
	$d = dirname($s);
	if(file_exists("$d/$lang/$b")) {
		$stamp1 = microtime(true);
		$content = file_get_contents("$d/$lang/$b");
		$a->save_timestamp($stamp1, "file");
		return $content;
	}

	$theme = current_theme();

	if(file_exists("$d/theme/$theme/$b")) {
		$stamp1 = microtime(true);
		$content = file_get_contents("$d/theme/$theme/$b");
		$a->save_timestamp($stamp1, "file");
		return $content;
	}

	$stamp1 = microtime(true);
	$content = file_get_contents($s);
	$a->save_timestamp($stamp1, "file");
	return $content;
}}

if(! function_exists('get_intltext_template')) {
/**
 * load a view template, checking for alternate
 * languages before falling back to the default
 *
 * @global string $lang
 * @param string $s view path
 * @return string
 */
function get_intltext_template($s) {
	global $lang;

	$a = get_app();
	$engine = '';
	if($a->theme['template_engine'] === 'smarty3')
		$engine = "/smarty3";

	if(! isset($lang))
		$lang = 'en';

	if(file_exists("view/lang/$lang$engine/$s")) {
		$stamp1 = microtime(true);
		$content = file_get_contents("view/lang/$lang$engine/$s");
		$a->save_timestamp($stamp1, "file");
		return $content;
	} elseif(file_exists("view/lang/en$engine/$s")) {
		$stamp1 = microtime(true);
		$content = file_get_contents("view/lang/en$engine/$s");
		$a->save_timestamp($stamp1, "file");
		return $content;
	} else {
		$stamp1 = microtime(true);
		$content = file_get_contents("view$engine/$s");
		$a->save_timestamp($stamp1, "file");
		return $content;
	}
}}

if(! function_exists('get_markup_template')) {
/**
 * load template $s
 *
 * @param string $s
 * @param string $root
 * @return string
 */
function get_markup_template($s, $root = '') {
	$stamp1 = microtime(true);

	$a = get_app();
	$t = $a->template_engine();
	try {
		$template = $t->get_template_file($s, $root);
	} catch (Exception $e) {
		echo "<pre><b>".__function__."</b>: ".$e->getMessage()."</pre>"; killme();
	}

	$a->save_timestamp($stamp1, "file");

	return $template;
}}

if(! function_exists("get_template_file")) {
/**
 *
 * @param App $a
 * @param string $filename
 * @param string $root
 * @return string
 */
function get_template_file($a, $filename, $root = '') {
	$theme = current_theme();

	// Make sure $root ends with a slash /
	if($root !== '' && $root[strlen($root)-1] !== '/')
		$root = $root . '/';

	if(file_exists("{$root}view/theme/$theme/$filename"))
		$template_file = "{$root}view/theme/$theme/$filename";
	elseif (x($a->theme_info,"extends") && file_exists("{$root}view/theme/{$a->theme_info["extends"]}/$filename"))
		$template_file = "{$root}view/theme/{$a->theme_info["extends"]}/$filename";
	elseif (file_exists("{$root}/$filename"))
		$template_file = "{$root}/$filename";
	else
		$template_file = "{$root}view/$filename";

	return $template_file;
}}







if(! function_exists('attribute_contains')) {
/**
 *  for html,xml parsing - let's say you've got
 *  an attribute foobar="class1 class2 class3"
 *  and you want to find out if it contains 'class3'.
 *  you can't use a normal sub string search because you
 *  might match 'notclass3' and a regex to do the job is
 *  possible but a bit complicated.
 *  pass the attribute string as $attr and the attribute you
 *  are looking for as $s - returns true if found, otherwise false
 *
 * @param string $attr attribute value
 * @param string $s string to search
 * @return boolean True if found, False otherwise
 */
function attribute_contains($attr,$s) {
	$a = explode(' ', $attr);
	if(count($a) && in_array($s,$a))
		return true;
	return false;
}}

if (! function_exists('logger')) {
/* setup int->string log level map */
$LOGGER_LEVELS = array();

/**
 * @brief Logs the given message at the given log level
 *
 * log levels:
 * LOGGER_NORMAL (default)
 * LOGGER_TRACE
 * LOGGER_DEBUG
 * LOGGER_DATA
 * LOGGER_ALL
 *
 * @global App $a
 * @global dba $db
 * @global array $LOGGER_LEVELS
 * @param string $msg
 * @param int $level
 */
function logger($msg, $level = 0) {
	$a = get_app();
	global $db;
	global $LOGGER_LEVELS;

	// turn off logger in install mode
	if (
		$a->module == 'install'
		|| ! ($db && $db->connected)
	) {
		return;
	}

	$debugging = get_config('system','debugging');
	$logfile   = get_config('system','logfile');
	$loglevel = intval(get_config('system','loglevel'));

	if (
		! $debugging
		|| ! $logfile
		|| $level > $loglevel
	) {
		return;
	}

	if (count($LOGGER_LEVELS) == 0) {
		foreach (get_defined_constants() as $k => $v) {
			if (substr($k, 0, 7) == "LOGGER_") {
				$LOGGER_LEVELS[$v] = substr($k, 7, 7);
			}
		}
	}

	$process_id = session_id();

	if ($process_id == '') {
		$process_id = get_app()->process_id;
	}

	$callers = debug_backtrace();
	$logline = sprintf("%s@%s\t[%s]:%s:%s:%s\t%s\n",
			datetime_convert(),
			$process_id,
			$LOGGER_LEVELS[$level],
			basename($callers[0]['file']),
			$callers[0]['line'],
			$callers[1]['function'],
			$msg
		);

	$stamp1 = microtime(true);
	@file_put_contents($logfile, $logline, FILE_APPEND);
	$a->save_timestamp($stamp1, "file");
}}


if(! function_exists('activity_match')) {
/**
 * Compare activity uri. Knows about activity namespace.
 *
 * @param string $haystack
 * @param string $needle
 * @return boolean
 */
function activity_match($haystack,$needle) {
	if(($haystack === $needle) || ((basename($needle) === $haystack) && strstr($needle,NAMESPACE_ACTIVITY_SCHEMA)))
		return true;
	return false;
}}


/**
 * @brief Pull out all #hashtags and @person tags from $string.
 *
 * We also get @person@domain.com - which would make
 * the regex quite complicated as tags can also
 * end a sentence. So we'll run through our results
 * and strip the period from any tags which end with one.
 * Returns array of tags found, or empty array.
 *
 * @param string $string Post content
 * @return array List of tag and person names
 */
function get_tags($string) {
	$ret = array();

	// Convert hashtag links to hashtags
	$string = preg_replace('/#\[url\=([^\[\]]*)\](.*?)\[\/url\]/ism', '#$2', $string);

	// ignore anything in a code block
	$string = preg_replace('/\[code\](.*?)\[\/code\]/sm', '', $string);

	// Force line feeds at bbtags
	$string = str_replace(array('[', ']'), array("\n[", "]\n"), $string);

	// ignore anything in a bbtag
	$string = preg_replace('/\[(.*?)\]/sm', '', $string);

	// Match full names against @tags including the space between first and last
	// We will look these up afterward to see if they are full names or not recognisable.

	if (preg_match_all('/(@[^ \x0D\x0A,:?]+ [^ \x0D\x0A@,:?]+)([ \x0D\x0A@,:?]|$)/', $string, $matches)) {
		foreach ($matches[1] as $match) {
			if (strstr($match, ']')) {
				// we might be inside a bbcode color tag - leave it alone
				continue;
			}
			if (substr($match, -1, 1) === '.') {
				$ret[] = substr($match, 0, -1);
			} else {
				$ret[] = $match;
			}
		}
	}

	// Otherwise pull out single word tags. These can be @nickname, @first_last
	// and #hash tags.

	if (preg_match_all('/([!#@][^\^ \x0D\x0A,;:?]+)([ \x0D\x0A,;:?]|$)/', $string, $matches)) {
		foreach($matches[1] as $match) {
			if (strstr($match, ']')) {
				// we might be inside a bbcode color tag - leave it alone
				continue;
			}
			if (substr($match, -1, 1) === '.') {
				$match = substr($match,0,-1);
			}
			// ignore strictly numeric tags like #1
			if ((strpos($match, '#') === 0) && ctype_digit(substr($match, 1))) {
				continue;
			}
			// try not to catch url fragments
			if (strpos($string, $match) && preg_match('/[a-zA-z0-9\/]/', substr($string, strpos($string, $match) - 1, 1))) {
				continue;
			}
			$ret[] = $match;
		}
	}
	return $ret;
}


//

if(! function_exists('qp')) {
/**
 * quick and dirty quoted_printable encoding
 *
 * @param string $s
 * @return string
 */
function qp($s) {
return str_replace ("%","=",rawurlencode($s));
}}

if(! function_exists('contact_block')) {
/**
 * Get html for contact block.
 *
 * @template contact_block.tpl
 * @hook contact_block_end (contacts=>array, output=>string)
 * @return string
 */
function contact_block() {
	$o = '';
	$a = get_app();

	$shown = get_pconfig($a->profile['uid'],'system','display_friend_count');
	if($shown === false)
		$shown = 24;
	if($shown == 0)
		return;

	if((! is_array($a->profile)) || ($a->profile['hide-friends']))
		return $o;
	$r = q("SELECT COUNT(*) AS `total` FROM `contact`
			WHERE `uid` = %d AND NOT `self` AND NOT `blocked`
				AND NOT `hidden` AND NOT `archive`
				AND `network` IN ('%s', '%s', '%s')",
			intval($a->profile['uid']),
			dbesc(NETWORK_DFRN),
			dbesc(NETWORK_OSTATUS),
			dbesc(NETWORK_DIASPORA)
	);
	if(dbm::is_result($r)) {
		$total = intval($r[0]['total']);
	}
	if(! $total) {
		$contacts = t('No contacts');
		$micropro = Null;

	} else {
		// Splitting the query in two parts makes it much faster
		$r = q("SELECT `id` FROM `contact`
				WHERE `uid` = %d AND NOT `self` AND NOT `blocked`
					AND NOT `hidden` AND NOT `archive`
				AND `network` IN ('%s', '%s', '%s') ORDER BY RAND() LIMIT %d",
				intval($a->profile['uid']),
				dbesc(NETWORK_DFRN),
				dbesc(NETWORK_OSTATUS),
				dbesc(NETWORK_DIASPORA),
				intval($shown)
		);
		if(dbm::is_result($r)) {
			$contacts = "";
			foreach ($r AS $contact)
				$contacts[] = $contact["id"];

			$r = q("SELECT `id`, `uid`, `addr`, `url`, `name`, `thumb`, `network` FROM `contact` WHERE `id` IN (%s)",
				dbesc(implode(",", $contacts)));
<<<<<<< HEAD
=======

>>>>>>> c1a15bef
			if(dbm::is_result($r)) {
				$contacts = sprintf( tt('%d Contact','%d Contacts', $total),$total);
				$micropro = Array();
				foreach($r as $rr) {
					$micropro[] = micropro($rr,true,'mpfriend');
				}
			}
		}
	}

	$tpl = get_markup_template('contact_block.tpl');
	$o = replace_macros($tpl, array(
		'$contacts' => $contacts,
		'$nickname' => $a->profile['nickname'],
		'$viewcontacts' => t('View Contacts'),
		'$micropro' => $micropro,
	));

	$arr = array('contacts' => $r, 'output' => $o);

	call_hooks('contact_block_end', $arr);
	return $o;

}}

/**
 * @brief Format contacts as picture links or as texxt links
 *
 * @param array $contact Array with contacts which contains an array with
 *	int 'id' => The ID of the contact
 *	int 'uid' => The user ID of the user who owns this data
 *	string 'name' => The name of the contact
 *	string 'url' => The url to the profile page of the contact
 *	string 'addr' => The webbie of the contact (e.g.) username@friendica.com
 *	string 'network' => The network to which the contact belongs to
 *	string 'thumb' => The contact picture
 *	string 'click' => js code which is performed when clicking on the contact
 * @param boolean $redirect If true try to use the redir url if it's possible
 * @param string $class CSS class for the
 * @param boolean $textmode If true display the contacts as text links
 *	if false display the contacts as picture links

 * @return string Formatted html
 */
function micropro($contact, $redirect = false, $class = '', $textmode = false) {

	// Use the contact URL if no address is available
	if ($contact["addr"] == "")
		$contact["addr"] = $contact["url"];

	$url = $contact['url'];
	$sparkle = '';
	$redir = false;

	if($redirect) {
		$a = get_app();
		$redirect_url = 'redir/' . $contact['id'];
		if(local_user() && ($contact['uid'] == local_user()) && ($contact['network'] === NETWORK_DFRN)) {
			$redir = true;
			$url = $redirect_url;
			$sparkle = ' sparkle';
		}
		else
			$url = zrl($url);
	}

	// If there is some js available we don't need the url
	if(x($contact,'click'))
		$url = '';

	return replace_macros(get_markup_template(($textmode)?'micropro_txt.tpl':'micropro_img.tpl'),array(
		'$click' => (($contact['click']) ? $contact['click'] : ''),
		'$class' => $class,
		'$url' => $url,
		'$photo' => proxy_url($contact['thumb'], false, PROXY_SIZE_THUMB),
		'$name' => $contact['name'],
		'title' => $contact['name'] . ' [' . $contact['addr'] . ']',
		'$parkle' => $sparkle,
		'$redir' => $redir,

	));
}



if(! function_exists('search')) {
/**
 * search box
 *
 * @param string $s search query
 * @param string $id html id
 * @param string $url search url
 * @param boolean $savedsearch show save search button
 */
function search($s,$id='search-box',$url='search',$save = false, $aside = true) {
	$a = get_app();

	$values = array(
			'$s' => htmlspecialchars($s),
			'$id' => $id,
			'$action_url' => $url,
			'$search_label' => t('Search'),
			'$save_label' => t('Save'),
			'$savedsearch' => feature_enabled(local_user(),'savedsearch'),
			'$search_hint' => t('@name, !forum, #tags, content'),
		);

	if (!$aside) {
		$values['$searchoption'] = array(
					t("Full Text"),
					t("Tags"),
					t("Contacts"));

		if (get_config('system','poco_local_search'))
			$values['$searchoption'][] = t("Forums");
	}

	return replace_macros(get_markup_template('searchbox.tpl'), $values);
}}

if(! function_exists('valid_email')) {
/**
 * Check if $x is a valid email string
 *
 * @param string $x
 * @return boolean
 */
function valid_email($x){

	// Removed because Fabio told me so.
	//if(get_config('system','disable_email_validation'))
	//	return true;

	if(preg_match('/^[_a-zA-Z0-9\-\+]+(\.[_a-zA-Z0-9\-\+]+)*@[a-zA-Z0-9-]+(\.[a-zA-Z0-9-]+)+$/',$x))
		return true;
	return false;
}}


if(! function_exists('linkify')) {
/**
 * Replace naked text hyperlink with HTML formatted hyperlink
 *
 * @param string $s
 */
function linkify($s) {
	$s = preg_replace("/(https?\:\/\/[a-zA-Z0-9\:\/\-\?\&\;\.\=\_\~\#\'\%\$\!\+]*)/", ' <a href="$1" target="_blank">$1</a>', $s);
	$s = preg_replace("/\<(.*?)(src|href)=(.*?)\&amp\;(.*?)\>/ism",'<$1$2=$3&$4>',$s);
	return($s);
}}


/**
 * Load poke verbs
 *
 * @return array index is present tense verb
				 value is array containing past tense verb, translation of present, translation of past
 * @hook poke_verbs pokes array
 */
function get_poke_verbs() {

	// index is present tense verb
	// value is array containing past tense verb, translation of present, translation of past

	$arr = array(
		'poke' => array( 'poked', t('poke'), t('poked')),
		'ping' => array( 'pinged', t('ping'), t('pinged')),
		'prod' => array( 'prodded', t('prod'), t('prodded')),
		'slap' => array( 'slapped', t('slap'), t('slapped')),
		'finger' => array( 'fingered', t('finger'), t('fingered')),
		'rebuff' => array( 'rebuffed', t('rebuff'), t('rebuffed')),
	);
	call_hooks('poke_verbs', $arr);
	return $arr;
}

/**
 * Load moods
 * @return array index is mood, value is translated mood
 * @hook mood_verbs moods array
 */
function get_mood_verbs() {

	$arr = array(
		'happy'      => t('happy'),
		'sad'        => t('sad'),
		'mellow'     => t('mellow'),
		'tired'      => t('tired'),
		'perky'      => t('perky'),
		'angry'      => t('angry'),
		'stupefied'  => t('stupified'),
		'puzzled'    => t('puzzled'),
		'interested' => t('interested'),
		'bitter'     => t('bitter'),
		'cheerful'   => t('cheerful'),
		'alive'      => t('alive'),
		'annoyed'    => t('annoyed'),
		'anxious'    => t('anxious'),
		'cranky'     => t('cranky'),
		'disturbed'  => t('disturbed'),
		'frustrated' => t('frustrated'),
		'motivated'  => t('motivated'),
		'relaxed'    => t('relaxed'),
		'surprised'  => t('surprised'),
	);

	call_hooks('mood_verbs', $arr);
	return $arr;
}

if(! function_exists('day_translate')) {
/**
 * Translate days and months names
 *
 * @param string $s
 * @return string
 */
function day_translate($s) {
	$ret = str_replace(array('Monday','Tuesday','Wednesday','Thursday','Friday','Saturday','Sunday'),
		array( t('Monday'), t('Tuesday'), t('Wednesday'), t('Thursday'), t('Friday'), t('Saturday'), t('Sunday')),
		$s);

	$ret = str_replace(array('January','February','March','April','May','June','July','August','September','October','November','December'),
		array( t('January'), t('February'), t('March'), t('April'), t('May'), t('June'), t('July'), t('August'), t('September'), t('October'), t('November'), t('December')),
		$ret);

	return $ret;
}}


if(! function_exists('normalise_link')) {
/**
 * Normalize url
 *
 * @param string $url
 * @return string
 */
function normalise_link($url) {
	$ret = str_replace(array('https:','//www.'), array('http:','//'), $url);
	return(rtrim($ret,'/'));
}}



if(! function_exists('link_compare')) {
/**
 * Compare two URLs to see if they are the same, but ignore
 * slight but hopefully insignificant differences such as if one
 * is https and the other isn't, or if one is www.something and
 * the other isn't - and also ignore case differences.
 *
 * @param string $a first url
 * @param string $b second url
 * @return boolean True if the URLs match, otherwise False
 *
 */
function link_compare($a,$b) {
	if(strcasecmp(normalise_link($a),normalise_link($b)) === 0)
		return true;
	return false;
}}

/**
 * @brief Find any non-embedded images in private items and add redir links to them
 *
 * @param App $a
 * @param array &$item The field array of an item row
 */
function redir_private_images($a, &$item)
{
	$matches = false;
	$cnt = preg_match_all('|\[img\](http[^\[]*?/photo/[a-fA-F0-9]+?(-[0-9]\.[\w]+?)?)\[\/img\]|', $item['body'], $matches, PREG_SET_ORDER);
	if ($cnt) {
		foreach ($matches as $mtch) {
			if (strpos($mtch[1], '/redir') !== false) {
				continue;
			}

			if ((local_user() == $item['uid']) && ($item['private'] != 0) && ($item['contact-id'] != $a->contact['id']) && ($item['network'] == NETWORK_DFRN)) {
				$img_url = 'redir?f=1&quiet=1&url=' . urlencode($mtch[1]) . '&conurl=' . urlencode($item['author-link']);
				$item['body'] = str_replace($mtch[0], '[img]' . $img_url . '[/img]', $item['body']);
			}
		}
	}
}

function put_item_in_cache(&$item, $update = false) {

	if (($item["rendered-hash"] != hash("md5", $item["body"])) OR ($item["rendered-hash"] == "") OR
		($item["rendered-html"] == "") OR get_config("system", "ignore_cache")) {

		// The function "redir_private_images" changes the body.
		// I'm not sure if we should store it permanently, so we save the old value.
		$body = $item["body"];

		$a = get_app();
		redir_private_images($a, $item);

		$item["rendered-html"] = prepare_text($item["body"]);
		$item["rendered-hash"] = hash("md5", $item["body"]);
		$item["body"] = $body;

		if ($update AND ($item["id"] != 0)) {
			q("UPDATE `item` SET `rendered-html` = '%s', `rendered-hash` = '%s' WHERE `id` = %d",
				dbesc($item["rendered-html"]), dbesc($item["rendered-hash"]), intval($item["id"]));
		}
	}
}

// Given an item array, convert the body element from bbcode to html and add smilie icons.
// If attach is true, also add icons for item attachments

if(! function_exists('prepare_body')) {
/**
 * Given an item array, convert the body element from bbcode to html and add smilie icons.
 * If attach is true, also add icons for item attachments
 *
 * @param array $item
 * @param boolean $attach
 * @return string item body html
 * @hook prepare_body_init item array before any work
 * @hook prepare_body ('item'=>item array, 'html'=>body string) after first bbcode to html
 * @hook prepare_body_final ('item'=>item array, 'html'=>body string) after attach icons and blockquote special case handling (spoiler, author)
 */
function prepare_body(&$item,$attach = false, $preview = false) {

	$a = get_app();
	call_hooks('prepare_body_init', $item);

	$searchpath = z_root()."/search?tag=";

	$tags=array();
	$hashtags = array();
	$mentions = array();

	if (!get_config('system','suppress_tags')) {
		$taglist = q("SELECT `type`, `term`, `url` FROM `term` WHERE `otype` = %d AND `oid` = %d AND `type` IN (%d, %d) ORDER BY `tid`",
				intval(TERM_OBJ_POST), intval($item['id']), intval(TERM_HASHTAG), intval(TERM_MENTION));

		foreach($taglist as $tag) {

			if ($tag["url"] == "")
				$tag["url"] = $searchpath.strtolower($tag["term"]);

			if ($tag["type"] == TERM_HASHTAG) {
				$hashtags[] = "#<a href=\"".$tag["url"]."\" target=\"_blank\">".$tag["term"]."</a>";
				$prefix = "#";
			} elseif ($tag["type"] == TERM_MENTION) {
				$mentions[] = "@<a href=\"".$tag["url"]."\" target=\"_blank\">".$tag["term"]."</a>";
				$prefix = "@";
			}
			$tags[] = $prefix."<a href=\"".$tag["url"]."\" target=\"_blank\">".$tag["term"]."</a>";
		}
	}

	$item['tags'] = $tags;
	$item['hashtags'] = $hashtags;
	$item['mentions'] = $mentions;

	// Update the cached values if there is no "zrl=..." on the links
	$update = (!local_user() and !remote_user() and ($item["uid"] == 0));

	// Or update it if the current viewer is the intented viewer
	if (($item["uid"] == local_user()) AND ($item["uid"] != 0))
		$update = true;

	put_item_in_cache($item, $update);
	$s = $item["rendered-html"];

	$prep_arr = array('item' => $item, 'html' => $s, 'preview' => $preview);
	call_hooks('prepare_body', $prep_arr);
	$s = $prep_arr['html'];

	if(! $attach) {
		// Replace the blockquotes with quotes that are used in mails
		$mailquote = '<blockquote type="cite" class="gmail_quote" style="margin:0 0 0 .8ex;border-left:1px #ccc solid;padding-left:1ex;">';
		$s = str_replace(array('<blockquote>', '<blockquote class="spoiler">', '<blockquote class="author">'), array($mailquote, $mailquote, $mailquote), $s);
		return $s;
	}

	$as = '';
	$vhead = false;
	$arr = explode('[/attach],',$item['attach']);
	if(count($arr)) {
		$as .= '<div class="body-attach">';
		foreach($arr as $r) {
			$matches = false;
			$icon = '';
			$cnt = preg_match_all('|\[attach\]href=\"(.*?)\" length=\"(.*?)\" type=\"(.*?)\" title=\"(.*?)\"|',$r,$matches, PREG_SET_ORDER);
			if($cnt) {
				foreach($matches as $mtch) {
					$mime = $mtch[3];

					if((local_user() == $item['uid']) && ($item['contact-id'] != $a->contact['id']) && ($item['network'] == NETWORK_DFRN))
						$the_url = 'redir/' . $item['contact-id'] . '?f=1&url=' . $mtch[1];
					else
						$the_url = $mtch[1];

					if(strpos($mime, 'video') !== false) {
						if(!$vhead) {
							$vhead = true;
							$a->page['htmlhead'] .= replace_macros(get_markup_template('videos_head.tpl'), array(
								'$baseurl' => z_root(),
							));
							$a->page['end'] .= replace_macros(get_markup_template('videos_end.tpl'), array(
								'$baseurl' => z_root(),
							));
						}

						$id = end(explode('/', $the_url));
						$as .= replace_macros(get_markup_template('video_top.tpl'), array(
							'$video'	=> array(
								'id'       => $id,
								'title' 	=> t('View Video'),
								'src'     	=> $the_url,
								'mime'		=> $mime,
							),
						));
					}

					$filetype = strtolower(substr( $mime, 0, strpos($mime,'/') ));
					if($filetype) {
						$filesubtype = strtolower(substr( $mime, strpos($mime,'/') + 1 ));
						$filesubtype = str_replace('.', '-', $filesubtype);
					}
					else {
						$filetype = 'unkn';
						$filesubtype = 'unkn';
					}

					$icon = '<div class="attachtype icon s22 type-' . $filetype . ' subtype-' . $filesubtype . '"></div>';
					/*$icontype = strtolower(substr($mtch[3],0,strpos($mtch[3],'/')));
					switch($icontype) {
						case 'video':
						case 'audio':
						case 'image':
						case 'text':
							$icon = '<div class="attachtype icon s22 type-' . $icontype . '"></div>';
							break;
						default:
							$icon = '<div class="attachtype icon s22 type-unkn"></div>';
							break;
					}*/

					$title = ((strlen(trim($mtch[4]))) ? escape_tags(trim($mtch[4])) : escape_tags($mtch[1]));
					$title .= ' ' . $mtch[2] . ' ' . t('bytes');

					$as .= '<a href="' . strip_tags($the_url) . '" title="' . $title . '" class="attachlink" target="_blank" >' . $icon . '</a>';
				}
			}
		}
		$as .= '<div class="clear"></div></div>';
	}
	$s = $s . $as;

	// map
	if(strpos($s,'<div class="map">') !== false && $item['coord']) {
		$x = generate_map(trim($item['coord']));
		if($x) {
			$s = preg_replace('/\<div class\=\"map\"\>/','$0' . $x,$s);
		}
	}


	// Look for spoiler
	$spoilersearch = '<blockquote class="spoiler">';

	// Remove line breaks before the spoiler
	while ((strpos($s, "\n".$spoilersearch) !== false))
		$s = str_replace("\n".$spoilersearch, $spoilersearch, $s);
	while ((strpos($s, "<br />".$spoilersearch) !== false))
		$s = str_replace("<br />".$spoilersearch, $spoilersearch, $s);

	while ((strpos($s, $spoilersearch) !== false)) {

		$pos = strpos($s, $spoilersearch);
		$rnd = random_string(8);
		$spoilerreplace = '<br /> <span id="spoiler-wrap-'.$rnd.'" class="spoiler-wrap fakelink" onclick="openClose(\'spoiler-'.$rnd.'\');">'.sprintf(t('Click to open/close')).'</span>'.
					'<blockquote class="spoiler" id="spoiler-'.$rnd.'" style="display: none;">';
		$s = substr($s, 0, $pos).$spoilerreplace.substr($s, $pos+strlen($spoilersearch));
	}

	// Look for quote with author
	$authorsearch = '<blockquote class="author">';

	while ((strpos($s, $authorsearch) !== false)) {

		$pos = strpos($s, $authorsearch);
		$rnd = random_string(8);
		$authorreplace = '<br /> <span id="author-wrap-'.$rnd.'" class="author-wrap fakelink" onclick="openClose(\'author-'.$rnd.'\');">'.sprintf(t('Click to open/close')).'</span>'.
					'<blockquote class="author" id="author-'.$rnd.'" style="display: block;">';
		$s = substr($s, 0, $pos).$authorreplace.substr($s, $pos+strlen($authorsearch));
	}

	// replace friendica image url size with theme preference
	if (x($a->theme_info,'item_image_size')){
	    $ps = $a->theme_info['item_image_size'];

	    $s = preg_replace('|(<img[^>]+src="[^"]+/photo/[0-9a-f]+)-[0-9]|',"$1-".$ps, $s);
	}

	$prep_arr = array('item' => $item, 'html' => $s);
	call_hooks('prepare_body_final', $prep_arr);

	return $prep_arr['html'];
}}


if(! function_exists('prepare_text')) {
/**
 * Given a text string, convert from bbcode to html and add smilie icons.
 *
 * @param string $text
 * @return string
 */
function prepare_text($text) {

	require_once('include/bbcode.php');

	if(stristr($text,'[nosmile]'))
		$s = bbcode($text);
	else
		$s = Smilies::replace(bbcode($text));

	return trim($s);
}}



/**
 * return array with details for categories and folders for an item
 *
 * @param array $item
 * @return array
 *
  * [
 *      [ // categories array
 *          {
 *               'name': 'category name',
 *               'removeurl': 'url to remove this category',
 *               'first': 'is the first in this array? true/false',
 *               'last': 'is the last in this array? true/false',
 *           } ,
 *           ....
 *       ],
 *       [ //folders array
 *			{
 *               'name': 'folder name',
 *               'removeurl': 'url to remove this folder',
 *               'first': 'is the first in this array? true/false',
 *               'last': 'is the last in this array? true/false',
 *           } ,
 *           ....
 *       ]
 *  ]
 */
function get_cats_and_terms($item) {

	$a = get_app();
	$categories = array();
	$folders = array();

	$matches = false; $first = true;
	$cnt = preg_match_all('/<(.*?)>/',$item['file'],$matches,PREG_SET_ORDER);
	if($cnt) {
		foreach($matches as $mtch) {
			$categories[] = array(
				'name' => xmlify(file_tag_decode($mtch[1])),
				'url' =>  "#",
				'removeurl' => ((local_user() == $item['uid'])?'filerm/' . $item['id'] . '?f=&cat=' . xmlify(file_tag_decode($mtch[1])):""),
				'first' => $first,
				'last' => false
			);
			$first = false;
		}
	}
	if (count($categories)) $categories[count($categories)-1]['last'] = true;


	if(local_user() == $item['uid']) {
		$matches = false; $first = true;
		$cnt = preg_match_all('/\[(.*?)\]/',$item['file'],$matches,PREG_SET_ORDER);
		if($cnt) {
			foreach($matches as $mtch) {
				$folders[] = array(
					'name' => xmlify(file_tag_decode($mtch[1])),
					'url' =>  "#",
					'removeurl' => ((local_user() == $item['uid'])?'filerm/' . $item['id'] . '?f=&term=' . xmlify(file_tag_decode($mtch[1])):""),
					'first' => $first,
					'last' => false
				);
				$first = false;
			}
		}
	}

	if (count($folders)) $folders[count($folders)-1]['last'] = true;

	return array($categories, $folders);
}

if(! function_exists('get_plink')) {
/**
 * get private link for item
 * @param array $item
 * @return boolean|array False if item has not plink, otherwise array('href'=>plink url, 'title'=>translated title)
 */
function get_plink($item) {
	$a = get_app();

	if ($a->user['nickname'] != "") {
		$ret = array(
				//'href' => "display/".$a->user['nickname']."/".$item['id'],
				'href' => "display/".$item['guid'],
				'orig' => "display/".$item['guid'],
				'title' => t('View on separate page'),
				'orig_title' => t('view on separate page'),
			);

		if (x($item,'plink')) {
			$ret["href"] = $a->remove_baseurl($item['plink']);
			$ret["title"] = t('link to source');
		}

	} elseif (x($item,'plink') && ($item['private'] != 1))
		$ret = array(
				'href' => $item['plink'],
				'orig' => $item['plink'],
				'title' => t('link to source'),
			);
	else
		$ret = array();

	//if (x($item,'plink') && ($item['private'] != 1))

	return($ret);
}}

if(! function_exists('unamp')) {
/**
 * replace html amp entity with amp char
 * @param string $s
 * @return string
 */
function unamp($s) {
	return str_replace('&amp;', '&', $s);
}}


if(! function_exists('return_bytes')) {
/**
 * return number of bytes in size (K, M, G)
 * @param string $size_str
 * @return number
 */
function return_bytes ($size_str) {
	switch (substr ($size_str, -1)) {
		case 'M': case 'm': return (int)$size_str * 1048576;
		case 'K': case 'k': return (int)$size_str * 1024;
		case 'G': case 'g': return (int)$size_str * 1073741824;
		default: return $size_str;
	}
}}

/**
 * @return string
 */
function generate_user_guid() {
	$found = true;
	do {
		$guid = get_guid(32);
		$x = q("SELECT `uid` FROM `user` WHERE `guid` = '%s' LIMIT 1",
			dbesc($guid)
		);
		if(! count($x))
			$found = false;
	} while ($found == true );
	return $guid;
}


/**
 * @param string $s
 * @param boolean $strip_padding
 * @return string
 */
function base64url_encode($s, $strip_padding = false) {

	$s = strtr(base64_encode($s),'+/','-_');

	if($strip_padding)
		$s = str_replace('=','',$s);

	return $s;
}

/**
 * @param string $s
 * @return string
 */
function base64url_decode($s) {

	if(is_array($s)) {
		logger('base64url_decode: illegal input: ' . print_r(debug_backtrace(), true));
		return $s;
	}

/*
 *  // Placeholder for new rev of salmon which strips base64 padding.
 *  // PHP base64_decode handles the un-padded input without requiring this step
 *  // Uncomment if you find you need it.
 *
 *	$l = strlen($s);
 *	if(! strpos($s,'=')) {
 *		$m = $l % 4;
 *		if($m == 2)
 *			$s .= '==';
 *		if($m == 3)
 *			$s .= '=';
 *	}
 *
 */

	return base64_decode(strtr($s,'-_','+/'));
}


if (!function_exists('str_getcsv')) {
	/**
	 * Parse csv string
	 *
	 * @param string $input
	 * @param string $delimiter
	 * @param string $enclosure
	 * @param string $escape
	 * @param string $eol
	 * @return boolean|array False on error, otherwise array[row][column]
	 */
function str_getcsv($input, $delimiter = ',', $enclosure = '"', $escape = '\\', $eol = '\n') {
	if (is_string($input) && !empty($input)) {
		$output = array();
		$tmp    = preg_split("/".$eol."/",$input);
		if (is_array($tmp) && !empty($tmp)) {
			while (list($line_num, $line) = each($tmp)) {
				if (preg_match("/".$escape.$enclosure."/",$line)) {
					while ($strlen = strlen($line)) {
						$pos_delimiter       = strpos($line,$delimiter);
						$pos_enclosure_start = strpos($line,$enclosure);
						if (
							is_int($pos_delimiter) && is_int($pos_enclosure_start)
							&& ($pos_enclosure_start < $pos_delimiter)
							) {
							$enclosed_str = substr($line,1);
							$pos_enclosure_end = strpos($enclosed_str,$enclosure);
							$enclosed_str = substr($enclosed_str,0,$pos_enclosure_end);
							$output[$line_num][] = $enclosed_str;
							$offset = $pos_enclosure_end+3;
						} else {
							if (empty($pos_delimiter) && empty($pos_enclosure_start)) {
								$output[$line_num][] = substr($line,0);
								$offset = strlen($line);
							} else {
								$output[$line_num][] = substr($line,0,$pos_delimiter);
								$offset = (
									!empty($pos_enclosure_start)
									&& ($pos_enclosure_start < $pos_delimiter)
									)
									?$pos_enclosure_start
									:$pos_delimiter+1;
							}
						}
						$line = substr($line,$offset);
					}
				} else {
					$line = preg_split("/".$delimiter."/",$line);

					/*
					 * Validating against pesky extra line breaks creating false rows.
					 */
					if (is_array($line) && !empty($line[0])) {
						$output[$line_num] = $line;
				}
				}
			}
			return $output;
		} else {
		return false;
		}
	} else {
		return false;
	}
}
}

/**
 * return div element with class 'clear'
 * @return string
 * @deprecated
 */
function cleardiv() {
	return '<div class="clear"></div>';
}


function bb_translate_video($s) {

	$matches = null;
	$r = preg_match_all("/\[video\](.*?)\[\/video\]/ism",$s,$matches,PREG_SET_ORDER);
	if($r) {
		foreach($matches as $mtch) {
			if((stristr($mtch[1],'youtube')) || (stristr($mtch[1],'youtu.be')))
				$s = str_replace($mtch[0],'[youtube]' . $mtch[1] . '[/youtube]',$s);
			elseif(stristr($mtch[1],'vimeo'))
				$s = str_replace($mtch[0],'[vimeo]' . $mtch[1] . '[/vimeo]',$s);
		}
	}
	return $s;
}

function html2bb_video($s) {

	$s = preg_replace('#<object[^>]+>(.*?)https?://www.youtube.com/((?:v|cp)/[A-Za-z0-9\-_=]+)(.*?)</object>#ism',
			'[youtube]$2[/youtube]', $s);

	$s = preg_replace('#<iframe[^>](.*?)https?://www.youtube.com/embed/([A-Za-z0-9\-_=]+)(.*?)</iframe>#ism',
			'[youtube]$2[/youtube]', $s);

	$s = preg_replace('#<iframe[^>](.*?)https?://player.vimeo.com/video/([0-9]+)(.*?)</iframe>#ism',
			'[vimeo]$2[/vimeo]', $s);

	return $s;
}

/**
 * apply xmlify() to all values of array $val, recursively
 * @param array $val
 * @return array
 */
function array_xmlify($val){
	if (is_bool($val)) return $val?"true":"false";
	if (is_array($val)) return array_map('array_xmlify', $val);
	return xmlify((string) $val);
}


/**
 * transorm link href and img src from relative to absolute
 *
 * @param string $text
 * @param string $base base url
 * @return string
 */
function reltoabs($text, $base) {
	if (empty($base))
	    return $text;

	$base = rtrim($base,'/');

	$base2 = $base . "/";

	// Replace links
	$pattern = "/<a([^>]*) href=\"(?!http|https|\/)([^\"]*)\"/";
	$replace = "<a\${1} href=\"" . $base2 . "\${2}\"";
	$text = preg_replace($pattern, $replace, $text);

	$pattern = "/<a([^>]*) href=\"(?!http|https)([^\"]*)\"/";
	$replace = "<a\${1} href=\"" . $base . "\${2}\"";
	$text = preg_replace($pattern, $replace, $text);

	// Replace images
	$pattern = "/<img([^>]*) src=\"(?!http|https|\/)([^\"]*)\"/";
	$replace = "<img\${1} src=\"" . $base2 . "\${2}\"";
	$text = preg_replace($pattern, $replace, $text);

	$pattern = "/<img([^>]*) src=\"(?!http|https)([^\"]*)\"/";
	$replace = "<img\${1} src=\"" . $base . "\${2}\"";
	$text = preg_replace($pattern, $replace, $text);


	// Done
	return $text;
}

/**
 * get translated item type
 *
 * @param array $itme
 * @return string
 */
function item_post_type($item) {
	if(intval($item['event-id']))
		return t('event');
	if(strlen($item['resource-id']))
		return t('photo');
	if(strlen($item['verb']) && $item['verb'] !== ACTIVITY_POST)
		return t('activity');
	if($item['id'] != $item['parent'])
		return t('comment');
	return t('post');
}

// post categories and "save to file" use the same item.file table for storage.
// We will differentiate the different uses by wrapping categories in angle brackets
// and save to file categories in square brackets.
// To do this we need to escape these characters if they appear in our tag.

function file_tag_encode($s) {
	return str_replace(array('<','>','[',']'),array('%3c','%3e','%5b','%5d'),$s);
}

function file_tag_decode($s) {
	return str_replace(array('%3c','%3e','%5b','%5d'),array('<','>','[',']'),$s);
}

function file_tag_file_query($table,$s,$type = 'file') {

	if($type == 'file')
		$str = preg_quote( '[' . str_replace('%','%%',file_tag_encode($s)) . ']' );
	else
		$str = preg_quote( '<' . str_replace('%','%%',file_tag_encode($s)) . '>' );
	return " AND " . (($table) ? dbesc($table) . '.' : '') . "file regexp '" . dbesc($str) . "' ";
}

// ex. given music,video return <music><video> or [music][video]
function file_tag_list_to_file($list,$type = 'file') {
	$tag_list = '';
	if(strlen($list)) {
		$list_array = explode(",",$list);
		if($type == 'file') {
			$lbracket = '[';
			$rbracket = ']';
		}
		else {
			$lbracket = '<';
			$rbracket = '>';
		}

		foreach($list_array as $item) {
		  if(strlen($item)) {
				$tag_list .= $lbracket . file_tag_encode(trim($item))  . $rbracket;
			}
		}
	}
	return $tag_list;
}

// ex. given <music><video>[friends], return music,video or friends
function file_tag_file_to_list($file,$type = 'file') {
	$matches = false;
	$list = '';
	if($type == 'file') {
		$cnt = preg_match_all('/\[(.*?)\]/',$file,$matches,PREG_SET_ORDER);
	}
	else {
		$cnt = preg_match_all('/<(.*?)>/',$file,$matches,PREG_SET_ORDER);
	}
	if($cnt) {
		foreach($matches as $mtch) {
			if(strlen($list))
				$list .= ',';
			$list .= file_tag_decode($mtch[1]);
		}
	}

	return $list;
}

function file_tag_update_pconfig($uid,$file_old,$file_new,$type = 'file') {
	// $file_old - categories previously associated with an item
	// $file_new - new list of categories for an item

	if(! intval($uid))
		return false;

	if($file_old == $file_new)
		return true;

	$saved = get_pconfig($uid,'system','filetags');
	if(strlen($saved)) {
		if($type == 'file') {
			$lbracket = '[';
			$rbracket = ']';
			$termtype = TERM_FILE;
		}
		else {
			$lbracket = '<';
			$rbracket = '>';
			$termtype = TERM_CATEGORY;
		}

		$filetags_updated = $saved;

		// check for new tags to be added as filetags in pconfig
		$new_tags = array();
		$check_new_tags = explode(",",file_tag_file_to_list($file_new,$type));

		foreach($check_new_tags as $tag) {
			if(! stristr($saved,$lbracket . file_tag_encode($tag) . $rbracket))
				$new_tags[] = $tag;
		}

		$filetags_updated .= file_tag_list_to_file(implode(",",$new_tags),$type);

		// check for deleted tags to be removed from filetags in pconfig
		$deleted_tags = array();
		$check_deleted_tags = explode(",",file_tag_file_to_list($file_old,$type));

		foreach($check_deleted_tags as $tag) {
			if(! stristr($file_new,$lbracket . file_tag_encode($tag) . $rbracket))
				$deleted_tags[] = $tag;
		}

		foreach($deleted_tags as $key => $tag) {
			$r = q("SELECT `oid` FROM `term` WHERE `term` = '%s' AND `otype` = %d AND `type` = %d AND `uid` = %d",
				dbesc($tag),
				intval(TERM_OBJ_POST),
				intval($termtype),
				intval($uid));

			//$r = q("select file from item where uid = %d " . file_tag_file_query('item',$tag,$type),
			//	intval($uid)
			//);

			if(dbm::is_result($r)) {
				unset($deleted_tags[$key]);
			}
			else {
				$filetags_updated = str_replace($lbracket . file_tag_encode($tag) . $rbracket,'',$filetags_updated);
			}
		}

		if($saved != $filetags_updated) {
			set_pconfig($uid,'system','filetags', $filetags_updated);
		}
		return true;
	}
	else
		if(strlen($file_new)) {
			set_pconfig($uid,'system','filetags', $file_new);
		}
		return true;
}

function file_tag_save_file($uid,$item,$file) {
	require_once("include/files.php");

	$result = false;
	if(! intval($uid))
		return false;
	$r = q("SELECT `file` FROM `item` WHERE `id` = %d AND `uid` = %d LIMIT 1",
		intval($item),
		intval($uid)
	);
	if(dbm::is_result($r)) {
		if(! stristr($r[0]['file'],'[' . file_tag_encode($file) . ']'))
			q("UPDATE `item` SET `file` = '%s' WHERE `id` = %d AND `uid` = %d",
				dbesc($r[0]['file'] . '[' . file_tag_encode($file) . ']'),
				intval($item),
				intval($uid)
			);

		create_files_from_item($item);

		$saved = get_pconfig($uid,'system','filetags');
		if((! strlen($saved)) || (! stristr($saved,'[' . file_tag_encode($file) . ']')))
			set_pconfig($uid,'system','filetags',$saved . '[' . file_tag_encode($file) . ']');
		info( t('Item filed') );
	}
	return true;
}

function file_tag_unsave_file($uid,$item,$file,$cat = false) {
	require_once("include/files.php");

	$result = false;
	if(! intval($uid))
		return false;

	if($cat == true) {
		$pattern = '<' . file_tag_encode($file) . '>' ;
		$termtype = TERM_CATEGORY;
	} else {
		$pattern = '[' . file_tag_encode($file) . ']' ;
		$termtype = TERM_FILE;
	}


	$r = q("SELECT `file` FROM `item` WHERE `id` = %d AND `uid` = %d LIMIT 1",
		intval($item),
		intval($uid)
	);
	if(! dbm::is_result($r))
		return false;

	q("UPDATE `item` SET `file` = '%s' WHERE `id` = %d AND `uid` = %d",
		dbesc(str_replace($pattern,'',$r[0]['file'])),
		intval($item),
		intval($uid)
	);

	create_files_from_item($item);

	$r = q("SELECT `oid` FROM `term` WHERE `term` = '%s' AND `otype` = %d AND `type` = %d AND `uid` = %d",
		dbesc($file),
		intval(TERM_OBJ_POST),
		intval($termtype),
		intval($uid));

	//$r = q("select file from item where uid = %d and deleted = 0 " . file_tag_file_query('item',$file,(($cat) ? 'category' : 'file')),
	//);

	if(! dbm::is_result($r)) {
		$saved = get_pconfig($uid,'system','filetags');
		set_pconfig($uid,'system','filetags',str_replace($pattern,'',$saved));

	}
	return true;
}

function normalise_openid($s) {
	return trim(str_replace(array('http://','https://'),array('',''),$s),'/');
}


function undo_post_tagging($s) {
	$matches = null;
	$cnt = preg_match_all('/([!#@])\[url=(.*?)\](.*?)\[\/url\]/ism',$s,$matches,PREG_SET_ORDER);
	if($cnt) {
		foreach($matches as $mtch) {
			$s = str_replace($mtch[0], $mtch[1] . $mtch[3],$s);
		}
	}
	return $s;
}

function fix_mce_lf($s) {
	$s = str_replace("\r\n","\n",$s);
//	$s = str_replace("\n\n","\n",$s);
	return $s;
}


function protect_sprintf($s) {
	return(str_replace('%','%%',$s));
}


function is_a_date_arg($s) {
	$i = intval($s);
	if($i > 1900) {
		$y = date('Y');
		if($i <= $y+1 && strpos($s,'-') == 4) {
			$m = intval(substr($s,5));
			if($m > 0 && $m <= 12)
				return true;
		}
	}
	return false;
}

/**
 * remove intentation from a text
 */
function deindent($text, $chr="[\t ]", $count=NULL) {
	$text = fix_mce_lf($text);
	$lines = explode("\n", $text);
	if (is_null($count)) {
		$m = array();
		$k=0; while($k<count($lines) && strlen($lines[$k])==0) $k++;
		preg_match("|^".$chr."*|", $lines[$k], $m);
		$count = strlen($m[0]);
	}
	for ($k=0; $k<count($lines); $k++){
		$lines[$k] = preg_replace("|^".$chr."{".$count."}|", "", $lines[$k]);
	}

	return implode("\n", $lines);
}

function formatBytes($bytes, $precision = 2) {
	 $units = array('B', 'KB', 'MB', 'GB', 'TB');

	$bytes = max($bytes, 0);
	$pow = floor(($bytes ? log($bytes) : 0) / log(1024));
	$pow = min($pow, count($units) - 1);

	$bytes /= pow(1024, $pow);

	return round($bytes, $precision) . ' ' . $units[$pow];
}

/**
 * @brief translate and format the networkname of a contact
 *
 * @param string $network
 *	Networkname of the contact (e.g. dfrn, rss and so on)
 * @param sting $url
 *	The contact url
 * @return string
 */
function format_network_name($network, $url = 0) {
	if ($network != "") {
		require_once('include/contact_selectors.php');
		if ($url != "")
			$network_name = '<a href="'.$url.'">'.network_to_name($network, $url)."</a>";
		else
			$network_name = network_to_name($network);

		return $network_name;
	}

}

/**
 * @brief Syntax based code highlighting for popular languages.
 * @param string $s Code block
 * @param string $lang Programming language
 * @return string Formated html
 */
function text_highlight($s,$lang) {
	if($lang === 'js')
		$lang = 'javascript';

	if(! strpos('Text_Highlighter',get_include_path())) {
		set_include_path(get_include_path() . PATH_SEPARATOR . 'library/Text_Highlighter');
	}

	require_once('library/Text_Highlighter/Text/Highlighter.php');
	require_once('library/Text_Highlighter/Text/Highlighter/Renderer/Html.php');
	$options = array(
		'numbers' => HL_NUMBERS_LI,
		'tabsize' => 4,
		);

	$tag_added = false;
	$s = trim(html_entity_decode($s,ENT_COMPAT));
	$s = str_replace("    ","\t",$s);

	// The highlighter library insists on an opening php tag for php code blocks. If
	// it isn't present, nothing is highlighted. So we're going to see if it's present.
	// If not, we'll add it, and then quietly remove it after we get the processed output back.

	if($lang === 'php') {
		if(strpos('<?php',$s) !== 0) {
			$s = '<?php' . "\n" . $s;
			$tag_added = true;
		}
	}

	$renderer = new Text_Highlighter_Renderer_HTML($options);
	$hl = Text_Highlighter::factory($lang);
	$hl->setRenderer($renderer);
	$o = $hl->highlight($s);
	$o = str_replace(["    ","\n"],["&nbsp;&nbsp;&nbsp;&nbsp;",''],$o);

	if($tag_added) {
		$b = substr($o,0,strpos($o,'<li>'));
		$e = substr($o,strpos($o,'</li>'));
		$o = $b . $e;
	}

	return('<code>' . $o . '</code>');
}<|MERGE_RESOLUTION|>--- conflicted
+++ resolved
@@ -908,10 +908,7 @@
 
 			$r = q("SELECT `id`, `uid`, `addr`, `url`, `name`, `thumb`, `network` FROM `contact` WHERE `id` IN (%s)",
 				dbesc(implode(",", $contacts)));
-<<<<<<< HEAD
-=======
-
->>>>>>> c1a15bef
+
 			if(dbm::is_result($r)) {
 				$contacts = sprintf( tt('%d Contact','%d Contacts', $total),$total);
 				$micropro = Array();
