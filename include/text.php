--- conflicted
+++ resolved
@@ -491,7 +491,7 @@
 
 		$r = q("SELECT `id` FROM `item` WHERE `uri` = '%s' LIMIT 1",
 			dbesc($uri));
-		if(dba::is_result($r))
+		if(dbm::is_result($r))
 			$dups = true;
 	} while($dups == true);
 	return $uri;
@@ -515,7 +515,7 @@
 		$r = q("SELECT `id` FROM `photo` WHERE `resource-id` = '%s' LIMIT 1",
 			dbesc($resource)
 		);
-		if(dba::is_result($r))
+		if(dbm::is_result($r))
 			$found = true;
 	} while($found == true);
 	return $resource;
@@ -864,7 +864,7 @@
 			dbesc(NETWORK_OSTATUS),
 			dbesc(NETWORK_DIASPORA)
 	);
-	if(dba::is_result($r)) {
+	if(dbm::is_result($r)) {
 		$total = intval($r[0]['total']);
 	}
 	if(! $total) {
@@ -883,27 +883,20 @@
 				dbesc(NETWORK_DIASPORA),
 				intval($shown)
 		);
-<<<<<<< HEAD
-		if(dba::is_result($r)) {
-			$contacts = sprintf( tt('%d Contact','%d Contacts', $total),$total);
-			$micropro = Array();
-			foreach($r as $rr) {
-				$micropro[] = micropro($rr,true,'mpfriend');
-=======
-		if ($r) {
+		if(dbm::is_result($r)) {
 			$contacts = "";
 			foreach ($r AS $contact)
 				$contacts[] = $contact["id"];
 
 			$r = q("SELECT `id`, `uid`, `addr`, `url`, `name`, `thumb`, `network` FROM `contact` WHERE `id` IN (%s)",
 				dbesc(implode(",", $contacts)));
-			if(count($r)) {
+
+			if(dbm::is_result($r)) {
 				$contacts = sprintf( tt('%d Contact','%d Contacts', $total),$total);
 				$micropro = Array();
 				foreach($r as $rr) {
 					$micropro[] = micropro($rr,true,'mpfriend');
 				}
->>>>>>> 8e6f9abe
 			}
 		}
 	}
@@ -1108,162 +1101,6 @@
 	return $arr;
 }
 
-<<<<<<< HEAD
-
-if(! function_exists('smilies')) {
-/**
- * Replaces text emoticons with graphical images
- *
- * It is expected that this function will be called using HTML text.
- * We will escape text between HTML pre and code blocks from being
- * processed.
- *
- * At a higher level, the bbcode [nosmile] tag can be used to prevent this
- * function from being executed by the prepare_text() routine when preparing
- * bbcode source for HTML display
- *
- * @param string $s
- * @param boolean $sample
- * @return string
- * @hook smilie ('texts' => smilies texts array, 'icons' => smilies html array, 'string' => $s)
- */
-function smilies($s, $sample = false) {
-	$a = get_app();
-
-	if(intval(get_config('system','no_smilies'))
-		|| (local_user() && intval(get_pconfig(local_user(),'system','no_smilies'))))
-		return $s;
-
-	$s = preg_replace_callback('/<pre>(.*?)<\/pre>/ism','smile_encode',$s);
-	$s = preg_replace_callback('/<code>(.*?)<\/code>/ism','smile_encode',$s);
-
-	$texts =  array(
-		'&lt;3',
-		'&lt;/3',
-		'&lt;\\3',
-		':-)',
-		';-)',
-		':-(',
-		':-P',
-		':-p',
-		':-"',
-		':-&quot;',
-		':-x',
-		':-X',
-		':-D',
-		'8-|',
-		'8-O',
-		':-O',
-		'\\o/',
-		'o.O',
-		'O.o',
-		'o_O',
-		'O_o',
-		":'(",
-		":-!",
-		":-/",
-		":-[",
-		"8-)",
-		':beer',
-		':homebrew',
-		':coffee',
-		':facepalm',
-		':like',
-		':dislike',
-		'~friendica',
-		'red#',
-		'red#matrix'
-
-	);
-
-	$icons = array(
-		'<img class="smiley" src="' . z_root() . '/images/smiley-heart.gif" alt="&lt;3" title="&lt;3" />',
-		'<img class="smiley" src="' . z_root() . '/images/smiley-brokenheart.gif" alt="&lt;/3" title="&lt;/3" />',
-		'<img class="smiley" src="' . z_root() . '/images/smiley-brokenheart.gif" alt="&lt;\\3" title="&lt;\\3" />',
-		'<img class="smiley" src="' . z_root() . '/images/smiley-smile.gif" alt=":-)" title=":-)" />',
-		'<img class="smiley" src="' . z_root() . '/images/smiley-wink.gif" alt=";-)" title=";-)" />',
-		'<img class="smiley" src="' . z_root() . '/images/smiley-frown.gif" alt=":-(" title=":-(" />',
-		'<img class="smiley" src="' . z_root() . '/images/smiley-tongue-out.gif" alt=":-P" title=":-P" />',
-		'<img class="smiley" src="' . z_root() . '/images/smiley-tongue-out.gif" alt=":-p" title=":-P" />',
-		'<img class="smiley" src="' . z_root() . '/images/smiley-kiss.gif" alt=":-\" title=":-\" />',
-		'<img class="smiley" src="' . z_root() . '/images/smiley-kiss.gif" alt=":-\" title=":-\" />',
-		'<img class="smiley" src="' . z_root() . '/images/smiley-kiss.gif" alt=":-x" title=":-x" />',
-		'<img class="smiley" src="' . z_root() . '/images/smiley-kiss.gif" alt=":-X" title=":-X" />',
-		'<img class="smiley" src="' . z_root() . '/images/smiley-laughing.gif" alt=":-D" title=":-D"  />',
-		'<img class="smiley" src="' . z_root() . '/images/smiley-surprised.gif" alt="8-|" title="8-|" />',
-		'<img class="smiley" src="' . z_root() . '/images/smiley-surprised.gif" alt="8-O" title="8-O" />',
-		'<img class="smiley" src="' . z_root() . '/images/smiley-surprised.gif" alt=":-O" title="8-O" />',
-		'<img class="smiley" src="' . z_root() . '/images/smiley-thumbsup.gif" alt="\\o/" title="\\o/" />',
-		'<img class="smiley" src="' . z_root() . '/images/smiley-Oo.gif" alt="o.O" title="o.O" />',
-		'<img class="smiley" src="' . z_root() . '/images/smiley-Oo.gif" alt="O.o" title="O.o" />',
-		'<img class="smiley" src="' . z_root() . '/images/smiley-Oo.gif" alt="o_O" title="o_O" />',
-		'<img class="smiley" src="' . z_root() . '/images/smiley-Oo.gif" alt="O_o" title="O_o" />',
-		'<img class="smiley" src="' . z_root() . '/images/smiley-cry.gif" alt=":\'(" title=":\'("/>',
-		'<img class="smiley" src="' . z_root() . '/images/smiley-foot-in-mouth.gif" alt=":-!" title=":-!" />',
-		'<img class="smiley" src="' . z_root() . '/images/smiley-undecided.gif" alt=":-/" title=":-/" />',
-		'<img class="smiley" src="' . z_root() . '/images/smiley-embarassed.gif" alt=":-[" title=":-[" />',
-		'<img class="smiley" src="' . z_root() . '/images/smiley-cool.gif" alt="8-)" title="8-)" />',
-		'<img class="smiley" src="' . z_root() . '/images/beer_mug.gif" alt=":beer" title=":beer" />',
-		'<img class="smiley" src="' . z_root() . '/images/beer_mug.gif" alt=":homebrew" title=":homebrew" />',
-		'<img class="smiley" src="' . z_root() . '/images/coffee.gif" alt=":coffee" title=":coffee" />',
-		'<img class="smiley" src="' . z_root() . '/images/smiley-facepalm.gif" alt=":facepalm" title=":facepalm" />',
-		'<img class="smiley" src="' . z_root() . '/images/like.gif" alt=":like" title=":like" />',
-		'<img class="smiley" src="' . z_root() . '/images/dislike.gif" alt=":dislike" title=":dislike" />',
-		'<a href="http://friendica.com">~friendica <img class="smiley" src="' . z_root() . '/images/friendica-16.png" alt="~friendica" title="~friendica" /></a>',
-		'<a href="http://redmatrix.me/">red<img class="smiley" src="' . z_root() . '/images/rm-16.png" alt="red#" title="red#" />matrix</a>',
-		'<a href="http://redmatrix.me/">red<img class="smiley" src="' . z_root() . '/images/rm-16.png" alt="red#matrix" title="red#matrix" />matrix</a>'
-	);
-
-	$params = array('texts' => $texts, 'icons' => $icons, 'string' => $s);
-	call_hooks('smilie', $params);
-
-	if($sample) {
-		$s = '<div class="smiley-sample">';
-		for($x = 0; $x < count($params['texts']); $x ++) {
-			$s .= '<dl><dt>' . $params['texts'][$x] . '</dt><dd>' . $params['icons'][$x] . '</dd></dl>';
-		}
-	}
-	else {
-		$params['string'] = preg_replace_callback('/&lt;(3+)/','preg_heart',$params['string']);
-		$s = str_replace($params['texts'],$params['icons'],$params['string']);
-	}
-
-	$s = preg_replace_callback('/<pre>(.*?)<\/pre>/ism','smile_decode',$s);
-	$s = preg_replace_callback('/<code>(.*?)<\/code>/ism','smile_decode',$s);
-
-	return $s;
-
-}}
-
-function smile_encode($m) {
-	return(str_replace($m[1],base64url_encode($m[1]),$m[0]));
-}
-
-function smile_decode($m) {
-	return(str_replace($m[1],base64url_decode($m[1]),$m[0]));
-}
-
-
-/**
- * expand <3333 to the correct number of hearts
- *
- * @param string $x
- * @return string
- */
-function preg_heart($x) {
-	$a = get_app();
-	if(strlen($x[1]) == 1)
-		return $x[0];
-	$t = '';
-	for($cnt = 0; $cnt < strlen($x[1]); $cnt ++)
-		$t .= '<img class="smiley" src="' . z_root() . '/images/smiley-heart.gif" alt="&lt;3" />';
-	$r =  str_replace($x[0],$t,$x[0]);
-	return $r;
-}
-
-
-=======
->>>>>>> 8e6f9abe
 if(! function_exists('day_translate')) {
 /**
  * Translate days and months names
@@ -2081,7 +1918,7 @@
 			//	intval($uid)
 			//);
 
-			if(dba::is_result($r)) {
+			if(dbm::is_result($r)) {
 				unset($deleted_tags[$key]);
 			}
 			else {
@@ -2111,7 +1948,7 @@
 		intval($item),
 		intval($uid)
 	);
-	if(dba::is_result($r)) {
+	if(dbm::is_result($r)) {
 		if(! stristr($r[0]['file'],'[' . file_tag_encode($file) . ']'))
 			q("UPDATE `item` SET `file` = '%s' WHERE `id` = %d AND `uid` = %d",
 				dbesc($r[0]['file'] . '[' . file_tag_encode($file) . ']'),
