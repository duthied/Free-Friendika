<?php
require_once('include/Emailer.php');
require_once('include/email.php');
require_once('include/bbcode.php');
require_once('include/html2bbcode.php');

/**
 * @brief Creates a notification entry and possibly sends a mail
 *
 * @param array $params Array with the elements:
			uid, item, parent, type, otype, verb, event,
			link, subject, body, to_name, to_email, source_name,
			source_link, activity, preamble, notify_flags,
			language, show_in_notification_page
 */
function notification($params) {

	$a = get_app();

	// from here on everything is in the recipients language

	push_lang($params['language']);

	$banner = t('Friendica Notification');
	$product = FRIENDICA_PLATFORM;
	$siteurl = $a->get_baseurl(true);
	$thanks = t('Thank You,');
	$sitename = $a->config['sitename'];
	if (!x($a->config['admin_name']))
	    $site_admin = sprintf(t('%s Administrator'), $sitename);
	else
	    $site_admin = sprintf(t('%1$s, %2$s Administrator'), $a->config['admin_name'], $sitename);

	$nickname = "";

	$sender_name = $sitename;
	$hostname = $a->get_hostname();
	if (strpos($hostname, ':'))
		$hostname = substr($hostname, 0, strpos($hostname, ':'));

	$sender_email = $a->config['sender_email'];
	if (empty($sender_email))
		$sender_email = t('noreply').'@'.$hostname;

	$user = q("SELECT `nickname` FROM `user` WHERE `uid` = %d", intval($params['uid']));
	if ($user)
		$nickname = $user[0]["nickname"];

	// with $params['show_in_notification_page'] == false, the notification isn't inserted into
	// the database, and an email is sent if applicable.
	// default, if not specified: true
	$show_in_notification_page = ((x($params, 'show_in_notification_page'))	? $params['show_in_notification_page']:true);

	$additional_mail_header = "";
	$additional_mail_header .= "Precedence: list\n";
	$additional_mail_header .= "X-Friendica-Host: ".$hostname."\n";
	$additional_mail_header .= "X-Friendica-Account: <".$nickname."@".$hostname.">\n";
	$additional_mail_header .= "X-Friendica-Platform: ".FRIENDICA_PLATFORM."\n";
	$additional_mail_header .= "X-Friendica-Version: ".FRIENDICA_VERSION."\n";
	$additional_mail_header .= "List-ID: <notification.".$hostname.">\n";
	$additional_mail_header .= "List-Archive: <".$a->get_baseurl()."/notifications/system>\n";

	if (array_key_exists('item', $params)) {
		$title = $params['item']['title'];
		$body = $params['item']['body'];
	} else
		$title = $body = '';

	// e.g. "your post", "David's photo", etc.
	$possess_desc = t('%s <!item_type!>');

	if (isset($params['item']['id']))
		$item_id = $params['item']['id'];
	else
		$item_id = 0;

	if (isset($params['parent']))
		$parent_id = $params['parent'];
	else
		$parent_id = 0;

	if ($params['type'] == NOTIFY_MAIL) {
		$subject = sprintf(t('[Friendica:Notify] New mail received at %s'), $sitename);

		$preamble = sprintf(t('%1$s sent you a new private message at %2$s.'), $params['source_name'], $sitename);
		$epreamble = sprintf(t('%1$s sent you %2$s.'), '[url='.$params['source_link'].']'.$params['source_name'].'[/url]', '[url=$itemlink]'.t('a private message').'[/url]');

		$sitelink = t('Please visit %s to view and/or reply to your private messages.');
		$tsitelink = sprintf($sitelink, $siteurl.'/message/'.$params['item']['id']);
		$hsitelink = sprintf($sitelink, '<a href="'.$siteurl.'/message/'.$params['item']['id'].'">'.$sitename.'</a>');
		$itemlink = $siteurl.'/message/'.$params['item']['id'];
	}

	if ($params['type'] == NOTIFY_COMMENT) {
		$p = q("SELECT `ignored` FROM `thread` WHERE `iid` = %d AND `uid` = %d LIMIT 1",
			intval($parent_id),
			intval($params['uid'])
		);
		if ($p AND count($p) AND ($p[0]["ignored"])) {
			logger("Thread ".$parent_id." will be ignored", LOGGER_DEBUG);
			return;
		}

		// Check to see if there was already a tag notify or comment notify for this post.
		// If so don't create a second notification

		$p = null;
		$p = q("SELECT `id` FROM `notify` WHERE (`type` = %d OR `type` = %d OR `type` = %d) AND `link` = '%s' AND `uid` = %d LIMIT 1",
			intval(NOTIFY_TAGSELF),
			intval(NOTIFY_COMMENT),
			intval(NOTIFY_SHARE),
			dbesc($params['link']),
			intval($params['uid'])
		);
		if ($p and count($p)) {
			pop_lang();
			return;
		}

		// if it's a post figure out who's post it is.

		$p = null;

		if ($params['otype'] === 'item' && $parent_id) {
			$p = q("SELECT * FROM `item` WHERE `id` = %d AND `uid` = %d LIMIT 1",
				intval($parent_id),
				intval($params['uid'])
			);
		}

		$item_post_type = item_post_type($p[0]);

		// "a post"
		$dest_str = sprintf(t('%1$s commented on [url=%2$s]a %3$s[/url]'),
								'[url='.$params['source_link'].']'.$params['source_name'].'[/url]',
								$itemlink,
								$item_post_type);

		// "George Bull's post"
		if ($p)
			$dest_str = sprintf(t('%1$s commented on [url=%2$s]%3$s\'s %4$s[/url]'),
						'[url='.$params['source_link'].']'.$params['source_name'].'[/url]',
						$itemlink,
						$p[0]['author-name'],
						$item_post_type);

		// "your post"
		if ($p[0]['owner-name'] == $p[0]['author-name'] && $p[0]['wall'])
			$dest_str = sprintf(t('%1$s commented on [url=%2$s]your %3$s[/url]'),
								'[url='.$params['source_link'].']'.$params['source_name'].'[/url]',
								$itemlink,
								$item_post_type);

		// Some mail softwares relies on subject field for threading.
		// So, we cannot have different subjects for notifications of the same thread.
		// Before this we have the name of the replier on the subject rendering
		// differents subjects for messages on the same thread.

		$subject = sprintf(t('[Friendica:Notify] Comment to conversation #%1$d by %2$s'), $parent_id, $params['source_name']);

		$preamble = sprintf(t('%s commented on an item/conversation you have been following.'), $params['source_name']);
		$epreamble = $dest_str;

		$sitelink = t('Please visit %s to view and/or reply to the conversation.');
		$tsitelink = sprintf($sitelink, $siteurl);
		$hsitelink = sprintf($sitelink, '<a href="'.$siteurl.'">'.$sitename.'</a>');
		$itemlink =  $params['link'];
	}

	if ($params['type'] == NOTIFY_WALL) {
		$subject = sprintf(t('[Friendica:Notify] %s posted to your profile wall'), $params['source_name']);

		$preamble = sprintf(t('%1$s posted to your profile wall at %2$s'), $params['source_name'], $sitename);
		$epreamble = sprintf(t('%1$s posted to [url=%2$s]your wall[/url]'),
					'[url='.$params['source_link'].']'.$params['source_name'].'[/url]',
					$params['link']);

		$sitelink = t('Please visit %s to view and/or reply to the conversation.');
		$tsitelink = sprintf($sitelink, $siteurl);
		$hsitelink = sprintf($sitelink, '<a href="'.$siteurl.'">'.$sitename.'</a>');
		$itemlink =  $params['link'];
	}

	if ($params['type'] == NOTIFY_TAGSELF) {
		$subject = sprintf(t('[Friendica:Notify] %s tagged you'), $params['source_name']);

		$preamble = sprintf(t('%1$s tagged you at %2$s'), $params['source_name'], $sitename);
		$epreamble = sprintf(t('%1$s [url=%2$s]tagged you[/url].'),
					'[url='.$params['source_link'].']'.$params['source_name'].'[/url]',
					$params['link']);

		$sitelink = t('Please visit %s to view and/or reply to the conversation.');
		$tsitelink = sprintf($sitelink, $siteurl);
		$hsitelink = sprintf($sitelink, '<a href="'.$siteurl.'">'.$sitename.'</a>');
		$itemlink =  $params['link'];
	}

	if ($params['type'] == NOTIFY_SHARE) {
		$subject = sprintf(t('[Friendica:Notify] %s shared a new post'), $params['source_name']);

		$preamble = sprintf(t('%1$s shared a new post at %2$s'), $params['source_name'], $sitename);
		$epreamble = sprintf(t('%1$s [url=%2$s]shared a post[/url].'),
					'[url='.$params['source_link'].']'.$params['source_name'].'[/url]',
					$params['link']);

		$sitelink = t('Please visit %s to view and/or reply to the conversation.');
		$tsitelink = sprintf($sitelink, $siteurl);
		$hsitelink = sprintf($sitelink, '<a href="'.$siteurl.'">'.$sitename.'</a>');
		$itemlink =  $params['link'];
	}

	if ($params['type'] == NOTIFY_POKE) {
		$subject = sprintf(t('[Friendica:Notify] %1$s poked you'), $params['source_name']);

		$preamble = sprintf(t('%1$s poked you at %2$s'), $params['source_name'], $sitename);
		$epreamble = sprintf(t('%1$s [url=%2$s]poked you[/url].'),
					'[url='.$params['source_link'].']'.$params['source_name'].'[/url]',
					$params['link']);

		$subject = str_replace('poked', t($params['activity']), $subject);
		$preamble = str_replace('poked', t($params['activity']), $preamble);
		$epreamble = str_replace('poked', t($params['activity']), $epreamble);

		$sitelink = t('Please visit %s to view and/or reply to the conversation.');
		$tsitelink = sprintf($sitelink, $siteurl);
		$hsitelink = sprintf($sitelink, '<a href="'.$siteurl.'">'.$sitename.'</a>');
		$itemlink =  $params['link'];
	}

	if ($params['type'] == NOTIFY_TAGSHARE) {
		$subject = sprintf(t('[Friendica:Notify] %s tagged your post'), $params['source_name']);

		$preamble = sprintf(t('%1$s tagged your post at %2$s'), $params['source_name'], $sitename);
		$epreamble = sprintf(t('%1$s tagged [url=%2$s]your post[/url]'),
					'[url='.$params['source_link'].']'.$params['source_name'].'[/url]',
					$itemlink);

		$sitelink = t('Please visit %s to view and/or reply to the conversation.');
		$tsitelink = sprintf($sitelink, $siteurl);
		$hsitelink = sprintf($sitelink, '<a href="'.$siteurl.'">'.$sitename.'</a>');
		$itemlink =  $params['link'];
	}

	if ($params['type'] == NOTIFY_INTRO) {
		$subject = sprintf(t('[Friendica:Notify] Introduction received'));

		$preamble = sprintf(t('You\'ve received an introduction from \'%1$s\' at %2$s'), $params['source_name'], $sitename);
		$epreamble = sprintf(t('You\'ve received [url=%1$s]an introduction[/url] from %2$s.'),
					$itemlink,
					'[url='.$params['source_link'].']'.$params['source_name'].'[/url]');

		$body = sprintf(t('You may visit their profile at %s'), $params['source_link']);

		$sitelink = t('Please visit %s to approve or reject the introduction.');
		$tsitelink = sprintf($sitelink, $siteurl);
		$hsitelink = sprintf($sitelink, '<a href="'.$siteurl.'">'.$sitename.'</a>');
		$itemlink =  $params['link'];

		switch ($params['verb']) {
			case ACTIVITY_FRIEND:
				// someone started to share with user (mostly OStatus)
				$subject = sprintf(t('[Friendica:Notify] A new person is sharing with you'));

				$preamble = sprintf(t('%1$s is sharing with you at %2$s'), $params['source_name'], $sitename);
				$epreamble = sprintf(t('%1$s is sharing with you at %2$s'),
							'[url='.$params['source_link'].']'.$params['source_name'].'[/url]',
							$sitename);
				break;
			case ACTIVITY_FOLLOW:
				// someone started to follow the user (mostly OStatus)
				$subject = sprintf(t('[Friendica:Notify] You have a new follower'));

				$preamble = sprintf(t('You have a new follower at %2$s : %1$s'), $params['source_name'], $sitename);
				$epreamble = sprintf(t('You have a new follower at %2$s : %1$s'),
							'[url='.$params['source_link'].']'.$params['source_name'].'[/url]',
							$sitename);
				break;
			default:
				// ACTIVITY_REQ_FRIEND is default activity for notifications
				break;
		}
	}

	if ($params['type'] == NOTIFY_SUGGEST) {
		$subject = sprintf(t('[Friendica:Notify] Friend suggestion received'));

		$preamble = sprintf(t('You\'ve received a friend suggestion from \'%1$s\' at %2$s'), $params['source_name'], $sitename);
		$epreamble = sprintf(t('You\'ve received [url=%1$s]a friend suggestion[/url] for %2$s from %3$s.'),
					$itemlink,
					'[url='.$params['item']['url'].']'.$params['item']['name'].'[/url]',
					'[url='.$params['source_link'].']'.$params['source_name'].'[/url]');

		$body = t('Name:').' '.$params['item']['name']."\n";
		$body .= t('Photo:').' '.$params['item']['photo']."\n";
		$body .= sprintf(t('You may visit their profile at %s'), $params['item']['url']);

		$sitelink = t('Please visit %s to approve or reject the suggestion.');
		$tsitelink = sprintf($sitelink, $siteurl);
		$hsitelink = sprintf($sitelink, '<a href="'.$siteurl.'">'.$sitename.'</a>');
		$itemlink =  $params['link'];
	}

	if ($params['type'] == NOTIFY_CONFIRM) {
		if ($params['verb'] == ACTIVITY_FRIEND) { // mutual connection
			$subject = sprintf(t('[Friendica:Notify] Connection accepted'));

			$preamble = sprintf(t('\'%1$s\' has accepted your connection request at %2$s'), $params['source_name'], $sitename);
			$epreamble = sprintf(t('%2$s has accepted your [url=%1$s]connection request[/url].'),
						$itemlink,
						'[url='.$params['source_link'].']'.$params['source_name'].'[/url]');

			$body =  t('You are now mutual friends and may exchange status updates, photos, and email without restriction.');

			$sitelink = t('Please visit %s if you wish to make any changes to this relationship.');
			$tsitelink = sprintf($sitelink, $siteurl);
			$hsitelink = sprintf($sitelink, '<a href="'.$siteurl.'">'.$sitename.'</a>');
			$itemlink =  $params['link'];
		} else { // ACTIVITY_FOLLOW
			$subject = sprintf(t('[Friendica:Notify] Connection accepted'));

			$preamble = sprintf(t('\'%1$s\' has accepted your connection request at %2$s'), $params['source_name'], $sitename);
			$epreamble = sprintf(t('%2$s has accepted your [url=%1$s]connection request[/url].'),
						$itemlink,
						'[url='.$params['source_link'].']'.$params['source_name'].'[/url]');

			$body =  sprintf(t('\'%1$s\' has chosen to accept you a "fan", which restricts some forms of communication - such as private messaging and some profile interactions. If this is a celebrity or community page, these settings were applied automatically.'), $params['source_name']);
			$body .= "\n\n";
			$body .= sprintf(t('\'%1$s\' may choose to extend this into a two-way or more permissive relationship in the future.'), $params['source_name']);

			$sitelink = t('Please visit %s  if you wish to make any changes to this relationship.');
			$tsitelink = sprintf($sitelink, $siteurl);
			$hsitelink = sprintf($sitelink, '<a href="'.$siteurl.'">'.$sitename.'</a>');
			$itemlink =  $params['link'];
		}
	}

	if ($params['type'] == NOTIFY_SYSTEM) {
		switch($params['event']) {
			case "SYSTEM_REGISTER_REQUEST":
				$subject = sprintf(t('[Friendica System:Notify] registration request'));

				$preamble = sprintf(t('You\'ve received a registration request from \'%1$s\' at %2$s'), $params['source_name'], $sitename);
				$epreamble = sprintf(t('You\'ve received a [url=%1$s]registration request[/url] from %2$s.'),
							$itemlink,
							'[url='.$params['source_link'].']'.$params['source_name'].'[/url]');

				$body = sprintf(t('Full Name:	%1$s\nSite Location:	%2$s\nLogin Name:	%3$s (%4$s)'),
									$params['source_name'], $siteurl, $params['source_mail'], $params['source_nick']);

				$sitelink = t('Please visit %s to approve or reject the request.');
				$tsitelink = sprintf($sitelink, $params['link']);
				$hsitelink = sprintf($sitelink, '<a href="'.$params['link'].'">'.$sitename.'</a><br><br>');
				$itemlink =  $params['link'];
				break;
			case "SYSTEM_DB_UPDATE_FAIL":
				break;
		}
	}

	if ($params['type'] == "SYSTEM_EMAIL") {
		// not part of the notifications.
		// it just send a mail to the user.
		// It will be used by the system to send emails to users (like
		// password reset, invitations and so) using one look (but without
		// add a notification to the user, with could be inexistent)
		$subject = $params['subject'];

		$preamble = $params['preamble'];

		$body =  $params['body'];

		$sitelink = "";
		$tsitelink = "";
		$hsitelink = "";
		$itemlink =  "";
		$show_in_notification_page = false;
	}

	$subject .= " (".$nickname."@".$hostname.")";

	$h = array(
		'params'    => $params,
		'subject'   => $subject,
		'preamble'  => $preamble,
		'epreamble' => $epreamble,
		'body'      => $body,
		'sitelink'  => $sitelink,
		'tsitelink' => $tsitelink,
		'hsitelink' => $hsitelink,
		'itemlink'  => $itemlink
	);

	call_hooks('enotify', $h);

	$subject   = $h['subject'];

	$preamble  = $h['preamble'];
	$epreamble = $h['epreamble'];

	$body      = $h['body'];

	$sitelink  = $h['sitelink'];
	$tsitelink = $h['tsitelink'];
	$hsitelink = $h['hsitelink'];
	$itemlink  = $h['itemlink'];

	if ($show_in_notification_page) {
		logger("adding notification entry", LOGGER_DEBUG);
		do {
			$dups = false;
			$hash = random_string();
			$r = q("SELECT `id` FROM `notify` WHERE `hash` = '%s' LIMIT 1",
				dbesc($hash));
<<<<<<< HEAD
			if (dbm::is_result($r))
=======
			if(dbm::is_result($r))
>>>>>>> c1a15bef
				$dups = true;
		} while($dups == true);

		$datarray = array();
		$datarray['hash']  = $hash;
		$datarray['name']  = $params['source_name'];
		$datarray['name_cache'] = strip_tags(bbcode($params['source_name']));
		$datarray['url']   = $params['source_link'];
		$datarray['photo'] = $params['source_photo'];
		$datarray['date']  = datetime_convert();
		$datarray['uid']   = $params['uid'];
		$datarray['link']  = $itemlink;
		$datarray['iid']   = $item_id;
		$datarray['parent'] = $parent_id;
		$datarray['type']  = $params['type'];
		$datarray['verb']  = $params['verb'];
		$datarray['otype'] = $params['otype'];
		$datarray['abort'] = false;

		call_hooks('enotify_store', $datarray);

		if ($datarray['abort']) {
			pop_lang();
			return False;
		}

		// create notification entry in DB

		$r = q("INSERT INTO `notify` (`hash`, `name`, `url`, `photo`, `date`, `uid`, `link`, `iid`, `parent`, `type`, `verb`, `otype`, `name_cache`)
			values('%s', '%s', '%s', '%s', '%s', %d, '%s', %d, %d, %d, '%s', '%s', '%s')",
			dbesc($datarray['hash']),
			dbesc($datarray['name']),
			dbesc($datarray['url']),
			dbesc($datarray['photo']),
			dbesc($datarray['date']),
			intval($datarray['uid']),
			dbesc($datarray['link']),
			intval($datarray['iid']),
			intval($datarray['parent']),
			intval($datarray['type']),
			dbesc($datarray['verb']),
			dbesc($datarray['otype']),
			dbesc($datarray["name_cache"])
		);

		$r = q("SELECT `id` FROM `notify` WHERE `hash` = '%s' AND `uid` = %d LIMIT 1",
			dbesc($hash),
			intval($params['uid'])
		);
		if ($r)
			$notify_id = $r[0]['id'];
		else {
			pop_lang();
			return False;
		}

		// we seem to have a lot of duplicate comment notifications due to race conditions, mostly from forums
		// After we've stored everything, look again to see if there are any duplicates and if so remove them

		$p = null;
		$p = q("SELECT `id` FROM `notify` WHERE (`type` = %d OR `type` = %d) AND `link` = '%s' AND `uid` = %d ORDER BY `id`",
			intval(NOTIFY_TAGSELF),
			intval(NOTIFY_COMMENT),
			dbesc($params['link']),
			intval($params['uid'])
		);
		if ($p && (count($p) > 1)) {
			for ($d = 1; $d < count($p); $d ++) {
				q("DELETE FROM `notify` WHERE `id` = %d",
					intval($p[$d]['id'])
				);
			}

			// only continue on if we stored the first one

			if ($notify_id != $p[0]['id']) {
				pop_lang();
				return False;
			}
		}


		$itemlink = $a->get_baseurl().'/notify/view/'.$notify_id;
		$msg = replace_macros($epreamble, array('$itemlink' => $itemlink));
		$msg_cache = format_notification_message($datarray['name_cache'], strip_tags(bbcode($msg)));
		$r = q("UPDATE `notify` SET `msg` = '%s', `msg_cache` = '%s' WHERE `id` = %d AND `uid` = %d",
			dbesc($msg),
			dbesc($msg_cache),
			intval($notify_id),
			intval($params['uid'])
		);
	}

	// send email notification if notification preferences permit
	if ((intval($params['notify_flags']) & intval($params['type']))
		|| $params['type'] == NOTIFY_SYSTEM
		|| $params['type'] == "SYSTEM_EMAIL") {

		logger('sending notification email');

		if (isset($params['parent']) AND (intval($params['parent']) != 0)) {
			$id_for_parent = $params['parent']."@".$hostname;

			// Is this the first email notification for this parent item and user?

			$r = q("SELECT `id` FROM `notify-threads` WHERE `master-parent-item` = %d AND `receiver-uid` = %d LIMIT 1",
				intval($params['parent']),
				intval($params['uid']));

			// If so, create the record of it and use a message-id smtp header.

			if (!$r) {
				logger("notify_id:".intval($notify_id).", parent: ".intval($params['parent'])."uid: ".intval($params['uid']), LOGGER_DEBUG);
				$r = q("INSERT INTO `notify-threads` (`notify-id`, `master-parent-item`, `receiver-uid`, `parent-item`)
					values(%d, %d, %d, %d)",
					intval($notify_id),
					intval($params['parent']),
					intval($params['uid']),
					0);

				$additional_mail_header .= "Message-ID: <${id_for_parent}>\n";
				$log_msg = "include/enotify: No previous notification found for this parent:\n".
						"  parent: ${params['parent']}\n"."  uid   : ${params['uid']}\n";
				logger($log_msg, LOGGER_DEBUG);
			} else {
				// If not, just "follow" the thread.
				$additional_mail_header .= "References: <${id_for_parent}>\nIn-Reply-To: <${id_for_parent}>\n";
				logger("There's already a notification for this parent:\n".print_r($r, true), LOGGER_DEBUG);
			}
		}

		// textversion keeps linebreaks
		$textversion = strip_tags(str_replace("<br>", "\n", html_entity_decode(bbcode(stripslashes(str_replace(array("\\r\\n", "\\r", "\\n"), "\n",
			$body))),ENT_QUOTES, 'UTF-8')));
		$htmlversion = html_entity_decode(bbcode(stripslashes(str_replace(array("\\r\\n", "\\r", "\\n\\n", "\\n"),
			"<br />\n", $body))), ENT_QUOTES, 'UTF-8');

		$datarray = array();
		$datarray['banner'] = $banner;
		$datarray['product'] = $product;
		$datarray['preamble'] = $preamble;
		$datarray['sitename'] = $sitename;
		$datarray['siteurl'] = $siteurl;
		$datarray['type'] = $params['type'];
		$datarray['parent'] = $params['parent'];
		$datarray['source_name'] = $params['source_name'];
		$datarray['source_link'] = $params['source_link'];
		$datarray['source_photo'] = $params['source_photo'];
		$datarray['uid'] = $params['uid'];
		$datarray['username'] = $params['to_name'];
		$datarray['hsitelink'] = $hsitelink;
		$datarray['tsitelink'] = $tsitelink;
		$datarray['hitemlink'] = '<a href="'.$itemlink.'">'.$itemlink.'</a>';
		$datarray['titemlink'] = $itemlink;
		$datarray['thanks'] = $thanks;
		$datarray['site_admin'] = $site_admin;
		$datarray['title'] = stripslashes($title);
		$datarray['htmlversion'] = $htmlversion;
		$datarray['textversion'] = $textversion;
		$datarray['subject'] = $subject;
		$datarray['headers'] = $additional_mail_header;

		call_hooks('enotify_mail', $datarray);

		// check whether sending post content in email notifications is allowed
		// always true for "SYSTEM_EMAIL"
		$content_allowed = ((!get_config('system', 'enotify_no_content')) || ($params['type'] == "SYSTEM_EMAIL"));

		// load the template for private message notifications
		$tpl = get_markup_template('email_notify_html.tpl');
		$email_html_body = replace_macros($tpl, array(
			'$banner'       => $datarray['banner'],
			'$product'      => $datarray['product'],
			'$preamble'     => str_replace("\n", "<br>\n", $datarray['preamble']),
			'$sitename'     => $datarray['sitename'],
			'$siteurl'      => $datarray['siteurl'],
			'$source_name'  => $datarray['source_name'],
			'$source_link'  => $datarray['source_link'],
			'$source_photo' => $datarray['source_photo'],
			'$username'     => $datarray['to_name'],
			'$hsitelink'    => $datarray['hsitelink'],
			'$hitemlink'    => $datarray['hitemlink'],
			'$thanks'       => $datarray['thanks'],
			'$site_admin'   => $datarray['site_admin'],
			'$title'	=> $datarray['title'],
			'$htmlversion'	=> $datarray['htmlversion'],
			'$content_allowed'	=> $content_allowed,
		));

		// load the template for private message notifications
		$tpl = get_markup_template('email_notify_text.tpl');
		$email_text_body = replace_macros($tpl, array(
			'$banner'       => $datarray['banner'],
			'$product'      => $datarray['product'],
			'$preamble'     => $datarray['preamble'],
			'$sitename'     => $datarray['sitename'],
			'$siteurl'      => $datarray['siteurl'],
			'$source_name'  => $datarray['source_name'],
			'$source_link'  => $datarray['source_link'],
			'$source_photo' => $datarray['source_photo'],
			'$username'     => $datarray['to_name'],
			'$tsitelink'    => $datarray['tsitelink'],
			'$titemlink'    => $datarray['titemlink'],
			'$thanks'       => $datarray['thanks'],
			'$site_admin'   => $datarray['site_admin'],
			'$title'	=> $datarray['title'],
			'$textversion'	=> $datarray['textversion'],
			'$content_allowed'	=> $content_allowed,
		));

		// use the Emailer class to send the message

		return Emailer::send(array(
			'uid' => $params['uid'],
			'fromName' => $sender_name,
			'fromEmail' => $sender_email,
			'replyTo' => $sender_email,
			'toEmail' => $params['to_email'],
			'messageSubject' => $datarray['subject'],
			'htmlVersion' => $email_html_body,
			'textVersion' => $email_text_body,
			'additionalMailHeader' => $datarray['headers'],
		));
	}

    return False;
}

/**
 * @brief Checks for item related notifications and sends them
 *
 * @param int $itemid ID of the item for which the check should be done
 * @param int $uid User ID
 * @param str $defaulttype (Optional) Forces a notification with this type.
 */
function check_item_notification($itemid, $uid, $defaulttype = "") {
	$a = get_app();

	$notification_data = array("uid" => $uid, "profiles" => array());
	call_hooks('check_item_notification', $notification_data);

	$profiles = $notification_data["profiles"];

	$user = q("SELECT `notify-flags`, `language`, `username`, `email`, `nickname` FROM `user` WHERE `uid` = %d", intval($uid));
	if (!$user)
		return false;

	$owner = q("SELECT `id`, `url` FROM `contact` WHERE `self` AND `uid` = %d LIMIT 1", intval($uid));
	if (!$owner)
		return false;

	// This is our regular URL format
	$profiles[] = $owner[0]["url"];

	// Notifications from Diaspora are often with an URL in the Diaspora format
	$profiles[] = $a->get_baseurl()."/u/".$user[0]["nickname"];

	$profiles2 = array();

	foreach ($profiles AS $profile) {
		// Check for invalid profile urls. 13 should be the shortest possible profile length:
		// http://a.bc/d
		// Additionally check for invalid urls that would return the normalised value "http:"
		if ((strlen($profile) >= 13) AND (normalise_link($profile) != "http:")) {
			if (!in_array($profile, $profiles2))
				$profiles2[] = $profile;

			$profile = normalise_link($profile);
			if (!in_array($profile, $profiles2))
				$profiles2[] = $profile;

			$profile = str_replace("http://", "https://", $profile);
			if (!in_array($profile, $profiles2))
				$profiles2[] = $profile;
		}
	}

	$profiles = $profiles2;

	$profile_list = "";

	foreach ($profiles AS $profile) {
		if ($profile_list != "")
			$profile_list .= "', '";

		$profile_list .= dbesc($profile);
	}

	$profile_list = "'".$profile_list."'";

	// Only act if it is a "real" post
	// We need the additional check for the "local_profile" because of mixed situations on connector networks
	$item = q("SELECT `id`, `mention`, `tag`,`parent`, `title`, `body`, `author-name`, `author-link`, `author-avatar`, `guid`,
			`parent-uri`, `uri`, `contact-id`
			FROM `item` WHERE `id` = %d AND `verb` IN ('%s', '') AND `type` != 'activity' AND
				NOT (`author-link` IN ($profile_list))  LIMIT 1",
		intval($itemid), dbesc(ACTIVITY_POST));
	if (!$item)
		return false;

	// Generate the notification array
	$params = array();
	$params["uid"] = $uid;
	$params["notify_flags"] = $user[0]["notify-flags"];
	$params["language"] = $user[0]["language"];
	$params["to_name"] = $user[0]["username"];
	$params["to_email"] = $user[0]["email"];
	$params["item"] = $item[0];
	$params["parent"] = $item[0]["parent"];
	$params["link"] = $a->get_baseurl().'/display/'.urlencode($item[0]["guid"]);
	$params["otype"] = 'item';
	$params["source_name"] = $item[0]["author-name"];
	$params["source_link"] = $item[0]["author-link"];
	$params["source_photo"] = $item[0]["author-avatar"];

	if ($item[0]["parent-uri"] === $item[0]["uri"]) {
		// Send a notification for every new post?
		$r = q("SELECT `notify_new_posts` FROM `contact` WHERE `id` = %d AND `uid` = %d AND `notify_new_posts` LIMIT 1",
			intval($item[0]['contact-id']),
			intval($uid)
		);
		$send_notification = dbm::is_result($r);

		if (!$send_notification) {
			$tags = q("SELECT `url` FROM `term` WHERE `otype` = %d AND `oid` = %d AND `type` = %d AND `uid` = %d",
				intval(TERM_OBJ_POST), intval($itemid), intval(TERM_MENTION), intval($uid));

			if (dbm::is_result($tags)) {
				foreach ($tags AS $tag) {
					$r = q("SELECT `id` FROM `contact` WHERE `nurl` = '%s' AND `uid` = %d AND `notify_new_posts`",
						normalise_link($tag["url"]), intval($uid));
					if (dbm::is_result($r))
						$send_notification = true;
				}
			}
		}

		if ($send_notification) {
			$params["type"] = NOTIFY_SHARE;
			$params["verb"] = ACTIVITY_TAG;
		}
	}

	// Is the user mentioned in this post?
	$tagged = false;

	foreach ($profiles AS $profile) {
		if (strpos($item[0]["tag"], "=".$profile."]") OR strpos($item[0]["body"], "=".$profile."]"))
			$tagged = true;
	}

	if ($item[0]["mention"] OR $tagged OR ($defaulttype == NOTIFY_TAGSELF)) {
		$params["type"] = NOTIFY_TAGSELF;
		$params["verb"] = ACTIVITY_TAG;
	}

	// Is it a post that the user had started or where he interacted?
	$parent = q("SELECT `thread`.`iid` FROM `thread` INNER JOIN `item` ON `item`.`parent` = `thread`.`iid`
			WHERE `thread`.`iid` = %d AND `thread`.`uid` = %d AND NOT `thread`.`ignored` AND
				(`thread`.`mention` OR `item`.`author-link` IN ($profile_list))
			LIMIT 1",
			intval($item[0]["parent"]), intval($uid));

	if ($parent AND !isset($params["type"])) {
		$params["type"] = NOTIFY_COMMENT;
		$params["verb"] = ACTIVITY_POST;
	}

	if (isset($params["type"]))
		notification($params);
}

/**
 * @brief Formats a notification message with the notification author
 *
 * Replace the name with {0} but ensure to make that only once. The {0} is used
 * later and prints the name in bold.
 *
 * @param string $name
 * @param string $message
 * @return string Formatted message
 */
function format_notification_message($name, $message) {
	if ($name != '') {
		$pos = strpos($message, $name);
	} else {
		$pos = false;
	}

	if ($pos !== false) {
		$message = substr_replace($message, '{0}', $pos, strlen($name));
	}

	return $message;
}<|MERGE_RESOLUTION|>--- conflicted
+++ resolved
@@ -411,11 +411,7 @@
 			$hash = random_string();
 			$r = q("SELECT `id` FROM `notify` WHERE `hash` = '%s' LIMIT 1",
 				dbesc($hash));
-<<<<<<< HEAD
-			if (dbm::is_result($r))
-=======
 			if(dbm::is_result($r))
->>>>>>> c1a15bef
 				$dups = true;
 		} while($dups == true);
 
