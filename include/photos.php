--- conflicted
+++ resolved
@@ -58,16 +58,9 @@
 			);
 		} else {
 			// This query doesn't do the count and is much faster
-<<<<<<< HEAD
-			$albums = qu("SELECT DISTINCT(`album`), '' AS `total`, ANY_VALUE(`created`) AS `created`
-				FROM `photo`
-				WHERE `uid` = %d  AND `album` != '%s' AND `album` != '%s' $sql_extra
-				GROUP BY `album` ORDER BY `created` DESC",
-=======
 			$albums = qu("SELECT DISTINCT(`album`), '' AS `total`
 				FROM `photo` USE INDEX (`uid_album_scale_created`)
 				WHERE `uid` = %d  AND `album` != '%s' AND `album` != '%s' $sql_extra",
->>>>>>> a0a08855
 				intval($uid),
 				dbesc('Contact Photos'),
 				dbesc(t('Contact Photos'))
