--- conflicted
+++ resolved
@@ -40,7 +40,6 @@
 	return '';
 }
 
-<<<<<<< HEAD
 /**
  * @brief Standard PHP session write callback
  *
@@ -54,8 +53,6 @@
  * @param string $data Serialized session data
  * @return boolean Returns false if parameters are missing, true otherwise
  */
-=======
->>>>>>> a65479cc
 function ref_session_write($id, $data) {
 	global $session_exists, $session_expire;
 
@@ -66,15 +63,12 @@
 	$expire = time() + $session_expire;
 	$default_expire = time() + 300;
 
-<<<<<<< HEAD
-=======
 	$memcache = cache::memcache();
 	if (is_object($memcache)) {
 		$memcache->set(get_app()->get_hostname().":session:".$id, $data, MEMCACHE_COMPRESSED, $expire);
 		return true;
 	}
 
->>>>>>> a65479cc
 	if ($session_exists) {
 		$r = q("UPDATE `session`
 				SET `data` = '%s'
