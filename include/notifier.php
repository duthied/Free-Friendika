<?php
require_once("boot.php");
require_once('include/queue_fn.php');
require_once('include/html2plain.php');

/*
 * This file was at one time responsible for doing all deliveries, but this caused
 * big problems on shared hosting systems, where the process might get killed by the 
 * hosting provider and nothing would get delivered. 
 * It now only delivers one message under certain cases, and invokes a queued
 * delivery mechanism (include/deliver.php) to deliver individual contacts at 
 * controlled intervals.
 * This has a much better chance of surviving random processes getting killed
 * by the hosting provider. 
 * A lot of this code is duplicated in include/deliver.php until we have time to go back
 * and re-structure the delivery procedure based on the obstacles that have been thrown at 
 * us by hosting providers. 
 */

/*
 * The notifier is typically called with:
 *
 *		proc_run('php', "include/notifier.php", COMMAND, ITEM_ID);
 *
 * where COMMAND is one of the following:
 *
 *		activity				(in diaspora.php, dfrn_confirm.php, profiles.php)
 *		comment-import			(in diaspora.php, items.php)
 *		comment-new				(in item.php)
 *		drop					(in diaspora.php, items.php, photos.php)
 *		edit_post				(in item.php)
 *		event					(in events.php)
 *		expire					(in items.php)
 *		like					(in like.php, poke.php)
 *		mail					(in message.php)
 *		suggest					(in fsuggest.php)
 *		tag						(in photos.php, poke.php, tagger.php)
 *		tgroup					(in items.php)
 *		wall-new				(in photos.php, item.php)
 *
 * and ITEM_ID is the id of the item in the database that needs to be sent to others.
 */


function notifier_run(&$argv, &$argc){
	global $a, $db;

	if(is_null($a)){
		$a = new App;
	}
  
	if(is_null($db)) {
		@include(".htconfig.php");
		require_once("dba.php");
		$db = new dba($db_host, $db_user, $db_pass, $db_data);
		        unset($db_host, $db_user, $db_pass, $db_data);
	}

	require_once("session.php");
	require_once("datetime.php");
	require_once('include/items.php');
	require_once('include/bbcode.php');
	require_once('include/email.php');
	load_config('config');
	load_config('system');

	load_hooks();

	if($argc < 3)
		return;

	$a->set_baseurl(get_config('system','url'));

	logger('notifier: invoked: ' . print_r($argv,true), LOGGER_DEBUG);

	$cmd = $argv[1];

	switch($cmd) {
		case 'mail':
		default:
			$item_id = intval($argv[2]);
			if(! $item_id){
				return;
			}
			break;
	}

	$expire = false;
	$mail = false;
	$fsuggest = false;
    $relocate = false;
	$top_level = false;
	$recipients = array();
	$url_recipients = array();

	$normal_mode = true;

	if($cmd === 'mail') {
		$normal_mode = false;
		$mail = true;
		$message = q("SELECT * FROM `mail` WHERE `id` = %d LIMIT 1",
				intval($item_id)
		);
		if(! count($message)){
			return;
		}
		$uid = $message[0]['uid'];
		$recipients[] = $message[0]['contact-id'];
		$item = $message[0];

	}
	elseif($cmd === 'expire') {
		$normal_mode = false;
		$expire = true;
		$items = q("SELECT * FROM `item` WHERE `uid` = %d AND `wall` = 1 
			AND `deleted` = 1 AND `changed` > UTC_TIMESTAMP() - INTERVAL 10 MINUTE",
			intval($item_id)
		);
		$uid = $item_id;
		$item_id = 0;
		if(! count($items))
			return;
	}
	elseif($cmd === 'suggest') {
		$normal_mode = false;
		$fsuggest = true;

		$suggest = q("SELECT * FROM `fsuggest` WHERE `id` = %d LIMIT 1",
			intval($item_id)
		);
		if(! count($suggest))
			return;
		$uid = $suggest[0]['uid'];
		$recipients[] = $suggest[0]['cid'];
		$item = $suggest[0];
	}
<<<<<<< HEAD
    elseif($cmd === 'relocate') {
        $normal_mode = false;
		$relocate = true;
        $uid = $item_id;
    }
=======
	elseif($cmd === 'removeme') {
		$r = q("SELECT * FROM `user` WHERE `uid` = %d LIMIT 1", intval($item_id));
		$user = $r[0];
		$r = q("SELECT * FROM `contact` WHERE `uid` = %d AND `self` = 1 LIMIT 1", intval($item_id));
		$self = $r[0];
		$r = q("SELECT * FROM `contact` WHERE `self` = 0 AND `uid` = %d", intval($item_id));
		if(! count($r))
			return;
		require_once('include/Contact.php');
		foreach($r as $contact) {
			terminate_friendship($user, $self, $contact);
		}
		return;
	}
>>>>>>> 2093fa8b
	else {

		// find ancestors
		$r = q("SELECT * FROM `item` WHERE `id` = %d and visible = 1 and moderated = 0 LIMIT 1",
			intval($item_id)
		);

		if((! count($r)) || (! intval($r[0]['parent']))) {
			return;
		}

		$target_item = $r[0];
		$parent_id = intval($r[0]['parent']);
		$uid = $r[0]['uid'];
		$updated = $r[0]['edited'];

		// POSSIBLE CLEANUP --> The following seems superfluous. We've already checked for "if (! intval($r[0]['parent']))" a few lines up
		if(! $parent_id)
			return;

		$items = q("SELECT `item`.*, `sign`.`signed_text`,`sign`.`signature`,`sign`.`signer` 
			FROM `item` LEFT JOIN `sign` ON `sign`.`iid` = `item`.`id` WHERE `parent` = %d and visible = 1 and moderated = 0 ORDER BY `id` ASC",
			intval($parent_id)
		);

		if(! count($items)) {
			return;
		}

		// avoid race condition with deleting entries

		if($items[0]['deleted']) {
			foreach($items as $item)
				$item['deleted'] = 1;
		}

		if((count($items) == 1) && ($items[0]['id'] === $target_item['id']) && ($items[0]['uri'] === $items[0]['parent-uri'])) {
			logger('notifier: top level post');
			$top_level = true;
		}

	}

	$r = q("SELECT `contact`.*, `user`.`pubkey` AS `upubkey`, `user`.`prvkey` AS `uprvkey`, 
		`user`.`timezone`, `user`.`nickname`, `user`.`sprvkey`, `user`.`spubkey`, 
		`user`.`page-flags`, `user`.`prvnets`
		FROM `contact` LEFT JOIN `user` ON `user`.`uid` = `contact`.`uid` 
		WHERE `contact`.`uid` = %d AND `contact`.`self` = 1 LIMIT 1",
		intval($uid)
	);

	if(! count($r))
		return;

	$owner = $r[0];

	$walltowall = ((($top_level) && ($owner['id'] != $items[0]['contact-id'])) ? true : false);

	$hub = get_config('system','huburl');

	// If this is a public conversation, notify the feed hub
	$public_message = true;

	// fill this in with a single salmon slap if applicable
	$slap = '';

	if(! ($mail || $fsuggest || $relocate)) {

		require_once('include/group.php');

		$parent = $items[0];

		// This is IMPORTANT!!!!

		// We will only send a "notify owner to relay" or followup message if the referenced post
		// originated on our system by virtue of having our hostname somewhere
		// in the URI, AND it was a comment (not top_level) AND the parent originated elsewhere.

		// if $parent['wall'] == 1 we will already have the parent message in our array
		// and we will relay the whole lot.
 
		// expire sends an entire group of expire messages and cannot be forwarded.
		// However the conversation owner will be a part of the conversation and will 
		// be notified during this run.
		// Other DFRN conversation members will be alerted during polled updates.



		// Diaspora members currently are not notified of expirations, and other networks have
		// either limited or no ability to process deletions. We should at least fix Diaspora 
		// by stringing togther an array of retractions and sending them onward.
		 
  	
		$localhost = str_replace('www.','',$a->get_hostname());
		if(strpos($localhost,':'))
			$localhost = substr($localhost,0,strpos($localhost,':'));

		/**
		 *
		 * Be VERY CAREFUL if you make any changes to the following several lines. Seemingly innocuous changes 
		 * have been known to cause runaway conditions which affected several servers, along with 
		 * permissions issues. 
		 *
		 */
 
		$relay_to_owner = false;

		if((! $top_level) && ($parent['wall'] == 0) && (! $expire) && (stristr($target_item['uri'],$localhost))) {
			$relay_to_owner = true;
		}


		if(($cmd === 'uplink') && (intval($parent['forum_mode']) == 1) && (! $top_level)) {
			$relay_to_owner = true;			
		} 

		// until the 'origin' flag has been in use for several months
		// we will just use it as a fallback test
		// later we will be able to use it as the primary test of whether or not to relay.

		if(! $target_item['origin'])
			$relay_to_owner = false;

		if($parent['origin'])
			$relay_to_owner = false;



		if($relay_to_owner) {
			logger('notifier: followup', LOGGER_DEBUG);
			// local followup to remote post
			$followup = true;
			$public_message = false; // not public
			$conversant_str = dbesc($parent['contact-id']);
		}
		else {
			$followup = false;

			// don't send deletions onward for other people's stuff

			if($target_item['deleted'] && (! intval($target_item['wall']))) {
				logger('notifier: ignoring delete notification for non-wall item');
				return;
			}

			if((strlen($parent['allow_cid'])) 
				|| (strlen($parent['allow_gid'])) 
				|| (strlen($parent['deny_cid'])) 
				|| (strlen($parent['deny_gid']))) {
				$public_message = false; // private recipients, not public
			}

			$allow_people = expand_acl($parent['allow_cid']);
			$allow_groups = expand_groups(expand_acl($parent['allow_gid']));
			$deny_people  = expand_acl($parent['deny_cid']);
			$deny_groups  = expand_groups(expand_acl($parent['deny_gid']));

			// if our parent is a public forum (forum_mode == 1), uplink to the origional author causing
			// a delivery fork. private groups (forum_mode == 2) do not uplink

			if((intval($parent['forum_mode']) == 1) && (! $top_level) && ($cmd !== 'uplink')) {
				proc_run('php','include/notifier.php','uplink',$item_id);
			}

			$conversants = array();

			foreach($items as $item) {
				$recipients[] = $item['contact-id'];
				$conversants[] = $item['contact-id'];
				// pull out additional tagged people to notify (if public message)
				if($public_message && strlen($item['inform'])) {
					$people = explode(',',$item['inform']);
					foreach($people as $person) {
						if(substr($person,0,4) === 'cid:') {
							$recipients[] = intval(substr($person,4));
							$conversants[] = intval(substr($person,4));
						}
						else {
							$url_recipients[] = substr($person,4);
						}
					}
				}
			}

			logger('notifier: url_recipients' . print_r($url_recipients,true));

			$conversants = array_unique($conversants);


			$recipients = array_unique(array_merge($recipients,$allow_people,$allow_groups));
			$deny = array_unique(array_merge($deny_people,$deny_groups));
			$recipients = array_diff($recipients,$deny);

			$conversant_str = dbesc(implode(', ',$conversants));
		}

		$r = q("SELECT * FROM `contact` WHERE `id` IN ( $conversant_str ) AND `blocked` = 0 AND `pending` = 0 AND `archive` = 0");

		if(count($r))
			$contacts = $r;
	}

	$feed_template = get_markup_template('atom_feed.tpl');
	$mail_template = get_markup_template('atom_mail.tpl');

	$atom = '';
	$slaps = array();

	$hubxml = feed_hublinks();

	$birthday = feed_birthday($owner['uid'],$owner['timezone']);

	if(strlen($birthday))
		$birthday = '<dfrn:birthday>' . xmlify($birthday) . '</dfrn:birthday>';

	$atom .= replace_macros($feed_template, array(
			'$version'      => xmlify(FRIENDICA_VERSION),
			'$feed_id'      => xmlify($a->get_baseurl() . '/profile/' . $owner['nickname'] ),
			'$feed_title'   => xmlify($owner['name']),
			'$feed_updated' => xmlify(datetime_convert('UTC', 'UTC', $updated . '+00:00' , ATOM_TIME)) ,
			'$hub'          => $hubxml,
			'$salmon'       => '',  // private feed, we don't use salmon here
			'$name'         => xmlify($owner['name']),
			'$profile_page' => xmlify($owner['url']),
			'$photo'        => xmlify($owner['photo']),
			'$thumb'        => xmlify($owner['thumb']),
			'$picdate'      => xmlify(datetime_convert('UTC','UTC',$owner['avatar-date'] . '+00:00' , ATOM_TIME)) ,
			'$uridate'      => xmlify(datetime_convert('UTC','UTC',$owner['uri-date']    . '+00:00' , ATOM_TIME)) ,
			'$namdate'      => xmlify(datetime_convert('UTC','UTC',$owner['name-date']   . '+00:00' , ATOM_TIME)) ,
			'$birthday'     => $birthday,
			'$community'    => (($owner['page-flags'] == PAGE_COMMUNITY) ? '<dfrn:community>1</dfrn:community>' : '')

	));

	if($mail) {
		$public_message = false;  // mail is  not public

		$body = fix_private_photos($item['body'],$owner['uid'],null,$message[0]['contact-id']);

		$atom .= replace_macros($mail_template, array(
			'$name'         => xmlify($owner['name']),
			'$profile_page' => xmlify($owner['url']),
			'$thumb'        => xmlify($owner['thumb']),
			'$item_id'      => xmlify($item['uri']),
			'$subject'      => xmlify($item['title']),
			'$created'      => xmlify(datetime_convert('UTC', 'UTC', $item['created'] . '+00:00' , ATOM_TIME)),
			'$content'      => xmlify($body),
			'$parent_id'    => xmlify($item['parent-uri'])
		));
	}
	elseif($fsuggest) {
		$public_message = false;  // suggestions are not public

		$sugg_template = get_markup_template('atom_suggest.tpl');

		$atom .= replace_macros($sugg_template, array(
			'$name'         => xmlify($item['name']),
			'$url'          => xmlify($item['url']),
			'$photo'        => xmlify($item['photo']),
			'$request'      => xmlify($item['request']),
			'$note'         => xmlify($item['note'])
		));

		// We don't need this any more

		q("DELETE FROM `fsuggest` WHERE `id` = %d LIMIT 1",
			intval($item['id'])
		);

	}
    elseif($relocate) {
        $public_message = false;  // suggestions are not public

		$sugg_template = get_markup_template('atom_relocate.tpl');

		/* get site pubkey. this could be a new installation with no site keys*/
		$pubkey = get_config('system','site_pubkey');
		if(! $pubkey) {
			$res = new_keypair(1024);
			set_config('system','site_prvkey', $res['prvkey']);
			set_config('system','site_pubkey', $res['pubkey']);
		}
		
		$rp = q("SELECT `resource-id` , `scale`, type FROM `photo` 
						WHERE `profile` = 1 AND `uid` = %d ORDER BY scale;", $uid);
		$photos = array();
		$ext = Photo::supportedTypes();
		foreach($rp as $p){
			$photos[$p['scale']] = $a->get_baseurl().'/photo/'.$p['resource-id'].'-'.$p['scale'].'.'.$ext[$p['type']];
		}
		unset($rp, $ext);
		
        $atom .= replace_macros($sugg_template, array(
            '$name' => xmlify($owner['name']),
            '$photo' => xmlify($photos[4]),
            '$thumb' => xmlify($photos[5]),
            '$micro' => xmlify($photos[6]),
            '$url' => xmlify($owner['url']),
            '$request' => xmlify($owner['request']),
            '$confirm' => xmlify($owner['confirm']),
            '$notify' => xmlify($owner['notify']),
            '$poll' => xmlify($owner['poll']),
            '$sitepubkey' => xmlify(get_config('system','site_pubkey')),
            //'$pubkey' => xmlify($owner['pubkey']),
            //'$prvkey' => xmlify($owner['prvkey']),
		)); 
        $recipients_relocate = q("SELECT * FROM contact WHERE uid = %d  AND self = 0 AND network = '%s'" , intval($uid), NETWORK_DFRN);
		unset($photos);
    }
	else {
		if($followup) {
			foreach($items as $item) {  // there is only one item
				if(! $item['parent'])
					continue;
				if($item['id'] == $item_id) {
					logger('notifier: followup: item: ' . print_r($item,true), LOGGER_DATA);
					$slap  = atom_entry($item,'html',null,$owner,false);
					$atom .= atom_entry($item,'text',null,$owner,false);
				}
			}
		}
		else {
			foreach($items as $item) {

				if(! $item['parent'])
					continue;

				// private emails may be in included in public conversations. Filter them.

				if(($public_message) && $item['private'] == 1)
					continue;


				$contact = get_item_contact($item,$contacts);

				if(! $contact)
					continue;

				if($normal_mode) {

					// we only need the current item, but include the parent because without it
					// older sites without a corresponding dfrn_notify change may do the wrong thing.

				    if($item_id == $item['id'] || $item['id'] == $item['parent'])
						$atom .= atom_entry($item,'text',null,$owner,true);
				}
				else
					$atom .= atom_entry($item,'text',null,$owner,true);

				if(($top_level) && ($public_message) && ($item['author-link'] === $item['owner-link']) && (! $expire)) 
					$slaps[] = atom_entry($item,'html',null,$owner,true);
			}
		}
	}
	$atom .= '</feed>' . "\r\n";

	logger('notifier: ' . $atom, LOGGER_DATA);

	logger('notifier: slaps: ' . print_r($slaps,true), LOGGER_DATA);

	// If this is a public message and pubmail is set on the parent, include all your email contacts

	$mail_disabled = ((function_exists('imap_open') && (! get_config('system','imap_disabled'))) ? 0 : 1);

	if(! $mail_disabled) {
		if((! strlen($target_item['allow_cid'])) && (! strlen($target_item['allow_gid'])) 
			&& (! strlen($target_item['deny_cid'])) && (! strlen($target_item['deny_gid'])) 
			&& (intval($target_item['pubmail']))) {
			$r = q("SELECT * FROM `contact` WHERE `uid` = %d AND `network` = '%s'",
				intval($uid),
				dbesc(NETWORK_MAIL)
			);
			if(count($r)) {
				foreach($r as $rr)
					$recipients[] = $rr['id'];
			}
		}
	}

	if($followup)
		$recip_str = $parent['contact-id'];
	else
		$recip_str = implode(', ', $recipients);

    if ($relocate)
        $r = $recipients_relocate;
    else
        $r = q("SELECT * FROM `contact` WHERE `id` IN ( %s ) AND `blocked` = 0 AND `pending` = 0 ",
            dbesc($recip_str)
        );


	require_once('include/salmon.php');

	$interval = ((get_config('system','delivery_interval') === false) ? 2 : intval(get_config('system','delivery_interval')));

	// delivery loop

	if(count($r)) {

		foreach($r as $contact) {
			if((! $mail) && (! $fsuggest) && (! $followup) && (!$relocate) && (! $contact['self'])) {
				if(($contact['network'] === NETWORK_DIASPORA) && ($public_message))
					continue;
				q("insert into deliverq ( `cmd`,`item`,`contact` ) values ('%s', %d, %d )",
					dbesc($cmd),
					intval($item_id),
					intval($contact['id'])
				);
			}
		}


		// This controls the number of deliveries to execute with each separate delivery process.
		// By default we'll perform one delivery per process. Assuming a hostile shared hosting
		// provider, this provides the greatest chance of deliveries if processes start getting 
		// killed. We can also space them out with the delivery_interval to also help avoid them 
		// getting whacked.

		// If $deliveries_per_process > 1, we will chain this number of multiple deliveries 
		// together into a single process. This will reduce the overall number of processes 
		// spawned for each delivery, but they will run longer. 

		$deliveries_per_process = intval(get_config('system','delivery_batch_count'));
		if($deliveries_per_process <= 0)
			$deliveries_per_process = 1;

		$this_batch = array();

		for($x = 0; $x < count($r); $x ++) {
			$contact = $r[$x];

			if($contact['self'])
				continue;

			// potentially more than one recipient. Start a new process and space them out a bit.
			// we will deliver single recipient types of message and email recipients here. 
		
			if((! $mail) && (! $fsuggest) && (!$relocate) && (! $followup)) {

				$this_batch[] = $contact['id'];

				if(count($this_batch) == $deliveries_per_process) {
					proc_run('php','include/delivery.php',$cmd,$item_id,$this_batch);
					$this_batch = array();
					if($interval)
						@time_sleep_until(microtime(true) + (float) $interval);
				}
				continue;
			}

			$deliver_status = 0;

			logger("main delivery by notifier: followup=$followup mail=$mail fsuggest=$fsuggest relocate=$relocate");

			switch($contact['network']) {
				case NETWORK_DFRN:

					// perform local delivery if we are on the same site

					$basepath =  implode('/', array_slice(explode('/',$contact['url']),0,3));

					if(link_compare($basepath,$a->get_baseurl())) {

						$nickname = basename($contact['url']);
						if($contact['issued-id'])
							$sql_extra = sprintf(" AND `dfrn-id` = '%s' ", dbesc($contact['issued-id']));
						else
							$sql_extra = sprintf(" AND `issued-id` = '%s' ", dbesc($contact['dfrn-id']));

						$x = q("SELECT	`contact`.*, `contact`.`uid` AS `importer_uid`, 
							`contact`.`pubkey` AS `cpubkey`, 
							`contact`.`prvkey` AS `cprvkey`, 
							`contact`.`thumb` AS `thumb`, 
							`contact`.`url` as `url`,
							`contact`.`name` as `senderName`,
							`user`.* 
							FROM `contact` 
							LEFT JOIN `user` ON `contact`.`uid` = `user`.`uid` 
							WHERE `contact`.`blocked` = 0 AND `contact`.`archive` = 0
							AND `contact`.`pending` = 0
							AND `contact`.`network` = '%s' AND `user`.`nickname` = '%s'
							$sql_extra
							AND `user`.`account_expired` = 0 AND `user`.`account_removed` = 0 LIMIT 1",
							dbesc(NETWORK_DFRN),
							dbesc($nickname)
						);

						if($x && count($x)) {
							$write_flag = ((($x[0]['rel']) && ($x[0]['rel'] != CONTACT_IS_SHARING)) ? true : false);
							if((($owner['page-flags'] == PAGE_COMMUNITY) || ($write_flag)) && (! $x[0]['writable'])) {
								q("update contact set writable = 1 where id = %d limit 1",
									intval($x[0]['id'])
								);
								$x[0]['writable'] = 1;
							}

							// if contact's ssl policy changed, which we just determined
							// is on our own server, update our contact links
							
							$ssl_policy = get_config('system','ssl_policy');
							fix_contact_ssl_policy($x[0],$ssl_policy);

							// If we are setup as a soapbox we aren't accepting input from this person

							if($x[0]['page-flags'] == PAGE_SOAPBOX)
								break;

							require_once('library/simplepie/simplepie.inc');
							logger('mod-delivery: local delivery');
							local_delivery($x[0],$atom);
							break;					
						}
					}



					logger('notifier: dfrndelivery: ' . $contact['name']);
					$deliver_status = dfrn_deliver($owner,$contact,$atom);

					logger('notifier: dfrn_delivery returns ' . $deliver_status);
	
					if($deliver_status == (-1)) {
						logger('notifier: delivery failed: queuing message');
						// queue message for redelivery
						add_to_queue($contact['id'],NETWORK_DFRN,$atom);
					}
					break;
				case NETWORK_OSTATUS:

					// Do not send to ostatus if we are not configured to send to public networks
					if($owner['prvnets'])
						break;
					if(get_config('system','ostatus_disabled') || get_config('system','dfrn_only'))
						break;

					if($followup && $contact['notify']) {
						logger('notifier: slapdelivery: ' . $contact['name']);
						$deliver_status = slapper($owner,$contact['notify'],$slap);

						if($deliver_status == (-1)) {
							// queue message for redelivery
							add_to_queue($contact['id'],NETWORK_OSTATUS,$slap);
						}
					}
					else {

						// only send salmon if public - e.g. if it's ok to notify
						// a public hub, it's ok to send a salmon

						if((count($slaps)) && ($public_message) && (! $expire)) {
							logger('notifier: slapdelivery: ' . $contact['name']);
							foreach($slaps as $slappy) {
								if($contact['notify']) {
									$deliver_status = slapper($owner,$contact['notify'],$slappy);
									if($deliver_status == (-1)) {
										// queue message for redelivery
										add_to_queue($contact['id'],NETWORK_OSTATUS,$slappy);
									}
								}
							}
						}
					}
					break;

				case NETWORK_MAIL:
				case NETWORK_MAIL2:
						
					if(get_config('system','dfrn_only'))
						break;

					// WARNING: does not currently convert to RFC2047 header encodings, etc.

					$addr = $contact['addr'];
					if(! strlen($addr))
						break;

					if($cmd === 'wall-new' || $cmd === 'comment-new') {

						$it = null;
						if($cmd === 'wall-new') 
							$it = $items[0];
						else {
							$r = q("SELECT * FROM `item` WHERE `id` = %d AND `uid` = %d LIMIT 1", 
								intval($argv[2]),
								intval($uid)
							);
							if(count($r))
								$it = $r[0];
						}
						if(! $it)
							break;
						


						$local_user = q("SELECT * FROM `user` WHERE `uid` = %d LIMIT 1",
							intval($uid)
						);
						if(! count($local_user))
							break;
						
						$reply_to = '';
						$r1 = q("SELECT * FROM `mailacct` WHERE `uid` = %d LIMIT 1",
							intval($uid)
						);
						if($r1 && $r1[0]['reply_to'])
							$reply_to = $r1[0]['reply_to'];

						$subject  = (($it['title']) ? email_header_encode($it['title'],'UTF-8') : t("\x28no subject\x29")) ;

						// only expose our real email address to true friends

						if(($contact['rel'] == CONTACT_IS_FRIEND) && (! $contact['blocked']))
							$headers  = 'From: ' . email_header_encode($local_user[0]['username'],'UTF-8') . ' <' . $local_user[0]['email'] . '>' . "\n";
						else
							$headers  = 'From: ' . email_header_encode($local_user[0]['username'],'UTF-8') . ' <' . t('noreply') . '@' . $a->get_hostname() . '>' . "\n";

						if($reply_to)
							$headers .= 'Reply-to: ' . $reply_to . "\n";

						// for testing purposes: Collect exported mails
						//$file = tempnam("/tmp/friendica/", "mail-out2-");
						//file_put_contents($file, json_encode($it));

						$headers .= 'Message-Id: <' . iri2msgid($it['uri']) . '>' . "\n";

						if($it['uri'] !== $it['parent-uri']) {
							$headers .= 'References: <' . iri2msgid($it['parent-uri']) . '>' . "\n";
							if(!strlen($it['title'])) {
								$r = q("SELECT `title` FROM `item` WHERE `parent-uri` = '%s' LIMIT 1",
									dbesc($it['parent-uri']));

								if(count($r) AND ($r[0]['title'] != ''))  
									$subject = $r[0]['title'];
							}
							if(strncasecmp($subject,'RE:',3))
								$subject = 'Re: '.$subject;
						}
						email_send($addr, $subject, $headers, $it);
					}
					break;
				case NETWORK_DIASPORA:
					require_once('include/diaspora.php');

					if(get_config('system','dfrn_only') || (! get_config('system','diaspora_enabled')))
						break;

					if($mail) {
						diaspora_send_mail($item,$owner,$contact);
						break;
					}

					if(! $normal_mode)
						break;

					// special handling for followup to public post
					// all other public posts processed as public batches further below

					if($public_message) {
						if($followup)
							diaspora_send_followup($target_item,$owner,$contact, true);
						break;
					}

					if(! $contact['pubkey'])
						break;
					
					if($target_item['verb'] === ACTIVITY_DISLIKE) {
						// unsupported
						break;
					}
					elseif(($target_item['deleted']) && (($target_item['uri'] === $target_item['parent-uri']) || $followup)) {
						// send both top-level retractions and relayable retractions for owner to relay
						diaspora_send_retraction($target_item,$owner,$contact);
						break;
					}
					elseif($followup) {
						// send comments and likes to owner to relay
						diaspora_send_followup($target_item,$owner,$contact);
						break;
					}
					elseif($target_item['uri'] !== $target_item['parent-uri']) {
						// we are the relay - send comments, likes and relayable_retractions
						// (of comments and likes) to our conversants
						diaspora_send_relay($target_item,$owner,$contact);
						break;
					}
					elseif(($top_level) && (! $walltowall)) {
						// currently no workable solution for sending walltowall
						diaspora_send_status($target_item,$owner,$contact);
						break;
					}

					break;

				case NETWORK_FEED:
				case NETWORK_FACEBOOK:
					if(get_config('system','dfrn_only'))
						break;
				default:
					break;
			}
		}
	}
		
	// send additional slaps to mentioned remote tags (@foo@example.com)

	if($slap && count($url_recipients) && ($followup || $top_level) && $public_message && (! $expire)) {
		if(! get_config('system','dfrn_only')) {
			foreach($url_recipients as $url) {
				if($url) {
					logger('notifier: urldelivery: ' . $url);
					$deliver_status = slapper($owner,$url,$slap);
					// TODO: redeliver/queue these items on failure, though there is no contact record
				}
			}
		}
	}


	if($public_message) {

		$r1 = q("SELECT DISTINCT(`batch`), `id`, `name`,`network` FROM `contact` WHERE `network` = '%s' 
			AND `uid` = %d AND `rel` != %d group by `batch` ORDER BY rand() ",
			dbesc(NETWORK_DIASPORA),
			intval($owner['uid']),
			intval(CONTACT_IS_SHARING)
		);
			
		$r2 = q("SELECT `id`, `name`,`network` FROM `contact` 
			WHERE `network` in ( '%s', '%s')  AND `uid` = %d AND `blocked` = 0 AND `pending` = 0 AND `archive` = 0
			AND `rel` != %d order by rand() ",
			dbesc(NETWORK_DFRN),
			dbesc(NETWORK_MAIL2),
			intval($owner['uid']),
			intval(CONTACT_IS_SHARING)
		);

		$r = array_merge($r2,$r1);

		if(count($r)) {
			logger('pubdeliver: ' . print_r($r,true), LOGGER_DEBUG);

			// throw everything into the queue in case we get killed

			foreach($r as $rr) {
				if((! $mail) && (! $fsuggest) && (! $followup)) {
					q("insert into deliverq ( `cmd`,`item`,`contact` ) values ('%s', %d, %d )",
						dbesc($cmd),
						intval($item_id),
						intval($rr['id'])
					);
				}
			}

			foreach($r as $rr) {

				// except for Diaspora batch jobs
				// Don't deliver to folks who have already been delivered to

				if(($rr['network'] !== NETWORK_DIASPORA) && (in_array($rr['id'],$conversants))) {
					logger('notifier: already delivered id=' . $rr['id']);
					continue;
				}

				if((! $mail) && (! $fsuggest) && (! $followup)) {
					logger('notifier: delivery agent: ' . $rr['name'] . ' ' . $rr['id']); 
					proc_run('php','include/delivery.php',$cmd,$item_id,$rr['id']);
					if($interval)
						@time_sleep_until(microtime(true) + (float) $interval);
				}
			}
		}


		if(strlen($hub)) {
			$hubs = explode(',', $hub);
			if(count($hubs)) {
				foreach($hubs as $h) {
					$h = trim($h);
					if(! strlen($h))
						continue;
					$params = 'hub.mode=publish&hub.url=' . urlencode($a->get_baseurl() . '/dfrn_poll/' . $owner['nickname'] );
					post_url($h,$params);
					logger('pubsub: publish: ' . $h . ' ' . $params . ' returned ' . $a->get_curl_code());
					if(count($hubs) > 1)
						sleep(7);				// try and avoid multiple hubs responding at precisely the same time
				}
			}
		}

	}

	// If the item was deleted, clean up the `sign` table
	if($target_item['deleted']) {
		$r = q("DELETE FROM sign where `retract_iid` = %d",
			intval($target_item['id'])
		);
	}

	logger('notifier: calling hooks', LOGGER_DEBUG);

	if($normal_mode)
		call_hooks('notifier_normal',$target_item);

	call_hooks('notifier_end',$target_item);

	return;
}


if (array_search(__file__,get_included_files())===0){
  notifier_run($argv,$argc);
  killme();
}<|MERGE_RESOLUTION|>--- conflicted
+++ resolved
@@ -134,13 +134,6 @@
 		$recipients[] = $suggest[0]['cid'];
 		$item = $suggest[0];
 	}
-<<<<<<< HEAD
-    elseif($cmd === 'relocate') {
-        $normal_mode = false;
-		$relocate = true;
-        $uid = $item_id;
-    }
-=======
 	elseif($cmd === 'removeme') {
 		$r = q("SELECT * FROM `user` WHERE `uid` = %d LIMIT 1", intval($item_id));
 		$user = $r[0];
@@ -155,9 +148,12 @@
 		}
 		return;
 	}
->>>>>>> 2093fa8b
+    elseif($cmd === 'relocate') {
+        $normal_mode = false;
+		$relocate = true;
+        $uid = $item_id;
+    }
 	else {
-
 		// find ancestors
 		$r = q("SELECT * FROM `item` WHERE `id` = %d and visible = 1 and moderated = 0 LIMIT 1",
 			intval($item_id)
