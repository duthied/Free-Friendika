<?php
require_once("boot.php");

function notifier_run($argv, $argc){
	global $a, $db;

	if(is_null($a)){
		$a = new App;
	}
  
	if(is_null($db)) {
		@include(".htconfig.php");
		require_once("dba.php");
		$db = new dba($db_host, $db_user, $db_pass, $db_data);
		        unset($db_host, $db_user, $db_pass, $db_data);
	}

	require_once("session.php");
	require_once("datetime.php");
	require_once('include/items.php');
	require_once('include/bbcode.php');

	if($argc < 3)
		return;

	$a->set_baseurl(get_config('system','url'));

	logger('notifier: invoked: ' . print_r($argv,true));

	$cmd = $argv[1];

	switch($cmd) {

		case 'mail':
		default:
			$item_id = intval($argv[2]);
			if(! $item_id){
				return;
			}
			break;
	}

	$recipients = array();
	$url_recipients = array();

	if($cmd === 'mail') {

		$message = q("SELECT * FROM `mail` WHERE `id` = %d LIMIT 1",
				intval($item_id)
		);
		if(! count($message)){
			return;
		}
		$uid = $message[0]['uid'];
		$recipients[] = $message[0]['contact-id'];
		$item = $message[0];

	}
	else {

		// find ancestors
		$r = q("SELECT `parent`, `uid`, `edited` FROM `item` WHERE `id` = %d LIMIT 1",
			intval($item_id)
		);

		if((! count($r)) || (! intval($r[0]['parent']))) {
			return;
		}

		$parent_id = intval($r[0]['parent']);
		$uid = $r[0]['uid'];
		$updated = $r[0]['edited'];

		$items = q("SELECT * FROM `item` WHERE `parent` = %d ORDER BY `id` ASC",
			intval($parent_id)
		);

		if(! count($items)){
			return;
		}

		// avoid race condition with deleting entries

		if($items[0]['deleted']) {
			foreach($items as $item)
				$item['deleted'] = 1;
<<<<<<< HEAD

=======
		}
>>>>>>> 3f973445
	}

	$r = q("SELECT `contact`.*, `user`.`nickname`, `user`.`sprvkey`, `user`.`spubkey`, `user`.`page-flags` 
		FROM `contact` LEFT JOIN `user` ON `user`.`uid` = `contact`.`uid` 
		WHERE `contact`.`uid` = %d AND `contact`.`self` = 1 LIMIT 1",
		intval($uid)
	);

	if(count($r))
		$owner = $r[0];
	else {
		return;
	}
	$hub = get_config('system','huburl');

	// If this is a public conversation, notify the feed hub
	$notify_hub = true;

	// fill this in with a single salmon slap if applicable
	$slap = '';

	if($cmd != 'mail') {

		require_once('include/group.php');

		$parent = $items[0];

		if($parent['type'] === 'remote') {
			// local followup to remote post
			$followup = true;
			$notify_hub = false; // not public
			$conversant_str = dbesc($parent['contact-id']);
		}
		else {
			$followup = false;

			if((strlen($parent['allow_cid'])) 
				|| (strlen($parent['allow_gid'])) 
				|| (strlen($parent['deny_cid'])) 
				|| (strlen($parent['deny_gid']))) {
				$notify_hub = false; // private recipients, not public
			}

			$allow_people = expand_acl($parent['allow_cid']);
			$allow_groups = expand_groups(expand_acl($parent['allow_gid']));
			$deny_people  = expand_acl($parent['deny_cid']);
			$deny_groups  = expand_groups(expand_acl($parent['deny_gid']));

			$conversants = array();

			foreach($items as $item) {
				$recipients[] = $item['contact-id'];
				$conversants[] = $item['contact-id'];
				// pull out additional tagged people to notify (if public message)
				if($notify_hub && strlen($item['inform'])) {
					$people = explode(',',$item['inform']);
					foreach($people as $person) {
						if(substr($person,0,4) === 'cid:') {
							$recipients[] = intval(substr($person,4));
							$conversants[] = intval(substr($person,4));
						}
						else {
							$url_recipients[] = substr($person,4);
						}
					}
				}
			}

			logger('notifier: url_recipients' . print_r($url_recipients,true));

			$conversants = array_unique($conversants);


			$recipients = array_unique(array_merge($recipients,$allow_people,$allow_groups));
			$deny = array_unique(array_merge($deny_people,$deny_groups));
			$recipients = array_diff($recipients,$deny);

			$conversant_str = dbesc(implode(', ',$conversants));
		}

		$r = q("SELECT * FROM `contact` WHERE `id` IN ( $conversant_str ) AND `blocked` = 0 AND `pending` = 0");

//		if( ! count($r)){
//			return;
//		}

		if(count($r))
			$contacts = $r;
	}

	$feed_template = load_view_file('view/atom_feed.tpl');
	$mail_template = load_view_file('view/atom_mail.tpl');

	$atom = '';
	$hubxml = '';
	$slaps = array();

	if(strlen($hub)) {
		$hubs = explode(',', $hub);
		if(count($hubs)) {
			foreach($hubs as $h) {
				$h = trim($h);
				if(! strlen($h))
					continue;
				$hubxml .= '<link rel="hub" href="' . xmlify($h) . '" />' . "\n" ;
			}
		}
	}

	$atom .= replace_macros($feed_template, array(
			'$version'      => xmlify(FRIENDIKA_VERSION),
			'$feed_id'      => xmlify($a->get_baseurl() . '/profile/' . $owner['nickname'] ),
			'$feed_title'   => xmlify($owner['name']),
			'$feed_updated' => xmlify(datetime_convert('UTC', 'UTC', $updated . '+00:00' , ATOM_TIME)) ,
			'$hub'          => $hubxml,
			'$salmon'       => '',  // private feed, we don't use salmon here
			'$name'         => xmlify($owner['name']),
			'$profile_page' => xmlify($owner['url']),
			'$photo'        => xmlify($owner['photo']),
			'$thumb'        => xmlify($owner['thumb']),
			'$picdate'      => xmlify(datetime_convert('UTC','UTC',$owner['avatar-date'] . '+00:00' , ATOM_TIME)) ,
			'$uridate'      => xmlify(datetime_convert('UTC','UTC',$owner['uri-date']    . '+00:00' , ATOM_TIME)) ,
			'$namdate'      => xmlify(datetime_convert('UTC','UTC',$owner['name-date']   . '+00:00' , ATOM_TIME)) ,
			'$birthday'     => ''
	));

	if($cmd === 'mail') {
		$notify_hub = false;  // mail is  not public

		$atom .= replace_macros($mail_template, array(
			'$name'         => xmlify($owner['name']),
			'$profile_page' => xmlify($owner['url']),
			'$thumb'        => xmlify($owner['thumb']),
			'$item_id'      => xmlify($item['uri']),
			'$subject'      => xmlify($item['title']),
			'$created'      => xmlify(datetime_convert('UTC', 'UTC', $item['created'] . '+00:00' , ATOM_TIME)),
			'$content'      => xmlify($item['body']),
			'$parent_id'    => xmlify($item['parent-uri'])
		));
	}
	else {
		if($followup) {
			foreach($items as $item) {  // there is only one item
				if(! $item['parent'])
					continue;
				if($item['id'] == $item_id) {
					logger('notifier: followup: item: ' . print_r($item,true), LOGGER_DATA);
					$slap  = atom_entry($item,'html',$owner,$owner,false);
					$atom .= atom_entry($item,'text',$owner,$owner,false);
				}
			}
		}
		else {
			foreach($items as $item) {
				if(! $item['parent'])
					continue;

				$contact = get_item_contact($item,$contacts);
				if(! $contact)
					continue;

				$atom   .= atom_entry($item,'text',$contact,$owner,true);

				// There's a problem here - we *were* going to use salmon to provide semi-authenticated
				// communication to OStatus, but unless we're the item author they won't verify.
				// commented out for now, though we'll still send local replies (and any mentions 
				// that they contain) upstream. Rethinking the problem space.
 
//				$slaps[] = atom_entry($item,'html',$contact,$owner,true);
			}
		}
	}
	$atom .= '</feed>' . "\r\n";

	logger('notifier: ' . $atom, LOGGER_DATA);

//	logger('notifier: slaps: ' . print_r($slaps,true), LOGGER_DATA);

	if($followup)
		$recip_str = $parent['contact-id'];
	else
		$recip_str = implode(', ', $recipients);


	$r = q("SELECT * FROM `contact` WHERE `id` IN ( %s ) AND `blocked` = 0 AND `pending` = 0 ",
		dbesc($recip_str)
	);

	// delivery loop

	require_once('include/salmon.php');

	if(count($r)) {
		foreach($r as $contact) {
			if($contact['self'])
				continue;

			$deliver_status = 0;

			switch($contact['network']) {
				case 'dfrn':
					logger('notifier: dfrndelivery: ' . $contact['name']);
					$deliver_status = dfrn_deliver($owner,$contact,$atom);

					logger('notifier: dfrn_delivery returns ' . $deliver_status);
	
					if($deliver_status == (-1)) {
						logger('notifier: delivery failed: queuing message');
						// queue message for redelivery
						q("INSERT INTO `queue` ( `cid`, `created`, `last`, `content`)
							VALUES ( %d, '%s', '%s', '%s') ",
							intval($contact['id']),
							dbesc(datetime_convert()),
							dbesc(datetime_convert()),
							dbesc($atom)
						);
					}
					break;
				case 'stat':
					if($followup && $contact['notify']) {
						logger('notifier: slapdelivery: ' . $contact['name']);
						$deliver_status = slapper($owner,$contact['notify'],$slap);

						if($deliver_status == (-1)) {
							// queue message for redelivery
							q("INSERT INTO `queue` ( `cid`, `created`, `last`, `content`)
								VALUES ( %d, '%s', '%s', '%s') ",
								intval($contact['id']),
								dbesc(datetime_convert()),
								dbesc(datetime_convert()),
								dbesc($slap)
							);

						}
	

					}
					else {

						// only send salmon if public - e.g. if it's ok to notify
						// a public hub, it's ok to send a salmon

						if(count($slaps) && $notify_hub) {
							logger('notifier: slapdelivery: ' . $contact['name']);
							foreach($slaps as $slappy) {
								if($contact['notify']) {
									$deliver_status = slapper($owner,$contact['notify'],$slappy);
									if($deliver_status == (-1)) {
										// queue message for redelivery
										q("INSERT INTO `queue` ( `cid`, `created`, `last`, `content`)
											VALUES ( %d, '%s', '%s', '%s') ",
											intval($contact['id']),
											dbesc(datetime_convert()),
											dbesc(datetime_convert()),
											dbesc($slappy)
										);								
									}
								}
							}
						}
					}
					break;
				case 'mail':
				case 'dspr':
				case 'feed':
				default:
					break;
			}
		}
	}
		
	// send additional slaps to mentioned remote tags (@foo@example.com)

	if($slap && count($url_recipients) && $followup && $notify_hub) {
		foreach($url_recipients as $url) {
			if($url) {
				logger('notifier: urldelivery: ' . $url);
				$deliver_status = slapper($owner,$url,$slap);
				// TODO: redeliver/queue these items on failure, though there is no contact record
			}
		}
	}

	if((strlen($hub)) && ($notify_hub)) {
		$hubs = explode(',', $hub);
		if(count($hubs)) {
			foreach($hubs as $h) {
				$h = trim($h);
				if(! strlen($h))
					continue;
				$params = 'hub.mode=publish&hub.url=' . urlencode($a->get_baseurl() . '/dfrn_poll/' . $owner['nickname'] );
				post_url($h,$params);
				logger('pubsub: publish: ' . $h . ' ' . $params . ' returned ' . $a->get_curl_code());
				if(count($hubs) > 1)
					sleep(7);				// try and avoid multiple hubs responding at precisely the same time
			}
		}
	}

	if($notify_hub) {

		/**
		 *
		 * If you have less than 150 dfrn friends and it's a public message,
		 * we'll just go ahead and push them out securely with dfrn/rino.
		 * If you've got more than that, you'll have to rely on PuSH delivery.
		 *
		 */

		$max_allowed = ((get_config('system','maxpubdeliver') === false) ? 150 : intval(get_config('system','maxdeliver')));
				
		/**
		 *
		 * Only get the bare essentials and go back for the full record. 
		 * If you've got a lot of friends and we grab all the details at once it could exhaust memory. 
		 *
		 */

		$r = q("SELECT `id`, `name` FROM `contact` 
			WHERE `network` = 'dfrn' AND `uid` = %d AND `blocked` = 0 AND `pending` = 0
			AND `rel` != %d ",
			intval($owner['uid']),
			intval(REL_FAN)
		);

		if((count($r)) && (($max_allowed == 0) || (count($r) < $max_allowed))) {

			foreach($r as $rr) {

				/* Don't deliver to folks who have already been delivered to */

				if(! in_array($rr['id'], $conversants)) {
					$n = q("SELECT * FROM `contact` WHERE `id` = %d LIMIT 1",
							intval($rr['id'])
					);

					if(count($n)) {
					
						logger('notifier: dfrnpubdelivery: ' . $n[0]['name']);
						$deliver_status = dfrn_deliver($owner,$n[0],$atom);
					}
				}
				else
					logger('notifier: dfrnpubdelivery: ignoring ' . $rr['name']);
			}
		}
	}

	return;
}

if (array_search(__file__,get_included_files())===0){
  echo "run!";
  notifier_run($argv,$argc);
  killme();
}<|MERGE_RESOLUTION|>--- conflicted
+++ resolved
@@ -84,11 +84,7 @@
 		if($items[0]['deleted']) {
 			foreach($items as $item)
 				$item['deleted'] = 1;
-<<<<<<< HEAD
-
-=======
-		}
->>>>>>> 3f973445
+		}
 	}
 
 	$r = q("SELECT `contact`.*, `user`.`nickname`, `user`.`sprvkey`, `user`.`spubkey`, `user`.`page-flags` 
