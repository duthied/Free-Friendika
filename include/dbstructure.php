<?php
require_once("boot.php");
require_once("include/text.php");

define('NEW_UPDATE_ROUTINE_VERSION', 1170);

/*
 * send the email and do what is needed to do on update fails
 *
 * @param update_id		(int) number of failed update
 * @param error_message	(str) error message
 */
function update_fail($update_id, $error_message){
	//send the administrators an e-mail
	$admin_mail_list = "'".implode("','", array_map(dbesc, explode(",", str_replace(" ", "", $a->config['admin_email']))))."'";
	$adminlist = q("SELECT uid, language, email FROM user WHERE email IN (%s)",
		$admin_mail_list
	);

	// No valid result?
	if (!dbm::is_result($adminlist)) {
		logger(sprintf('Cannot notify administrators about update_id=%d, error_message=%s', $update_id, $error_message), LOGGER_WARNING);

		// Don't continue
		return;
	}

	// every admin could had different language

	foreach ($adminlist as $admin) {
		$lang = (($admin['language'])?$admin['language']:'en');
		push_lang($lang);

		$preamble = deindent(t("
			The friendica developers released update %s recently,
			but when I tried to install it, something went terribly wrong.
			This needs to be fixed soon and I can't do it alone. Please contact a
			friendica developer if you can not help me on your own. My database might be invalid."));
		$body = t("The error message is\n[pre]%s[/pre]");
		$preamble = sprintf($preamble, $update_id);
		$body = sprintf($body, $error_message);

		notification(array(
			'type' => "SYSTEM_EMAIL",
			'to_email' => $admin['email'],
			'preamble' => $preamble,
			'body' => $body,
			'language' => $lang,
		));
	}




	/*
	$email_tpl = get_intltext_template("update_fail_eml.tpl");
	$email_msg = replace_macros($email_tpl, array(
		'$sitename' => $a->config['sitename'],
		'$siteurl' =>  $a->get_baseurl(),
		'$update' => DB_UPDATE_VERSION,
		'$error' => sprintf(t('Update %s failed. See error logs.'), DB_UPDATE_VERSION)
	));
	$subject=sprintf(t('Update Error at %s'), $a->get_baseurl());
	require_once('include/email.php');
	$subject = email_header_encode($subject,'UTF-8');
	mail($a->config['admin_email'], $subject, $email_msg,
		'From: ' . 'Administrator' . '@' . $_SERVER['SERVER_NAME']."\n"
		.'Content-type: text/plain; charset=UTF-8'."\n"
		.'Content-transfer-encoding: 8bit');
	*/
	//try the logger
	logger("CRITICAL: Database structure update failed: ".$retval);
}


function table_structure($table) {
	$structures = q("DESCRIBE `%s`", $table);

	$indexes = q("SHOW INDEX FROM `%s`", $table);

	$fielddata = array();
	$indexdata = array();

	if (dbm::is_result($indexes))
		foreach ($indexes AS $index) {
			if ($index["Index_type"] == "FULLTEXT")
				continue;

			if ($index['Key_name'] != 'PRIMARY' && $index['Non_unique'] == '0' && !isset($indexdata[$index["Key_name"]])) {
				$indexdata[$index["Key_name"]] = array('UNIQUE');
			}

			$column = $index["Column_name"];
			// On utf8mb4 a varchar index can only have a length of 191
			// To avoid the need to add this to every index definition we just ignore it here.
			// Exception are primary indexes
			// Since there are some combindex primary indexes we use the limit of 180 here.
			if (($index["Sub_part"] != "") AND (($index["Sub_part"] < 180) OR ($index["Key_name"] == "PRIMARY")))
				$column .= "(".$index["Sub_part"].")";

			$indexdata[$index["Key_name"]][] = $column;
		}

	if (dbm::is_result($structures)) {
		foreach($structures AS $field) {
			$fielddata[$field["Field"]]["type"] = $field["Type"];
			if ($field["Null"] == "NO")
				$fielddata[$field["Field"]]["not null"] = true;

			if (isset($field["Default"]))
				$fielddata[$field["Field"]]["default"] = $field["Default"];

			if ($field["Extra"] != "")
				$fielddata[$field["Field"]]["extra"] = $field["Extra"];

			if ($field["Key"] == "PRI")
				$fielddata[$field["Field"]]["primary"] = true;
		}
	}
	return(array("fields"=>$fielddata, "indexes"=>$indexdata));
}

function print_structure($database, $charset) {
	echo "-- ------------------------------------------\n";
	echo "-- ".FRIENDICA_PLATFORM." ".FRIENDICA_VERSION." (".FRIENDICA_CODENAME,")\n";
	echo "-- DB_UPDATE_VERSION ".DB_UPDATE_VERSION."\n";
	echo "-- ------------------------------------------\n\n\n";
	foreach ($database AS $name => $structure) {
		echo "--\n";
		echo "-- TABLE $name\n";
		echo "--\n";
		db_create_table($name, $structure['fields'], $charset, true, false, $structure["indexes"]);

		echo "\n";
	}
}

function update_structure($verbose, $action, $tables=null, $definition=null) {
	global $a, $db;

	if ($action)
		set_config('system', 'maintenance', 1);

	if (isset($a->config["system"]["db_charset"]))
		$charset = $a->config["system"]["db_charset"];
	else
		$charset = "utf8";

	$errors = false;

	logger('updating structure', LOGGER_DEBUG);

	// Get the current structure
	$database = array();

	if (is_null($tables))
		$tables = q("show tables");

	foreach ($tables AS $table) {
		$table = current($table);

		logger(sprintf('updating structure for table %s ...', $table), LOGGER_DEBUG);
		$database[$table] = table_structure($table);
	}

	// Get the definition
	if (is_null($definition))
		$definition = db_definition($charset);

	// Ensure index conversion to unique removes duplicates
	$sql_config = "SET session old_alter_table=1;";
	if ($verbose)
		echo $sql_config."\n";
	if ($action)
		@$db->q($sql_config);

	// MySQL >= 5.7.4 doesn't support the IGNORE keyword in ALTER TABLE statements
	if ((version_compare($db->server_info(), '5.7.4') >= 0) AND
		!(strpos($db->server_info(), 'MariaDB') !== false)) {
		$ignore = '';
	}else {
		$ignore = ' IGNORE';
	}

	// Compare it
	foreach ($definition AS $name => $structure) {
		$is_new_table = False;
		$sql3="";
		if (!isset($database[$name])) {
<<<<<<< HEAD
			$r = db_create_table($name, $structure["fields"], $charset, $verbose, $action, $structure['indexes']);
			if(false === $r) {
=======
			$r = db_create_table($name, $structure["fields"], $verbose, $action, $structure['indexes']);
			if(!dbm::is_result($r)) {
>>>>>>> c1a15bef
				$errors .=  t('Errors encountered creating database tables.').$name.EOL;
			}
			$is_new_table = True;
		} else {
			// Drop the index if it isn't present in the definition
			// or the definition differ from current status
			// and index name doesn't start with "local_"
			foreach ($database[$name]["indexes"] AS $indexname => $fieldnames) {
				$current_index_definition = implode(",",$fieldnames);
				if (isset($structure["indexes"][$indexname])) {
					$new_index_definition = implode(",",$structure["indexes"][$indexname]);
				} else {
					$new_index_definition = "__NOT_SET__";
				}
				if ($current_index_definition != $new_index_definition && substr($indexname, 0, 6) != 'local_') {
					$sql2=db_drop_index($indexname);
					if ($sql3 == "")
						$sql3 = "ALTER".$ignore." TABLE `".$name."` ".$sql2;
					else
						$sql3 .= ", ".$sql2;
				}
			}
			// Compare the field structure field by field
			foreach ($structure["fields"] AS $fieldname => $parameters) {
				if (!isset($database[$name]["fields"][$fieldname])) {
					$sql2=db_add_table_field($fieldname, $parameters);
					if ($sql3 == "")
						$sql3 = "ALTER TABLE `".$name."` ".$sql2;
					else
						$sql3 .= ", ".$sql2;
				} else {
					// Compare the field definition
					$current_field_definition = implode(",",$database[$name]["fields"][$fieldname]);
					$new_field_definition = implode(",",$parameters);
					if ($current_field_definition != $new_field_definition) {
						$sql2=db_modify_table_field($fieldname, $parameters);
						if ($sql3 == "")
							$sql3 = "ALTER TABLE `".$name."` ".$sql2;
						else
							$sql3 .= ", ".$sql2;
					}

				}
			}
		}

		// Create the index if the index don't exists in database
		// or the definition differ from the current status.
		// Don't create keys if table is new
		if (!$is_new_table) {
			foreach ($structure["indexes"] AS $indexname => $fieldnames) {
				if (isset($database[$name]["indexes"][$indexname])) {
					$current_index_definition = implode(",",$database[$name]["indexes"][$indexname]);
				} else {
					$current_index_definition = "__NOT_SET__";
				}
				$new_index_definition = implode(",",$fieldnames);
				if ($current_index_definition != $new_index_definition) {
					$sql2=db_create_index($indexname, $fieldnames);
					if ($sql2 != "") {
						if ($sql3 == "")
							$sql3 = "ALTER" . $ignore . " TABLE `".$name."` ".$sql2;
						else
							$sql3 .= ", ".$sql2;
					}
				}
			}
		}
		if ($sql3 != "") {
			$sql3 .= ";";

			if ($verbose)
				echo $sql3."\n";

			if ($action) {
				$r = @$db->q($sql3);
				if(dbm::is_result($r))
					$errors .= t('Errors encountered performing database changes.').$sql3.EOL;
			}
		}
	}

	if ($action)
		set_config('system', 'maintenance', 0);

	return $errors;
}

function db_field_command($parameters, $create = true) {
	$fieldstruct = $parameters["type"];

	if ($parameters["not null"])
		$fieldstruct .= " NOT NULL";

	if (isset($parameters["default"])){
		if (strpos(strtolower($parameters["type"]),"int")!==false) {
			$fieldstruct .= " DEFAULT ".$parameters["default"];
		} else {
			$fieldstruct .= " DEFAULT '".$parameters["default"]."'";
		}
	}
	if ($parameters["extra"] != "")
		$fieldstruct .= " ".$parameters["extra"];

	/*if (($parameters["primary"] != "") AND $create)
		$fieldstruct .= " PRIMARY KEY";*/

	return($fieldstruct);
}

function db_create_table($name, $fields, $charset, $verbose, $action, $indexes=null) {
	global $a, $db;

	$r = true;

	$sql = "";

	$sql_rows = array();
	$primary_keys = array();
	foreach($fields AS $fieldname => $field) {
		$sql_rows[] = "`".dbesc($fieldname)."` ".db_field_command($field);
		if (x($field,'primary') and $field['primary']!=''){
			$primary_keys[] = $fieldname;
		}
	}

	if (!is_null($indexes)) {
		foreach ($indexes AS $indexname => $fieldnames) {
			$sql_index = db_create_index($indexname, $fieldnames, "");
			if (!is_null($sql_index)) $sql_rows[] = $sql_index;
		}
	}

	$sql = implode(",\n\t", $sql_rows);

	$sql = sprintf("CREATE TABLE IF NOT EXISTS `%s` (\n\t", dbesc($name)).$sql."\n) DEFAULT CHARSET=".$charset;
	if ($verbose)
		echo $sql.";\n";

	if ($action)
		$r = @$db->q($sql);

	return $r;
}

function db_add_table_field($fieldname, $parameters) {
	$sql = sprintf("ADD `%s` %s", dbesc($fieldname), db_field_command($parameters));
	return($sql);
}

function db_modify_table_field($fieldname, $parameters) {
	$sql = sprintf("MODIFY `%s` %s", dbesc($fieldname), db_field_command($parameters, false));
	return($sql);
}

function db_drop_index($indexname) {
	$sql = sprintf("DROP INDEX `%s`", dbesc($indexname));
	return($sql);
}

function db_create_index($indexname, $fieldnames, $method="ADD") {

	$method = strtoupper(trim($method));
	if ($method!="" && $method!="ADD") {
		throw new Exception("Invalid parameter 'method' in db_create_index(): '$method'");
		killme();
	}

	if ($fieldnames[0] == "UNIQUE") {
		array_shift($fieldnames);
		$method .= ' UNIQUE';
	}

	$names = "";
	foreach ($fieldnames AS $fieldname) {
		if ($names != "")
			$names .= ",";

		if (preg_match('|(.+)\((\d+)\)|', $fieldname, $matches))
			$names .= "`".dbesc($matches[1])."`(".intval($matches[2]).")";
		else
			$names .= "`".dbesc($fieldname)."`";
	}

	if ($indexname == "PRIMARY") {
		return sprintf("%s PRIMARY KEY(%s)", $method, $names);
	}


	$sql = sprintf("%s INDEX `%s` (%s)", $method, dbesc($indexname), $names);
	return($sql);
}

function db_index_suffix($charset, $reduce = 0) {
	if ($charset != "utf8mb4")
		return "";

	// On utf8mb4 indexes can only have a length of 191
	$indexlength = 191 - $reduce;

	return "(".$indexlength.")";
}

function db_definition($charset) {

	$database = array();

	$database["addon"] = array(
			"fields" => array(
					"id" => array("type" => "int(11)", "not null" => "1", "extra" => "auto_increment", "primary" => "1"),
					"name" => array("type" => "varchar(255)", "not null" => "1", "default" => ""),
					"version" => array("type" => "varchar(255)", "not null" => "1", "default" => ""),
					"installed" => array("type" => "tinyint(1)", "not null" => "1", "default" => "0"),
					"hidden" => array("type" => "tinyint(1)", "not null" => "1", "default" => "0"),
					"timestamp" => array("type" => "bigint(20)", "not null" => "1", "default" => "0"),
					"plugin_admin" => array("type" => "tinyint(1)", "not null" => "1", "default" => "0"),
					),
			"indexes" => array(
					"PRIMARY" => array("id"),
					)
			);
	$database["attach"] = array(
			"fields" => array(
					"id" => array("type" => "int(11)", "not null" => "1", "extra" => "auto_increment", "primary" => "1"),
					"uid" => array("type" => "int(11)", "not null" => "1", "default" => "0"),
					"hash" => array("type" => "varchar(64)", "not null" => "1", "default" => ""),
					"filename" => array("type" => "varchar(255)", "not null" => "1", "default" => ""),
					"filetype" => array("type" => "varchar(64)", "not null" => "1", "default" => ""),
					"filesize" => array("type" => "int(11)", "not null" => "1", "default" => "0"),
					"data" => array("type" => "longblob", "not null" => "1"),
					"created" => array("type" => "datetime", "not null" => "1", "default" => "0000-00-00 00:00:00"),
					"edited" => array("type" => "datetime", "not null" => "1", "default" => "0000-00-00 00:00:00"),
					"allow_cid" => array("type" => "mediumtext"),
					"allow_gid" => array("type" => "mediumtext"),
					"deny_cid" => array("type" => "mediumtext"),
					"deny_gid" => array("type" => "mediumtext"),
					),
			"indexes" => array(
					"PRIMARY" => array("id"),
					)
			);
	$database["auth_codes"] = array(
			"fields" => array(
					"id" => array("type" => "varchar(40)", "not null" => "1", "primary" => "1"),
					"client_id" => array("type" => "varchar(20)", "not null" => "1", "default" => ""),
					"redirect_uri" => array("type" => "varchar(200)", "not null" => "1", "default" => ""),
					"expires" => array("type" => "int(11)", "not null" => "1", "default" => "0"),
					"scope" => array("type" => "varchar(250)", "not null" => "1", "default" => ""),
					),
			"indexes" => array(
					"PRIMARY" => array("id"),
					)
			);
	$database["cache"] = array(
			"fields" => array(
					"k" => array("type" => "varchar(255)", "not null" => "1", "primary" => "1"),
					"v" => array("type" => "text"),
					"expire_mode" => array("type" => "int(11)", "not null" => "1", "default" => "0"),
					"updated" => array("type" => "datetime", "not null" => "1", "default" => "0000-00-00 00:00:00"),
					),
			"indexes" => array(
					"PRIMARY" => array("k".db_index_suffix($charset)),
					"updated" => array("updated"),
					"expire_mode_updated" => array("expire_mode", "updated"),
					)
			);
	$database["challenge"] = array(
			"fields" => array(
					"id" => array("type" => "int(10) unsigned", "not null" => "1", "extra" => "auto_increment", "primary" => "1"),
					"challenge" => array("type" => "varchar(255)", "not null" => "1", "default" => ""),
					"dfrn-id" => array("type" => "varchar(255)", "not null" => "1", "default" => ""),
					"expire" => array("type" => "int(11)", "not null" => "1", "default" => "0"),
					"type" => array("type" => "varchar(255)", "not null" => "1", "default" => ""),
					"last_update" => array("type" => "varchar(255)", "not null" => "1", "default" => ""),
					),
			"indexes" => array(
					"PRIMARY" => array("id"),
					)
			);
	$database["clients"] = array(
			"fields" => array(
					"client_id" => array("type" => "varchar(20)", "not null" => "1", "primary" => "1"),
					"pw" => array("type" => "varchar(20)", "not null" => "1", "default" => ""),
					"redirect_uri" => array("type" => "varchar(200)", "not null" => "1", "default" => ""),
					"name" => array("type" => "text"),
					"icon" => array("type" => "text"),
					"uid" => array("type" => "int(11)", "not null" => "1", "default" => "0"),
					),
			"indexes" => array(
					"PRIMARY" => array("client_id"),
					)
			);
	$database["config"] = array(
			"fields" => array(
					"id" => array("type" => "int(10) unsigned", "not null" => "1", "extra" => "auto_increment", "primary" => "1"),
					"cat" => array("type" => "varchar(255)", "not null" => "1", "default" => ""),
					"k" => array("type" => "varchar(255)", "not null" => "1", "default" => ""),
					"v" => array("type" => "text"),
					),
			"indexes" => array(
					"PRIMARY" => array("id"),
					"cat_k" => array("UNIQUE", "cat(30)","k(30)"),
					)
			);
	$database["contact"] = array(
			"fields" => array(
					"id" => array("type" => "int(11)", "not null" => "1", "extra" => "auto_increment", "primary" => "1"),
					"uid" => array("type" => "int(11)", "not null" => "1", "default" => "0"),
					"created" => array("type" => "datetime", "not null" => "1", "default" => "0000-00-00 00:00:00"),
					"self" => array("type" => "tinyint(1)", "not null" => "1", "default" => "0"),
					"remote_self" => array("type" => "tinyint(1)", "not null" => "1", "default" => "0"),
					"rel" => array("type" => "tinyint(1)", "not null" => "1", "default" => "0"),
					"duplex" => array("type" => "tinyint(1)", "not null" => "1", "default" => "0"),
					"network" => array("type" => "varchar(255)", "not null" => "1", "default" => ""),
					"name" => array("type" => "varchar(255)", "not null" => "1", "default" => ""),
					"nick" => array("type" => "varchar(255)", "not null" => "1", "default" => ""),
					"location" => array("type" => "varchar(255)", "not null" => "1", "default" => ""),
					"about" => array("type" => "text"),
					"keywords" => array("type" => "text"),
					"gender" => array("type" => "varchar(32)", "not null" => "1", "default" => ""),
					"xmpp" => array("type" => "varchar(255)", "not null" => "1", "default" => ""),
					"attag" => array("type" => "varchar(255)", "not null" => "1", "default" => ""),
					"avatar" => array("type" => "varchar(255)", "not null" => "1", "default" => ""),
					"photo" => array("type" => "text"),
					"thumb" => array("type" => "text"),
					"micro" => array("type" => "text"),
					"site-pubkey" => array("type" => "text"),
					"issued-id" => array("type" => "varchar(255)", "not null" => "1", "default" => ""),
					"dfrn-id" => array("type" => "varchar(255)", "not null" => "1", "default" => ""),
					"url" => array("type" => "varchar(255)", "not null" => "1", "default" => ""),
					"nurl" => array("type" => "varchar(255)", "not null" => "1", "default" => ""),
					"addr" => array("type" => "varchar(255)", "not null" => "1", "default" => ""),
					"alias" => array("type" => "varchar(255)", "not null" => "1", "default" => ""),
					"pubkey" => array("type" => "text"),
					"prvkey" => array("type" => "text"),
					"batch" => array("type" => "varchar(255)", "not null" => "1", "default" => ""),
					"request" => array("type" => "text"),
					"notify" => array("type" => "text"),
					"poll" => array("type" => "text"),
					"confirm" => array("type" => "text"),
					"poco" => array("type" => "text"),
					"aes_allow" => array("type" => "tinyint(1)", "not null" => "1", "default" => "0"),
					"ret-aes" => array("type" => "tinyint(1)", "not null" => "1", "default" => "0"),
					"usehub" => array("type" => "tinyint(1)", "not null" => "1", "default" => "0"),
					"subhub" => array("type" => "tinyint(1)", "not null" => "1", "default" => "0"),
					"hub-verify" => array("type" => "varchar(255)", "not null" => "1", "default" => ""),
					"last-update" => array("type" => "datetime", "not null" => "1", "default" => "0000-00-00 00:00:00"),
					"success_update" => array("type" => "datetime", "not null" => "1", "default" => "0000-00-00 00:00:00"),
					"failure_update" => array("type" => "datetime", "not null" => "1", "default" => "0000-00-00 00:00:00"),
					"name-date" => array("type" => "datetime", "not null" => "1", "default" => "0000-00-00 00:00:00"),
					"uri-date" => array("type" => "datetime", "not null" => "1", "default" => "0000-00-00 00:00:00"),
					"avatar-date" => array("type" => "datetime", "not null" => "1", "default" => "0000-00-00 00:00:00"),
					"term-date" => array("type" => "datetime", "not null" => "1", "default" => "0000-00-00 00:00:00"),
					"last-item" => array("type" => "datetime", "not null" => "1", "default" => "0000-00-00 00:00:00"),
					"priority" => array("type" => "tinyint(3)", "not null" => "1", "default" => "0"),
					"blocked" => array("type" => "tinyint(1)", "not null" => "1", "default" => "1"),
					"readonly" => array("type" => "tinyint(1)", "not null" => "1", "default" => "0"),
					"writable" => array("type" => "tinyint(1)", "not null" => "1", "default" => "0"),
					"forum" => array("type" => "tinyint(1)", "not null" => "1", "default" => "0"),
					"prv" => array("type" => "tinyint(1)", "not null" => "1", "default" => "0"),
					"contact-type" => array("type" => "int(11) unsigned", "not null" => "1", "default" => "0"),
					"hidden" => array("type" => "tinyint(1)", "not null" => "1", "default" => "0"),
					"archive" => array("type" => "tinyint(1)", "not null" => "1", "default" => "0"),
					"pending" => array("type" => "tinyint(1)", "not null" => "1", "default" => "1"),
					"rating" => array("type" => "tinyint(1)", "not null" => "1", "default" => "0"),
					"reason" => array("type" => "text"),
					"closeness" => array("type" => "tinyint(2)", "not null" => "1", "default" => "99"),
					"info" => array("type" => "mediumtext"),
					"profile-id" => array("type" => "int(11)", "not null" => "1", "default" => "0"),
					"bdyear" => array("type" => "varchar(4)", "not null" => "1", "default" => ""),
					"bd" => array("type" => "date", "not null" => "1", "default" => "0000-00-00"),
					"notify_new_posts" => array("type" => "tinyint(1)", "not null" => "1", "default" => "0"),
					"fetch_further_information" => array("type" => "tinyint(1)", "not null" => "1", "default" => "0"),
					"ffi_keyword_blacklist" => array("type" => "mediumtext"),
					),
			"indexes" => array(
					"PRIMARY" => array("id"),
					"uid" => array("uid"),
					"addr_uid" => array("addr", "uid"),
					"nurl" => array("nurl"),
					)
			);
	$database["conv"] = array(
			"fields" => array(
					"id" => array("type" => "int(10) unsigned", "not null" => "1", "extra" => "auto_increment", "primary" => "1"),
					"guid" => array("type" => "varchar(64)", "not null" => "1", "default" => ""),
					"recips" => array("type" => "mediumtext"),
					"uid" => array("type" => "int(11)", "not null" => "1", "default" => "0"),
					"creator" => array("type" => "varchar(255)", "not null" => "1", "default" => ""),
					"created" => array("type" => "datetime", "not null" => "1", "default" => "0000-00-00 00:00:00"),
					"updated" => array("type" => "datetime", "not null" => "1", "default" => "0000-00-00 00:00:00"),
					"subject" => array("type" => "mediumtext"),
					),
			"indexes" => array(
					"PRIMARY" => array("id"),
					"uid" => array("uid"),
					)
			);
	$database["deliverq"] = array(
			"fields" => array(
					"id" => array("type" => "int(10) unsigned", "not null" => "1", "extra" => "auto_increment", "primary" => "1"),
					"cmd" => array("type" => "varchar(32)", "not null" => "1", "default" => ""),
					"item" => array("type" => "int(11)", "not null" => "1", "default" => "0"),
					"contact" => array("type" => "int(11)", "not null" => "1", "default" => "0"),
					),
			"indexes" => array(
					"PRIMARY" => array("id"),
					"cmd_item_contact" => array("UNIQUE", "cmd", "item", "contact"),
					)
			);
	$database["event"] = array(
			"fields" => array(
					"id" => array("type" => "int(11)", "not null" => "1", "extra" => "auto_increment", "primary" => "1"),
					"uid" => array("type" => "int(11)", "not null" => "1", "default" => "0"),
					"cid" => array("type" => "int(11)", "not null" => "1", "default" => "0"),
					"uri" => array("type" => "varchar(255)", "not null" => "1", "default" => ""),
					"created" => array("type" => "datetime", "not null" => "1", "default" => "0000-00-00 00:00:00"),
					"edited" => array("type" => "datetime", "not null" => "1", "default" => "0000-00-00 00:00:00"),
					"start" => array("type" => "datetime", "not null" => "1", "default" => "0000-00-00 00:00:00"),
					"finish" => array("type" => "datetime", "not null" => "1", "default" => "0000-00-00 00:00:00"),
					"summary" => array("type" => "text"),
					"desc" => array("type" => "text"),
					"location" => array("type" => "text"),
					"type" => array("type" => "varchar(255)", "not null" => "1", "default" => ""),
					"nofinish" => array("type" => "tinyint(1)", "not null" => "1", "default" => "0"),
					"adjust" => array("type" => "tinyint(1)", "not null" => "1", "default" => "1"),
					"ignore" => array("type" => "tinyint(1) unsigned", "not null" => "1", "default" => "0"),
					"allow_cid" => array("type" => "mediumtext"),
					"allow_gid" => array("type" => "mediumtext"),
					"deny_cid" => array("type" => "mediumtext"),
					"deny_gid" => array("type" => "mediumtext"),
					),
			"indexes" => array(
					"PRIMARY" => array("id"),
					"uid" => array("uid"),
					)
			);
	$database["fcontact"] = array(
			"fields" => array(
					"id" => array("type" => "int(10) unsigned", "not null" => "1", "extra" => "auto_increment", "primary" => "1"),
					"guid" => array("type" => "varchar(255)", "not null" => "1", "default" => ""),
					"url" => array("type" => "varchar(255)", "not null" => "1", "default" => ""),
					"name" => array("type" => "varchar(255)", "not null" => "1", "default" => ""),
					"photo" => array("type" => "varchar(255)", "not null" => "1", "default" => ""),
					"request" => array("type" => "varchar(255)", "not null" => "1", "default" => ""),
					"nick" => array("type" => "varchar(255)", "not null" => "1", "default" => ""),
					"addr" => array("type" => "varchar(255)", "not null" => "1", "default" => ""),
					"batch" => array("type" => "varchar(255)", "not null" => "1", "default" => ""),
					"notify" => array("type" => "varchar(255)", "not null" => "1", "default" => ""),
					"poll" => array("type" => "varchar(255)", "not null" => "1", "default" => ""),
					"confirm" => array("type" => "varchar(255)", "not null" => "1", "default" => ""),
					"priority" => array("type" => "tinyint(1)", "not null" => "1", "default" => "0"),
					"network" => array("type" => "varchar(32)", "not null" => "1", "default" => ""),
					"alias" => array("type" => "varchar(255)", "not null" => "1", "default" => ""),
					"pubkey" => array("type" => "text"),
					"updated" => array("type" => "datetime", "not null" => "1", "default" => "0000-00-00 00:00:00"),
					),
			"indexes" => array(
					"PRIMARY" => array("id"),
					"addr" => array("addr"),
					)
			);
	$database["ffinder"] = array(
			"fields" => array(
					"id" => array("type" => "int(10) unsigned", "not null" => "1", "extra" => "auto_increment", "primary" => "1"),
					"uid" => array("type" => "int(10) unsigned", "not null" => "1", "default" => "0"),
					"cid" => array("type" => "int(10) unsigned", "not null" => "1", "default" => "0"),
					"fid" => array("type" => "int(10) unsigned", "not null" => "1", "default" => "0"),
					),
			"indexes" => array(
					"PRIMARY" => array("id"),
					)
			);
	$database["fserver"] = array(
			"fields" => array(
					"id" => array("type" => "int(11)", "not null" => "1", "extra" => "auto_increment", "primary" => "1"),
					"server" => array("type" => "varchar(255)", "not null" => "1", "default" => ""),
					"posturl" => array("type" => "varchar(255)", "not null" => "1", "default" => ""),
					"key" => array("type" => "text"),
					),
			"indexes" => array(
					"PRIMARY" => array("id"),
					"server" => array("server"),
					)
			);
	$database["fsuggest"] = array(
			"fields" => array(
					"id" => array("type" => "int(11)", "not null" => "1", "extra" => "auto_increment", "primary" => "1"),
					"uid" => array("type" => "int(11)", "not null" => "1", "default" => "0"),
					"cid" => array("type" => "int(11)", "not null" => "1", "default" => "0"),
					"name" => array("type" => "varchar(255)", "not null" => "1", "default" => ""),
					"url" => array("type" => "varchar(255)", "not null" => "1", "default" => ""),
					"request" => array("type" => "varchar(255)", "not null" => "1", "default" => ""),
					"photo" => array("type" => "varchar(255)", "not null" => "1", "default" => ""),
					"note" => array("type" => "text"),
					"created" => array("type" => "datetime", "not null" => "1", "default" => "0000-00-00 00:00:00"),
					),
			"indexes" => array(
					"PRIMARY" => array("id"),
					)
			);
	$database["gcign"] = array(
			"fields" => array(
					"id" => array("type" => "int(11)", "not null" => "1", "extra" => "auto_increment", "primary" => "1"),
					"uid" => array("type" => "int(11)", "not null" => "1", "default" => "0"),
					"gcid" => array("type" => "int(11)", "not null" => "1", "default" => "0"),
					),
			"indexes" => array(
					"PRIMARY" => array("id"),
					"uid" => array("uid"),
					"gcid" => array("gcid"),
					)
			);
	$database["gcontact"] = array(
			"fields" => array(
					"id" => array("type" => "int(10) unsigned", "not null" => "1", "extra" => "auto_increment", "primary" => "1"),
					"name" => array("type" => "varchar(255)", "not null" => "1", "default" => ""),
					"nick" => array("type" => "varchar(255)", "not null" => "1", "default" => ""),
					"url" => array("type" => "varchar(255)", "not null" => "1", "default" => ""),
					"nurl" => array("type" => "varchar(255)", "not null" => "1", "default" => ""),
					"photo" => array("type" => "varchar(255)", "not null" => "1", "default" => ""),
					"connect" => array("type" => "varchar(255)", "not null" => "1", "default" => ""),
					"created" => array("type" => "datetime", "not null" => "1", "default" => "0000-00-00 00:00:00"),
					"updated" => array("type" => "datetime", "default" => "0000-00-00 00:00:00"),
					"last_contact" => array("type" => "datetime", "default" => "0000-00-00 00:00:00"),
					"last_failure" => array("type" => "datetime", "default" => "0000-00-00 00:00:00"),
					"location" => array("type" => "varchar(255)", "not null" => "1", "default" => ""),
					"about" => array("type" => "text"),
					"keywords" => array("type" => "text"),
					"gender" => array("type" => "varchar(32)", "not null" => "1", "default" => ""),
					"birthday" => array("type" => "varchar(32)", "not null" => "1", "default" => "0000-00-00"),
					"community" => array("type" => "tinyint(1)", "not null" => "1", "default" => "0"),
					"contact-type" => array("type" => "tinyint(1)", "not null" => "1", "default" => "-1"),
					"hide" => array("type" => "tinyint(1)", "not null" => "1", "default" => "0"),
					"nsfw" => array("type" => "tinyint(1)", "not null" => "1", "default" => "0"),
					"network" => array("type" => "varchar(255)", "not null" => "1", "default" => ""),
					"addr" => array("type" => "varchar(255)", "not null" => "1", "default" => ""),
					"notify" => array("type" => "text"),
					"alias" => array("type" => "varchar(255)", "not null" => "1", "default" => ""),
					"generation" => array("type" => "tinyint(3)", "not null" => "1", "default" => "0"),
					"server_url" => array("type" => "varchar(255)", "not null" => "1", "default" => ""),
					),
			"indexes" => array(
					"PRIMARY" => array("id"),
					"nurl" => array("nurl"),
					"name" => array("name"),
					"nick" => array("nick"),
					"addr" => array("addr"),
					"updated" => array("updated"),
					)
			);
	$database["glink"] = array(
			"fields" => array(
					"id" => array("type" => "int(10) unsigned", "not null" => "1", "extra" => "auto_increment", "primary" => "1"),
					"cid" => array("type" => "int(11)", "not null" => "1", "default" => "0"),
					"uid" => array("type" => "int(11)", "not null" => "1", "default" => "0"),
					"gcid" => array("type" => "int(11)", "not null" => "1", "default" => "0"),
					"zcid" => array("type" => "int(11)", "not null" => "1", "default" => "0"),
					"updated" => array("type" => "datetime", "not null" => "1", "default" => "0000-00-00 00:00:00"),
					),
			"indexes" => array(
					"PRIMARY" => array("id"),
					"cid_uid_gcid_zcid" => array("cid","uid","gcid","zcid"),
					"gcid" => array("gcid"),
					"zcid" => array("zcid"),
					)
			);
	$database["group"] = array(
			"fields" => array(
					"id" => array("type" => "int(10) unsigned", "not null" => "1", "extra" => "auto_increment", "primary" => "1"),
					"uid" => array("type" => "int(10) unsigned", "not null" => "1", "default" => "0"),
					"visible" => array("type" => "tinyint(1)", "not null" => "1", "default" => "0"),
					"deleted" => array("type" => "tinyint(1)", "not null" => "1", "default" => "0"),
					"name" => array("type" => "varchar(255)", "not null" => "1", "default" => ""),
					),
			"indexes" => array(
					"PRIMARY" => array("id"),
					"uid" => array("uid"),
					)
			);
	$database["group_member"] = array(
			"fields" => array(
					"id" => array("type" => "int(10) unsigned", "not null" => "1", "extra" => "auto_increment", "primary" => "1"),
					"uid" => array("type" => "int(10) unsigned", "not null" => "1", "default" => "0"),
					"gid" => array("type" => "int(10) unsigned", "not null" => "1", "default" => "0"),
					"contact-id" => array("type" => "int(10) unsigned", "not null" => "1", "default" => "0"),
					),
			"indexes" => array(
					"PRIMARY" => array("id"),
					"uid_gid_contactid" => array("uid","gid","contact-id"),
					)
			);
	$database["gserver"] = array(
			"fields" => array(
					"id" => array("type" => "int(10) unsigned", "not null" => "1", "extra" => "auto_increment", "primary" => "1"),
					"url" => array("type" => "varchar(255)", "not null" => "1", "default" => ""),
					"nurl" => array("type" => "varchar(255)", "not null" => "1", "default" => ""),
					"version" => array("type" => "varchar(255)", "not null" => "1", "default" => ""),
					"site_name" => array("type" => "varchar(255)", "not null" => "1", "default" => ""),
					"info" => array("type" => "text"),
					"register_policy" => array("type" => "tinyint(1)", "not null" => "1", "default" => "0"),
					"poco" => array("type" => "varchar(255)", "not null" => "1", "default" => ""),
					"noscrape" => array("type" => "varchar(255)", "not null" => "1", "default" => ""),
					"network" => array("type" => "varchar(32)", "not null" => "1", "default" => ""),
					"platform" => array("type" => "varchar(255)", "not null" => "1", "default" => ""),
					"created" => array("type" => "datetime", "not null" => "1", "default" => "0000-00-00 00:00:00"),
					"last_poco_query" => array("type" => "datetime", "default" => "0000-00-00 00:00:00"),
					"last_contact" => array("type" => "datetime", "default" => "0000-00-00 00:00:00"),
					"last_failure" => array("type" => "datetime", "default" => "0000-00-00 00:00:00"),
					),
			"indexes" => array(
					"PRIMARY" => array("id"),
					"nurl" => array("nurl"),
					)
			);
	$database["hook"] = array(
			"fields" => array(
					"id" => array("type" => "int(11)", "not null" => "1", "extra" => "auto_increment", "primary" => "1"),
					"hook" => array("type" => "varchar(255)", "not null" => "1", "default" => ""),
					"file" => array("type" => "varchar(255)", "not null" => "1", "default" => ""),
					"function" => array("type" => "varchar(255)", "not null" => "1", "default" => ""),
					"priority" => array("type" => "int(11) unsigned", "not null" => "1", "default" => "0"),
					),
			"indexes" => array(
					"PRIMARY" => array("id"),
					"hook_file_function" => array("hook(30)","file(60)","function(30)"),
					)
			);
	$database["intro"] = array(
			"fields" => array(
					"id" => array("type" => "int(10) unsigned", "not null" => "1", "extra" => "auto_increment", "primary" => "1"),
					"uid" => array("type" => "int(10) unsigned", "not null" => "1", "default" => "0"),
					"fid" => array("type" => "int(11)", "not null" => "1", "default" => "0"),
					"contact-id" => array("type" => "int(11)", "not null" => "1", "default" => "0"),
					"knowyou" => array("type" => "tinyint(1)", "not null" => "1", "default" => "0"),
					"duplex" => array("type" => "tinyint(1)", "not null" => "1", "default" => "0"),
					"note" => array("type" => "text"),
					"hash" => array("type" => "varchar(255)", "not null" => "1", "default" => ""),
					"datetime" => array("type" => "datetime", "not null" => "1", "default" => "0000-00-00 00:00:00"),
					"blocked" => array("type" => "tinyint(1)", "not null" => "1", "default" => "1"),
					"ignore" => array("type" => "tinyint(1)", "not null" => "1", "default" => "0"),
					),
			"indexes" => array(
					"PRIMARY" => array("id"),
					)
			);
	$database["item"] = array(
			"fields" => array(
					"id" => array("type" => "int(10) unsigned", "not null" => "1", "extra" => "auto_increment", "primary" => "1"),
					"guid" => array("type" => "varchar(255)", "not null" => "1", "default" => ""),
					"uri" => array("type" => "varchar(255)", "not null" => "1", "default" => ""),
					"uid" => array("type" => "int(10) unsigned", "not null" => "1", "default" => "0"),
					"contact-id" => array("type" => "int(11)", "not null" => "1", "default" => "0"),
					"gcontact-id" => array("type" => "int(11) unsigned", "not null" => "1", "default" => "0"),
					"type" => array("type" => "varchar(255)", "not null" => "1", "default" => ""),
					"wall" => array("type" => "tinyint(1)", "not null" => "1", "default" => "0"),
					"gravity" => array("type" => "tinyint(1)", "not null" => "1", "default" => "0"),
					"parent" => array("type" => "int(10) unsigned", "not null" => "1", "default" => "0"),
					"parent-uri" => array("type" => "varchar(255)", "not null" => "1", "default" => ""),
					"extid" => array("type" => "varchar(255)", "not null" => "1", "default" => ""),
					"thr-parent" => array("type" => "varchar(255)", "not null" => "1", "default" => ""),
					"created" => array("type" => "datetime", "not null" => "1", "default" => "0000-00-00 00:00:00"),
					"edited" => array("type" => "datetime", "not null" => "1", "default" => "0000-00-00 00:00:00"),
					"commented" => array("type" => "datetime", "not null" => "1", "default" => "0000-00-00 00:00:00"),
					"received" => array("type" => "datetime", "not null" => "1", "default" => "0000-00-00 00:00:00"),
					"changed" => array("type" => "datetime", "not null" => "1", "default" => "0000-00-00 00:00:00"),
					"owner-id" => array("type" => "int(11)", "not null" => "1", "default" => "0"),
					"owner-name" => array("type" => "varchar(255)", "not null" => "1", "default" => ""),
					"owner-link" => array("type" => "varchar(255)", "not null" => "1", "default" => ""),
					"owner-avatar" => array("type" => "varchar(255)", "not null" => "1", "default" => ""),
					"author-id" => array("type" => "int(11)", "not null" => "1", "default" => "0"),
					"author-name" => array("type" => "varchar(255)", "not null" => "1", "default" => ""),
					"author-link" => array("type" => "varchar(255)", "not null" => "1", "default" => ""),
					"author-avatar" => array("type" => "varchar(255)", "not null" => "1", "default" => ""),
					"title" => array("type" => "varchar(255)", "not null" => "1", "default" => ""),
					"body" => array("type" => "mediumtext"),
					"app" => array("type" => "varchar(255)", "not null" => "1", "default" => ""),
					"verb" => array("type" => "varchar(255)", "not null" => "1", "default" => ""),
					"object-type" => array("type" => "varchar(255)", "not null" => "1", "default" => ""),
					"object" => array("type" => "text"),
					"target-type" => array("type" => "varchar(255)", "not null" => "1", "default" => ""),
					"target" => array("type" => "text"),
					"postopts" => array("type" => "text"),
					"plink" => array("type" => "varchar(255)", "not null" => "1", "default" => ""),
					"resource-id" => array("type" => "varchar(255)", "not null" => "1", "default" => ""),
					"event-id" => array("type" => "int(11)", "not null" => "1", "default" => "0"),
					"tag" => array("type" => "mediumtext"),
					"attach" => array("type" => "mediumtext"),
					"inform" => array("type" => "mediumtext"),
					"file" => array("type" => "mediumtext"),
					"location" => array("type" => "varchar(255)", "not null" => "1", "default" => ""),
					"coord" => array("type" => "varchar(255)", "not null" => "1", "default" => ""),
					"allow_cid" => array("type" => "mediumtext"),
					"allow_gid" => array("type" => "mediumtext"),
					"deny_cid" => array("type" => "mediumtext"),
					"deny_gid" => array("type" => "mediumtext"),
					"private" => array("type" => "tinyint(1)", "not null" => "1", "default" => "0"),
					"pubmail" => array("type" => "tinyint(1)", "not null" => "1", "default" => "0"),
					"moderated" => array("type" => "tinyint(1)", "not null" => "1", "default" => "0"),
					"visible" => array("type" => "tinyint(1)", "not null" => "1", "default" => "0"),
					"spam" => array("type" => "tinyint(1)", "not null" => "1", "default" => "0"),
					"starred" => array("type" => "tinyint(1)", "not null" => "1", "default" => "0"),
					"bookmark" => array("type" => "tinyint(1)", "not null" => "1", "default" => "0"),
					"unseen" => array("type" => "tinyint(1)", "not null" => "1", "default" => "1"),
					"deleted" => array("type" => "tinyint(1)", "not null" => "1", "default" => "0"),
					"origin" => array("type" => "tinyint(1)", "not null" => "1", "default" => "0"),
					"forum_mode" => array("type" => "tinyint(1)", "not null" => "1", "default" => "0"),
					"last-child" => array("type" => "tinyint(1) unsigned", "not null" => "1", "default" => "1"),
					"mention" => array("type" => "tinyint(1)", "not null" => "1", "default" => "0"),
					"network" => array("type" => "varchar(32)", "not null" => "1", "default" => ""),
					"rendered-hash" => array("type" => "varchar(32)", "not null" => "1", "default" => ""),
					"rendered-html" => array("type" => "mediumtext"),
					"global" => array("type" => "tinyint(1)", "not null" => "1", "default" => "0"),
					),
			"indexes" => array(
					"PRIMARY" => array("id"),
					"guid" => array("guid"),
					"uri" => array("uri"),
					"parent" => array("parent"),
					"parent-uri" => array("parent-uri"),
					"extid" => array("extid"),
					"uid_id" => array("uid","id"),
					"uid_created" => array("uid","created"),
					"uid_unseen_contactid" => array("uid","unseen","contact-id"),
					"uid_network_received" => array("uid","network","received"),
					"uid_received" => array("uid","received"),
					"uid_network_commented" => array("uid","network","commented"),
					"uid_commented" => array("uid","commented"),
					"uid_title" => array("uid","title"),
					"uid_thrparent" => array("uid","thr-parent"),
					"uid_parenturi" => array("uid","parent-uri"),
					"uid_contactid_id" => array("uid","contact-id","id"),
					"uid_contactid_created" => array("uid","contact-id","created"),
					"gcontactid_uid_created" => array("gcontact-id","uid","created"),
					"authorid_created" => array("author-id","created"),
					"ownerid_created" => array("owner-id","created"),
					"wall_body" => array("wall","body(6)"),
					"uid_visible_moderated_created" => array("uid","visible","moderated","created"),
					"uid_uri" => array("uid", "uri"),
					"uid_wall_created" => array("uid","wall","created"),
					"resource-id" => array("resource-id"),
					"uid_type" => array("uid","type"),
					"uid_starred_id" => array("uid","starred", "id"),
					"contactid_allowcid_allowpid_denycid_denygid" => array("contact-id","allow_cid(10)","allow_gid(10)","deny_cid(10)","deny_gid(10)"),
					"uid_wall_parent_created" => array("uid","wall","parent","created"),
					"uid_type_changed" => array("uid","type","changed"),
					"contactid_verb" => array("contact-id","verb"),
					"deleted_changed" => array("deleted","changed"),
					"uid_wall_changed" => array("uid","wall","changed"),
					"uid_eventid" => array("uid","event-id"),
					"uid_authorlink" => array("uid","author-link"),
					"uid_ownerlink" => array("uid","owner-link"),
					)
			);
	$database["item_id"] = array(
			"fields" => array(
					"id" => array("type" => "int(11)", "not null" => "1", "extra" => "auto_increment", "primary" => "1"),
					"iid" => array("type" => "int(11)", "not null" => "1", "default" => "0"),
					"uid" => array("type" => "int(11)", "not null" => "1", "default" => "0"),
					"sid" => array("type" => "varchar(255)", "not null" => "1", "default" => ""),
					"service" => array("type" => "varchar(255)", "not null" => "1", "default" => ""),
					),
			"indexes" => array(
					"PRIMARY" => array("id"),
					"uid" => array("uid"),
					"sid" => array("sid"),
					"service" => array("service"),
					"iid" => array("iid"),
					)
			);
	$database["locks"] = array(
			"fields" => array(
					"id" => array("type" => "int(11)", "not null" => "1", "extra" => "auto_increment", "primary" => "1"),
					"name" => array("type" => "varchar(128)", "not null" => "1", "default" => ""),
					"locked" => array("type" => "tinyint(1)", "not null" => "1", "default" => "0"),
					"created" => array("type" => "datetime", "default" => "0000-00-00 00:00:00"),
					),
			"indexes" => array(
					"PRIMARY" => array("id"),
					)
			);
	$database["mail"] = array(
			"fields" => array(
					"id" => array("type" => "int(10) unsigned", "not null" => "1", "extra" => "auto_increment", "primary" => "1"),
					"uid" => array("type" => "int(10) unsigned", "not null" => "1", "default" => "0"),
					"guid" => array("type" => "varchar(64)", "not null" => "1", "default" => ""),
					"from-name" => array("type" => "varchar(255)", "not null" => "1", "default" => ""),
					"from-photo" => array("type" => "varchar(255)", "not null" => "1", "default" => ""),
					"from-url" => array("type" => "varchar(255)", "not null" => "1", "default" => ""),
					"contact-id" => array("type" => "varchar(255)", "not null" => "1", "default" => ""),
					"convid" => array("type" => "int(11) unsigned", "not null" => "1", "default" => "0"),
					"title" => array("type" => "varchar(255)", "not null" => "1", "default" => ""),
					"body" => array("type" => "mediumtext"),
					"seen" => array("type" => "tinyint(1)", "not null" => "1", "default" => "0"),
					"reply" => array("type" => "tinyint(1)", "not null" => "1", "default" => "0"),
					"replied" => array("type" => "tinyint(1)", "not null" => "1", "default" => "0"),
					"unknown" => array("type" => "tinyint(1)", "not null" => "1", "default" => "0"),
					"uri" => array("type" => "varchar(255)", "not null" => "1", "default" => ""),
					"parent-uri" => array("type" => "varchar(255)", "not null" => "1", "default" => ""),
					"created" => array("type" => "datetime", "not null" => "1", "default" => "0000-00-00 00:00:00"),
					),
			"indexes" => array(
					"PRIMARY" => array("id"),
					"uid" => array("uid"),
					"guid" => array("guid"),
					"convid" => array("convid"),
					"reply" => array("reply"),
					"uri" => array("uri"),
					"parent-uri" => array("parent-uri"),
					)
			);
	$database["mailacct"] = array(
			"fields" => array(
					"id" => array("type" => "int(11)", "not null" => "1", "extra" => "auto_increment", "primary" => "1"),
					"uid" => array("type" => "int(11)", "not null" => "1", "default" => "0"),
					"server" => array("type" => "varchar(255)", "not null" => "1", "default" => ""),
					"port" => array("type" => "int(11)", "not null" => "1", "default" => "0"),
					"ssltype" => array("type" => "varchar(16)", "not null" => "1", "default" => ""),
					"mailbox" => array("type" => "varchar(255)", "not null" => "1", "default" => ""),
					"user" => array("type" => "varchar(255)", "not null" => "1", "default" => ""),
					"pass" => array("type" => "text"),
					"reply_to" => array("type" => "varchar(255)", "not null" => "1", "default" => ""),
					"action" => array("type" => "int(11)", "not null" => "1", "default" => "0"),
					"movetofolder" => array("type" => "varchar(255)", "not null" => "1", "default" => ""),
					"pubmail" => array("type" => "tinyint(1)", "not null" => "1", "default" => "0"),
					"last_check" => array("type" => "datetime", "not null" => "1", "default" => "0000-00-00 00:00:00"),
					),
			"indexes" => array(
					"PRIMARY" => array("id"),
					)
			);
	$database["manage"] = array(
			"fields" => array(
					"id" => array("type" => "int(11)", "not null" => "1", "extra" => "auto_increment", "primary" => "1"),
					"uid" => array("type" => "int(11)", "not null" => "1", "default" => "0"),
					"mid" => array("type" => "int(11)", "not null" => "1", "default" => "0"),
					),
			"indexes" => array(
					"PRIMARY" => array("id"),
					"uid_mid" => array("uid","mid"),
					)
			);
	$database["notify"] = array(
			"fields" => array(
					"id" => array("type" => "int(11)", "not null" => "1", "extra" => "auto_increment", "primary" => "1"),
					"hash" => array("type" => "varchar(64)", "not null" => "1", "default" => ""),
					"type" => array("type" => "int(11)", "not null" => "1", "default" => "0"),
					"name" => array("type" => "varchar(255)", "not null" => "1", "default" => ""),
					"url" => array("type" => "varchar(255)", "not null" => "1", "default" => ""),
					"photo" => array("type" => "varchar(255)", "not null" => "1", "default" => ""),
					"date" => array("type" => "datetime", "not null" => "1", "default" => "0000-00-00 00:00:00"),
					"msg" => array("type" => "mediumtext"),
					"uid" => array("type" => "int(11)", "not null" => "1", "default" => "0"),
					"link" => array("type" => "varchar(255)", "not null" => "1", "default" => ""),
					"iid" => array("type" => "int(11)", "not null" => "1", "default" => "0"),
					"parent" => array("type" => "int(11)", "not null" => "1", "default" => "0"),
					"seen" => array("type" => "tinyint(1)", "not null" => "1", "default" => "0"),
					"verb" => array("type" => "varchar(255)", "not null" => "1", "default" => ""),
					"otype" => array("type" => "varchar(16)", "not null" => "1", "default" => ""),
					"name_cache" => array("type" => "tinytext"),
					"msg_cache" => array("type" => "mediumtext")
					),
			"indexes" => array(
					"PRIMARY" => array("id"),
					"uid" => array("uid"),
					)
			);
	$database["notify-threads"] = array(
			"fields" => array(
					"id" => array("type" => "int(11)", "not null" => "1", "extra" => "auto_increment", "primary" => "1"),
					"notify-id" => array("type" => "int(11)", "not null" => "1", "default" => "0"),
					"master-parent-item" => array("type" => "int(10) unsigned", "not null" => "1", "default" => "0"),
					"parent-item" => array("type" => "int(10) unsigned", "not null" => "1", "default" => "0"),
					"receiver-uid" => array("type" => "int(11)", "not null" => "1", "default" => "0"),
					),
			"indexes" => array(
					"PRIMARY" => array("id"),
					"master-parent-item" => array("master-parent-item"),
					"receiver-uid" => array("receiver-uid"),
					)
			);
	$database["oembed"] = array(
			"fields" => array(
					"url" => array("type" => "varchar(255)", "not null" => "1", "primary" => "1"),
					"content" => array("type" => "text"),
					"created" => array("type" => "datetime", "not null" => "1", "default" => "0000-00-00 00:00:00"),
					),
			"indexes" => array(
					"PRIMARY" => array("url".db_index_suffix($charset)),
					"created" => array("created"),
					)
			);
	$database["parsed_url"] = array(
			"fields" => array(
					"url" => array("type" => "varchar(255)", "not null" => "1", "primary" => "1"),
					"guessing" => array("type" => "tinyint(1)", "not null" => "1", "default" => "0", "primary" => "1"),
					"oembed" => array("type" => "tinyint(1)", "not null" => "1", "default" => "0", "primary" => "1"),
					"content" => array("type" => "text"),
					"created" => array("type" => "datetime", "not null" => "1", "default" => "0000-00-00 00:00:00"),
					),
			"indexes" => array(
					"PRIMARY" => array("url".db_index_suffix($charset), "guessing", "oembed"),
					"created" => array("created"),
					)
			);
	$database["pconfig"] = array(
			"fields" => array(
					"id" => array("type" => "int(11)", "not null" => "1", "extra" => "auto_increment", "primary" => "1"),
					"uid" => array("type" => "int(11)", "not null" => "1", "default" => "0"),
					"cat" => array("type" => "varchar(255)", "not null" => "1", "default" => ""),
					"k" => array("type" => "varchar(255)", "not null" => "1", "default" => ""),
					"v" => array("type" => "mediumtext"),
					),
			"indexes" => array(
					"PRIMARY" => array("id"),
					"uid_cat_k" => array("UNIQUE", "uid","cat(30)","k(30)"),
					)
			);
	$database["photo"] = array(
			"fields" => array(
					"id" => array("type" => "int(10) unsigned", "not null" => "1", "extra" => "auto_increment", "primary" => "1"),
					"uid" => array("type" => "int(10) unsigned", "not null" => "1", "default" => "0"),
					"contact-id" => array("type" => "int(10) unsigned", "not null" => "1", "default" => "0"),
					"guid" => array("type" => "varchar(64)", "not null" => "1", "default" => ""),
					"resource-id" => array("type" => "varchar(255)", "not null" => "1", "default" => ""),
					"created" => array("type" => "datetime", "not null" => "1", "default" => "0000-00-00 00:00:00"),
					"edited" => array("type" => "datetime", "not null" => "1", "default" => "0000-00-00 00:00:00"),
					"title" => array("type" => "varchar(255)", "not null" => "1", "default" => ""),
					"desc" => array("type" => "text"),
					"album" => array("type" => "varchar(255)", "not null" => "1", "default" => ""),
					"filename" => array("type" => "varchar(255)", "not null" => "1", "default" => ""),
					"type" => array("type" => "varchar(128)", "not null" => "1", "default" => "image/jpeg"),
					"height" => array("type" => "smallint(6)", "not null" => "1", "default" => "0"),
					"width" => array("type" => "smallint(6)", "not null" => "1", "default" => "0"),
					"datasize" => array("type" => "int(10) unsigned", "not null" => "1", "default" => "0"),
					"data" => array("type" => "mediumblob", "not null" => "1"),
					"scale" => array("type" => "tinyint(3)", "not null" => "1", "default" => "0"),
					"profile" => array("type" => "tinyint(1)", "not null" => "1", "default" => "0"),
					"allow_cid" => array("type" => "mediumtext"),
					"allow_gid" => array("type" => "mediumtext"),
					"deny_cid" => array("type" => "mediumtext"),
					"deny_gid" => array("type" => "mediumtext"),
					),
			"indexes" => array(
					"PRIMARY" => array("id"),
					"uid_contactid" => array("uid", "contact-id"),
					"uid_profile" => array("uid", "profile"),
					"uid_album_created" => array("uid", "album", "created"),
					"resource-id" => array("resource-id"),
					"guid" => array("guid"),
					)
			);
	$database["poll"] = array(
			"fields" => array(
					"id" => array("type" => "int(11)", "not null" => "1", "extra" => "auto_increment", "primary" => "1"),
					"uid" => array("type" => "int(11)", "not null" => "1", "default" => "0"),
					"q0" => array("type" => "mediumtext"),
					"q1" => array("type" => "mediumtext"),
					"q2" => array("type" => "mediumtext"),
					"q3" => array("type" => "mediumtext"),
					"q4" => array("type" => "mediumtext"),
					"q5" => array("type" => "mediumtext"),
					"q6" => array("type" => "mediumtext"),
					"q7" => array("type" => "mediumtext"),
					"q8" => array("type" => "mediumtext"),
					"q9" => array("type" => "mediumtext"),
					),
			"indexes" => array(
					"PRIMARY" => array("id"),
					"uid" => array("uid"),
					)
			);
	$database["poll_result"] = array(
			"fields" => array(
					"id" => array("type" => "int(11)", "not null" => "1", "extra" => "auto_increment", "primary" => "1"),
					"poll_id" => array("type" => "int(11)", "not null" => "1", "default" => "0"),
					"choice" => array("type" => "int(11)", "not null" => "1", "default" => "0"),
					),
			"indexes" => array(
					"PRIMARY" => array("id"),
					"poll_id" => array("poll_id"),
					"choice" => array("choice"),
					)
			);
	$database["process"] = array(
			"fields" => array(
					"pid" => array("type" => "int(10) unsigned", "not null" => "1", "primary" => "1"),
					"command" => array("type" => "varchar(32)", "not null" => "1", "default" => ""),
					"created" => array("type" => "datetime", "not null" => "1", "default" => "0000-00-00 00:00:00"),
					),
			"indexes" => array(
					"PRIMARY" => array("pid"),
					"command" => array("command"),
					)
			);
	$database["profile"] = array(
			"fields" => array(
					"id" => array("type" => "int(11)", "not null" => "1", "extra" => "auto_increment", "primary" => "1"),
					"uid" => array("type" => "int(11)", "not null" => "1", "default" => "0"),
					"profile-name" => array("type" => "varchar(255)", "not null" => "1", "default" => ""),
					"is-default" => array("type" => "tinyint(1)", "not null" => "1", "default" => "0"),
					"hide-friends" => array("type" => "tinyint(1)", "not null" => "1", "default" => "0"),
					"name" => array("type" => "varchar(255)", "not null" => "1", "default" => ""),
					"pdesc" => array("type" => "varchar(255)", "not null" => "1", "default" => ""),
					"dob" => array("type" => "varchar(32)", "not null" => "1", "default" => "0000-00-00"),
					"address" => array("type" => "varchar(255)", "not null" => "1", "default" => ""),
					"locality" => array("type" => "varchar(255)", "not null" => "1", "default" => ""),
					"region" => array("type" => "varchar(255)", "not null" => "1", "default" => ""),
					"postal-code" => array("type" => "varchar(32)", "not null" => "1", "default" => ""),
					"country-name" => array("type" => "varchar(255)", "not null" => "1", "default" => ""),
					"hometown" => array("type" => "varchar(255)", "not null" => "1", "default" => ""),
					"gender" => array("type" => "varchar(32)", "not null" => "1", "default" => ""),
					"marital" => array("type" => "varchar(255)", "not null" => "1", "default" => ""),
					"with" => array("type" => "text"),
					"howlong" => array("type" => "datetime", "not null" => "1", "default" => "0000-00-00 00:00:00"),
					"sexual" => array("type" => "varchar(255)", "not null" => "1", "default" => ""),
					"politic" => array("type" => "varchar(255)", "not null" => "1", "default" => ""),
					"religion" => array("type" => "varchar(255)", "not null" => "1", "default" => ""),
					"pub_keywords" => array("type" => "text"),
					"prv_keywords" => array("type" => "text"),
					"likes" => array("type" => "text"),
					"dislikes" => array("type" => "text"),
					"about" => array("type" => "text"),
					"summary" => array("type" => "varchar(255)", "not null" => "1", "default" => ""),
					"music" => array("type" => "text"),
					"book" => array("type" => "text"),
					"tv" => array("type" => "text"),
					"film" => array("type" => "text"),
					"interest" => array("type" => "text"),
					"romance" => array("type" => "text"),
					"work" => array("type" => "text"),
					"education" => array("type" => "text"),
					"contact" => array("type" => "text"),
					"homepage" => array("type" => "varchar(255)", "not null" => "1", "default" => ""),
					"xmpp" => array("type" => "varchar(255)", "not null" => "1", "default" => ""),
					"photo" => array("type" => "varchar(255)", "not null" => "1", "default" => ""),
					"thumb" => array("type" => "varchar(255)", "not null" => "1", "default" => ""),
					"publish" => array("type" => "tinyint(1)", "not null" => "1", "default" => "0"),
					"net-publish" => array("type" => "tinyint(1)", "not null" => "1", "default" => "0"),
					),
			"indexes" => array(
					"PRIMARY" => array("id"),
					"hometown" => array("hometown"),
					)
			);
	$database["profile_check"] = array(
			"fields" => array(
					"id" => array("type" => "int(10) unsigned", "not null" => "1", "extra" => "auto_increment", "primary" => "1"),
					"uid" => array("type" => "int(10) unsigned", "not null" => "1", "default" => "0"),
					"cid" => array("type" => "int(10) unsigned", "not null" => "1", "default" => "0"),
					"dfrn_id" => array("type" => "varchar(255)", "not null" => "1", "default" => ""),
					"sec" => array("type" => "varchar(255)", "not null" => "1", "default" => ""),
					"expire" => array("type" => "int(11)", "not null" => "1", "default" => "0"),
					),
			"indexes" => array(
					"PRIMARY" => array("id"),
					)
			);
	$database["push_subscriber"] = array(
			"fields" => array(
					"id" => array("type" => "int(11)", "not null" => "1", "extra" => "auto_increment", "primary" => "1"),
					"uid" => array("type" => "int(11)", "not null" => "1", "default" => "0"),
					"callback_url" => array("type" => "varchar(255)", "not null" => "1", "default" => ""),
					"topic" => array("type" => "varchar(255)", "not null" => "1", "default" => ""),
					"nickname" => array("type" => "varchar(255)", "not null" => "1", "default" => ""),
					"push" => array("type" => "int(11)", "not null" => "1", "default" => "0"),
					"last_update" => array("type" => "datetime", "not null" => "1", "default" => "0000-00-00 00:00:00"),
					"secret" => array("type" => "varchar(255)", "not null" => "1", "default" => ""),
					),
			"indexes" => array(
					"PRIMARY" => array("id"),
					)
			);
	$database["queue"] = array(
			"fields" => array(
					"id" => array("type" => "int(11)", "not null" => "1", "extra" => "auto_increment", "primary" => "1"),
					"cid" => array("type" => "int(11)", "not null" => "1", "default" => "0"),
					"network" => array("type" => "varchar(32)", "not null" => "1", "default" => ""),
					"created" => array("type" => "datetime", "not null" => "1", "default" => "0000-00-00 00:00:00"),
					"last" => array("type" => "datetime", "not null" => "1", "default" => "0000-00-00 00:00:00"),
					"content" => array("type" => "mediumtext"),
					"batch" => array("type" => "tinyint(1)", "not null" => "1", "default" => "0"),
					),
			"indexes" => array(
					"PRIMARY" => array("id"),
					"cid" => array("cid"),
					"created" => array("created"),
					"last" => array("last"),
					"network" => array("network"),
					"batch" => array("batch"),
					)
			);
	$database["register"] = array(
			"fields" => array(
					"id" => array("type" => "int(11) unsigned", "not null" => "1", "extra" => "auto_increment", "primary" => "1"),
					"hash" => array("type" => "varchar(255)", "not null" => "1", "default" => ""),
					"created" => array("type" => "datetime", "not null" => "1", "default" => "0000-00-00 00:00:00"),
					"uid" => array("type" => "int(11) unsigned", "not null" => "1", "default" => "0"),
					"password" => array("type" => "varchar(255)", "not null" => "1", "default" => ""),
					"language" => array("type" => "varchar(16)", "not null" => "1", "default" => ""),
					"note" => array("type" => "text"),
					),
			"indexes" => array(
					"PRIMARY" => array("id"),
					)
			);
	$database["search"] = array(
			"fields" => array(
					"id" => array("type" => "int(11)", "not null" => "1", "extra" => "auto_increment", "primary" => "1"),
					"uid" => array("type" => "int(11)", "not null" => "1", "default" => "0"),
					"term" => array("type" => "varchar(255)", "not null" => "1", "default" => ""),
					),
			"indexes" => array(
					"PRIMARY" => array("id"),
					"uid" => array("uid"),
					"term" => array("term"),
					)
			);
	$database["session"] = array(
			"fields" => array(
					"id" => array("type" => "bigint(20) unsigned", "not null" => "1", "extra" => "auto_increment", "primary" => "1"),
					"sid" => array("type" => "varchar(255)", "not null" => "1", "default" => ""),
					"data" => array("type" => "text"),
					"expire" => array("type" => "int(10) unsigned", "not null" => "1", "default" => "0"),
					),
			"indexes" => array(
					"PRIMARY" => array("id"),
					"sid" => array("sid"),
					"expire" => array("expire"),
					)
			);
	$database["sign"] = array(
			"fields" => array(
					"id" => array("type" => "int(10) unsigned", "not null" => "1", "extra" => "auto_increment", "primary" => "1"),
					"iid" => array("type" => "int(10) unsigned", "not null" => "1", "default" => "0"),
					"signed_text" => array("type" => "mediumtext"),
					"signature" => array("type" => "text"),
					"signer" => array("type" => "varchar(255)", "not null" => "1", "default" => ""),
					),
			"indexes" => array(
					"PRIMARY" => array("id"),
					"iid" => array("iid"),
					)
			);
	$database["spam"] = array(
			"fields" => array(
					"id" => array("type" => "int(11)", "not null" => "1", "extra" => "auto_increment", "primary" => "1"),
					"uid" => array("type" => "int(11)", "not null" => "1", "default" => "0"),
					"spam" => array("type" => "int(11)", "not null" => "1", "default" => "0"),
					"ham" => array("type" => "int(11)", "not null" => "1", "default" => "0"),
					"term" => array("type" => "varchar(255)", "not null" => "1", "default" => ""),
					"date" => array("type" => "datetime", "not null" => "1", "default" => "0000-00-00 00:00:00"),
					),
			"indexes" => array(
					"PRIMARY" => array("id"),
					"uid" => array("uid"),
					"spam" => array("spam"),
					"ham" => array("ham"),
					"term" => array("term"),
					)
			);
	$database["term"] = array(
			"fields" => array(
					"tid" => array("type" => "int(10) unsigned", "not null" => "1", "extra" => "auto_increment", "primary" => "1"),
					"oid" => array("type" => "int(10) unsigned", "not null" => "1", "default" => "0"),
					"otype" => array("type" => "tinyint(3) unsigned", "not null" => "1", "default" => "0"),
					"type" => array("type" => "tinyint(3) unsigned", "not null" => "1", "default" => "0"),
					"term" => array("type" => "varchar(255)", "not null" => "1", "default" => ""),
					"url" => array("type" => "varchar(255)", "not null" => "1", "default" => ""),
					"guid" => array("type" => "varchar(255)", "not null" => "1", "default" => ""),
					"created" => array("type" => "datetime", "not null" => "1", "default" => "0000-00-00 00:00:00"),
					"received" => array("type" => "datetime", "not null" => "1", "default" => "0000-00-00 00:00:00"),
					"global" => array("type" => "tinyint(1)", "not null" => "1", "default" => "0"),
					"aid" => array("type" => "int(10) unsigned", "not null" => "1", "default" => "0"),
					"uid" => array("type" => "int(10) unsigned", "not null" => "1", "default" => "0"),
					),
			"indexes" => array(
					"PRIMARY" => array("tid"),
					"oid_otype_type_term" => array("oid","otype","type","term"),
					"uid_term_tid" => array("uid","term","tid"),
					"type_term" => array("type","term"),
					"uid_otype_type_term_global_created" => array("uid","otype","type","term","global","created"),
					"otype_type_term_tid" => array("otype","type","term","tid"),
					"uid_otype_type_url" => array("uid","otype","type","url"),
					"guid" => array("guid"),
					)
			);
	$database["thread"] = array(
			"fields" => array(
					"iid" => array("type" => "int(10) unsigned", "not null" => "1", "default" => "0", "primary" => "1"),
					"uid" => array("type" => "int(10) unsigned", "not null" => "1", "default" => "0"),
					"contact-id" => array("type" => "int(11) unsigned", "not null" => "1", "default" => "0"),
					"gcontact-id" => array("type" => "int(11) unsigned", "not null" => "1", "default" => "0"),
					"owner-id" => array("type" => "int(11) unsigned", "not null" => "1", "default" => "0"),
					"author-id" => array("type" => "int(11) unsigned", "not null" => "1", "default" => "0"),
					"created" => array("type" => "datetime", "not null" => "1", "default" => "0000-00-00 00:00:00"),
					"edited" => array("type" => "datetime", "not null" => "1", "default" => "0000-00-00 00:00:00"),
					"commented" => array("type" => "datetime", "not null" => "1", "default" => "0000-00-00 00:00:00"),
					"received" => array("type" => "datetime", "not null" => "1", "default" => "0000-00-00 00:00:00"),
					"changed" => array("type" => "datetime", "not null" => "1", "default" => "0000-00-00 00:00:00"),
					"wall" => array("type" => "tinyint(1)", "not null" => "1", "default" => "0"),
					"private" => array("type" => "tinyint(1)", "not null" => "1", "default" => "0"),
					"pubmail" => array("type" => "tinyint(1)", "not null" => "1", "default" => "0"),
					"moderated" => array("type" => "tinyint(1)", "not null" => "1", "default" => "0"),
					"visible" => array("type" => "tinyint(1)", "not null" => "1", "default" => "0"),
					"spam" => array("type" => "tinyint(1)", "not null" => "1", "default" => "0"),
					"starred" => array("type" => "tinyint(1)", "not null" => "1", "default" => "0"),
					"ignored" => array("type" => "tinyint(1)", "not null" => "1", "default" => "0"),
					"bookmark" => array("type" => "tinyint(1)", "not null" => "1", "default" => "0"),
					"unseen" => array("type" => "tinyint(1)", "not null" => "1", "default" => "1"),
					"deleted" => array("type" => "tinyint(1)", "not null" => "1", "default" => "0"),
					"origin" => array("type" => "tinyint(1)", "not null" => "1", "default" => "0"),
					"forum_mode" => array("type" => "tinyint(1)", "not null" => "1", "default" => "0"),
					"mention" => array("type" => "tinyint(1)", "not null" => "1", "default" => "0"),
					"network" => array("type" => "varchar(32)", "not null" => "1", "default" => ""),
					),
			"indexes" => array(
					"PRIMARY" => array("iid"),
					"created" => array("created"),
					"commented" => array("commented"),
					"uid_network_commented" => array("uid","network","commented"),
					"uid_network_created" => array("uid","network","created"),
					"uid_contactid_commented" => array("uid","contact-id","commented"),
					"uid_contactid_created" => array("uid","contact-id","created"),
					"uid_gcontactid_commented" => array("uid","gcontact-id","commented"),
					"uid_gcontactid_created" => array("uid","gcontact-id","created"),
					"wall_private_received" => array("wall","private","received"),
					"uid_created" => array("uid","created"),
					"uid_commented" => array("uid","commented"),
					)
			);
	$database["tokens"] = array(
			"fields" => array(
					"id" => array("type" => "varchar(40)", "not null" => "1", "primary" => "1"),
					"secret" => array("type" => "text"),
					"client_id" => array("type" => "varchar(20)", "not null" => "1", "default" => ""),
					"expires" => array("type" => "int(11)", "not null" => "1", "default" => "0"),
					"scope" => array("type" => "varchar(200)", "not null" => "1", "default" => ""),
					"uid" => array("type" => "int(11)", "not null" => "1", "default" => "0"),
					),
			"indexes" => array(
					"PRIMARY" => array("id"),
					)
			);
	$database["user"] = array(
			"fields" => array(
					"uid" => array("type" => "int(11)", "not null" => "1", "extra" => "auto_increment", "primary" => "1"),
					"guid" => array("type" => "varchar(64)", "not null" => "1", "default" => ""),
					"username" => array("type" => "varchar(255)", "not null" => "1", "default" => ""),
					"password" => array("type" => "varchar(255)", "not null" => "1", "default" => ""),
					"nickname" => array("type" => "varchar(255)", "not null" => "1", "default" => ""),
					"email" => array("type" => "varchar(255)", "not null" => "1", "default" => ""),
					"openid" => array("type" => "varchar(255)", "not null" => "1", "default" => ""),
					"timezone" => array("type" => "varchar(128)", "not null" => "1", "default" => ""),
					"language" => array("type" => "varchar(32)", "not null" => "1", "default" => "en"),
					"register_date" => array("type" => "datetime", "not null" => "1", "default" => "0000-00-00 00:00:00"),
					"login_date" => array("type" => "datetime", "not null" => "1", "default" => "0000-00-00 00:00:00"),
					"default-location" => array("type" => "varchar(255)", "not null" => "1", "default" => ""),
					"allow_location" => array("type" => "tinyint(1)", "not null" => "1", "default" => "0"),
					"theme" => array("type" => "varchar(255)", "not null" => "1", "default" => ""),
					"pubkey" => array("type" => "text"),
					"prvkey" => array("type" => "text"),
					"spubkey" => array("type" => "text"),
					"sprvkey" => array("type" => "text"),
					"verified" => array("type" => "tinyint(1) unsigned", "not null" => "1", "default" => "0"),
					"blocked" => array("type" => "tinyint(1) unsigned", "not null" => "1", "default" => "0"),
					"blockwall" => array("type" => "tinyint(1) unsigned", "not null" => "1", "default" => "0"),
					"hidewall" => array("type" => "tinyint(1) unsigned", "not null" => "1", "default" => "0"),
					"blocktags" => array("type" => "tinyint(1) unsigned", "not null" => "1", "default" => "0"),
					"unkmail" => array("type" => "tinyint(1)", "not null" => "1", "default" => "0"),
					"cntunkmail" => array("type" => "int(11)", "not null" => "1", "default" => "10"),
					"notify-flags" => array("type" => "int(11) unsigned", "not null" => "1", "default" => "65535"),
					"page-flags" => array("type" => "int(11) unsigned", "not null" => "1", "default" => "0"),
					"account-type" => array("type" => "int(11) unsigned", "not null" => "1", "default" => "0"),
					"prvnets" => array("type" => "tinyint(1)", "not null" => "1", "default" => "0"),
					"pwdreset" => array("type" => "varchar(255)", "not null" => "1", "default" => ""),
					"maxreq" => array("type" => "int(11)", "not null" => "1", "default" => "10"),
					"expire" => array("type" => "int(11) unsigned", "not null" => "1", "default" => "0"),
					"account_removed" => array("type" => "tinyint(1)", "not null" => "1", "default" => "0"),
					"account_expired" => array("type" => "tinyint(1)", "not null" => "1", "default" => "0"),
					"account_expires_on" => array("type" => "datetime", "not null" => "1", "default" => "0000-00-00 00:00:00"),
					"expire_notification_sent" => array("type" => "datetime", "not null" => "1", "default" => "0000-00-00 00:00:00"),
					"service_class" => array("type" => "varchar(32)", "not null" => "1", "default" => ""),
					"def_gid" => array("type" => "int(11)", "not null" => "1", "default" => "0"),
					"allow_cid" => array("type" => "mediumtext"),
					"allow_gid" => array("type" => "mediumtext"),
					"deny_cid" => array("type" => "mediumtext"),
					"deny_gid" => array("type" => "mediumtext"),
					"openidserver" => array("type" => "text"),
					),
			"indexes" => array(
					"PRIMARY" => array("uid"),
					"nickname" => array("nickname"),
					)
			);
	$database["userd"] = array(
			"fields" => array(
					"id" => array("type" => "int(11)", "not null" => "1", "extra" => "auto_increment", "primary" => "1"),
					"username" => array("type" => "varchar(255)", "not null" => "1"),
					),
			"indexes" => array(
					"PRIMARY" => array("id"),
					"username" => array("username"),
					)
			);
	$database["workerqueue"] = array(
			"fields" => array(
					"id" => array("type" => "int(11)", "not null" => "1", "extra" => "auto_increment", "primary" => "1"),
					"parameter" => array("type" => "text"),
					"priority" => array("type" => "tinyint(3) unsigned", "not null" => "1", "default" => "0"),
					"created" => array("type" => "datetime", "not null" => "1", "default" => "0000-00-00 00:00:00"),
					"pid" => array("type" => "int(11)", "not null" => "1", "default" => "0"),
					"executed" => array("type" => "datetime", "not null" => "1", "default" => "0000-00-00 00:00:00"),
					),
			"indexes" => array(
					"PRIMARY" => array("id"),
					"created" => array("created"),
					)
			);

	return($database);
}


/*
 * run from command line
 */
function dbstructure_run(&$argv, &$argc) {
	global $a, $db;

	if(is_null($a)){
		$a = new App;
	}

	if(is_null($db)) {
		@include(".htconfig.php");
		require_once("include/dba.php");
		$db = new dba($db_host, $db_user, $db_pass, $db_data);
			unset($db_host, $db_user, $db_pass, $db_data);
	}

	if ($argc==2) {
		switch ($argv[1]) {
			case "dryrun":
				update_structure(true, false);
				return;
			case "update":
				update_structure(true, true);

				$build = get_config('system','build');
				if (!x($build)) {
					set_config('system','build',DB_UPDATE_VERSION);
					$build = DB_UPDATE_VERSION;
				}

				$stored = intval($build);
				$current = intval(DB_UPDATE_VERSION);

				// run any left update_nnnn functions in update.php
				for($x = $stored; $x < $current; $x ++) {
					$r = run_update_function($x);
					if (!$r) break;
				}

				set_config('system','build',DB_UPDATE_VERSION);
				return;
			case "dumpsql":
				// For the dump that is used to create the database.sql we always assume utfmb4
				$charset = "utf8mb4";
				print_structure(db_definition($charset), $charset);
				return;
		}
	}


	// print help
	echo $argv[0]." <command>\n";
	echo "\n";
	echo "Commands:\n";
	echo "dryrun		show database update schema queries without running them\n";
	echo "update		update database schema\n";
	echo "dumpsql		dump database schema\n";
	return;




}

if (array_search(__file__,get_included_files())===0){
	dbstructure_run($_SERVER["argv"],$_SERVER["argc"]);
	killme();
}<|MERGE_RESOLUTION|>--- conflicted
+++ resolved
@@ -187,13 +187,8 @@
 		$is_new_table = False;
 		$sql3="";
 		if (!isset($database[$name])) {
-<<<<<<< HEAD
 			$r = db_create_table($name, $structure["fields"], $charset, $verbose, $action, $structure['indexes']);
-			if(false === $r) {
-=======
-			$r = db_create_table($name, $structure["fields"], $verbose, $action, $structure['indexes']);
 			if(!dbm::is_result($r)) {
->>>>>>> c1a15bef
 				$errors .=  t('Errors encountered creating database tables.').$name.EOL;
 			}
 			$is_new_table = True;
