--- conflicted
+++ resolved
@@ -451,11 +451,7 @@
 	/* check for create  date and expire time */
 	$uid = intval($arr['uid']);
 	$r = q("SELECT expire FROM user WHERE uid = %d", intval($uid));
-<<<<<<< HEAD
-	if (dbm::is_result($r)) {
-=======
 	if(dbm::is_result($r)) {
->>>>>>> c1a15bef
 		$expire_interval = $r[0]['expire'];
 		if ($expire_interval>0) {
 			$expire_date =  new DateTime( '- '.$expire_interval.' days', new DateTimeZone('UTC'));
@@ -584,11 +580,7 @@
 				intval($arr['uid'])
 			);
 
-<<<<<<< HEAD
-		if (dbm::is_result($r))
-=======
 		if(dbm::is_result($r))
->>>>>>> c1a15bef
 			$arr['network'] = $r[0]["network"];
 
 		// Fallback to friendica (why is it empty in some cases?)
@@ -642,11 +634,7 @@
 		$r = q("SELECT `guid` FROM `item` WHERE `guid` = '%s' AND `network` = '%s' AND `uid` = '%d' LIMIT 1",
 			dbesc($arr['guid']), dbesc($arr['network']), intval($arr['uid']));
 
-<<<<<<< HEAD
-		if (dbm::is_result($r)) {
-=======
 		if(dbm::is_result($r)) {
->>>>>>> c1a15bef
 			logger('found item with guid '.$arr['guid'].' for user '.$arr['uid'].' on network '.$arr['network'], LOGGER_DEBUG);
 			return 0;
 		}
@@ -674,11 +662,7 @@
 			intval($arr['uid'])
 		);
 
-<<<<<<< HEAD
-		if (dbm::is_result($r)) {
-=======
 		if(dbm::is_result($r)) {
->>>>>>> c1a15bef
 
 			// is the new message multi-level threaded?
 			// even though we don't support it now, preserve the info
@@ -903,19 +887,7 @@
 		logger("We couldn't count the stored entries. Very strange ...");
 		q("ROLLBACK");
 		return 0;
-<<<<<<< HEAD
-	}
-=======
-	} elseif(dbm::is_result($r)) {
-
-		$current_post = $r[0]['id'];
-		logger('item_store: created item ' . $current_post);
-
-		// Set "success_update" and "last-item" to the date of the last time we heard from this contact
-		// This can be used to filter for inactive contacts.
-		// Only do this for public postings to avoid privacy problems, since poco data is public.
-		// Don't set this value if it isn't from the owner (could be an author that we don't know)
->>>>>>> c1a15bef
+	}
 
 	if ($r[0]["entries"] > 1) {
 		// There are duplicates. We delete our just created entry.
@@ -1559,11 +1531,7 @@
 				intval($importer['uid']),
 				dbesc($url)
 		);
-<<<<<<< HEAD
-		if (dbm::is_result($r)) {
-=======
 		if(dbm::is_result($r)) {
->>>>>>> c1a15bef
 			$contact_record = $r[0];
 			update_contact_avatar($photo, $importer["uid"], $contact_record["id"], true);
 		}
@@ -1573,12 +1541,8 @@
 			intval($importer['uid'])
 		);
 		$a = get_app();
-<<<<<<< HEAD
-		if (dbm::is_result($r) AND !in_array($r[0]['page-flags'], array(PAGE_SOAPBOX, PAGE_FREELOVE))) {
-=======
 
 		if(dbm::is_result($r) AND !in_array($r[0]['page-flags'], array(PAGE_SOAPBOX, PAGE_FREELOVE))) {
->>>>>>> c1a15bef
 
 			// create notification
 			$hash = random_string();
@@ -2148,11 +2112,7 @@
 				dbesc($item['parent-uri']),
 				intval($item['uid'])
 			);
-<<<<<<< HEAD
-			if (dbm::is_result($r)) {
-=======
 			if(dbm::is_result($r)) {
->>>>>>> c1a15bef
 				q("UPDATE `item` SET `last-child` = 1 WHERE `id` = %d",
 					intval($r[0]['id'])
 				);
@@ -2188,11 +2148,7 @@
 		intval($uid),
 		intval($wall ? 1 : 0)
 	);
-<<<<<<< HEAD
-	if (dbm::is_result($r)) {
-=======
 	if(dbm::is_result($r)) {
->>>>>>> c1a15bef
 //		logger('first_post_date: ' . $r[0]['id'] . ' ' . $r[0]['created'], LOGGER_DATA);
 		return substr(datetime_convert('',date_default_timezone_get(),$r[0]['created']),0,10);
 	}
