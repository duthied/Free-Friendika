--- conflicted
+++ resolved
@@ -162,11 +162,8 @@
 
  	// handle nested lists
 	$endlessloop = 0;
-<<<<<<< HEAD
+
 	while ((strpos($Text, "[/list]") !== false) && (strpos($Text, "[list") !== false) &&
-=======
-	while ((strpos($Text, "[/list]") !== false) && (strpos($Text, "[list]") !== false) &&
->>>>>>> c291581e
 	       (strpos($Text, "[/ol]") !== false) && (strpos($Text, "[ol]") !== false) && 
 	       (strpos($Text, "[/ul]") !== false) && (strpos($Text, "[ul]") !== false) && (++$endlessloop < 20)) {
 		$Text = preg_replace("/\[list\](.*?)\[\/list\]/ism", '<ul class="listbullet" style="list-style-type: circle;">$1</ul>' ,$Text);
