--- conflicted
+++ resolved
@@ -214,18 +214,11 @@
 
 			$xml = false;
 
-<<<<<<< HEAD
-			if ($manual_id)
-				$contact['last-update'] = '0000-00-00 00:00:00';
-
-			if (in_array($contact['network'], array(NETWORK_DFRN, NETWORK_ZOT, NETWORK_OSTATUS)))
-=======
 			if ($manual_id) {
 				$contact['last-update'] = NULL_DATE;
 			}
 
 			if (in_array($contact['network'], array(NETWORK_DFRN, NETWORK_ZOT, NETWORK_OSTATUS))) {
->>>>>>> 7a95fcf0
 				$contact['priority'] = 2;
 			}
 
