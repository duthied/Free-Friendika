--- conflicted
+++ resolved
@@ -591,11 +591,7 @@
 					'item_photo_menu_html' => item_photo_menu($item),
 					'name' => $profile_name,
 					'sparkle' => $sparkle,
-<<<<<<< HEAD
-					'lock' => $lock,
-=======
 					'lock' => false,
->>>>>>> c3725d4b
 					'thumb' => DI::baseUrl()->remove($item['author-avatar']),
 					'title' => $title,
 					'body_html' => $body_html,
@@ -614,13 +610,8 @@
 					'ago' => (($item['app']) ? DI::l10n()->t('%s from %s', Temporal::getRelativeDate($item['created']),$item['app']) : Temporal::getRelativeDate($item['created'])),
 					'location_html' => $location_html,
 					'indent' => '',
-<<<<<<< HEAD
-					'owner_name' => $owner_name,
-					'owner_url' => $owner_url,
-=======
 					'owner_name' => '',
 					'owner_url' => '',
->>>>>>> c3725d4b
 					'owner_photo' => DI::baseUrl()->remove($item['owner-avatar']),
 					'plink' => Item::getPlink($item),
 					'edpost' => false,
@@ -728,16 +719,12 @@
 			&& ($row['thr-parent'] == $row['parent-uri']) && ($row['received'] > $received)
 			&& Contact::isSharing($row['author-id'], $row['uid'])) {
 			$direction = ['direction' => 3, 'title' => DI::l10n()->t('%s reshared this.', $row['author-name'])];
-<<<<<<< HEAD
-			$actor = ['link' => $row['author-link'], 'avatar' => $row['author-avatar'], 'name' => $row['author-name']];
-=======
 
 			$author = ['uid' => 0, 'id' => $row['author-id'],
 				'network' => $row['author-network'], 'url' => $row['author-link']];
 			$url = '<a href="'. htmlentities(Contact::magicLinkByContact($author)) .'">' . htmlentities($row['author-name']) . '</a>';
 
 			$actor = ['url' => $url, 'link' => $row['author-link'], 'avatar' => $row['author-avatar'], 'name' => $row['author-name']];
->>>>>>> c3725d4b
 			$received = $row['received'];
 		}
 
@@ -746,14 +733,6 @@
 			$direction = ['direction' => 5, 'title' => DI::l10n()->t('%s commented on this.', $row['author-name'])];
 		}
 
-<<<<<<< HEAD
-		if (($row['gravity'] == GRAVITY_PARENT) && !$row['origin'] && ($row['author-id'] == $row['owner-id'])
-			&& !Contact::isSharing($row['author-id'], $row['uid'])) {
-			if ($row['post-type'] == Item::PT_TAG) {
-				$row['direction'] = ['direction' => 4, 'title' => DI::l10n()->t('Tagged')];
-			}
-		
-=======
 		switch ($row['post-type']) {
 			case Item::PT_TO:
 				$row['direction'] = ['direction' => 7, 'title' => DI::l10n()->t('You had been addressed (%s).', 'to')];
@@ -793,7 +772,6 @@
 
 		if (($row['gravity'] == GRAVITY_PARENT) && !$row['origin'] && ($row['author-id'] == $row['owner-id']) &&
 			!Contact::isSharing($row['author-id'], $row['uid'])) {
->>>>>>> c3725d4b
 			$parentlines[] = $lineno;
 		}
 
@@ -810,12 +788,6 @@
 	if (!empty($direction)) {
 		foreach ($parentlines as $line) {
 			$comments[$line]['direction'] = $direction;
-<<<<<<< HEAD
-			if (!empty($actor) && DI::pConfig()->get(local_user(), 'system', 'display_resharer')  ) {
-				$comments[$line]['owner-link'] = $actor['link'];
-				$comments[$line]['owner-avatar'] = $actor['avatar'];
-				$comments[$line]['owner-name'] = $actor['name'];
-=======
 			if (!empty($actor)) {
 				$comments[$line]['reshared'] = DI::l10n()->t('%s reshared this.', $actor['url']);
 				if (DI::pConfig()->get(local_user(), 'system', 'display_resharer')  ) {
@@ -823,7 +795,6 @@
 					$comments[$line]['owner-avatar'] = $actor['avatar'];
 					$comments[$line]['owner-name'] = $actor['name'];
 				}
->>>>>>> c3725d4b
 			}
 		}
 	}
