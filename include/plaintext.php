<?php

require_once("include/Photo.php");

/**
 * @brief Fetches attachment data that were generated the old way
 *
 * @param string $body Message body
 * @return array
 * 'type' -> Message type ("link", "video", "photo")
 * 'text' -> Text before the shared message
 * 'after' -> Text after the shared message
 * 'image' -> Preview image of the message
 * 'url' -> Url to the attached message
 * 'title' -> Title of the attachment
 * 'description' -> Description of the attachment
 */
function get_old_attachment_data($body) {

	$post = array();

	// Simplify image codes
	$body = preg_replace("/\[img\=([0-9]*)x([0-9]*)\](.*?)\[\/img\]/ism", '[img]$3[/img]', $body);

	if (preg_match_all("(\[class=(.*?)\](.*?)\[\/class\])ism",$body, $attached,  PREG_SET_ORDER)) {
		foreach ($attached AS $data) {
			if (!in_array($data[1], array("type-link", "type-video", "type-photo")))
				continue;

			$post["type"] = substr($data[1], 5);

			$pos = strpos($body, $data[0]);
			if ($pos > 0) {
				$post["text"] = trim(substr($body, 0, $pos));
				$post["after"] = trim(substr($body, $pos + strlen($data[0])));
			} else
				$post["text"] = trim(str_replace($data[0], "", $body));

			$attacheddata = $data[2];

			$URLSearchString = "^\[\]";

			if (preg_match("/\[img\]([$URLSearchString]*)\[\/img\]/ism", $attacheddata, $matches)) {

				$picturedata = get_photo_info($matches[1]);

				if (($picturedata[0] >= 500) AND ($picturedata[0] >= $picturedata[1]))
					$post["image"] = $matches[1];
				else
					$post["preview"] = $matches[1];
			}

			if (preg_match("/\[bookmark\=([$URLSearchString]*)\](.*?)\[\/bookmark\]/ism", $attacheddata, $matches)) {
				$post["url"] = $matches[1];
				$post["title"] = $matches[2];
			}

			// Search for description
			if (preg_match("/\[quote\](.*?)\[\/quote\]/ism", $attacheddata, $matches))
				$post["description"] = $matches[1];

		}
	}

	return $post;
}

/**
 * @brief Fetches attachment data that were generated with the "attachment" element
 *
 * @param string $body Message body
 * @return array
 * 'type' -> Message type ("link", "video", "photo")
 * 'text' -> Text before the shared message
 * 'after' -> Text after the shared message
 * 'image' -> Preview image of the message
 * 'url' -> Url to the attached message
 * 'title' -> Title of the attachment
 * 'description' -> Description of the attachment
 */
function get_attachment_data($body) {

	$data = array();

<<<<<<< HEAD
	if (!preg_match("/(.*)\[attachment(.*)\](.*?)\[\/attachment\](.*)/ism", $body, $match))
=======
	if (!preg_match("/(.*)\[attachment(.*?)\](.*?)\[\/attachment\](.*)/ism", $body, $match))
>>>>>>> 8e6f9abe
		return get_old_attachment_data($body);

	$attributes = $match[2];

	$data["text"] = trim($match[1]);

	$type = "";
	preg_match("/type='(.*?)'/ism", $attributes, $matches);
	if ($matches[1] != "")
		$type = strtolower($matches[1]);

	preg_match('/type="(.*?)"/ism', $attributes, $matches);
	if ($matches[1] != "")
		$type = strtolower($matches[1]);

	if ($type == "")
		return(array());

	if (!in_array($type, array("link", "audio", "photo", "video")))
		return(array());

	if ($type != "")
		$data["type"] = $type;

	$url = "";
	preg_match("/url='(.*?)'/ism", $attributes, $matches);
	if ($matches[1] != "")
		$url = $matches[1];

	preg_match('/url="(.*?)"/ism', $attributes, $matches);
	if ($matches[1] != "")
		$url = $matches[1];

	if ($url != "")
<<<<<<< HEAD
		$data["url"] = $url;
=======
		$data["url"] = html_entity_decode($url, ENT_QUOTES, 'UTF-8');
>>>>>>> 8e6f9abe

	$title = "";
	preg_match("/title='(.*?)'/ism", $attributes, $matches);
	if ($matches[1] != "")
		$title = $matches[1];

	preg_match('/title="(.*?)"/ism', $attributes, $matches);
	if ($matches[1] != "")
		$title = $matches[1];

<<<<<<< HEAD
	//$title = htmlentities($title, ENT_QUOTES, 'UTF-8', false);
	$title = bbcode(html_entity_decode($title, ENT_QUOTES, 'UTF-8'), false, false, true);
	$title = str_replace(array("[", "]"), array("&#91;", "&#93;"), $title);

	if ($title != "")
		$data["title"] = $title;
=======
	if ($title != "") {
		$title = bbcode(html_entity_decode($title, ENT_QUOTES, 'UTF-8'), false, false, true);
		$title = html_entity_decode($title, ENT_QUOTES, 'UTF-8');
		$title = str_replace(array("[", "]"), array("&#91;", "&#93;"), $title);
		$data["title"] = $title;
	}
>>>>>>> 8e6f9abe

	$image = "";
	preg_match("/image='(.*?)'/ism", $attributes, $matches);
	if ($matches[1] != "")
		$image = $matches[1];

	preg_match('/image="(.*?)"/ism', $attributes, $matches);
	if ($matches[1] != "")
		$image = $matches[1];

	if ($image != "")
<<<<<<< HEAD
		$data["image"] = $image;
=======
		$data["image"] = html_entity_decode($image, ENT_QUOTES, 'UTF-8');
>>>>>>> 8e6f9abe

	$preview = "";
	preg_match("/preview='(.*?)'/ism", $attributes, $matches);
	if ($matches[1] != "")
		$preview = $matches[1];

	preg_match('/preview="(.*?)"/ism', $attributes, $matches);
	if ($matches[1] != "")
		$preview = $matches[1];

	if ($preview != "")
<<<<<<< HEAD
		$data["preview"] = $preview;
=======
		$data["preview"] = html_entity_decode($preview, ENT_QUOTES, 'UTF-8');
>>>>>>> 8e6f9abe

	$data["description"] = trim($match[3]);

	$data["after"] = trim($match[4]);

	return($data);
}

function get_attached_data($body) {
/*
 - text:
 - type: link, video, photo
 - title:
 - url:
 - image:
 - description:
 - (thumbnail)
*/

	$post = get_attachment_data($body);

	// if nothing is found, it maybe having an image.
	if (!isset($post["type"])) {
		require_once("mod/parse_url.php");
		require_once("include/Photo.php");

		$URLSearchString = "^\[\]";
		if (preg_match_all("(\[url=([$URLSearchString]*)\]\s*\[img\]([$URLSearchString]*)\[\/img\]\s*\[\/url\])ism", $body, $pictures,  PREG_SET_ORDER)) {
			if (count($pictures) == 1) {
				// Checking, if the link goes to a picture
				$data = parseurl_getsiteinfo_cached($pictures[0][1], true);

				// Workaround:
				// Sometimes photo posts to the own album are not detected at the start.
				// So we seem to cannot use the cache for these cases. That's strange.
				if (($data["type"] != "photo") AND strstr($pictures[0][1], "/photos/"))
					$data = parseurl_getsiteinfo($pictures[0][1], true);

				if ($data["type"] == "photo") {
					$post["type"] = "photo";
					if (isset($data["images"][0])) {
						$post["image"] = $data["images"][0]["src"];
						$post["url"] = $data["url"];
					} else
						$post["image"] = $data["url"];

					$post["preview"] = $pictures[0][2];
					$post["text"] = str_replace($pictures[0][0], "", $body);
				} else {
					$imgdata = get_photo_info($pictures[0][1]);
					if (substr($imgdata["mime"], 0, 6) == "image/") {
						$post["type"] = "photo";
						$post["image"] = $pictures[0][1];
						$post["preview"] = $pictures[0][2];
						$post["text"] = str_replace($pictures[0][0], "", $body);
					}
				}
			} elseif (count($pictures) > 1) {
				$post["type"] = "link";
				$post["url"] = $b["plink"];
				$post["image"] = $pictures[0][2];
				$post["text"] = $body;
			}
		} elseif (preg_match_all("(\[img\]([$URLSearchString]*)\[\/img\])ism", $body, $pictures,  PREG_SET_ORDER)) {
			if (count($pictures) == 1) {
				$post["type"] = "photo";
				$post["image"] = $pictures[0][1];
				$post["text"] = str_replace($pictures[0][0], "", $body);
			} elseif (count($pictures) > 1) {
				$post["type"] = "link";
				$post["url"] = $b["plink"];
				$post["image"] = $pictures[0][1];
				$post["text"] = $body;
			}
		}

		if (preg_match_all("(\[url\]([$URLSearchString]*)\[\/url\])ism", $body, $links,  PREG_SET_ORDER)) {
			if (count($links) == 1) {
				$post["type"] = "text";
				$post["url"] = $links[0][1];
				$post["text"] = $body;
			}
		}
		if (!isset($post["type"])) {
			$post["type"] = "text";
			$post["text"] = trim($body);
		}
	} elseif (isset($post["url"]) AND ($post["type"] == "video")) {
		require_once("mod/parse_url.php");
		$data = parseurl_getsiteinfo_cached($post["url"], true);

		if (isset($data["images"][0]))
			$post["image"] = $data["images"][0]["src"];
	}

	return($post);
}

function shortenmsg($msg, $limit, $twitter = false) {
	/// @TODO
	/// For Twitter URLs aren't shortened, but they have to be calculated as if.

	$lines = explode("\n", $msg);
	$msg = "";
	$recycle = html_entity_decode("&#x2672; ", ENT_QUOTES, 'UTF-8');
	foreach ($lines AS $row=>$line) {
		if (iconv_strlen(trim($msg."\n".$line), "UTF-8") <= $limit)
			$msg = trim($msg."\n".$line);
		// Is the new message empty by now or is it a reshared message?
		elseif (($msg == "") OR (($row == 1) AND (substr($msg, 0, 4) == $recycle)))
			$msg = iconv_substr(iconv_substr(trim($msg."\n".$line), 0, $limit, "UTF-8"), 0, -3, "UTF-8")."...";
		else
			break;
	}
	return($msg);
}

/**
 * @brief Convert a message into plaintext for connectors to other networks
 *
 * @param App $a The application class
 * @param array $b The message array that is about to be posted
 * @param int $limit The maximum number of characters when posting to that network
 * @param bool $includedlinks Has an attached link to be included into the message?
 * @param int $htmlmode This triggers the behaviour of the bbcode conversion
 * @param string $target_network Name of the network where the post should go to.
 *
 * @return string The converted message
 */
function plaintext($a, $b, $limit = 0, $includedlinks = false, $htmlmode = 2, $target_network = "") {
	require_once("include/bbcode.php");
	require_once("include/html2plain.php");
	require_once("include/network.php");

	// Remove the hash tags
	$URLSearchString = "^\[\]";
	$body = preg_replace("/([#@])\[url\=([$URLSearchString]*)\](.*?)\[\/url\]/ism", '$1$3', $b["body"]);

	// Add an URL element if the text contains a raw link
	$body = preg_replace("/([^\]\='".'"'."]|^)(https?\:\/\/[a-zA-Z0-9\:\/\-\?\&\;\.\=\_\~\#\%\$\!\+\,]+)/ism", '$1[url]$2[/url]', $body);

	// Remove the abstract
	$body = remove_abstract($body);

	// At first look at data that is attached via "type-..." stuff
	// This will hopefully replaced with a dedicated bbcode later
	//$post = get_attached_data($b["body"]);
	$post = get_attached_data($body);

	if (($b["title"] != "") AND ($post["text"] != ""))
		$post["text"] = trim($b["title"]."\n\n".$post["text"]);
	elseif ($b["title"] != "")
		$post["text"] = trim($b["title"]);

	$abstract = "";

	// Fetch the abstract from the given target network
	if ($target_network != "") {
		$default_abstract = fetch_abstract($b["body"]);
		$abstract = fetch_abstract($b["body"], $target_network);

		// If we post to a network with no limit we only fetch
		// an abstract exactly for this network
		if (($limit == 0) AND ($abstract == $default_abstract))
			$abstract = "";

	} else // Try to guess the correct target network
		switch ($htmlmode) {
			case 8:
				$abstract = fetch_abstract($b["body"], NETWORK_TWITTER);
				break;
			case 7:
				$abstract = fetch_abstract($b["body"], NETWORK_STATUSNET);
				break;
			case 6:
				$abstract = fetch_abstract($b["body"], NETWORK_APPNET);
				break;
			default: // We don't know the exact target.
				 // We fetch an abstract since there is a posting limit.
				if ($limit > 0)
					$abstract = fetch_abstract($b["body"]);
		}

	if ($abstract != "") {
		$post["text"] = $abstract;

		if ($post["type"] == "text") {
			$post["type"] = "link";
			$post["url"] = $b["plink"];
		}
	}

	$html = bbcode($post["text"].$post["after"], false, false, $htmlmode);
	$msg = html2plain($html, 0, true);
	$msg = trim(html_entity_decode($msg,ENT_QUOTES,'UTF-8'));

	$link = "";
	if ($includedlinks) {
		if ($post["type"] == "link")
			$link = $post["url"];
		elseif ($post["type"] == "text")
			$link = $post["url"];
		elseif ($post["type"] == "video")
			$link = $post["url"];
		elseif ($post["type"] == "photo")
			$link = $post["image"];

		if (($msg == "") AND isset($post["title"]))
			$msg = trim($post["title"]);

		if (($msg == "") AND isset($post["description"]))
			$msg = trim($post["description"]);

		// If the link is already contained in the post, then it neeedn't to be added again
		// But: if the link is beyond the limit, then it has to be added.
		if (($link != "") AND strstr($msg, $link)) {
			$pos = strpos($msg, $link);

			// Will the text be shortened in the link?
			// Or is the link the last item in the post?
			if (($limit > 0) AND ($pos < $limit) AND (($pos + 23 > $limit) OR ($pos + strlen($link) == strlen($msg))))
				$msg = trim(str_replace($link, "", $msg));
			elseif (($limit == 0) OR ($pos < $limit)) {
				// The limit has to be increased since it will be shortened - but not now
				// Only do it with Twitter (htmlmode = 8)
				if (($limit > 0) AND (strlen($link) > 23) AND ($htmlmode == 8))
					$limit = $limit - 23 + strlen($link);

				$link = "";

				if ($post["type"] == "text")
					unset($post["url"]);
			}
		}
	}

	if ($limit > 0) {
		// Reduce multiple spaces
		// When posted to a network with limited space, we try to gain space where possible
		while (strpos($msg, "  ") !== false)
			$msg = str_replace("  ", " ", $msg);

		// Twitter is using its own limiter, so we always assume that shortened links will have this length
		if (iconv_strlen($link, "UTF-8") > 0)
			$limit = $limit - 23;

		if (iconv_strlen($msg, "UTF-8") > $limit) {

			if (($post["type"] == "text") AND isset($post["url"]))
				$post["url"] = $b["plink"];
			elseif (!isset($post["url"])) {
				$limit = $limit - 23;
				$post["url"] = $b["plink"];
			} elseif (strpos($b["body"], "[share") !== false)
				$post["url"] = $b["plink"];
			elseif (get_pconfig($b["uid"], "system", "no_intelligent_shortening"))
				$post["url"] = $b["plink"];

			$msg = shortenmsg($msg, $limit);
		}
	}

	$post["text"] = trim($msg);

	return($post);
}
?><|MERGE_RESOLUTION|>--- conflicted
+++ resolved
@@ -82,11 +82,7 @@
 
 	$data = array();
 
-<<<<<<< HEAD
-	if (!preg_match("/(.*)\[attachment(.*)\](.*?)\[\/attachment\](.*)/ism", $body, $match))
-=======
 	if (!preg_match("/(.*)\[attachment(.*?)\](.*?)\[\/attachment\](.*)/ism", $body, $match))
->>>>>>> 8e6f9abe
 		return get_old_attachment_data($body);
 
 	$attributes = $match[2];
@@ -121,11 +117,7 @@
 		$url = $matches[1];
 
 	if ($url != "")
-<<<<<<< HEAD
-		$data["url"] = $url;
-=======
 		$data["url"] = html_entity_decode($url, ENT_QUOTES, 'UTF-8');
->>>>>>> 8e6f9abe
 
 	$title = "";
 	preg_match("/title='(.*?)'/ism", $attributes, $matches);
@@ -136,21 +128,12 @@
 	if ($matches[1] != "")
 		$title = $matches[1];
 
-<<<<<<< HEAD
-	//$title = htmlentities($title, ENT_QUOTES, 'UTF-8', false);
-	$title = bbcode(html_entity_decode($title, ENT_QUOTES, 'UTF-8'), false, false, true);
-	$title = str_replace(array("[", "]"), array("&#91;", "&#93;"), $title);
-
-	if ($title != "")
-		$data["title"] = $title;
-=======
 	if ($title != "") {
 		$title = bbcode(html_entity_decode($title, ENT_QUOTES, 'UTF-8'), false, false, true);
 		$title = html_entity_decode($title, ENT_QUOTES, 'UTF-8');
 		$title = str_replace(array("[", "]"), array("&#91;", "&#93;"), $title);
 		$data["title"] = $title;
 	}
->>>>>>> 8e6f9abe
 
 	$image = "";
 	preg_match("/image='(.*?)'/ism", $attributes, $matches);
@@ -162,11 +145,7 @@
 		$image = $matches[1];
 
 	if ($image != "")
-<<<<<<< HEAD
-		$data["image"] = $image;
-=======
 		$data["image"] = html_entity_decode($image, ENT_QUOTES, 'UTF-8');
->>>>>>> 8e6f9abe
 
 	$preview = "";
 	preg_match("/preview='(.*?)'/ism", $attributes, $matches);
@@ -178,11 +157,7 @@
 		$preview = $matches[1];
 
 	if ($preview != "")
-<<<<<<< HEAD
-		$data["preview"] = $preview;
-=======
 		$data["preview"] = html_entity_decode($preview, ENT_QUOTES, 'UTF-8');
->>>>>>> 8e6f9abe
 
 	$data["description"] = trim($match[3]);
 
