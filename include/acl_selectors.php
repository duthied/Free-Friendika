--- conflicted
+++ resolved
@@ -321,13 +321,6 @@
 	$o .= '</div>' . "\r\n";
 	$o .= '<div id="acl-wrapper-end"></div>' . "\r\n";*/
 
-	// Not totally sure what input values can come
-	// This is a hotfix to prevent massive php warnings
-	if (is_array($user) AND isset($user["uid"]))
-		$uid = $user["uid"];
-	else
-		$uid = intval($user);
-
 	$tpl = get_markup_template("acl_selector.tpl");
 	$o = replace_macros($tpl, array(
 		'$showall'=> t("Visible to everybody"),
@@ -338,11 +331,7 @@
 		'$denycid' => json_encode($perms['deny_cid']),
 		'$denygid' => json_encode($perms['deny_gid']),
 		'$features' => array(
-<<<<<<< HEAD
-			"aclautomention"=>(feature_enabled($uid,"aclautomention")?"true":"false")
-=======
 			"aclautomention"=>(feature_enabled($user['uid'],"aclautomention")?"true":"false")
->>>>>>> 7c8e2e46
 		),
 	));
 
