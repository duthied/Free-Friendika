<?php

/**
 * @file include/acl_selectors.php
 */

require_once("include/contact_selectors.php");
require_once("include/contact_widgets.php");
require_once("include/DirSearch.php");
require_once("include/features.php");
require_once("mod/proxy.php");


/**
 * @package acl_selectors
 */
function group_select($selname,$selclass,$preselected = false,$size = 4) {

	$a = get_app();

	$o = '';

	$o .= "<select name=\"{$selname}[]\" id=\"$selclass\" class=\"$selclass\" multiple=\"multiple\" size=\"$size\" >\r\n";

	$r = q("SELECT `id`, `name` FROM `group` WHERE NOT `deleted` AND `uid` = %d ORDER BY `name` ASC",
		intval(local_user())
	);


	$arr = array('group' => $r, 'entry' => $o);

	// e.g. 'network_pre_group_deny', 'profile_pre_group_allow'

	call_hooks($a->module . '_pre_' . $selname, $arr);

	if(dba::is_result($r)) {
		foreach($r as $rr) {
			if((is_array($preselected)) && in_array($rr['id'], $preselected))
				$selected = " selected=\"selected\" ";
			else
				$selected = '';

			$trimmed = mb_substr($rr['name'],0,12);

			$o .= "<option value=\"{$rr['id']}\" $selected title=\"{$rr['name']}\" >$trimmed</option>\r\n";
		}

	}
	$o .= "</select>\r\n";

	call_hooks($a->module . '_post_' . $selname, $o);


	return $o;
}


function contact_selector($selname, $selclass, $preselected = false, $options) {

	$a = get_app();

	$mutual = false;
	$networks = null;
	$single = false;
	$exclude = false;
	$size = 4;

	if(is_array($options)) {
		if(x($options,'size'))
			$size = $options['size'];

		if(x($options,'mutual_friends'))
			$mutual = true;
		if(x($options,'single'))
			$single = true;
		if(x($options,'multiple'))
			$single = false;
		if(x($options,'exclude'))
			$exclude = $options['exclude'];

		if(x($options,'networks')) {
			switch($options['networks']) {
				case 'DFRN_ONLY':
					$networks = array(NETWORK_DFRN);
					break;
				case 'PRIVATE':
					if(is_array($a->user) && $a->user['prvnets'])
						$networks = array(NETWORK_DFRN,NETWORK_MAIL,NETWORK_DIASPORA);
					else
						$networks = array(NETWORK_DFRN,NETWORK_FACEBOOK,NETWORK_MAIL, NETWORK_DIASPORA);
					break;
				case 'TWO_WAY':
					if(is_array($a->user) && $a->user['prvnets'])
						$networks = array(NETWORK_DFRN,NETWORK_MAIL,NETWORK_DIASPORA);
					else
						$networks = array(NETWORK_DFRN,NETWORK_FACEBOOK,NETWORK_MAIL,NETWORK_DIASPORA,NETWORK_OSTATUS);
					break;
				default:
					break;
			}
		}
	}

	$x = array('options' => $options, 'size' => $size, 'single' => $single, 'mutual' => $mutual, 'exclude' => $exclude, 'networks' => $networks);

	call_hooks('contact_select_options', $x);

	$o = '';

	$sql_extra = '';

	if($x['mutual']) {
		$sql_extra .= sprintf(" AND `rel` = %d ", intval(CONTACT_IS_FRIEND));
	}

	if(intval($x['exclude']))
		$sql_extra .= sprintf(" AND `id` != %d ", intval($x['exclude']));

	if(is_array($x['networks']) && count($x['networks'])) {
		for($y = 0; $y < count($x['networks']) ; $y ++)
			$x['networks'][$y] = "'" . dbesc($x['networks'][$y]) . "'";
		$str_nets = implode(',',$x['networks']);
		$sql_extra .= " AND `network` IN ( $str_nets ) ";
	}

	$tabindex = (x($options, 'tabindex') ? "tabindex=\"" . $options["tabindex"] . "\"" : "");

	if($x['single'])
		$o .= "<select name=\"$selname\" id=\"$selclass\" class=\"$selclass\" size=\"" . $x['size'] . "\" $tabindex >\r\n";
	else
		$o .= "<select name=\"{$selname}[]\" id=\"$selclass\" class=\"$selclass\" multiple=\"multiple\" size=\"" . $x['size'] . "$\" $tabindex >\r\n";

	$r = q("SELECT `id`, `name`, `url`, `network` FROM `contact`
		WHERE `uid` = %d AND `self` = 0 AND `blocked` = 0 AND `pending` = 0 AND `archive` = 0 AND `notify` != ''
		$sql_extra
		ORDER BY `name` ASC ",
		intval(local_user())
	);


	$arr = array('contact' => $r, 'entry' => $o);

	// e.g. 'network_pre_contact_deny', 'profile_pre_contact_allow'

	call_hooks($a->module . '_pre_' . $selname, $arr);

	if(dba::is_result($r)) {
		foreach($r as $rr) {
			if((is_array($preselected)) && in_array($rr['id'], $preselected))
				$selected = " selected=\"selected\" ";
			else
				$selected = '';

			$trimmed = mb_substr($rr['name'],0,20);

			$o .= "<option value=\"{$rr['id']}\" $selected title=\"{$rr['name']}|{$rr['url']}\" >$trimmed</option>\r\n";
		}

	}

	$o .= "</select>\r\n";

	call_hooks($a->module . '_post_' . $selname, $o);

	return $o;
}



function contact_select($selname, $selclass, $preselected = false, $size = 4, $privmail = false, $celeb = false, $privatenet = false, $tabindex = null) {

	require_once("include/bbcode.php");

	$a = get_app();

	$o = '';

	// When used for private messages, we limit correspondence to mutual DFRN/Friendica friends and the selector
	// to one recipient. By default our selector allows multiple selects amongst all contacts.

	$sql_extra = '';

	if($privmail || $celeb) {
		$sql_extra .= sprintf(" AND `rel` = %d ", intval(CONTACT_IS_FRIEND));
	}

	if($privmail)
		$sql_extra .= sprintf(" AND `network` IN ('%s' , '%s') ",
					NETWORK_DFRN, NETWORK_DIASPORA);
	elseif($privatenet)
		$sql_extra .= sprintf(" AND `network` IN ('%s' , '%s', '%s', '%s') ",
					NETWORK_DFRN, NETWORK_MAIL, NETWORK_FACEBOOK, NETWORK_DIASPORA);

	$tabindex = ($tabindex > 0 ? "tabindex=\"$tabindex\"" : "");

	if ($privmail AND $preselected) {
		$sql_extra .= " AND `id` IN (".implode(",", $preselected).")";
		$hidepreselected = ' style="display: none;"';
	} else
		$hidepreselected = "";

	if($privmail)
		$o .= "<select name=\"$selname\" id=\"$selclass\" class=\"$selclass\" size=\"$size\" $tabindex $hidepreselected>\r\n";
	else
		$o .= "<select name=\"{$selname}[]\" id=\"$selclass\" class=\"$selclass\" multiple=\"multiple\" size=\"$size\" $tabindex >\r\n";

	$r = q("SELECT `id`, `name`, `url`, `network` FROM `contact`
		WHERE `uid` = %d AND `self` = 0 AND `blocked` = 0 AND `pending` = 0 AND `archive` = 0 AND `notify` != ''
		$sql_extra
		ORDER BY `name` ASC ",
		intval(local_user())
	);


	$arr = array('contact' => $r, 'entry' => $o);

	// e.g. 'network_pre_contact_deny', 'profile_pre_contact_allow'

	call_hooks($a->module . '_pre_' . $selname, $arr);

	$receiverlist = array();

	if(dba::is_result($r)) {
		foreach($r as $rr) {
			if((is_array($preselected)) && in_array($rr['id'], $preselected))
				$selected = " selected=\"selected\" ";
			else
				$selected = '';

			if($privmail)
				$trimmed = GetProfileUsername($rr['url'], $rr['name'], false);
			else
				$trimmed = mb_substr($rr['name'],0,20);

			$receiverlist[] = $trimmed;

			$o .= "<option value=\"{$rr['id']}\" $selected title=\"{$rr['name']}|{$rr['url']}\" >$trimmed</option>\r\n";
		}

	}

	$o .= "</select>\r\n";

	if ($privmail AND $preselected)
		$o .= implode(", ", $receiverlist);

	call_hooks($a->module . '_post_' . $selname, $o);

	return $o;
}


function fixacl(&$item) {
	$item = intval(str_replace(array('<','>'),array('',''),$item));
}

function prune_deadguys($arr) {

	if(! $arr)
		return $arr;
	$str = dbesc(implode(',',$arr));
	$r = q("SELECT `id` FROM `contact` WHERE `id` IN ( " . $str . ") AND `blocked` = 0 AND `pending` = 0 AND `archive` = 0 ");
	if($r) {
		$ret = array();
		foreach($r as $rr)
			$ret[] = intval($rr['id']);
		return $ret;
	}
	return array();
}


function get_acl_permissions($user = null) {
	$allow_cid = $allow_gid = $deny_cid = $deny_gid = false;

	if(is_array($user)) {
		$allow_cid = ((strlen($user['allow_cid']))
			? explode('><', $user['allow_cid']) : array() );
		$allow_gid = ((strlen($user['allow_gid']))
			? explode('><', $user['allow_gid']) : array() );
		$deny_cid  = ((strlen($user['deny_cid']))
			? explode('><', $user['deny_cid']) : array() );
		$deny_gid  = ((strlen($user['deny_gid']))
			? explode('><', $user['deny_gid']) : array() );
		array_walk($allow_cid,'fixacl');
		array_walk($allow_gid,'fixacl');
		array_walk($deny_cid,'fixacl');
		array_walk($deny_gid,'fixacl');
	}

	$allow_cid = prune_deadguys($allow_cid);

	return array(
		'allow_cid' => $allow_cid,
		'allow_gid' => $allow_gid,
		'deny_cid' => $deny_cid,
		'deny_gid' => $deny_gid,
	);
}


function populate_acl($user = null, $show_jotnets = false) {

	$perms = get_acl_permissions($user);

	$jotnets = '';
	if($show_jotnets) {
		$mail_disabled = ((function_exists('imap_open') && (! get_config('system','imap_disabled'))) ? 0 : 1);

		$mail_enabled = false;
		$pubmail_enabled = false;

		if(! $mail_disabled) {
			$r = q("SELECT `pubmail` FROM `mailacct` WHERE `uid` = %d AND `server` != '' LIMIT 1",
				intval(local_user())
			);
			if(dba::is_result($r)) {
				$mail_enabled = true;
				if(intval($r[0]['pubmail']))
					$pubmail_enabled = true;
			}
		}

		if (!$user['hidewall']) {
			if($mail_enabled) {
				$selected = (($pubmail_enabled) ? ' checked="checked" ' : '');
				$jotnets .= '<div class="profile-jot-net"><input type="checkbox" name="pubmail_enable"' . $selected . ' value="1" /> ' . t("Post to Email") . '</div>';
			}

			call_hooks('jot_networks', $jotnets);
		} else
			$jotnets .= sprintf(t('Connectors disabled, since "%s" is enabled.'),
					    t('Hide your profile details from unknown viewers?'));
		}

	$tpl = get_markup_template("acl_selector.tpl");
	$o = replace_macros($tpl, array(
		'$showall'=> t("Visible to everybody"),
		'$show'	=> t("show"),
		'$hide'	 => t("don't show"),
		'$allowcid' => json_encode($perms['allow_cid']),
		'$allowgid' => json_encode($perms['allow_gid']),
		'$denycid' => json_encode($perms['deny_cid']),
		'$denygid' => json_encode($perms['deny_gid']),
		'$networks' => $show_jotnets,
		'$emailcc' => t('CC: email addresses'),
		'$emtitle' => t('Example: bob@example.com, mary@example.com'),
		'$jotnets' => $jotnets,
		'$aclModalTitle' => t('Permissions'),
		'$aclModalDismiss' => t('Close'),
		'$features' => array(
		"aclautomention"=>(feature_enabled($user['uid'],"aclautomention")?"true":"false")
		),
	));


	return $o;

}

function construct_acl_data(&$a, $user) {

	// Get group and contact information for html ACL selector
	$acl_data = acl_lookup($a, 'html');

	$user_defaults = get_acl_permissions($user);

	if($acl_data['groups']) {
		foreach($acl_data['groups'] as $key=>$group) {
			// Add a "selected" flag to groups that are posted to by default
			if($user_defaults['allow_gid'] &&
			   in_array($group['id'], $user_defaults['allow_gid']) && !in_array($group['id'], $user_defaults['deny_gid']) )
				$acl_data['groups'][$key]['selected'] = 1;
			else
				$acl_data['groups'][$key]['selected'] = 0;
		}
	}
	if($acl_data['contacts']) {
		foreach($acl_data['contacts'] as $key=>$contact) {
			// Add a "selected" flag to groups that are posted to by default
			if($user_defaults['allow_cid'] &&
			   in_array($contact['id'], $user_defaults['allow_cid']) && !in_array($contact['id'], $user_defaults['deny_cid']) )
				$acl_data['contacts'][$key]['selected'] = 1;
			else
				$acl_data['contacts'][$key]['selected'] = 0;
		}
	}

	return $acl_data;

}

function acl_lookup(&$a, $out_type = 'json') {

	if(!local_user())
		return "";

	$start	=	(x($_REQUEST,'start')		? $_REQUEST['start']		: 0);
	$count	=	(x($_REQUEST,'count')		? $_REQUEST['count']		: 100);
	$search	 =	(x($_REQUEST,'search')		? $_REQUEST['search']		: "");
	$type	=	(x($_REQUEST,'type')		? $_REQUEST['type']		: "");
<<<<<<< HEAD
	$mode	=	(x($_REQUEST,'mode')		? $_REQUEST['mode']		: "");
=======
	$mode	=	(x($_REQUEST,'smode')		? $_REQUEST['smode']		: "");
>>>>>>> 8e6f9abe
	$conv_id =	(x($_REQUEST,'conversation')	? $_REQUEST['conversation']	: null);

	// For use with jquery.textcomplete for private mail completion

	if(x($_REQUEST,'query') && strlen($_REQUEST['query'])) {
		if(! $type)
			$type = 'm';
		$search = $_REQUEST['query'];
	}

	logger("Searching for ".$search." - type ".$type, LOGGER_DEBUG);

	if ($search!=""){
		$sql_extra = "AND `name` LIKE '%%".dbesc($search)."%%'";
		$sql_extra2 = "AND (`attag` LIKE '%%".dbesc($search)."%%' OR `name` LIKE '%%".dbesc($search)."%%' OR `nick` LIKE '%%".dbesc($search)."%%')";
	} else {
		$sql_extra = $sql_extra2 = "";
	}

	// count groups and contacts
	if ($type=='' || $type=='g'){
		$r = q("SELECT COUNT(*) AS g FROM `group` WHERE `deleted` = 0 AND `uid` = %d $sql_extra",
			intval(local_user())
		);
		$group_count = (int)$r[0]['g'];
	} else {
		$group_count = 0;
	}

	$sql_extra2 .= " ".unavailable_networks();

	// autocomplete for editor mentions
	if ($type=='' || $type=='c'){
		$r = q("SELECT COUNT(*) AS c FROM `contact`
				WHERE `uid` = %d AND `self` = 0
				AND `blocked` = 0 AND `pending` = 0 AND `archive` = 0
				AND `notify` != '' $sql_extra2" ,
			intval(local_user())
		);
		$contact_count = (int)$r[0]['c'];
	}
	elseif ($type == 'm') {

		// autocomplete for Private Messages

		$r = q("SELECT COUNT(*) AS c FROM `contact`
				WHERE `uid` = %d AND `self` = 0
				AND `blocked` = 0 AND `pending` = 0 AND `archive` = 0
				AND `network` IN ('%s','%s','%s') $sql_extra2" ,
			intval(local_user()),
			dbesc(NETWORK_DFRN),
			dbesc(NETWORK_ZOT),
			dbesc(NETWORK_DIASPORA)
		);
		$contact_count = (int)$r[0]['c'];

	}
	elseif ($type == 'a') {

		// autocomplete for Contacts

		$r = q("SELECT COUNT(*) AS c FROM `contact`
				WHERE `uid` = %d AND `self` = 0
				AND `pending` = 0 $sql_extra2" ,
			intval(local_user())
		);
		$contact_count = (int)$r[0]['c'];

	} else {
		$contact_count = 0;
	}


	$tot = $group_count+$contact_count;

	$groups = array();
	$contacts = array();

	if ($type=='' || $type=='g'){

		$r = q("SELECT `group`.`id`, `group`.`name`, GROUP_CONCAT(DISTINCT `group_member`.`contact-id` SEPARATOR ',') AS uids
<<<<<<< HEAD
				FROM `group`,`group_member`
				WHERE `group`.`deleted` = 0 AND `group`.`uid` = %d
					AND `group_member`.`gid`=`group`.`id`
=======
				FROM `group`
				INNER JOIN `group_member` ON `group_member`.`gid`=`group`.`id` AND `group_member`.`uid` = `group`.`uid`
				WHERE NOT `group`.`deleted` AND `group`.`uid` = %d
>>>>>>> 8e6f9abe
					$sql_extra
				GROUP BY `group`.`name`
				ORDER BY `group`.`name`
				LIMIT %d,%d",
			intval(local_user()),
			intval($start),
			intval($count)
		);

		foreach($r as $g){
//		logger('acl: group: ' . $g['name'] . ' members: ' . $g['uids']);
			$groups[] = array(
				"type"  => "g",
				"photo" => "images/twopeople.png",
				"name"  => htmlentities($g['name']),
				"id"	=> intval($g['id']),
				"uids"  => array_map("intval", explode(",",$g['uids'])),
				"link"  => '',
				"forum" => '0'
			);
		}
	}

	if ($type==''){

		$r = q("SELECT `id`, `name`, `nick`, `micro`, `network`, `url`, `attag`, `forum`, `prv` FROM `contact`
			WHERE `uid` = %d AND `self` = 0 AND `blocked` = 0 AND `pending` = 0 AND `archive` = 0 AND `notify` != ''
			AND NOT (`network` IN ('%s', '%s'))
			$sql_extra2
			ORDER BY `name` ASC ",
			intval(local_user()),
			dbesc(NETWORK_OSTATUS), dbesc(NETWORK_STATUSNET)
		);
	}
	elseif ($type=='c'){

		$r = q("SELECT `id`, `name`, `nick`, `micro`, `network`, `url`, `attag`, `forum`, `prv` FROM `contact`
			WHERE `uid` = %d AND `self` = 0 AND `blocked` = 0 AND `pending` = 0 AND `archive` = 0 AND `notify` != ''
			AND NOT (`network` IN ('%s'))
			$sql_extra2
			ORDER BY `name` ASC ",
			intval(local_user()),
			dbesc(NETWORK_STATUSNET)
		);
	}
	elseif($type == 'm') {
		$r = q("SELECT `id`, `name`, `nick`, `micro`, `network`, `url`, `attag` FROM `contact`
			WHERE `uid` = %d AND `self` = 0 AND `blocked` = 0 AND `pending` = 0 AND `archive` = 0
			AND `network` IN ('%s','%s','%s')
			$sql_extra2
			ORDER BY `name` ASC ",
			intval(local_user()),
			dbesc(NETWORK_DFRN),
			dbesc(NETWORK_ZOT),
			dbesc(NETWORK_DIASPORA)
		);
	}
	elseif($type == 'a') {
		$r = q("SELECT `id`, `name`, `nick`, `micro`, `network`, `url`, `attag`, `forum`, `prv` FROM `contact`
			WHERE `uid` = %d AND `pending` = 0
			$sql_extra2
			ORDER BY `name` ASC ",
			intval(local_user())
		);
	}
	elseif($type == 'x') {
		// autocomplete for global contact search (e.g. navbar search)
		$r = navbar_complete($a);
		$contacts = array();
		if($r) {
			foreach($r as $g) {
				$contacts[] = array(
					"photo"    => proxy_url($g['photo'], false, PROXY_SIZE_MICRO),
					"name"     => $g['name'],
					"nick"     => (x($g['addr']) ? $g['addr'] : $g['url']),
					"network" => $g['network'],
					"link" => $g['url'],
					"forum"	   => (x($g['community']) ? 1 : 0),
				);
			}
		}
		$o = array(
			'start' => $start,
			'count'	=> $count,
			'items'	=> $contacts,
		);
		echo json_encode($o);
		killme();
	}
	else
		$r = array();


	if(dba::is_result($r)) {
		foreach($r as $g){
			$contacts[] = array(
				"type"  => "c",
				"photo" => proxy_url($g['micro'], false, PROXY_SIZE_MICRO),
				"name"  => htmlentities($g['name']),
				"id"	=> intval($g['id']),
				"network" => $g['network'],
				"link" => $g['url'],
				"nick" => htmlentities(($g['attag']) ? $g['attag'] : $g['nick']),
				"forum" => ((x($g['forum']) || x($g['prv'])) ? 1 : 0),
			);
		}
	}

	$items = array_merge($groups, $contacts);

	if ($conv_id) {
		/* if $conv_id is set, get unknow contacts in thread */
		/* but first get know contacts url to filter them out */
		function _contact_link($i){ return dbesc($i['link']); }
		$known_contacts = array_map(_contact_link, $contacts);
		$unknow_contacts=array();
		$r = q("SELECT `author-avatar`,`author-name`,`author-link`
				FROM `item` WHERE `parent` = %d
					AND (`author-name` LIKE '%%%s%%' OR `author-link` LIKE '%%%s%%')
					AND `author-link` NOT IN ('%s')
				GROUP BY `author-link`
				ORDER BY `author-name` ASC
				",
				intval($conv_id),
				dbesc($search),
				dbesc($search),
				implode("','", $known_contacts)
		);
		if (dba::is_result($r)){
			foreach($r as $row) {
				// nickname..
				$up = parse_url($row['author-link']);
				$nick = explode("/",$up['path']);
				$nick = $nick[count($nick)-1];
				$nick .= "@".$up['host'];
				// /nickname
				$unknow_contacts[] = array(
					"type"  => "c",
					"photo" => proxy_url($row['author-avatar'], false, PROXY_SIZE_MICRO),
					"name"  => htmlentities($row['author-name']),
					"id"	=> '',
					"network" => "unknown",
					"link" => $row['author-link'],
					"nick" => htmlentities($nick),
					"forum" => false
				);
			}
		}

		$items = array_merge($items, $unknow_contacts);
		$tot += count($unknow_contacts);
	}

	$results = array(
		"tot"	=> $tot,
		"start" => $start,
		"count" => $count,
		"groups" => $groups,
		"contacts" => $contacts,
		"items"	=> $items,
		"type"	=> $type,
		"search" => $search,
	);

	call_hooks('acl_lookup_end', $results);

	if($out_type === 'html') {
		$o = array(
			'tot'		=> $results["tot"],
			'start'		=> $results["start"],
			'count'		=> $results["count"],
			'groups'	=> $results["groups"],
			'contacts'	=> $results["contacts"],
		);
		return $o;
	}

	$o = array(
		'tot'	=> $results["tot"],
		'start' => $results["start"],
		'count'	=> $results["count"],
		'items'	=> $results["items"],
	);

	echo json_encode($o);

	killme();
}
/**
 * @brief Searching for global contacts for autocompletion
 * 
 * @param App $a
 * @return array with the search results
 */
function navbar_complete(&$a) {

//	logger('navbar_complete');

	if((get_config('system','block_public')) && (! local_user()) && (! remote_user())) {
		return;
	}

	// check if searching in the local global contact table is enabled
	$localsearch = get_config('system','poco_local_search');

	$search = $prefix.notags(trim($_REQUEST['search']));
<<<<<<< HEAD
	$mode = $_REQUEST['mode'];
=======
	$mode = $_REQUEST['smode'];
>>>>>>> 8e6f9abe

	// don't search if search term has less than 2 characters
	if(! $search || mb_strlen($search) < 2)
		return array();

	if(substr($search,0,1) === '@')
		$search = substr($search,1);

	if($localsearch) {
		$x = DirSearch::global_search_by_name($search, $mode);
		return $x;
	}

	if(! $localsearch) {
		$p = (($a->pager['page'] != 1) ? '&p=' . $a->pager['page'] : '');

		$x = z_fetch_url(get_server().'/lsearch?f=' . $p .  '&search=' . urlencode($search));
		if($x['success']) {
			$t = 0;
			$j = json_decode($x['body'],true);
			if($j && $j['results']) {
				return $j['results'];
			}
		}
	}
	return;
}<|MERGE_RESOLUTION|>--- conflicted
+++ resolved
@@ -33,7 +33,7 @@
 
 	call_hooks($a->module . '_pre_' . $selname, $arr);
 
-	if(dba::is_result($r)) {
+	if(dbm::is_result($r)) {
 		foreach($r as $rr) {
 			if((is_array($preselected)) && in_array($rr['id'], $preselected))
 				$selected = " selected=\"selected\" ";
@@ -144,7 +144,7 @@
 
 	call_hooks($a->module . '_pre_' . $selname, $arr);
 
-	if(dba::is_result($r)) {
+	if(dbm::is_result($r)) {
 		foreach($r as $rr) {
 			if((is_array($preselected)) && in_array($rr['id'], $preselected))
 				$selected = " selected=\"selected\" ";
@@ -220,7 +220,7 @@
 
 	$receiverlist = array();
 
-	if(dba::is_result($r)) {
+	if(dbm::is_result($r)) {
 		foreach($r as $rr) {
 			if((is_array($preselected)) && in_array($rr['id'], $preselected))
 				$selected = " selected=\"selected\" ";
@@ -314,7 +314,7 @@
 			$r = q("SELECT `pubmail` FROM `mailacct` WHERE `uid` = %d AND `server` != '' LIMIT 1",
 				intval(local_user())
 			);
-			if(dba::is_result($r)) {
+			if(dbm::is_result($r)) {
 				$mail_enabled = true;
 				if(intval($r[0]['pubmail']))
 					$pubmail_enabled = true;
@@ -399,11 +399,7 @@
 	$count	=	(x($_REQUEST,'count')		? $_REQUEST['count']		: 100);
 	$search	 =	(x($_REQUEST,'search')		? $_REQUEST['search']		: "");
 	$type	=	(x($_REQUEST,'type')		? $_REQUEST['type']		: "");
-<<<<<<< HEAD
-	$mode	=	(x($_REQUEST,'mode')		? $_REQUEST['mode']		: "");
-=======
 	$mode	=	(x($_REQUEST,'smode')		? $_REQUEST['smode']		: "");
->>>>>>> 8e6f9abe
 	$conv_id =	(x($_REQUEST,'conversation')	? $_REQUEST['conversation']	: null);
 
 	// For use with jquery.textcomplete for private mail completion
@@ -485,15 +481,9 @@
 	if ($type=='' || $type=='g'){
 
 		$r = q("SELECT `group`.`id`, `group`.`name`, GROUP_CONCAT(DISTINCT `group_member`.`contact-id` SEPARATOR ',') AS uids
-<<<<<<< HEAD
-				FROM `group`,`group_member`
-				WHERE `group`.`deleted` = 0 AND `group`.`uid` = %d
-					AND `group_member`.`gid`=`group`.`id`
-=======
 				FROM `group`
 				INNER JOIN `group_member` ON `group_member`.`gid`=`group`.`id` AND `group_member`.`uid` = `group`.`uid`
 				WHERE NOT `group`.`deleted` AND `group`.`uid` = %d
->>>>>>> 8e6f9abe
 					$sql_extra
 				GROUP BY `group`.`name`
 				ORDER BY `group`.`name`
@@ -587,7 +577,7 @@
 		$r = array();
 
 
-	if(dba::is_result($r)) {
+	if(dbm::is_result($r)) {
 		foreach($r as $g){
 			$contacts[] = array(
 				"type"  => "c",
@@ -622,7 +612,7 @@
 				dbesc($search),
 				implode("','", $known_contacts)
 		);
-		if (dba::is_result($r)){
+		if (dbm::is_result($r)){
 			foreach($r as $row) {
 				// nickname..
 				$up = parse_url($row['author-link']);
@@ -700,11 +690,7 @@
 	$localsearch = get_config('system','poco_local_search');
 
 	$search = $prefix.notags(trim($_REQUEST['search']));
-<<<<<<< HEAD
-	$mode = $_REQUEST['mode'];
-=======
 	$mode = $_REQUEST['smode'];
->>>>>>> 8e6f9abe
 
 	// don't search if search term has less than 2 characters
 	if(! $search || mb_strlen($search) < 2)
