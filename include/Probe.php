<?php
/**
 * @file include/Probe.php
 * @brief Functions for probing URL
 *
 */

use Friendica\App;
use Friendica\Core\Config;
use Friendica\Core\PConfig;

require_once("include/feed.php");
require_once('include/email.php');
require_once('include/network.php');

/**
 * @brief This class contain functions for probing URL
 *
 */
class Probe {

	private static $baseurl;

	/**
	 * @brief Rearrange the array so that it always has the same order
	 *
	 * @param array $data Unordered data
	 *
	 * @return array Ordered data
	 */
	private function rearrange_data($data) {
		$fields = array("name", "nick", "guid", "url", "addr", "alias",
				"photo", "community", "keywords", "location", "about",
				"batch", "notify", "poll", "request", "confirm", "poco",
				"priority", "network", "pubkey", "baseurl");

		$newdata = array();
		foreach ($fields AS $field)
			if (isset($data[$field]))
				$newdata[$field] = $data[$field];
			else
				$newdata[$field] = "";

		// We don't use the "priority" field anymore and replace it with a dummy.
		$newdata["priority"] = 0;

		return $newdata;
	}

	/**
	 * @brief Probes for XRD data
	 *
	 * @return array
	 *      'lrdd' => Link to LRDD endpoint
	 *      'lrdd-xml' => Link to LRDD endpoint in XML format
	 *      'lrdd-json' => Link to LRDD endpoint in JSON format
	 */
	private function xrd($host) {

		// Reset the static variable
		self::$baseurl = '';

		$ssl_url = "https://".$host."/.well-known/host-meta";
		$url = "http://".$host."/.well-known/host-meta";

		$xrd_timeout = Config::get('system','xrd_timeout', 20);
		$redirects = 0;

		$ret = z_fetch_url($ssl_url, false, $redirects, array('timeout' => $xrd_timeout, 'accept_content' => 'application/xrd+xml'));
		if ($ret['errno'] == CURLE_OPERATION_TIMEDOUT) {
			return false;
		}
		$xml = $ret['body'];

		$xrd = parse_xml_string($xml, false);

		if (!is_object($xrd)) {
			$ret = z_fetch_url($url, false, $redirects, array('timeout' => $xrd_timeout, 'accept_content' => 'application/xrd+xml'));
			if ($ret['errno'] == CURLE_OPERATION_TIMEDOUT) {
				return false;
			}
			$xml = $ret['body'];
			$xrd = parse_xml_string($xml, false);
		}
		if (!is_object($xrd))
			return false;

		$links = xml::element_to_array($xrd);
		if (!isset($links["xrd"]["link"]))
			return false;

		$xrd_data = array();

		foreach ($links["xrd"]["link"] AS $value => $link) {
			if (isset($link["@attributes"]))
				$attributes = $link["@attributes"];
			elseif ($value == "@attributes")
				$attributes = $link;
			else
				continue;

			if (($attributes["rel"] == "lrdd") AND
				($attributes["type"] == "application/xrd+xml"))
				$xrd_data["lrdd-xml"] = $attributes["template"];
			elseif (($attributes["rel"] == "lrdd") AND
				($attributes["type"] == "application/json"))
				$xrd_data["lrdd-json"] = $attributes["template"];
			elseif ($attributes["rel"] == "lrdd")
				$xrd_data["lrdd"] = $attributes["template"];
		}

		self::$baseurl = "http://".$host;

		return $xrd_data;
	}

	/**
	 * @brief Perform Webfinger lookup and return DFRN data
	 *
	 * Given an email style address, perform webfinger lookup and
	 * return the resulting DFRN profile URL, or if no DFRN profile URL
	 * is located, returns an OStatus subscription template (prefixed
	 * with the string 'stat:' to identify it as on OStatus template).
	 * If this isn't an email style address just return $webbie.
	 * Return an empty string if email-style addresses but webfinger fails,
	 * or if the resultant personal XRD doesn't contain a supported
	 * subscription/friend-request attribute.
	 *
	 * amended 7/9/2011 to return an hcard which could save potentially loading
	 * a lengthy content page to scrape dfrn attributes
	 *
	 * @param string $webbie Address that should be probed
	 * @param string $hcard Link to the hcard - is returned by reference
	 *
	 * @return string profile link
	 */

	public static function webfinger_dfrn($webbie, &$hcard) {

		$profile_link = '';

		$links = self::lrdd($webbie);
		logger('webfinger_dfrn: '.$webbie.':'.print_r($links,true), LOGGER_DATA);
		if (count($links)) {
			foreach ($links as $link) {
				if ($link['@attributes']['rel'] === NAMESPACE_DFRN)
					$profile_link = $link['@attributes']['href'];
				if (($link['@attributes']['rel'] === NAMESPACE_OSTATUSSUB) AND ($profile_link == ""))
					$profile_link = 'stat:'.$link['@attributes']['template'];
				if ($link['@attributes']['rel'] === 'http://microformats.org/profile/hcard')
					$hcard = $link['@attributes']['href'];
			}
		}
		return $profile_link;
	}

	/**
	 * @brief Check an URI for LRDD data
	 *
	 * this is a replacement for the "lrdd" function in include/network.php.
	 * It isn't used in this class and has some redundancies in the code.
	 * When time comes we can check the existing calls for "lrdd" if we can rework them.
	 *
	 * @param string $uri Address that should be probed
	 *
	 * @return array uri data
	 */
	public static function lrdd($uri) {

		$lrdd = self::xrd($uri);

		if (!$lrdd) {
			$parts = @parse_url($uri);
			if (!$parts)
				return array();

			$host = $parts["host"];
			if (isset($parts["port"])) {
				$host .= ':'.$parts["port"];
			}

			$path_parts = explode("/", trim($parts["path"], "/"));

			$nick = array_pop($path_parts);

			do {
				$lrdd = self::xrd($host);
				$host .= "/".array_shift($path_parts);
			} while (!$lrdd AND (sizeof($path_parts) > 0));
		}

		if (!$lrdd)
			return array();

		foreach ($lrdd AS $key => $link) {
			if ($webfinger)
				continue;

			if (!in_array($key, array("lrdd", "lrdd-xml", "lrdd-json")))
				continue;

			$path = str_replace('{uri}', urlencode($uri), $link);
			$webfinger = self::webfinger($path);

			if (!$webfinger AND (strstr($uri, "@"))) {
				$path = str_replace('{uri}', urlencode("acct:".$uri), $link);
				$webfinger = self::webfinger($path);
			}

			// Special treatment for Mastodon
			// Problem is that Mastodon uses an URL format like http://domain.tld/@nick
			// But the webfinger for this format fails.
			if (!$webfinger AND isset($nick)) {
				// Mastodon uses a "@" as prefix for usernames in their url format
				$nick = ltrim($nick, '@');

				$addr = $nick."@".$host;

				$path = str_replace('{uri}', urlencode("acct:".$addr), $link);
				$webfinger = self::webfinger($path);
			}
		}

		if (!is_array($webfinger["links"]))
			return false;

		$data = array();

		foreach ($webfinger["links"] AS $link)
			$data[] = array("@attributes" => $link);

		if (is_array($webfinger["aliases"]))
			foreach ($webfinger["aliases"] AS $alias)
				$data[] = array("@attributes" =>
							array("rel" => "alias",
								"href" => $alias));

		return $data;
	}

	/**
	 * @brief Fetch information (protocol endpoints and user information) about a given uri
	 *
	 * @param string $uri Address that should be probed
	 * @param string $network Test for this specific network
	 * @param integer $uid User ID for the probe (only used for mails)
	 * @param boolean $cache Use cached values?
	 *
	 * @return array uri data
	 */
	public static function uri($uri, $network = "", $uid = 0, $cache = true) {

		if ($cache) {
			$result = Cache::get("probe_url:".$network.":".$uri);
			if (!is_null($result)) {
				return $result;
			}
		}

		if ($uid == 0)
			$uid = local_user();

		$data = self::detect($uri, $network, $uid);

		if (!isset($data["url"]))
			$data["url"] = $uri;

		if ($data["photo"] != "")
			$data["baseurl"] = matching_url(normalise_link($data["baseurl"]), normalise_link($data["photo"]));
		else
			$data["photo"] = App::get_baseurl().'/images/person-175.jpg';

		if (!isset($data["name"]) OR ($data["name"] == "")) {
			if (isset($data["nick"]))
				$data["name"] = $data["nick"];

			if ($data["name"] == "")
				$data["name"] = $data["url"];
		}

		if (!isset($data["nick"]) OR ($data["nick"] == "")) {
			$data["nick"] = strtolower($data["name"]);

			if (strpos($data['nick'], ' '))
				$data['nick'] = trim(substr($data['nick'], 0, strpos($data['nick'], ' ')));
		}

		if (self::$baseurl != "") {
			$data["baseurl"] = self::$baseurl;
		}

		if (!isset($data["network"])) {
			$data["network"] = NETWORK_PHANTOM;
		}

		$data = self::rearrange_data($data);

		// Only store into the cache if the value seems to be valid
		if (!in_array($data['network'], array(NETWORK_PHANTOM, NETWORK_MAIL))) {
			Cache::set("probe_url:".$network.":".$uri, $data, CACHE_DAY);

			/// @todo temporary fix - we need a real contact update function that updates only changing fields
			/// The biggest problem is the avatar picture that could have a reduced image size.
			/// It should only be updated if the existing picture isn't existing anymore.
			if (($data['network'] != NETWORK_FEED) AND ($mode == PROBE_NORMAL) AND
				$data["name"] AND $data["nick"] AND $data["url"] AND $data["addr"] AND $data["poll"])
				q("UPDATE `contact` SET `name` = '%s', `nick` = '%s', `url` = '%s', `addr` = '%s',
						`notify` = '%s', `poll` = '%s', `alias` = '%s', `success_update` = '%s'
					WHERE `nurl` = '%s' AND NOT `self` AND `uid` = 0",
					dbesc($data["name"]),
					dbesc($data["nick"]),
					dbesc($data["url"]),
					dbesc($data["addr"]),
					dbesc($data["notify"]),
					dbesc($data["poll"]),
					dbesc($data["alias"]),
					dbesc(datetime_convert()),
					dbesc(normalise_link($data['url']))
			);
		}

		return $data;
	}

	/**
	 * @brief Fetch information (protocol endpoints and user information) about a given uri
	 *
	 * This function is only called by the "uri" function that adds caching and rearranging of data.
	 *
	 * @param string $uri Address that should be probed
	 * @param string $network Test for this specific network
	 * @param integer $uid User ID for the probe (only used for mails)
	 *
	 * @return array uri data
	 */
	private function detect($uri, $network, $uid) {
		$parts = parse_url($uri);

		if (isset($parts["scheme"]) AND isset($parts["host"]) AND isset($parts["path"])) {

			$host = $parts["host"];
			if (isset($parts["port"])) {
				$host .= ':'.$parts["port"];
			}

			if ($host == 'twitter.com') {
				return array("network" => NETWORK_TWITTER);
			}
			$lrdd = self::xrd($host);

			$path_parts = explode("/", trim($parts["path"], "/"));

			while (!$lrdd AND (sizeof($path_parts) > 1)) {
				$host .= "/".array_shift($path_parts);
				$lrdd = self::xrd($host);
			}
			if (!$lrdd) {
				return self::feed($uri);
			}
			$nick = array_pop($path_parts);

			// Mastodon uses a "@" as prefix for usernames in their url format
			$nick = ltrim($nick, '@');

			$addr = $nick."@".$host;
		} elseif (strstr($uri, '@')) {
			// If the URI starts with "mailto:" then jump directly to the mail detection
			if (strpos($url,'mailto:') !== false) {
				$uri = str_replace('mailto:', '', $url);
				return self::mail($uri, $uid);
			}

			if ($network == NETWORK_MAIL) {
				return self::mail($uri, $uid);
			}
			// Remove "acct:" from the URI
			$uri = str_replace('acct:', '', $uri);

			$host = substr($uri,strpos($uri, '@') + 1);
			$nick = substr($uri,0, strpos($uri, '@'));

			if (strpos($uri, '@twitter.com')) {
				return array("network" => NETWORK_TWITTER);
			}
			$lrdd = self::xrd($host);

			if (!$lrdd) {
				return self::mail($uri, $uid);
			}
			$addr = $uri;
		} else {
			return false;
		}

		$webfinger = false;

		/// @todo Do we need the prefix "acct:" or "acct://"?

		foreach ($lrdd AS $key => $link) {
			if ($webfinger) {
				continue;
			}
			if (!in_array($key, array("lrdd", "lrdd-xml", "lrdd-json"))) {
				continue;
			}
			// At first try it with the given uri
			$path = str_replace('{uri}', urlencode($uri), $link);
			$webfinger = self::webfinger($path);

			// We cannot be sure that the detected address was correct, so we don't use the values
			if ($webfinger AND ($uri != $addr)) {
				$nick = "";
				$addr = "";
			}

			// Try webfinger with the address (user@domain.tld)
			if (!$webfinger) {
				$path = str_replace('{uri}', urlencode($addr), $link);
				$webfinger = self::webfinger($path);
			}

			// Mastodon needs to have it with "acct:"
			if (!$webfinger) {
				$path = str_replace('{uri}', urlencode("acct:".$addr), $link);
				$webfinger = self::webfinger($path);
			}
		}
		if (!$webfinger) {
			return self::feed($uri);
		}

		$result = false;

		logger("Probing ".$uri, LOGGER_DEBUG);

		if (in_array($network, array("", NETWORK_DFRN)))
			$result = self::dfrn($webfinger);
		if ((!$result AND ($network == "")) OR ($network == NETWORK_DIASPORA))
			$result = self::diaspora($webfinger);
		if ((!$result AND ($network == "")) OR ($network == NETWORK_OSTATUS))
			$result = self::ostatus($webfinger);
		if ((!$result AND ($network == "")) OR ($network == NETWORK_PUMPIO))
			$result = self::pumpio($webfinger);
		if ((!$result AND ($network == "")) OR ($network == NETWORK_FEED))
			$result = self::feed($uri);
		else {
			// We overwrite the detected nick with our try if the previois routines hadn't detected it.
			// Additionally it is overwritten when the nickname doesn't make sense (contains spaces).
			if ((!isset($result["nick"]) OR ($result["nick"] == "") OR (strstr($result["nick"], " "))) AND ($nick != ""))
				$result["nick"] = $nick;

			if ((!isset($result["addr"]) OR ($result["addr"] == "")) AND ($addr != ""))
				$result["addr"] = $addr;
		}

		logger($uri." is ".$result["network"], LOGGER_DEBUG);

		if (!isset($result["baseurl"]) OR ($result["baseurl"] == "")) {
			$pos = strpos($result["url"], $host);
			if ($pos)
				$result["baseurl"] = substr($result["url"], 0, $pos).$host;
		}

		return $result;
	}

	/**
	 * @brief Perform a webfinger request.
	 *
	 * For details see RFC 7033: <https://tools.ietf.org/html/rfc7033>
	 *
	 * @param string $url Address that should be probed
	 *
	 * @return array webfinger data
	 */
	private function webfinger($url) {

		$xrd_timeout = Config::get('system','xrd_timeout', 20);
		$redirects = 0;

		$ret = z_fetch_url($url, false, $redirects, array('timeout' => $xrd_timeout, 'accept_content' => 'application/xrd+xml'));
		if ($ret['errno'] == CURLE_OPERATION_TIMEDOUT) {
			return false;
		}
		$data = $ret['body'];

		$xrd = parse_xml_string($data, false);

		if (!is_object($xrd)) {
			// If it is not XML, maybe it is JSON
			$webfinger = json_decode($data, true);

			if (!isset($webfinger["links"]))
				return false;

			return $webfinger;
		}

		$xrd_arr = xml::element_to_array($xrd);
		if (!isset($xrd_arr["xrd"]["link"]))
			return false;

		$webfinger = array();

		if (isset($xrd_arr["xrd"]["subject"]))
			$webfinger["subject"] = $xrd_arr["xrd"]["subject"];

		if (isset($xrd_arr["xrd"]["alias"]))
			$webfinger["aliases"] = $xrd_arr["xrd"]["alias"];

		$webfinger["links"] = array();

		foreach ($xrd_arr["xrd"]["link"] AS $value => $data) {
			if (isset($data["@attributes"]))
				$attributes = $data["@attributes"];
			elseif ($value == "@attributes")
				$attributes = $data;
			else
				continue;

			$webfinger["links"][] = $attributes;
		}
		return $webfinger;
	}

	/**
	 * @brief Poll the Friendica specific noscrape page.
	 *
	 * "noscrape" is a faster alternative to fetch the data from the hcard.
	 * This functionality was originally created for the directory.
	 *
	 * @param string $noscrape Link to the noscrape page
	 * @param array $data The already fetched data
	 *
	 * @return array noscrape data
	 */
	private function poll_noscrape($noscrape, $data) {
		$ret = z_fetch_url($noscrape);
		if ($ret['errno'] == CURLE_OPERATION_TIMEDOUT) {
			return false;
		}
		$content = $ret['body'];
		if (!$content) {
			return false;
		}

		$json = json_decode($content, true);
		if (!is_array($json))
			return false;

		if (isset($json["fn"]))
			$data["name"] = $json["fn"];

		if (isset($json["addr"]))
			$data["addr"] = $json["addr"];

		if (isset($json["nick"]))
			$data["nick"] = $json["nick"];

		if (isset($json["comm"]))
			$data["community"] = $json["comm"];

		if (isset($json["tags"])) {
			$keywords = implode(" ", $json["tags"]);
			if ($keywords != "")
				$data["keywords"] = $keywords;
		}

		$location = formatted_location($json);
		if ($location)
			$data["location"] = $location;

		if (isset($json["about"]))
			$data["about"] = $json["about"];

		if (isset($json["key"]))
			$data["pubkey"] = $json["key"];

		if (isset($json["photo"]))
			$data["photo"] = $json["photo"];

		if (isset($json["dfrn-request"]))
			$data["request"] = $json["dfrn-request"];

		if (isset($json["dfrn-confirm"]))
			$data["confirm"] = $json["dfrn-confirm"];

		if (isset($json["dfrn-notify"]))
			$data["notify"] = $json["dfrn-notify"];

		if (isset($json["dfrn-poll"]))
			$data["poll"] = $json["dfrn-poll"];

		return $data;
	}

	/**
	 * @brief Check for valid DFRN data
	 *
	 * @param array $data DFRN data
	 *
	 * @return int Number of errors
	 */
	public static function valid_dfrn($data) {
		$errors = 0;
		if(!isset($data['key']))
			$errors ++;
		if(!isset($data['dfrn-request']))
			$errors ++;
		if(!isset($data['dfrn-confirm']))
			$errors ++;
		if(!isset($data['dfrn-notify']))
			$errors ++;
		if(!isset($data['dfrn-poll']))
			$errors ++;
		return $errors;
	}

	/**
	 * @brief Fetch data from a DFRN profile page and via "noscrape"
	 *
	 * @param string $profile Link to the profile page
	 *
	 * @return array profile data
	 */
	public static function profile($profile) {

		$data = array();

		logger("Check profile ".$profile, LOGGER_DEBUG);

		// Fetch data via noscrape - this is faster
		$noscrape = str_replace(array("/hcard/", "/profile/"), "/noscrape/", $profile);
		$data = self::poll_noscrape($noscrape, $data);

		if (!isset($data["notify"]) OR !isset($data["confirm"]) OR
			!isset($data["request"]) OR !isset($data["poll"]) OR
			!isset($data["poco"]) OR !isset($data["name"]) OR
			!isset($data["photo"]))
			$data = self::poll_hcard($profile, $data, true);

		$prof_data = array();
		$prof_data["addr"] = $data["addr"];
		$prof_data["nick"] = $data["nick"];
		$prof_data["dfrn-request"] = $data["request"];
		$prof_data["dfrn-confirm"] = $data["confirm"];
		$prof_data["dfrn-notify"] = $data["notify"];
		$prof_data["dfrn-poll"] = $data["poll"];
		$prof_data["dfrn-poco"] = $data["poco"];
		$prof_data["photo"] = $data["photo"];
		$prof_data["fn"] = $data["name"];
		$prof_data["key"] = $data["pubkey"];

		logger("Result for profile ".$profile.": ".print_r($prof_data, true), LOGGER_DEBUG);

		return $prof_data;
	}

	/**
	 * @brief Check for DFRN contact
	 *
	 * @param array $webfinger Webfinger data
	 *
	 * @return array DFRN data
	 */
	private function dfrn($webfinger) {

		$hcard = "";
		$data = array();
		foreach ($webfinger["links"] AS $link) {
			if (($link["rel"] == NAMESPACE_DFRN) AND ($link["href"] != ""))
				$data["network"] = NETWORK_DFRN;
			elseif (($link["rel"] == NAMESPACE_FEED) AND ($link["href"] != ""))
				$data["poll"] = $link["href"];
			elseif (($link["rel"] == "http://webfinger.net/rel/profile-page") AND
				($link["type"] == "text/html") AND ($link["href"] != ""))
				$data["url"] = $link["href"];
			elseif (($link["rel"] == "http://microformats.org/profile/hcard") AND ($link["href"] != ""))
				$hcard = $link["href"];
			elseif (($link["rel"] == NAMESPACE_POCO) AND ($link["href"] != ""))
				$data["poco"] = $link["href"];
			elseif (($link["rel"] == "http://webfinger.net/rel/avatar") AND ($link["href"] != ""))
				$data["photo"] = $link["href"];

			elseif (($link["rel"] == "http://joindiaspora.com/seed_location") AND ($link["href"] != ""))
				$data["baseurl"] = trim($link["href"], '/');
			elseif (($link["rel"] == "http://joindiaspora.com/guid") AND ($link["href"] != ""))
				$data["guid"] = $link["href"];
			elseif (($link["rel"] == "diaspora-public-key") AND ($link["href"] != "")) {
				$data["pubkey"] = base64_decode($link["href"]);

				//if (strstr($data["pubkey"], 'RSA ') OR ($link["type"] == "RSA"))
				if (strstr($data["pubkey"], 'RSA '))
					$data["pubkey"] = rsatopem($data["pubkey"]);
			}
		}

		if (!isset($data["network"]) OR ($hcard == ""))
			return false;

		// Fetch data via noscrape - this is faster
		$noscrape = str_replace("/hcard/", "/noscrape/", $hcard);
		$data = self::poll_noscrape($noscrape, $data);

		if (isset($data["notify"]) AND isset($data["confirm"]) AND isset($data["request"]) AND
			isset($data["poll"]) AND isset($data["name"]) AND isset($data["photo"]))
			return $data;

		$data = self::poll_hcard($hcard, $data, true);

		return $data;
	}

	/**
	 * @brief Poll the hcard page (Diaspora and Friendica specific)
	 *
	 * @param string $hcard Link to the hcard page
	 * @param array $data The already fetched data
	 * @param boolean $dfrn Poll DFRN specific data
	 *
	 * @return array hcard data
	 */
	private function poll_hcard($hcard, $data, $dfrn = false) {
		$ret = z_fetch_url($hcard);
		if ($ret['errno'] == CURLE_OPERATION_TIMEDOUT) {
			return false;
		}
		$content = $ret['body'];
		if (!$content) {
			return false;
		}

		$doc = new DOMDocument();
		if (!@$doc->loadHTML($content))
			return false;

		$xpath = new DomXPath($doc);

		$vcards = $xpath->query("//div[contains(concat(' ', @class, ' '), ' vcard ')]");
		if (!is_object($vcards))
			return false;

		if ($vcards->length > 0) {
			$vcard = $vcards->item(0);

			// We have to discard the guid from the hcard in favour of the guid from lrdd
			// Reason: Hubzilla doesn't use the value "uid" in the hcard like Diaspora does.
			$search = $xpath->query("//*[contains(concat(' ', @class, ' '), ' uid ')]", $vcard); // */
			if (($search->length > 0) AND ($data["guid"] == ""))
				$data["guid"] = $search->item(0)->nodeValue;

			$search = $xpath->query("//*[contains(concat(' ', @class, ' '), ' nickname ')]", $vcard); // */
			if ($search->length > 0)
				$data["nick"] = $search->item(0)->nodeValue;

			$search = $xpath->query("//*[contains(concat(' ', @class, ' '), ' fn ')]", $vcard); // */
			if ($search->length > 0)
				$data["name"] = $search->item(0)->nodeValue;

			$search = $xpath->query("//*[contains(concat(' ', @class, ' '), ' searchable ')]", $vcard); // */
			if ($search->length > 0)
				$data["searchable"] = $search->item(0)->nodeValue;

			$search = $xpath->query("//*[contains(concat(' ', @class, ' '), ' key ')]", $vcard); // */
			if ($search->length > 0) {
				$data["pubkey"] = $search->item(0)->nodeValue;
				if (strstr($data["pubkey"], 'RSA '))
					$data["pubkey"] = rsatopem($data["pubkey"]);
			}

			$search = $xpath->query("//*[@id='pod_location']", $vcard); // */
			if ($search->length > 0)
				$data["baseurl"] = trim($search->item(0)->nodeValue, "/");
		}

		$avatar = array();
		$photos = $xpath->query("//*[contains(concat(' ', @class, ' '), ' photo ') or contains(concat(' ', @class, ' '), ' avatar ')]", $vcard); // */
		foreach ($photos AS $photo) {
			$attr = array();
			foreach ($photo->attributes as $attribute) {
				$attr[$attribute->name] = trim($attribute->value);
			}

			if (isset($attr["src"]) AND isset($attr["width"])) {
				$avatar[$attr["width"]] = $attr["src"];
			}

			// We don't have a width. So we just take everything that we got.
			// This is a Hubzilla workaround which doesn't send a width.
			if ((sizeof($avatar) == 0) AND isset($attr["src"])) {
				$avatar[] = $attr["src"];
			}
		}

		if (sizeof($avatar)) {
			ksort($avatar);
			$data["photo"] = self::fix_avatar(array_pop($avatar), $data["baseurl"]);
		}

		if ($dfrn) {
			// Poll DFRN specific data
			$search = $xpath->query("//link[contains(concat(' ', @rel), ' dfrn-')]");
			if ($search->length > 0) {
				foreach ($search AS $link) {
					//$data["request"] = $search->item(0)->nodeValue;
					$attr = array();
					foreach ($link->attributes as $attribute)
						$attr[$attribute->name] = trim($attribute->value);

					$data[substr($attr["rel"], 5)] = $attr["href"];
				}
			}

			// Older Friendica versions had used the "uid" field differently than newer versions
			if ($data["nick"] == $data["guid"])
				unset($data["guid"]);
		}


		return $data;
	}

	/**
	 * @brief Check for Diaspora contact
	 *
	 * @param array $webfinger Webfinger data
	 *
	 * @return array Diaspora data
	 */
	private function diaspora($webfinger) {

		$hcard = "";
		$data = array();
		foreach ($webfinger["links"] AS $link) {
			if (($link["rel"] == "http://microformats.org/profile/hcard") AND ($link["href"] != ""))
				$hcard = $link["href"];
			elseif (($link["rel"] == "http://joindiaspora.com/seed_location") AND ($link["href"] != ""))
				$data["baseurl"] = trim($link["href"], '/');
			elseif (($link["rel"] == "http://joindiaspora.com/guid") AND ($link["href"] != ""))
				$data["guid"] = $link["href"];
			elseif (($link["rel"] == "http://webfinger.net/rel/profile-page") AND
				($link["type"] == "text/html") AND ($link["href"] != ""))
				$data["url"] = $link["href"];
			elseif (($link["rel"] == NAMESPACE_FEED) AND ($link["href"] != ""))
				$data["poll"] = $link["href"];
			elseif (($link["rel"] == NAMESPACE_POCO) AND ($link["href"] != ""))
				$data["poco"] = $link["href"];
			elseif (($link["rel"] == "salmon") AND ($link["href"] != ""))
				$data["notify"] = $link["href"];
			elseif (($link["rel"] == "diaspora-public-key") AND ($link["href"] != "")) {
				$data["pubkey"] = base64_decode($link["href"]);

				//if (strstr($data["pubkey"], 'RSA ') OR ($link["type"] == "RSA"))
				if (strstr($data["pubkey"], 'RSA '))
					$data["pubkey"] = rsatopem($data["pubkey"]);
			}
		}

		if (!isset($data["url"]) OR ($hcard == ""))
			return false;

		if (is_array($webfinger["aliases"]))
			foreach ($webfinger["aliases"] AS $alias)
				if (normalise_link($alias) != normalise_link($data["url"]) AND !strstr($alias, "@"))
					$data["alias"] = $alias;

		// Fetch further information from the hcard
		$data = self::poll_hcard($hcard, $data);

		if (!$data)
			return false;

		if (isset($data["url"]) AND isset($data["guid"]) AND isset($data["baseurl"]) AND
			isset($data["pubkey"]) AND ($hcard != "")) {
			$data["network"] = NETWORK_DIASPORA;

			// The Diaspora handle must always be lowercase
			$data["addr"] = strtolower($data["addr"]);

			// We have to overwrite the detected value for "notify" since Hubzilla doesn't send it
			$data["notify"] = $data["baseurl"]."/receive/users/".$data["guid"];
			$data["batch"] = $data["baseurl"]."/receive/public";
		} else
			return false;

		return $data;
	}

	/**
	 * @brief Check for OStatus contact
	 *
	 * @param array $webfinger Webfinger data
	 *
	 * @return array OStatus data
	 */
	private function ostatus($webfinger) {
		$data = array();
		if (is_array($webfinger["aliases"])) {
			foreach ($webfinger["aliases"] AS $alias) {
				if (strstr($alias, "@")) {
					$data["addr"] = str_replace('acct:', '', $alias);
				}
			}
		}

		if (is_string($webfinger["subject"]) AND strstr($webfinger["subject"], "@")) {
			$data["addr"] = str_replace('acct:', '', $webfinger["subject"]);
		}
		$pubkey = "";
		foreach ($webfinger["links"] AS $link) {
			if (($link["rel"] == "http://webfinger.net/rel/profile-page") AND
				($link["type"] == "text/html") AND ($link["href"] != "")) {
				$data["url"] = $link["href"];
			} elseif (($link["rel"] == "salmon") AND ($link["href"] != "")) {
				$data["notify"] = $link["href"];
			} elseif (($link["rel"] == NAMESPACE_FEED) AND ($link["href"] != "")) {
				$data["poll"] = $link["href"];
			} elseif (($link["rel"] == "magic-public-key") AND ($link["href"] != "")) {
				$pubkey = $link["href"];

				if (substr($pubkey, 0, 5) === 'data:') {
					if (strstr($pubkey, ',')) {
						$pubkey = substr($pubkey, strpos($pubkey, ',') + 1);
					} else {
						$pubkey = substr($pubkey, 5);
					}
				} elseif (normalise_link($pubkey) == 'http://') {
					$ret = z_fetch_url($pubkey);
					if ($ret['errno'] == CURLE_OPERATION_TIMEDOUT) {
						return false;
					}
					$pubkey = $ret['body'];
				}

				$key = explode(".", $pubkey);

				if (sizeof($key) >= 3) {
					$m = base64url_decode($key[1]);
					$e = base64url_decode($key[2]);
					$data["pubkey"] = metopem($m,$e);
				}
			}
		}

		if (isset($data["notify"]) AND isset($data["pubkey"]) AND
			isset($data["poll"]) AND isset($data["url"])) {
			$data["network"] = NETWORK_OSTATUS;
		} else {
			return false;
		}
		// Fetch all additional data from the feed
		$ret = z_fetch_url($data["poll"]);
		if ($ret['errno'] == CURLE_OPERATION_TIMEDOUT) {
			return false;
		}
		$feed = $ret['body'];
		$feed_data = feed_import($feed,$dummy1,$dummy2, $dummy3, true);
		if (!$feed_data) {
			return false;
		}
		if ($feed_data["header"]["author-name"] != "") {
			$data["name"] = $feed_data["header"]["author-name"];
		}
		if ($feed_data["header"]["author-nick"] != "") {
			$data["nick"] = $feed_data["header"]["author-nick"];
		}
		if ($feed_data["header"]["author-avatar"] != "") {
			$data["photo"] = self::fix_avatar($feed_data["header"]["author-avatar"], $data["url"]);
		}
		if ($feed_data["header"]["author-id"] != "") {
			$data["alias"] = $feed_data["header"]["author-id"];
		}
		if ($feed_data["header"]["author-location"] != "") {
			$data["location"] = $feed_data["header"]["author-location"];
		}
		if ($feed_data["header"]["author-about"] != "") {
			$data["about"] = $feed_data["header"]["author-about"];
		}
		// OStatus has serious issues when the the url doesn't fit (ssl vs. non ssl)
		// So we take the value that we just fetched, although the other one worked as well
		if ($feed_data["header"]["author-link"] != "") {
			$data["url"] = $feed_data["header"]["author-link"];
		}
		/// @todo Fetch location and "about" from the feed as well
		return $data;
	}

	/**
	 * @brief Fetch data from a pump.io profile page
	 *
	 * @param string $profile Link to the profile page
	 *
	 * @return array profile data
	 */
	private function pumpio_profile_data($profile) {

		$doc = new DOMDocument();
		if (!@$doc->loadHTMLFile($profile))
			return false;

		$xpath = new DomXPath($doc);

		$data = array();

		// This is ugly - but pump.io doesn't seem to know a better way for it
		$data["name"] = trim($xpath->query("//h1[@class='media-header']")->item(0)->nodeValue);
		$pos = strpos($data["name"], chr(10));
		if ($pos)
			$data["name"] = trim(substr($data["name"], 0, $pos));

		$avatar = $xpath->query("//img[@class='img-rounded media-object']")->item(0);
		if ($avatar)
			foreach ($avatar->attributes as $attribute)
				if ($attribute->name == "src")
					$data["photo"] = trim($attribute->value);

		$data["location"] = $xpath->query("//p[@class='location']")->item(0)->nodeValue;
		$data["about"] = $xpath->query("//p[@class='summary']")->item(0)->nodeValue;

		return $data;
	}

	/**
	 * @brief Check for pump.io contact
	 *
	 * @param array $webfinger Webfinger data
	 *
	 * @return array pump.io data
	 */
	private function pumpio($webfinger) {

		$data = array();
		foreach ($webfinger["links"] AS $link) {
			if (($link["rel"] == "http://webfinger.net/rel/profile-page") AND
				($link["type"] == "text/html") AND ($link["href"] != ""))
				$data["url"] = $link["href"];
			elseif (($link["rel"] == "activity-inbox") AND ($link["href"] != ""))
				$data["notify"] = $link["href"];
			elseif (($link["rel"] == "activity-outbox") AND ($link["href"] != ""))
				$data["poll"] = $link["href"];
			elseif (($link["rel"] == "dialback") AND ($link["href"] != ""))
				$data["dialback"] = $link["href"];
		}
		if (isset($data["poll"]) AND isset($data["notify"]) AND
			isset($data["dialback"]) AND isset($data["url"])) {

			// by now we use these fields only for the network type detection
			// So we unset all data that isn't used at the moment
			unset($data["dialback"]);

			$data["network"] = NETWORK_PUMPIO;
		} else
			return false;

		$profile_data = self::pumpio_profile_data($data["url"]);

		if (!$profile_data)
			return false;

		$data = array_merge($data, $profile_data);

		return $data;
	}

	/**
	 * @brief Check page for feed link
	 *
	 * @param string $url Page link
	 *
	 * @return string feed link
	 */
	private function get_feed_link($url) {
		$doc = new DOMDocument();

		if (!@$doc->loadHTMLFile($url))
			return false;

		$xpath = new DomXPath($doc);

		//$feeds = $xpath->query("/html/head/link[@type='application/rss+xml']");
		$feeds = $xpath->query("/html/head/link[@type='application/rss+xml' and @rel='alternate']");
		if (!is_object($feeds))
			return false;

		if ($feeds->length == 0)
			return false;

		$feed_url = "";

		foreach ($feeds AS $feed) {
			$attr = array();
			foreach ($feed->attributes as $attribute)
			$attr[$attribute->name] = trim($attribute->value);

			if ($feed_url == "")
				$feed_url = $attr["href"];
		}

		return $feed_url;
	}

	/**
	 * @brief Check for feed contact
	 *
	 * @param string $url Profile link
	 * @param boolean $probe Do a probe if the page contains a feed link
	 *
	 * @return array feed data
	 */
	private function feed($url, $probe = true) {
		$ret = z_fetch_url($url);
		if ($ret['errno'] == CURLE_OPERATION_TIMEDOUT) {
			return false;
		}
		$feed = $ret['body'];
		$feed_data = feed_import($feed, $dummy1, $dummy2, $dummy3, true);

		if (!$feed_data) {
			if (!$probe)
				return false;

			$feed_url = self::get_feed_link($url);

			if (!$feed_url)
				return false;

			return self::feed($feed_url, false);
		}

		if ($feed_data["header"]["author-name"] != "")
			$data["name"] = $feed_data["header"]["author-name"];

		if ($feed_data["header"]["author-nick"] != "")
			$data["nick"] = $feed_data["header"]["author-nick"];

		if ($feed_data["header"]["author-avatar"] != "")
			$data["photo"] = $feed_data["header"]["author-avatar"];

		if ($feed_data["header"]["author-id"] != "")
			$data["alias"] = $feed_data["header"]["author-id"];

		$data["url"] = $url;
		$data["poll"] = $url;

		if ($feed_data["header"]["author-link"] != "")
			$data["baseurl"] = $feed_data["header"]["author-link"];
		else
			$data["baseurl"] = $data["url"];

		$data["network"] = NETWORK_FEED;

		return $data;
	}

	/**
	 * @brief Check for mail contact
	 *
	 * @param string $uri Profile link
	 * @param integer $uid User ID
	 *
	 * @return array mail data
	 */
	private function mail($uri, $uid) {

		if (!validate_email($uri))
			return false;

		$x = q("SELECT `prvkey` FROM `user` WHERE `uid` = %d LIMIT 1", intval($uid));

		$r = q("SELECT * FROM `mailacct` WHERE `uid` = %d AND `server` != '' LIMIT 1", intval($uid));

		if (dbm::is_result($x) && dbm::is_result($r)) {
			$mailbox = construct_mailbox_name($r[0]);
			$password = '';
			openssl_private_decrypt(hex2bin($r[0]['pass']), $password,$x[0]['prvkey']);
			$mbox = email_connect($mailbox,$r[0]['user'], $password);
			if(!mbox)
				return false;
		}

		$msgs = email_poll($mbox, $uri);
		logger('searching '.$uri.', '.count($msgs).' messages found.', LOGGER_DEBUG);

		if (!count($msgs))
			return false;

		$data = array();

		$data["addr"] = $uri;
		$data["network"] = NETWORK_MAIL;
		$data["name"] = substr($uri, 0, strpos($uri,'@'));
		$data["nick"] = $data["name"];
		$data["photo"] = avatar_img($uri);

		$phost = substr($uri, strpos($uri,'@') + 1);
		$data["url"] = 'http://'.$phost."/".$data["nick"];
		$data["notify"] = 'smtp '.random_string();
		$data["poll"] = 'email '.random_string();

		$x = email_msg_meta($mbox, $msgs[0]);
		if(stristr($x[0]->from, $uri))
			$adr = imap_rfc822_parse_adrlist($x[0]->from, '');
		elseif(stristr($x[0]->to, $uri))
			$adr = imap_rfc822_parse_adrlist($x[0]->to, '');
		if(isset($adr)) {
			foreach($adr as $feadr) {
				if((strcasecmp($feadr->mailbox, $data["name"]) == 0)
					&&(strcasecmp($feadr->host, $phost) == 0)
					&& (strlen($feadr->personal))) {

					$personal = imap_mime_header_decode($feadr->personal);
					$data["name"] = "";
					foreach($personal as $perspart)
						if ($perspart->charset != "default")
							$data["name"] .= iconv($perspart->charset, 'UTF-8//IGNORE', $perspart->text);
						else
							$data["name"] .= $perspart->text;

					$data["name"] = notags($data["name"]);
				}
			}
		}
		imap_close($mbox);

		return $data;
	}
<<<<<<< HEAD
}
=======

	/**
	 * @brief Mix two paths together to possibly fix missing parts
	 *
	 * @param string $avatar Path to the avatar
	 * @param string $base Another path that is hopefully complete
	 *
	 * @return string fixed avatar path
	 */
	public static function fix_avatar($avatar, $base) {
		$base_parts = parse_url($base);

		// Remove all parts that could create a problem
		unset($base_parts['path']);
		unset($base_parts['query']);
		unset($base_parts['fragment']);

		$avatar_parts = parse_url($avatar);

		// Now we mix them
		$parts = array_merge($base_parts, $avatar_parts);

		// And put them together again
		$scheme   = isset($parts['scheme']) ? $parts['scheme'] . '://' : '';
		$host     = isset($parts['host']) ? $parts['host'] : '';
		$port     = isset($parts['port']) ? ':' . $parts['port'] : '';
		$path     = isset($parts['path']) ? $parts['path'] : '';
		$query    = isset($parts['query']) ? '?' . $parts['query'] : '';
		$fragment = isset($parts['fragment']) ? '#' . $parts['fragment'] : '';

		$fixed = $scheme.$host.$port.$path.$query.$fragment;

		logger('Base: '.$base.' - Avatar: '.$avatar.' - Fixed: '.$fixed, LOGGER_DATA);

		return $fixed;
	}

}
?>
>>>>>>> 12cc5f83
<|MERGE_RESOLUTION|>--- conflicted
+++ resolved
@@ -1224,9 +1224,6 @@
 
 		return $data;
 	}
-<<<<<<< HEAD
-}
-=======
 
 	/**
 	 * @brief Mix two paths together to possibly fix missing parts
@@ -1264,6 +1261,4 @@
 		return $fixed;
 	}
 
-}
-?>
->>>>>>> 12cc5f83
+}