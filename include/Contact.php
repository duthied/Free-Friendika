<?php


// Included here for completeness, but this is a very dangerous operation.
// It is the caller's responsibility to confirm the requestor's intent and
// authorisation to do this.

function user_remove($uid) {
	if(! $uid)
		return;
	logger('Removing user: ' . $uid);

	$r = q("select * from user where uid = %d limit 1", intval($uid));

	call_hooks('remove_user',$r[0]);

	// save username (actually the nickname as it is guaranteed
	// unique), so it cannot be re-registered in the future.

	q("insert into userd ( username ) values ( '%s' )",
		$r[0]['nickname']
	);

	/// @todo Should be done in a background job since this likely will run into a time out
	// don't delete yet, will be done later when contacts have deleted my stuff
	// q("DELETE FROM `contact` WHERE `uid` = %d", intval($uid));
	q("DELETE FROM `gcign` WHERE `uid` = %d", intval($uid));
	q("DELETE FROM `group` WHERE `uid` = %d", intval($uid));
	q("DELETE FROM `group_member` WHERE `uid` = %d", intval($uid));
	q("DELETE FROM `intro` WHERE `uid` = %d", intval($uid));
	q("DELETE FROM `event` WHERE `uid` = %d", intval($uid));
	q("DELETE FROM `item` WHERE `uid` = %d", intval($uid));
	q("DELETE FROM `item_id` WHERE `uid` = %d", intval($uid));
	q("DELETE FROM `mail` WHERE `uid` = %d", intval($uid));
	q("DELETE FROM `mailacct` WHERE `uid` = %d", intval($uid));
	q("DELETE FROM `manage` WHERE `uid` = %d", intval($uid));
	q("DELETE FROM `notify` WHERE `uid` = %d", intval($uid));
	q("DELETE FROM `photo` WHERE `uid` = %d", intval($uid));
	q("DELETE FROM `attach` WHERE `uid` = %d", intval($uid));
	q("DELETE FROM `profile` WHERE `uid` = %d", intval($uid));
	q("DELETE FROM `profile_check` WHERE `uid` = %d", intval($uid));
	q("DELETE FROM `pconfig` WHERE `uid` = %d", intval($uid));
	q("DELETE FROM `search` WHERE `uid` = %d", intval($uid));
	q("DELETE FROM `spam` WHERE `uid` = %d", intval($uid));
	// don't delete yet, will be done later when contacts have deleted my stuff
	// q("DELETE FROM `user` WHERE `uid` = %d", intval($uid));
	q("UPDATE `user` SET `account_removed` = 1, `account_expires_on` = UTC_TIMESTAMP() WHERE `uid` = %d", intval($uid));
	proc_run(PRIORITY_HIGH, "include/notifier.php", "removeme", $uid);

	// Send an update to the directory
	proc_run(PRIORITY_LOW, "include/directory.php", $r[0]['url']);

	if($uid == local_user()) {
		unset($_SESSION['authenticated']);
		unset($_SESSION['uid']);
		goaway(App::get_baseurl());
	}
}


function contact_remove($id) {

	$r = q("select uid from contact where id = %d limit 1",
		intval($id)
	);
	if((! dbm::is_result($r)) || (! intval($r[0]['uid'])))
		return;

	$archive = get_pconfig($r[0]['uid'], 'system','archive_removed_contacts');
	if($archive) {
		q("update contact set `archive` = 1, `network` = 'none', `writable` = 0 where id = %d",
			intval($id)
		);
		return;
	}

	q("DELETE FROM `contact` WHERE `id` = %d", intval($id));

	// Delete the rest in the background
	proc_run(PRIORITY_LOW, 'include/remove_contact.php', $id);
}


// sends an unfriend message. Does not remove the contact

function terminate_friendship($user,$self,$contact) {

<<<<<<< HEAD
	/// @TODO Get rid of this, include/datetime.php should care about by itself
=======
	/// @TODO Get rid of this, include/datetime.php should care about it by itself
>>>>>>> 3dbb92c0
	$a = get_app();

	require_once('include/datetime.php');

	if ($contact['network'] === NETWORK_OSTATUS) {

		require_once('include/ostatus.php');

		// create an unfollow slap
		$item = array();
		$item['verb'] = NAMESPACE_OSTATUS."/unfollow";
		$item['follow'] = $contact["url"];
		$slap = ostatus::salmon($item, $user);

		if ((x($contact,'notify')) && (strlen($contact['notify']))) {
			require_once('include/salmon.php');
			slapper($user,$contact['notify'],$slap);
		}
	} elseif ($contact['network'] === NETWORK_DIASPORA) {
		require_once('include/diaspora.php');
		Diaspora::send_unshare($user,$contact);
	} elseif ($contact['network'] === NETWORK_DFRN) {
		require_once('include/dfrn.php');
		dfrn::deliver($user,$contact,'placeholder', 1);
	}

}


// Contact has refused to recognise us as a friend. We will start a countdown.
// If they still don't recognise us in 32 days, the relationship is over,
// and we won't waste any more time trying to communicate with them.
// This provides for the possibility that their database is temporarily messed
// up or some other transient event and that there's a possibility we could recover from it.

function mark_for_death($contact) {

	if($contact['archive'])
		return;

	if($contact['term-date'] == '0000-00-00 00:00:00') {
		q("UPDATE `contact` SET `term-date` = '%s' WHERE `id` = %d",
				dbesc(datetime_convert()),
				intval($contact['id'])
		);

		if ($contact['url'] != '') {
			q("UPDATE `contact` SET `term-date` = '%s'
				WHERE `nurl` = '%s' AND `term-date` <= '1000-00-00'",
					dbesc(datetime_convert()),
					dbesc(normalise_link($contact['url']))
			);
		}
	} else {

		/// @todo
		/// We really should send a notification to the owner after 2-3 weeks
		/// so they won't be surprised when the contact vanishes and can take
		/// remedial action if this was a serious mistake or glitch

		/// @todo
		/// Check for contact vitality via probing

		$expiry = $contact['term-date'] . ' + 32 days ';
		if(datetime_convert() > datetime_convert('UTC','UTC',$expiry)) {

			// relationship is really truly dead.
			// archive them rather than delete
			// though if the owner tries to unarchive them we'll start the whole process over again

			q("UPDATE `contact` SET `archive` = 1 WHERE `id` = %d",
				intval($contact['id'])
			);

			if ($contact['url'] != '') {
				q("UPDATE `contact` SET `archive` = 1 WHERE `nurl` = '%s'",
					dbesc(normalise_link($contact['url']))
				);
			}
		}
	}

}

function unmark_for_death($contact) {

	$r = q("SELECT `term-date` FROM `contact` WHERE `id` = %d AND `term-date` > '%s'",
		intval($contact['id']),
		dbesc('1000-00-00 00:00:00')
	);

	// We don't need to update, we never marked this contact as dead
	if (!dbm::is_result($r)) {
		return;
	}

	// It's a miracle. Our dead contact has inexplicably come back to life.
	q("UPDATE `contact` SET `term-date` = '%s' WHERE `id` = %d",
		dbesc('0000-00-00 00:00:00'),
		intval($contact['id'])
	);

	if ($contact['url'] != '') {
		q("UPDATE `contact` SET `term-date` = '%s' WHERE `nurl` = '%s'",
			dbesc('0000-00-00 00:00:00'),
			dbesc(normalise_link($contact['url']))
		);
	}
}

/**
 * @brief Get contact data for a given profile link
 *
 * The function looks at several places (contact table and gcontact table) for the contact
 * It caches its result for the same script execution to prevent duplicate calls
 *
 * @param string $url The profile link
 * @param int $uid User id
 * @param array $default If not data was found take this data as default value
 *
 * @return array Contact data
 */
function get_contact_details_by_url($url, $uid = -1, $default = array()) {
	static $cache = array();

	if ($uid == -1) {
		$uid = local_user();
	}

	if (isset($cache[$url][$uid])) {
		return $cache[$url][$uid];
	}

	// Fetch contact data from the contact table for the given user
	$r = q("SELECT `id`, `id` AS `cid`, 0 AS `gid`, 0 AS `zid`, `uid`, `url`, `nurl`, `alias`, `network`, `name`, `nick`, `addr`, `location`, `about`, `xmpp`,
			`keywords`, `gender`, `photo`, `thumb`, `micro`, `forum`, `prv`, (`forum` | `prv`) AS `community`, `contact-type`, `bd` AS `birthday`, `self`
		FROM `contact` WHERE `nurl` = '%s' AND `uid` = %d",
			dbesc(normalise_link($url)), intval($uid));

	// Fetch the data from the contact table with "uid=0" (which is filled automatically)
	if (!dbm::is_result($r))
		$r = q("SELECT `id`, 0 AS `cid`, `id` AS `zid`, 0 AS `gid`, `uid`, `url`, `nurl`, `alias`, `network`, `name`, `nick`, `addr`, `location`, `about`, `xmpp`,
			`keywords`, `gender`, `photo`, `thumb`, `micro`, `forum`, `prv`, (`forum` | `prv`) AS `community`, `contact-type`, `bd` AS `birthday`, 0 AS `self`
			FROM `contact` WHERE `nurl` = '%s' AND `uid` = 0",
				dbesc(normalise_link($url)));

	// Fetch the data from the gcontact table
	if (!dbm::is_result($r))
		$r = q("SELECT 0 AS `id`, 0 AS `cid`, `id` AS `gid`, 0 AS `zid`, 0 AS `uid`, `url`, `nurl`, `alias`, `network`, `name`, `nick`, `addr`, `location`, `about`, '' AS `xmpp`,
			`keywords`, `gender`, `photo`, `photo` AS `thumb`, `photo` AS `micro`, `community` AS `forum`, 0 AS `prv`, `community`, `contact-type`, `birthday`, 0 AS `self`
			FROM `gcontact` WHERE `nurl` = '%s'",
				dbesc(normalise_link($url)));

	if (dbm::is_result($r)) {
		// If there is more than one entry we filter out the connector networks
		if (count($r) > 1) {
			foreach ($r AS $id => $result) {
				if ($result["network"] == NETWORK_STATUSNET) {
					unset($r[$id]);
				}
			}
		}

		$profile = array_shift($r);

		// "bd" always contains the upcoming birthday of a contact.
		// "birthday" might contain the birthday including the year of birth.
		if ($profile["birthday"] != "0000-00-00") {
			$bd_timestamp = strtotime($profile["birthday"]);
			$month = date("m", $bd_timestamp);
			$day = date("d", $bd_timestamp);

			$current_timestamp = time();
			$current_year = date("Y", $current_timestamp);
			$current_month = date("m", $current_timestamp);
			$current_day = date("d", $current_timestamp);

			$profile["bd"] = $current_year."-".$month."-".$day;
			$current = $current_year."-".$current_month."-".$current_day;

			if ($profile["bd"] < $current) {
				$profile["bd"] = (++$current_year)."-".$month."-".$day;
			}
		} else {
			$profile["bd"] = "0000-00-00";
		}
	} else {
		$profile = $default;
	}

	if (($profile["photo"] == "") AND isset($default["photo"])) {
		$profile["photo"] = $default["photo"];
	}

	if (($profile["name"] == "") AND isset($default["name"])) {
		$profile["name"] = $default["name"];
	}

	if (($profile["network"] == "") AND isset($default["network"])) {
		$profile["network"] = $default["network"];
	}

	if (($profile["thumb"] == "") AND isset($profile["photo"])) {
		$profile["thumb"] = $profile["photo"];
	}

	if (($profile["micro"] == "") AND isset($profile["thumb"])) {
		$profile["micro"] = $profile["thumb"];
	}

	if ((($profile["addr"] == "") OR ($profile["name"] == "")) AND ($profile["gid"] != 0) AND
		in_array($profile["network"], array(NETWORK_DFRN, NETWORK_DIASPORA, NETWORK_OSTATUS))) {
		proc_run(PRIORITY_LOW, "include/update_gcontact.php", $profile["gid"]);
	}

	// Show contact details of Diaspora contacts only if connected
	if (($profile["cid"] == 0) AND ($profile["network"] == NETWORK_DIASPORA)) {
		$profile["location"] = "";
		$profile["about"] = "";
		$profile["gender"] = "";
		$profile["birthday"] = "0000-00-00";
	}

	$cache[$url][$uid] = $profile;

	return $profile;
}

if (! function_exists('contact_photo_menu')) {
function contact_photo_menu($contact, $uid = 0)
{
	$a = get_app();

	$contact_url = '';
	$pm_url = '';
	$status_link = '';
	$photos_link = '';
	$posts_link = '';
	$contact_drop_link = '';
	$poke_link = '';

	if ($uid == 0) {
		$uid = local_user();
	}

	if ($contact['uid'] != $uid) {
		if ($uid == 0) {
			$profile_link = zrl($contact['url']);
			$menu = Array('profile' => array(t('View Profile'), $profile_link, true));

			return $menu;
		}

		$r = q("SELECT * FROM `contact` WHERE `nurl` = '%s' AND `network` = '%s' AND `uid` = %d",
			dbesc($contact['nurl']), dbesc($contact['network']), intval($uid));
		if ($r) {
			return contact_photo_menu($r[0], $uid);
		} else {
			$profile_link = zrl($contact['url']);
			$connlnk = 'follow/?url='.$contact['url'];
			$menu = array(
				'profile' => array(t('View Profile'), $profile_link, true),
				'follow' => array(t('Connect/Follow'), $connlnk, true)
			);

			return $menu;
		}
	}

	$sparkle = false;
	if ($contact['network'] === NETWORK_DFRN) {
		$sparkle = true;
		$profile_link = App::get_baseurl() . '/redir/' . $contact['id'];
	} else {
		$profile_link = $contact['url'];
	}

	if ($profile_link === 'mailbox') {
		$profile_link = '';
	}

	if ($sparkle) {
		$status_link = $profile_link . '?url=status';
		$photos_link = $profile_link . '?url=photos';
		$profile_link = $profile_link . '?url=profile';
	}

	if (in_array($contact['network'], array(NETWORK_DFRN, NETWORK_DIASPORA))) {
		$pm_url = App::get_baseurl() . '/message/new/' . $contact['id'];
	}

	if ($contact['network'] == NETWORK_DFRN) {
		$poke_link = App::get_baseurl() . '/poke/?f=&c=' . $contact['id'];
	}

	$contact_url = App::get_baseurl() . '/contacts/' . $contact['id'];

	$posts_link = App::get_baseurl() . '/contacts/' . $contact['id'] . '/posts';
	$contact_drop_link = App::get_baseurl() . '/contacts/' . $contact['id'] . '/drop?confirm=1';

	/**
	 * menu array:
	 * "name" => [ "Label", "link", (bool)Should the link opened in a new tab? ]
	 */
	$menu = array(
		'status' => array(t("View Status"), $status_link, true),
		'profile' => array(t("View Profile"), $profile_link, true),
		'photos' => array(t("View Photos"), $photos_link, true),
		'network' => array(t("Network Posts"), $posts_link, false),
		'edit' => array(t("View Contact"), $contact_url, false),
		'drop' => array(t("Drop Contact"), $contact_drop_link, false),
		'pm' => array(t("Send PM"), $pm_url, false),
		'poke' => array(t("Poke"), $poke_link, false),
	);


	$args = array('contact' => $contact, 'menu' => &$menu);

	call_hooks('contact_photo_menu', $args);

	$menucondensed = array();

	foreach ($menu AS $menuname => $menuitem) {
		if ($menuitem[1] != '') {
			$menucondensed[$menuname] = $menuitem;
		}
	}

	return $menucondensed;
}}


function random_profile() {
	$r = q("SELECT `url` FROM `gcontact` WHERE `network` = '%s'
				AND `last_contact` >= `last_failure`
				AND `updated` > UTC_TIMESTAMP - INTERVAL 1 MONTH
			ORDER BY rand() LIMIT 1",
		dbesc(NETWORK_DFRN));

	if (dbm::is_result($r))
		return dirname($r[0]['url']);
	return '';
}


function contacts_not_grouped($uid,$start = 0,$count = 0) {

	if(! $count) {
		$r = q("select count(*) as total from contact where uid = %d and self = 0 and id not in (select distinct(`contact-id`) from group_member where uid = %d) ",
			intval($uid),
			intval($uid)
		);

		return $r;


	}

	$r = q("select * from contact where uid = %d and self = 0 and id not in (select distinct(`contact-id`) from group_member where uid = %d) and blocked = 0 and pending = 0 limit %d, %d",
		intval($uid),
		intval($uid),
		intval($start),
		intval($count)
	);

	return $r;
}

/**
 * @brief Fetch the contact id for a given url and user
 *
 * @param string $url Contact URL
 * @param integer $uid The user id for the contact
 * @param boolean $no_update Don't update the contact
 *
 * @return integer Contact ID
 */
function get_contact($url, $uid = 0, $no_update = false) {
	require_once("include/Scrape.php");

	logger("Get contact data for url ".$url." and user ".$uid." - ".App::callstack(), LOGGER_DEBUG);;

	$data = array();
	$contactid = 0;

	// is it an address in the format user@server.tld?
	/// @todo use gcontact and/or the addr field for a lookup
	if (!strstr($url, "http") OR strstr($url, "@")) {
		$data = probe_url($url);
		$url = $data["url"];
		if ($url == "")
			return 0;
	}

	$contact = q("SELECT `id`, `avatar-date` FROM `contact` WHERE `nurl` = '%s' AND `uid` = %d ORDER BY `id` LIMIT 2",
			dbesc(normalise_link($url)),
			intval($uid));

	if (!$contact)
		$contact = q("SELECT `id`, `avatar-date` FROM `contact` WHERE `alias` IN ('%s', '%s') AND `uid` = %d ORDER BY `id` LIMIT 1",
				dbesc($url),
				dbesc(normalise_link($url)),
				intval($uid));

	if ($contact) {
		$contactid = $contact[0]["id"];

		// Update the contact every 7 days
		$update_photo = ($contact[0]['avatar-date'] < datetime_convert('','','now -7 days'));
		//$update_photo = ($contact[0]['avatar-date'] < datetime_convert('','','now -12 hours'));

		if (!$update_photo OR $no_update) {
			return($contactid);
		}
	} elseif ($uid != 0)
		return 0;

	if (!count($data))
		$data = probe_url($url);

	// Does this address belongs to a valid network?
	if (!in_array($data["network"], array(NETWORK_DFRN, NETWORK_OSTATUS, NETWORK_DIASPORA))) {
		if ($uid != 0)
			return 0;

		// Get data from the gcontact table
		$r = q("SELECT `name`, `nick`, `url`, `photo`, `addr`, `alias`, `network` FROM `gcontact` WHERE `nurl` = '%s'",
			 dbesc(normalise_link($url)));
		if (!$r)
			return 0;

		$data = $r[0];
	}

	$url = $data["url"];

	if ($contactid == 0) {
		q("INSERT INTO `contact` (`uid`, `created`, `url`, `nurl`, `addr`, `alias`, `notify`, `poll`,
					`name`, `nick`, `photo`, `network`, `pubkey`, `rel`, `priority`,
					`batch`, `request`, `confirm`, `poco`, `name-date`, `uri-date`,
					`writable`, `blocked`, `readonly`, `pending`)
					VALUES (%d, '%s', '%s', '%s', '%s', '%s', '%s', '%s', '%s', '%s', '%s', '%s', '%s', %d, %d, '%s', '%s', '%s', '%s', '%s', '%s', 1, 0, 0, 0)",
			intval($uid),
			dbesc(datetime_convert()),
			dbesc($data["url"]),
			dbesc(normalise_link($data["url"])),
			dbesc($data["addr"]),
			dbesc($data["alias"]),
			dbesc($data["notify"]),
			dbesc($data["poll"]),
			dbesc($data["name"]),
			dbesc($data["nick"]),
			dbesc($data["photo"]),
			dbesc($data["network"]),
			dbesc($data["pubkey"]),
			intval(CONTACT_IS_SHARING),
			intval($data["priority"]),
			dbesc($data["batch"]),
			dbesc($data["request"]),
			dbesc($data["confirm"]),
			dbesc($data["poco"]),
			dbesc(datetime_convert()),
			dbesc(datetime_convert())
		);

		$contact = q("SELECT `id` FROM `contact` WHERE `nurl` = '%s' AND `uid` = %d ORDER BY `id` LIMIT 2",
				dbesc(normalise_link($data["url"])),
				intval($uid));
		if (!$contact)
			return 0;

		$contactid = $contact[0]["id"];

		// Update the newly created contact from data in the gcontact table
		$r = q("SELECT `location`, `about`, `keywords`, `gender` FROM `gcontact` WHERE `nurl` = '%s'",
			 dbesc(normalise_link($data["url"])));
		if ($r) {
			logger("Update contact ".$data["url"]);
			q("UPDATE `contact` SET `location` = '%s', `about` = '%s', `keywords` = '%s', `gender` = '%s' WHERE `id` = %d",
				dbesc($r["location"]), dbesc($r["about"]), dbesc($r["keywords"]),
				dbesc($r["gender"]), intval($contactid));
		}
	}

	if ((count($contact) > 1) AND ($uid == 0) AND ($contactid != 0) AND ($url != ""))
		q("DELETE FROM `contact` WHERE `nurl` = '%s' AND `id` != %d",
			dbesc(normalise_link($url)),
			intval($contactid));

	require_once("Photo.php");

	update_contact_avatar($data["photo"],$uid,$contactid);

	$r = q("SELECT `addr`, `alias`, `name`, `nick` FROM `contact`  WHERE `id` = %d", intval($contactid));

	// This condition should always be true
	if (!dbm::is_result($r))
		return $contactid;

	// Only update if there had something been changed
	if (($data["addr"] != $r[0]["addr"]) OR
		($data["alias"] != $r[0]["alias"]) OR
		($data["name"] != $r[0]["name"]) OR
		($data["nick"] != $r[0]["nick"]))
		q("UPDATE `contact` SET `addr` = '%s', `alias` = '%s', `name` = '%s', `nick` = '%s',
			`name-date` = '%s', `uri-date` = '%s' WHERE `id` = %d",
			dbesc($data["addr"]),
			dbesc($data["alias"]),
			dbesc($data["name"]),
			dbesc($data["nick"]),
			dbesc(datetime_convert()),
			dbesc(datetime_convert()),
			intval($contactid)
		);

	return $contactid;
}

/**
 * @brief Returns posts from a given gcontact
 *
 * @param App $a argv application class
 * @param int $gcontact_id Global contact
 *
 * @return string posts in HTML
 */
function posts_from_gcontact($a, $gcontact_id) {

	require_once('include/conversation.php');

	// There are no posts with "uid = 0" with connector networks
	// This speeds up the query a lot
	$r = q("SELECT `network` FROM `gcontact` WHERE `id` = %d", dbesc($gcontact_id));
	if (in_array($r[0]["network"], array(NETWORK_DFRN, NETWORK_DIASPORA, NETWORK_OSTATUS, "")))
		$sql = "(`item`.`uid` = 0 OR  (`item`.`uid` = %d AND `item`.`private`))";
	else
		$sql = "`item`.`uid` = %d";

	if(get_config('system', 'old_pager')) {
		$r = q("SELECT COUNT(*) AS `total` FROM `item`
			WHERE `gcontact-id` = %d and $sql",
			intval($gcontact_id),
			intval(local_user()));

		$a->set_pager_total($r[0]['total']);
	}

	$r = q("SELECT `item`.`uri`, `item`.*, `item`.`id` AS `item_id`,
			`author-name` AS `name`, `owner-avatar` AS `photo`,
			`owner-link` AS `url`, `owner-avatar` AS `thumb`
		FROM `item` FORCE INDEX (`gcontactid_uid_created`)
		WHERE `gcontact-id` = %d AND $sql AND
			NOT `deleted` AND NOT `moderated` AND `visible`
		ORDER BY `item`.`created` DESC LIMIT %d, %d",
		intval($gcontact_id),
		intval(local_user()),
		intval($a->pager['start']),
		intval($a->pager['itemspage'])
	);

	$o = conversation($a,$r,'community',false);

	if(!get_config('system', 'old_pager')) {
		$o .= alt_pager($a,count($r));
	} else {
		$o .= paginate($a);
	}

	return $o;
}
/**
 * @brief Returns posts from a given contact url
 *
 * @param App $a argv application class
 * @param string $contact_url Contact URL
 *
 * @return string posts in HTML
 */
function posts_from_contact_url($a, $contact_url) {

	require_once('include/conversation.php');

	// There are no posts with "uid = 0" with connector networks
	// This speeds up the query a lot
	$r = q("SELECT `network`, `id` AS `author-id` FROM `contact`
		WHERE `contact`.`nurl` = '%s' AND `contact`.`uid` = 0",
		dbesc(normalise_link($contact_url)));
	if (in_array($r[0]["network"], array(NETWORK_DFRN, NETWORK_DIASPORA, NETWORK_OSTATUS, ""))) {
		$sql = "(`item`.`uid` = 0 OR (`item`.`uid` = %d AND `item`.`private`))";
	} else {
		$sql = "`item`.`uid` = %d";
	}

	$author_id = intval($r[0]["author-id"]);

	if (get_config('system', 'old_pager')) {
		$r = q("SELECT COUNT(*) AS `total` FROM `item`
			WHERE `author-id` = %d and $sql",
			intval($author_id),
			intval(local_user()));

		$a->set_pager_total($r[0]['total']);
	}

	$r = q(item_query()." AND `item`.`author-id` = %d AND ".$sql.
		" ORDER BY `item`.`created` DESC LIMIT %d, %d",
		intval($author_id),
		intval(local_user()),
		intval($a->pager['start']),
		intval($a->pager['itemspage'])
	);

	$o = conversation($a,$r,'community',false);

	if (!get_config('system', 'old_pager')) {
		$o .= alt_pager($a,count($r));
	} else {
		$o .= paginate($a);
	}

	return $o;
}

/**
 * @brief Returns a formatted location string from the given profile array
 *
 * @param array $profile Profile array (Generated from the "profile" table)
 *
 * @return string Location string
 */
function formatted_location($profile) {
	$location = '';

	if($profile['locality'])
		$location .= $profile['locality'];

	if($profile['region'] AND ($profile['locality'] != $profile['region'])) {
		if($location)
			$location .= ', ';

		$location .= $profile['region'];
	}

	if($profile['country-name']) {
		if($location)
			$location .= ', ';

		$location .= $profile['country-name'];
	}

	return $location;
}

/**
 * @brief Returns the account type name
 *
 * The function can be called with either the user or the contact array
 *
 * @param array $contact contact or user array
 */
function account_type($contact) {

	// There are several fields that indicate that the contact or user is a forum
	// "page-flags" is a field in the user table,
	// "forum" and "prv" are used in the contact table. They stand for PAGE_COMMUNITY and PAGE_PRVGROUP.
	// "community" is used in the gcontact table and is true if the contact is PAGE_COMMUNITY or PAGE_PRVGROUP.
	if((isset($contact['page-flags']) && (intval($contact['page-flags']) == PAGE_COMMUNITY))
		|| (isset($contact['page-flags']) && (intval($contact['page-flags']) == PAGE_PRVGROUP))
		|| (isset($contact['forum']) && intval($contact['forum']))
		|| (isset($contact['prv']) && intval($contact['prv']))
		|| (isset($contact['community']) && intval($contact['community'])))
		$type = ACCOUNT_TYPE_COMMUNITY;
	else
		$type = ACCOUNT_TYPE_PERSON;

	// The "contact-type" (contact table) and "account-type" (user table) are more general then the chaos from above.
	if (isset($contact["contact-type"]))
		$type = $contact["contact-type"];
	if (isset($contact["account-type"]))
		$type = $contact["account-type"];

	switch($type) {
		case ACCOUNT_TYPE_ORGANISATION:
			$account_type = t("Organisation");
			break;
		case ACCOUNT_TYPE_NEWS:
			$account_type = t('News');
			break;
		case ACCOUNT_TYPE_COMMUNITY:
			$account_type = t("Forum");
			break;
		default:
			$account_type = "";
			break;
	}

	return $account_type;
}
?><|MERGE_RESOLUTION|>--- conflicted
+++ resolved
@@ -85,11 +85,7 @@
 
 function terminate_friendship($user,$self,$contact) {
 
-<<<<<<< HEAD
-	/// @TODO Get rid of this, include/datetime.php should care about by itself
-=======
 	/// @TODO Get rid of this, include/datetime.php should care about it by itself
->>>>>>> 3dbb92c0
 	$a = get_app();
 
 	require_once('include/datetime.php');
