--- conflicted
+++ resolved
@@ -689,7 +689,6 @@
 "SELECT `item`.`uri`, `item`.*, `item`.`id` AS `item_id`,
 			`author-name` AS `name`, `owner-avatar` AS `photo`,
 			`owner-link` AS `url`, `owner-avatar` AS `thumb`
-<<<<<<< HEAD
 		FROM `item` FORCE INDEX (`authorid_created`)
 		WHERE `item`.`author-id` = %d AND $sql
 		AND NOT `deleted` AND NOT `moderated` AND `visible`
@@ -699,13 +698,6 @@
 	$r = q(item_query()." AND `item`.`author-id` = %d AND ".$sql.
 		" ORDER BY `item`.`created` DESC LIMIT %d, %d",
 		intval($author_id),
-=======
-		FROM `item` FORCE INDEX (`uid_contactid_id`)
-		WHERE `item`.`uid` = %d AND `contact-id` = %d
-			AND `author-link` IN ('%s', '%s')
-			AND NOT `deleted` AND NOT `moderated` AND `visible`
-		ORDER BY `item`.`id` DESC LIMIT %d, %d",
->>>>>>> a63e060b
 		intval(local_user()),
 		intval($a->pager['start']),
 		intval($a->pager['itemspage'])
