--- conflicted
+++ resolved
@@ -6,28 +6,6 @@
 require_once('include/datetime.php');
 
 function discover_poco_run(&$argv, &$argc){
-
-<<<<<<< HEAD
-	if(is_null($a)) {
-		$a = new App;
-	}
-
-	if(is_null($db)) {
-	    @include(".htconfig.php");
-	require_once("include/dba.php");
-	    $db = new dba($db_host, $db_user, $db_pass, $db_data);
-	unset($db_host, $db_user, $db_pass, $db_data);
-	};
-
-	require_once('include/session.php');
-	require_once('include/datetime.php');
-
-	Config::load();
-
-	// Don't check this stuff if the function is called by the poller
-	if (App::callstack() != "poller_run")
-		if ($a->maxload_reached())
-			return;
 
 	/*
 	This function can be called in these ways:
@@ -38,10 +16,7 @@
 	- update_server: Frequently check the first 250 servers for vitality.
 	*/
 
-	if(($argc > 2) && ($argv[1] == "dirsearch")) {
-=======
 	if (($argc > 2) && ($argv[1] == "dirsearch")) {
->>>>>>> 3cef98ca
 		$search = urldecode($argv[2]);
 		$mode = 1;
 	} elseif(($argc == 2) && ($argv[1] == "checkcontact")) {
