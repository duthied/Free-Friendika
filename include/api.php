--- conflicted
+++ resolved
@@ -25,10 +25,7 @@
 	require_once('include/like.php');
 	require_once('include/NotificationsManager.php');
 	require_once('include/plaintext.php');
-<<<<<<< HEAD
-=======
 	require_once('include/xml.php');
->>>>>>> 8e6f9abe
 
 
 	define('API_METHOD_ANY','*');
@@ -211,7 +208,7 @@
 				dbesc(trim($user)),
 				dbesc($encrypted)
 			);
-			if(dba::is_result($r))
+			if(dbm::is_result($r))
 				$record = $r[0];
 		}
 
@@ -1339,15 +1336,11 @@
 
 		if (isset($_GET["q"])) {
 			$r = q("SELECT id FROM `gcontact` WHERE `name`='%s'", dbesc($_GET["q"]));
-			if (!count($r))
+			if (!dbm::is_result($r))
 				$r = q("SELECT `id` FROM `gcontact` WHERE `nick`='%s'", dbesc($_GET["q"]));
 
-<<<<<<< HEAD
-			if (dba::is_result($r)) {
-=======
-			if (count($r)) {
+			if (dbm::is_result($r)) {
 				$k = 0;
->>>>>>> 8e6f9abe
 				foreach ($r AS $user) {
 					$user_info = api_get_user($a, $user["id"], "json");
 
@@ -1634,15 +1627,6 @@
 		$r = q("SELECT `item`.*, `item`.`id` AS `item_id`, `item`.`network` AS `item_network`,
 			`contact`.`name`, `contact`.`photo`, `contact`.`url`, `contact`.`rel`,
 			`contact`.`network`, `contact`.`thumb`, `contact`.`dfrn-id`, `contact`.`self`,
-<<<<<<< HEAD
-			`contact`.`id` AS `cid`, `contact`.`uid` AS `contact-uid`
-			FROM `item`
-			INNER JOIN `contact` ON `contact`.`id` = `item`.`contact-id`
-			WHERE `item`.`parent` = %d AND `item`.`visible`
-			AND NOT `item`.`moderated` AND NOT `item`.`deleted`
-			AND `item`.`uid` = %d AND `item`.`verb` = '%s'
-			AND NOT `contact`.`blocked` AND NOT `contact`.`pending`
-=======
 			`contact`.`id` AS `cid`
 			FROM `item`
 			STRAIGHT_JOIN `contact` ON `contact`.`id` = `item`.`contact-id` AND `contact`.`uid` = `item`.`uid`
@@ -1650,7 +1634,6 @@
 			WHERE `item`.`parent` = %d AND `item`.`visible`
 			AND NOT `item`.`moderated` AND NOT `item`.`deleted`
 			AND `item`.`uid` = %d AND `item`.`verb` = '%s'
->>>>>>> 8e6f9abe
 			AND `item`.`id`>%d $sql_extra
 			ORDER BY `item`.`id` DESC LIMIT %d ,%d",
 			intval($id), intval(api_user()),
@@ -2764,12 +2747,7 @@
 			intval(api_user())
 		);
 
-<<<<<<< HEAD
-		if(dba::is_result($r)) {
-=======
-		if(!dbm::is_result($r))
-			return;
->>>>>>> 8e6f9abe
+		if(dbm::is_result($r)) {
 
 		$ids = array();
 		foreach($r as $rr)
@@ -3404,7 +3382,6 @@
 	 */
 	function api_clean_attachments($body) {
 		$data = get_attachment_data($body);
-<<<<<<< HEAD
 
 		if (!$data)
 			return $body;
@@ -3419,24 +3396,8 @@
 
 		if (isset($data["url"]))
 			$body .= "\n".$data["url"];
-=======
-
-		if (!$data)
-			return $body;
-
-		$body = "";
-
-		if (isset($data["text"]))
-			$body = $data["text"];
-
-		if (($body == "") AND (isset($data["title"])))
-			$body = $data["title"];
-
-		if (isset($data["url"]))
-			$body .= "\n".$data["url"];
 
 		$body .= $data["after"];
->>>>>>> 8e6f9abe
 
 		return $body;
 	}
