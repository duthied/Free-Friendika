<?php

use Friendica\Core\L10n;
use Friendica\Core\System;
use Friendica\Database\DBM;
use Friendica\Database\DBStructure;
use Friendica\Util\DateTimeFormat;

/**
 * @class MySQL database class
 *
 * This class is for the low level database stuff that does driver specific things.
 */

class dba {
	public static $connected = false;

	private static $_server_info = '';
	private static $db;
	private static $driver;
	private static $error = false;
	private static $errorno = 0;
	private static $affected_rows = 0;
	private static $in_transaction = false;
	private static $relation = [];

	public static function connect($serveraddr, $user, $pass, $db, $install = false) {
		if (!is_null(self::$db)) {
			return true;
		}

		$a = get_app();

		$stamp1 = microtime(true);

		$serveraddr = trim($serveraddr);

		$serverdata = explode(':', $serveraddr);
		$server = $serverdata[0];

		if (count($serverdata) > 1) {
			$port = trim($serverdata[1]);
		}

		$server = trim($server);
		$user = trim($user);
		$pass = trim($pass);
		$db = trim($db);

		if (!(strlen($server) && strlen($user))) {
			return false;
		}

		if ($install) {
<<<<<<< HEAD
			// server has to be a non-empty string that is not 'localhost' and not an IP
			if (strlen($server) && ($server !== 'localhost') && filter_var($server, FILTER_VALIDATE_IP) === false) {
				if (! dns_get_record($server, DNS_A + DNS_CNAME + DNS_PTR)) {
=======
			if (strlen($server) && ($server !== 'localhost') && ($server !== '127.0.0.1')) {
				if (! dns_get_record($server, DNS_A + DNS_CNAME)) {
>>>>>>> 966ebc7a
					self::$error = L10n::t('Cannot locate DNS info for database server \'%s\'', $server);
					return false;
				}
			}
		}

		if (class_exists('\PDO') && in_array('mysql', PDO::getAvailableDrivers())) {
			self::$driver = 'pdo';
			$connect = "mysql:host=".$server.";dbname=".$db;

			if (isset($port)) {
				$connect .= ";port=".$port;
			}

			if (isset($a->config["system"]["db_charset"])) {
				$connect .= ";charset=".$a->config["system"]["db_charset"];
			}
			try {
				self::$db = @new PDO($connect, $user, $pass);
				self::$connected = true;
			} catch (PDOException $e) {
			}
		}

		if (!self::$connected && class_exists('mysqli')) {
			self::$driver = 'mysqli';
			self::$db = @new mysqli($server, $user, $pass, $db, $port);
			if (!mysqli_connect_errno()) {
				self::$connected = true;

				if (isset($a->config["system"]["db_charset"])) {
					self::$db->set_charset($a->config["system"]["db_charset"]);
				}
			}
		}

		// No suitable SQL driver was found.
		if (!self::$connected) {
			self::$db = null;
		}
		$a->save_timestamp($stamp1, "network");

		return self::$connected;
	}

	/**
	 * @brief Returns the MySQL server version string
	 *
	 * This function discriminate between the deprecated mysql API and the current
	 * object-oriented mysqli API. Example of returned string: 5.5.46-0+deb8u1
	 *
	 * @return string
	 */
	public static function server_info() {
		if (self::$_server_info == '') {
			switch (self::$driver) {
				case 'pdo':
					self::$_server_info = self::$db->getAttribute(PDO::ATTR_SERVER_VERSION);
					break;
				case 'mysqli':
					self::$_server_info = self::$db->server_info;
					break;
			}
		}
		return self::$_server_info;
	}

	/**
	 * @brief Returns the selected database name
	 *
	 * @return string
	 */
	public static function database_name() {
		$ret = self::p("SELECT DATABASE() AS `db`");
                $data = self::inArray($ret);
		return $data[0]['db'];
	}

	/**
	 * @brief Analyze a database query and log this if some conditions are met.
	 *
	 * @param string $query The database query that will be analyzed
	 */
	private static function logIndex($query) {
		$a = get_app();

		if (empty($a->config["system"]["db_log_index"])) {
			return;
		}

		// Don't explain an explain statement
		if (strtolower(substr($query, 0, 7)) == "explain") {
			return;
		}

		// Only do the explain on "select", "update" and "delete"
		if (!in_array(strtolower(substr($query, 0, 6)), ["select", "update", "delete"])) {
			return;
		}

		$r = self::p("EXPLAIN ".$query);
		if (!DBM::is_result($r)) {
			return;
		}

		$watchlist = explode(',', $a->config["system"]["db_log_index_watch"]);
		$blacklist = explode(',', $a->config["system"]["db_log_index_blacklist"]);

		while ($row = dba::fetch($r)) {
			if ((intval($a->config["system"]["db_loglimit_index"]) > 0)) {
				$log = (in_array($row['key'], $watchlist) &&
					($row['rows'] >= intval($a->config["system"]["db_loglimit_index"])));
			} else {
				$log = false;
			}

			if ((intval($a->config["system"]["db_loglimit_index_high"]) > 0) && ($row['rows'] >= intval($a->config["system"]["db_loglimit_index_high"]))) {
				$log = true;
			}

			if (in_array($row['key'], $blacklist) || ($row['key'] == "")) {
				$log = false;
			}

			if ($log) {
				$backtrace = debug_backtrace(DEBUG_BACKTRACE_IGNORE_ARGS);
				@file_put_contents($a->config["system"]["db_log_index"], DateTimeFormat::utcNow()."\t".
						$row['key']."\t".$row['rows']."\t".$row['Extra']."\t".
						basename($backtrace[1]["file"])."\t".
						$backtrace[1]["line"]."\t".$backtrace[2]["function"]."\t".
						substr($query, 0, 2000)."\n", FILE_APPEND);
			}
		}
	}

	public static function escape($str) {
		switch (self::$driver) {
			case 'pdo':
				return substr(@self::$db->quote($str, PDO::PARAM_STR), 1, -1);
			case 'mysqli':
				return @self::$db->real_escape_string($str);
		}
	}

	public static function connected() {
		$connected = false;

		switch (self::$driver) {
			case 'pdo':
				$r = dba::p("SELECT 1");
				if (DBM::is_result($r)) {
					$row = dba::inArray($r);
					$connected = ($row[0]['1'] == '1');
				}
				break;
			case 'mysqli':
				$connected = self::$db->ping();
				break;
		}
		return $connected;
	}

	/**
	 * @brief Replaces ANY_VALUE() function by MIN() function,
	 *  if the database server does not support ANY_VALUE().
	 *
	 * Considerations for Standard SQL, or MySQL with ONLY_FULL_GROUP_BY (default since 5.7.5).
	 * ANY_VALUE() is available from MySQL 5.7.5 https://dev.mysql.com/doc/refman/5.7/en/miscellaneous-functions.html
	 * A standard fall-back is to use MIN().
	 *
	 * @param string $sql An SQL string without the values
	 * @return string The input SQL string modified if necessary.
	 */
	public static function any_value_fallback($sql) {
		$server_info = self::server_info();
		if (version_compare($server_info, '5.7.5', '<') ||
			(stripos($server_info, 'MariaDB') !== false)) {
			$sql = str_ireplace('ANY_VALUE(', 'MIN(', $sql);
		}
		return $sql;
	}

	/**
	 * @brief beautifies the query - useful for "SHOW PROCESSLIST"
	 *
	 * This is safe when we bind the parameters later.
	 * The parameter values aren't part of the SQL.
	 *
	 * @param string $sql An SQL string without the values
	 * @return string The input SQL string modified if necessary.
	 */
	public static function clean_query($sql) {
		$search = ["\t", "\n", "\r", "  "];
		$replace = [' ', ' ', ' ', ' '];
		do {
			$oldsql = $sql;
			$sql = str_replace($search, $replace, $sql);
		} while ($oldsql != $sql);

		return $sql;
	}


	/**
	 * @brief Replaces the ? placeholders with the parameters in the $args array
	 *
	 * @param string $sql SQL query
	 * @param array $args The parameters that are to replace the ? placeholders
	 * @return string The replaced SQL query
	 */
	private static function replaceParameters($sql, $args) {
		$offset = 0;
		foreach ($args AS $param => $value) {
			if (is_int($args[$param]) || is_float($args[$param])) {
				$replace = intval($args[$param]);
			} else {
				$replace = "'".self::escape($args[$param])."'";
			}

			$pos = strpos($sql, '?', $offset);
			if ($pos !== false) {
				$sql = substr_replace($sql, $replace, $pos, 1);
			}
			$offset = $pos + strlen($replace);
		}
		return $sql;
	}

	/**
	 * @brief Convert parameter array to an universal form
	 * @param array $args Parameter array
	 * @return array universalized parameter array
	 */
	private static function getParam($args) {
		unset($args[0]);

		// When the second function parameter is an array then use this as the parameter array
		if ((count($args) > 0) && (is_array($args[1]))) {
			return $args[1];
		} else {
			return $args;
		}
	}

	/**
	 * @brief Executes a prepared statement that returns data
	 * @usage Example: $r = p("SELECT * FROM `item` WHERE `guid` = ?", $guid);
	 *
	 * Please only use it with complicated queries.
	 * For all regular queries please use dba::select or dba::exists
	 *
	 * @param string $sql SQL statement
	 * @return bool|object statement object
	 */
	public static function p($sql) {
		$a = get_app();

		$stamp1 = microtime(true);

		$params = self::getParam(func_get_args());

		// Renumber the array keys to be sure that they fit
		$i = 0;
		$args = [];
		foreach ($params AS $param) {
			// Avoid problems with some MySQL servers and boolean values. See issue #3645
			if (is_bool($param)) {
				$param = (int)$param;
			}
			$args[++$i] = $param;
		}

		if (!self::$connected) {
			return false;
		}

		if ((substr_count($sql, '?') != count($args)) && (count($args) > 0)) {
			// Question: Should we continue or stop the query here?
			logger('Parameter mismatch. Query "'.$sql.'" - Parameters '.print_r($args, true), LOGGER_DEBUG);
		}

		$sql = self::clean_query($sql);
		$sql = self::any_value_fallback($sql);

		$orig_sql = $sql;

		if (x($a->config,'system') && x($a->config['system'], 'db_callstack')) {
			$sql = "/*".System::callstack()." */ ".$sql;
		}

		self::$error = '';
		self::$errorno = 0;
		self::$affected_rows = 0;

		// We have to make some things different if this function is called from "e"
		$trace = debug_backtrace(DEBUG_BACKTRACE_IGNORE_ARGS, 2);

		if (isset($trace[1])) {
			$called_from = $trace[1];
		} else {
			// We use just something that is defined to avoid warnings
			$called_from = $trace[0];
		}
		// We are having an own error logging in the function "e"
		$called_from_e = ($called_from['function'] == 'e');

		switch (self::$driver) {
			case 'pdo':
				// If there are no arguments we use "query"
				if (count($args) == 0) {
					if (!$retval = self::$db->query($sql)) {
						$errorInfo = self::$db->errorInfo();
						self::$error = $errorInfo[2];
						self::$errorno = $errorInfo[1];
						$retval = false;
						break;
					}
					self::$affected_rows = $retval->rowCount();
					break;
				}

				if (!$stmt = self::$db->prepare($sql)) {
					$errorInfo = self::$db->errorInfo();
					self::$error = $errorInfo[2];
					self::$errorno = $errorInfo[1];
					$retval = false;
					break;
				}

				foreach ($args AS $param => $value) {
					$stmt->bindParam($param, $args[$param]);
				}

				if (!$stmt->execute()) {
					$errorInfo = $stmt->errorInfo();
					self::$error = $errorInfo[2];
					self::$errorno = $errorInfo[1];
					$retval = false;
				} else {
					$retval = $stmt;
					self::$affected_rows = $retval->rowCount();
				}
				break;
			case 'mysqli':
				// There are SQL statements that cannot be executed with a prepared statement
				$parts = explode(' ', $orig_sql);
				$command = strtolower($parts[0]);
				$can_be_prepared = in_array($command, ['select', 'update', 'insert', 'delete']);

				// The fallback routine is called as well when there are no arguments
				if (!$can_be_prepared || (count($args) == 0)) {
					$retval = self::$db->query(self::replaceParameters($sql, $args));
					if (self::$db->errno) {
						self::$error = self::$db->error;
						self::$errorno = self::$db->errno;
						$retval = false;
					} else {
						if (isset($retval->num_rows)) {
							self::$affected_rows = $retval->num_rows;
						} else {
							self::$affected_rows = self::$db->affected_rows;
						}
					}
					break;
				}

				$stmt = self::$db->stmt_init();

				if (!$stmt->prepare($sql)) {
					self::$error = $stmt->error;
					self::$errorno = $stmt->errno;
					$retval = false;
					break;
				}

				$params = '';
				$values = [];
				foreach ($args AS $param => $value) {
					if (is_int($args[$param])) {
						$params .= 'i';
					} elseif (is_float($args[$param])) {
						$params .= 'd';
					} elseif (is_string($args[$param])) {
						$params .= 's';
					} else {
						$params .= 'b';
					}
					$values[] = &$args[$param];
				}

				if (count($values) > 0) {
					array_unshift($values, $params);
					call_user_func_array([$stmt, 'bind_param'], $values);
				}

				if (!$stmt->execute()) {
					self::$error = self::$db->error;
					self::$errorno = self::$db->errno;
					$retval = false;
				} else {
					$stmt->store_result();
					$retval = $stmt;
					self::$affected_rows = $retval->affected_rows;
				}
				break;
		}

		// We are having an own error logging in the function "e"
		if ((self::$errorno != 0) && !$called_from_e) {
			// We have to preserve the error code, somewhere in the logging it get lost
			$error = self::$error;
			$errorno = self::$errorno;

			logger('DB Error '.self::$errorno.': '.self::$error."\n".
				System::callstack(8)."\n".self::replaceParameters($sql, $params));

			self::$error = $error;
			self::$errorno = $errorno;
		}

		$a->save_timestamp($stamp1, 'database');

		if (x($a->config,'system') && x($a->config['system'], 'db_log')) {

			$stamp2 = microtime(true);
			$duration = (float)($stamp2 - $stamp1);

			if (($duration > $a->config["system"]["db_loglimit"])) {
				$duration = round($duration, 3);
				$backtrace = debug_backtrace(DEBUG_BACKTRACE_IGNORE_ARGS);

				@file_put_contents($a->config["system"]["db_log"], DateTimeFormat::utcNow()."\t".$duration."\t".
						basename($backtrace[1]["file"])."\t".
						$backtrace[1]["line"]."\t".$backtrace[2]["function"]."\t".
						substr(self::replaceParameters($sql, $args), 0, 2000)."\n", FILE_APPEND);
			}
		}
		return $retval;
	}

	/**
	 * @brief Executes a prepared statement like UPDATE or INSERT that doesn't return data
	 *
	 * Please use dba::delete, dba::insert, dba::update, ... instead
	 *
	 * @param string $sql SQL statement
	 * @return boolean Was the query successfull? False is returned only if an error occurred
	 */
	public static function e($sql) {
		$a = get_app();

		$stamp = microtime(true);

		$params = self::getParam(func_get_args());

		// In a case of a deadlock we are repeating the query 20 times
		$timeout = 20;

		do {
			$stmt = self::p($sql, $params);

			if (is_bool($stmt)) {
				$retval = $stmt;
			} elseif (is_object($stmt)) {
				$retval = true;
			} else {
				$retval = false;
			}

			self::close($stmt);

		} while ((self::$errorno == 1213) && (--$timeout > 0));

		if (self::$errorno != 0) {
			// We have to preserve the error code, somewhere in the logging it get lost
			$error = self::$error;
			$errorno = self::$errorno;

			logger('DB Error '.self::$errorno.': '.self::$error."\n".
				System::callstack(8)."\n".self::replaceParameters($sql, $params));

			self::$error = $error;
			self::$errorno = $errorno;
		}

		$a->save_timestamp($stamp, "database_write");

		return $retval;
	}

	/**
	 * @brief Check if data exists
	 *
	 * @param string $table Table name
	 * @param array $condition array of fields for condition
	 *
	 * @return boolean Are there rows for that condition?
	 */
	public static function exists($table, $condition) {
		if (empty($table)) {
			return false;
		}

		$fields = [];

		reset($condition);
		$first_key = key($condition);
		if (!is_int($first_key)) {
			$fields = [$first_key];
		}

		$stmt = self::select($table, $fields, $condition, ['limit' => 1]);

		if (is_bool($stmt)) {
			$retval = $stmt;
		} else {
			$retval = (self::num_rows($stmt) > 0);
		}

		self::close($stmt);

		return $retval;
	}

	/**
	 * Fetches the first row
	 *
	 * Please use dba::selectFirst or dba::exists whenever this is possible.
	 *
	 * @brief Fetches the first row
	 * @param string $sql SQL statement
	 * @return array first row of query
	 */
	public static function fetch_first($sql) {
		$params = self::getParam(func_get_args());

		$stmt = self::p($sql, $params);

		if (is_bool($stmt)) {
			$retval = $stmt;
		} else {
			$retval = self::fetch($stmt);
		}

		self::close($stmt);

		return $retval;
	}

	/**
	 * @brief Returns the number of affected rows of the last statement
	 *
	 * @return int Number of rows
	 */
	public static function affected_rows() {
		return self::$affected_rows;
	}

	/**
	 * @brief Returns the number of columns of a statement
	 *
	 * @param object Statement object
	 * @return int Number of columns
	 */
	public static function columnCount($stmt) {
		if (!is_object($stmt)) {
			return 0;
		}
		switch (self::$driver) {
			case 'pdo':
				return $stmt->columnCount();
			case 'mysqli':
				return $stmt->field_count;
		}
		return 0;
	}
	/**
	 * @brief Returns the number of rows of a statement
	 *
	 * @param PDOStatement|mysqli_result|mysqli_stmt Statement object
	 * @return int Number of rows
	 */
	public static function num_rows($stmt) {
		if (!is_object($stmt)) {
			return 0;
		}
		switch (self::$driver) {
			case 'pdo':
				return $stmt->rowCount();
			case 'mysqli':
				return $stmt->num_rows;
		}
		return 0;
	}

	/**
	 * @brief Fetch a single row
	 *
	 * @param mixed $stmt statement object
	 * @return array current row
	 */
	public static function fetch($stmt) {
		$a = get_app();

		$stamp1 = microtime(true);

		$columns = [];

		if (!is_object($stmt)) {
			return false;
		}

		switch (self::$driver) {
			case 'pdo':
				$columns = $stmt->fetch(PDO::FETCH_ASSOC);
				break;
			case 'mysqli':
				if (get_class($stmt) == 'mysqli_result') {
					$columns = $stmt->fetch_assoc();
					break;
				}

				// This code works, but is slow

				// Bind the result to a result array
				$cols = [];

				$cols_num = [];
				for ($x = 0; $x < $stmt->field_count; $x++) {
					$cols[] = &$cols_num[$x];
				}

				call_user_func_array([$stmt, 'bind_result'], $cols);

				if (!$stmt->fetch()) {
					return false;
				}

				// The slow part:
				// We need to get the field names for the array keys
				// It seems that there is no better way to do this.
				$result = $stmt->result_metadata();
				$fields = $result->fetch_fields();

				foreach ($cols_num AS $param => $col) {
					$columns[$fields[$param]->name] = $col;
				}
		}

		$a->save_timestamp($stamp1, 'database');

		return $columns;
	}

	/**
	 * @brief Insert a row into a table
	 *
	 * @param string $table Table name
	 * @param array $param parameter array
	 * @param bool $on_duplicate_update Do an update on a duplicate entry
	 *
	 * @return boolean was the insert successfull?
	 */
	public static function insert($table, $param, $on_duplicate_update = false) {

		if (empty($table) || empty($param)) {
			logger('Table and fields have to be set');
			return false;
		}

		$sql = "INSERT INTO `".self::escape($table)."` (`".implode("`, `", array_keys($param))."`) VALUES (".
			substr(str_repeat("?, ", count($param)), 0, -2).")";

		if ($on_duplicate_update) {
			$sql .= " ON DUPLICATE KEY UPDATE `".implode("` = ?, `", array_keys($param))."` = ?";

			$values = array_values($param);
			$param = array_merge_recursive($values, $values);
		}

		return self::e($sql, $param);
	}

	/**
	 * @brief Fetch the id of the last insert command
	 *
	 * @return integer Last inserted id
	 */
	public static function lastInsertId() {
		switch (self::$driver) {
			case 'pdo':
				$id = self::$db->lastInsertId();
				break;
			case 'mysqli':
				$id = self::$db->insert_id;
				break;
		}
		return $id;
	}

	/**
	 * @brief Locks a table for exclusive write access
	 *
	 * This function can be extended in the future to accept a table array as well.
	 *
	 * @param string $table Table name
	 *
	 * @return boolean was the lock successful?
	 */
	public static function lock($table) {
		// See here: https://dev.mysql.com/doc/refman/5.7/en/lock-tables-and-transactions.html
		self::e("SET autocommit=0");
		$success = self::e("LOCK TABLES `".self::escape($table)."` WRITE");
		if (!$success) {
			self::e("SET autocommit=1");
		} else {
			self::$in_transaction = true;
		}
		return $success;
	}

	/**
	 * @brief Unlocks all locked tables
	 *
	 * @return boolean was the unlock successful?
	 */
	public static function unlock() {
		// See here: https://dev.mysql.com/doc/refman/5.7/en/lock-tables-and-transactions.html
		self::e("COMMIT");
		$success = self::e("UNLOCK TABLES");
		self::e("SET autocommit=1");
		self::$in_transaction = false;
		return $success;
	}

	/**
	 * @brief Starts a transaction
	 *
	 * @return boolean Was the command executed successfully?
	 */
	public static function transaction() {
		if (!self::e('COMMIT')) {
			return false;
		}
		if (!self::e('START TRANSACTION')) {
			return false;
		}
		self::$in_transaction = true;
		return true;
	}

	/**
	 * @brief Does a commit
	 *
	 * @return boolean Was the command executed successfully?
	 */
	public static function commit() {
		if (!self::e('COMMIT')) {
			return false;
		}
		self::$in_transaction = false;
		return true;
	}

	/**
	 * @brief Does a rollback
	 *
	 * @return boolean Was the command executed successfully?
	 */
	public static function rollback() {
		if (!self::e('ROLLBACK')) {
			return false;
		}
		self::$in_transaction = false;
		return true;
	}

	/**
	 * @brief Build the array with the table relations
	 *
	 * The array is build from the database definitions in DBStructure.php
	 *
	 * This process must only be started once, since the value is cached.
	 */
	private static function buildRelationData() {
		$definition = DBStructure::definition();

		foreach ($definition AS $table => $structure) {
			foreach ($structure['fields'] AS $field => $field_struct) {
				if (isset($field_struct['relation'])) {
					foreach ($field_struct['relation'] AS $rel_table => $rel_field) {
						self::$relation[$rel_table][$rel_field][$table][] = $field;
					}
				}
			}
		}
	}

	/**
	 * @brief Delete a row from a table
	 *
	 * @param string  $table       Table name
	 * @param array   $conditions  Field condition(s)
	 * @param boolean $in_process  Internal use: Only do a commit after the last delete
	 * @param array   $callstack   Internal use: prevent endless loops
	 *
	 * @return boolean|array was the delete successful? When $in_process is set: deletion data
	 */
	public static function delete($table, array $conditions, $in_process = false, array &$callstack = [])
	{
		if (empty($table) || empty($conditions)) {
			logger('Table and conditions have to be set');
			return false;
		}

		$commands = [];

		// Create a key for the loop prevention
		$key = $table . ':' . implode(':', array_keys($conditions)) . ':' . implode(':', $conditions);

		// We quit when this key already exists in the callstack.
		if (isset($callstack[$key])) {
			return $commands;
		}

		$callstack[$key] = true;

		$table = self::escape($table);

		$commands[$key] = ['table' => $table, 'conditions' => $conditions];

		// To speed up the whole process we cache the table relations
		if (count(self::$relation) == 0) {
			self::buildRelationData();
		}

		// Is there a relation entry for the table?
		if (isset(self::$relation[$table])) {
			// We only allow a simple "one field" relation.
			$field = array_keys(self::$relation[$table])[0];
			$rel_def = array_values(self::$relation[$table])[0];

			// Create a key for preventing double queries
			$qkey = $field . '-' . $table . ':' . implode(':', array_keys($conditions)) . ':' . implode(':', $conditions);

			// When the search field is the relation field, we don't need to fetch the rows
			// This is useful when the leading record is already deleted in the frontend but the rest is done in the backend
			if ((count($conditions) == 1) && ($field == array_keys($conditions)[0])) {
				foreach ($rel_def AS $rel_table => $rel_fields) {
					foreach ($rel_fields AS $rel_field) {
						$retval = self::delete($rel_table, [$rel_field => array_values($conditions)[0]], true, $callstack);
						$commands = array_merge($commands, $retval);
					}
				}
				// We quit when this key already exists in the callstack.
			} elseif (!isset($callstack[$qkey])) {

				$callstack[$qkey] = true;

				// Fetch all rows that are to be deleted
				$data = self::select($table, [$field], $conditions);

				while ($row = self::fetch($data)) {
					// Now we accumulate the delete commands
					$retval = self::delete($table, [$field => $row[$field]], true, $callstack);
					$commands = array_merge($commands, $retval);
				}

				self::close($data);

				// Since we had split the delete command we don't need the original command anymore
				unset($commands[$key]);
			}
		}

		if (!$in_process) {
			// Now we finalize the process
			$do_transaction = !self::$in_transaction;

			if ($do_transaction) {
				self::transaction();
			}

			$compacted = [];
			$counter = [];

			foreach ($commands AS $command) {
				$conditions = $command['conditions'];
				reset($conditions);
				$first_key = key($conditions);

				$condition_string = self::buildCondition($conditions);

				if ((count($command['conditions']) > 1) || is_int($first_key)) {
					$sql = "DELETE FROM `" . $command['table'] . "`" . $condition_string;
					logger(self::replaceParameters($sql, $conditions), LOGGER_DATA);

					if (!self::e($sql, $conditions)) {
						if ($do_transaction) {
							self::rollback();
						}
						return false;
					}
				} else {
					$key_table = $command['table'];
					$key_condition = array_keys($command['conditions'])[0];
					$value = array_values($command['conditions'])[0];

					// Split the SQL queries in chunks of 100 values
					// We do the $i stuff here to make the code better readable
					$i = $counter[$key_table][$key_condition];
					if (count($compacted[$key_table][$key_condition][$i]) > 100) {
						++$i;
					}

					$compacted[$key_table][$key_condition][$i][$value] = $value;
					$counter[$key_table][$key_condition] = $i;
				}
			}
			foreach ($compacted AS $table => $values) {
				foreach ($values AS $field => $field_value_list) {
					foreach ($field_value_list AS $field_values) {
						$sql = "DELETE FROM `" . $table . "` WHERE `" . $field . "` IN (" .
							substr(str_repeat("?, ", count($field_values)), 0, -2) . ");";

						logger(self::replaceParameters($sql, $field_values), LOGGER_DATA);

						if (!self::e($sql, $field_values)) {
							if ($do_transaction) {
								self::rollback();
							}
							return false;
						}
					}
				}
			}
			if ($do_transaction) {
				self::commit();
			}
			return true;
		}

		return $commands;
	}

	/**
	 * @brief Updates rows
	 *
	 * Updates rows in the database. When $old_fields is set to an array,
	 * the system will only do an update if the fields in that array changed.
	 *
	 * Attention:
	 * Only the values in $old_fields are compared.
	 * This is an intentional behaviour.
	 *
	 * Example:
	 * We include the timestamp field in $fields but not in $old_fields.
	 * Then the row will only get the new timestamp when the other fields had changed.
	 *
	 * When $old_fields is set to a boolean value the system will do this compare itself.
	 * When $old_fields is set to "true" the system will do an insert if the row doesn't exists.
	 *
	 * Attention:
	 * Only set $old_fields to a boolean value when you are sure that you will update a single row.
	 * When you set $old_fields to "true" then $fields must contain all relevant fields!
	 *
	 * @param string $table Table name
	 * @param array $fields contains the fields that are updated
	 * @param array $condition condition array with the key values
	 * @param array|boolean $old_fields array with the old field values that are about to be replaced (true = update on duplicate)
	 *
	 * @return boolean was the update successfull?
	 */
	public static function update($table, $fields, $condition, $old_fields = []) {

		if (empty($table) || empty($fields) || empty($condition)) {
			logger('Table, fields and condition have to be set');
			return false;
		}

		$table = self::escape($table);

		$condition_string = self::buildCondition($condition);

		if (is_bool($old_fields)) {
			$do_insert = $old_fields;

			$old_fields = self::selectFirst($table, [], $condition);

			if (is_bool($old_fields)) {
				if ($do_insert) {
					$values = array_merge($condition, $fields);
					return self::insert($table, $values, $do_insert);
				}
				$old_fields = [];
			}
		}

		$do_update = (count($old_fields) == 0);

		foreach ($old_fields AS $fieldname => $content) {
			if (isset($fields[$fieldname])) {
				if ($fields[$fieldname] == $content) {
					unset($fields[$fieldname]);
				} else {
					$do_update = true;
				}
			}
		}

		if (!$do_update || (count($fields) == 0)) {
			return true;
		}

		$sql = "UPDATE `".$table."` SET `".
			implode("` = ?, `", array_keys($fields))."` = ?".$condition_string;

		$params1 = array_values($fields);
		$params2 = array_values($condition);
		$params = array_merge_recursive($params1, $params2);

		return self::e($sql, $params);
	}

	/**
	 * Retrieve a single record from a table and returns it in an associative array
	 *
	 * @brief Retrieve a single record from a table
	 * @param string $table
	 * @param array  $fields
	 * @param array  $condition
	 * @param array  $params
	 * @return bool|array
	 * @see dba::select
	 */
	public static function selectFirst($table, array $fields = [], array $condition = [], $params = [])
	{
		$params['limit'] = 1;
		$result = self::select($table, $fields, $condition, $params);

		if (is_bool($result)) {
			return $result;
		} else {
			$row = self::fetch($result);
			self::close($result);
			return $row;
		}
	}

	/**
	 * @brief Select rows from a table
	 *
	 * @param string $table     Table name
	 * @param array  $fields    Array of selected fields, empty for all
	 * @param array  $condition Array of fields for condition
	 * @param array  $params    Array of several parameters
	 *
	 * @return boolean|object
	 *
	 * Example:
	 * $table = "item";
	 * $fields = array("id", "uri", "uid", "network");
	 *
	 * $condition = array("uid" => 1, "network" => 'dspr');
	 * or:
	 * $condition = array("`uid` = ? AND `network` IN (?, ?)", 1, 'dfrn', 'dspr');
	 *
	 * $params = array("order" => array("id", "received" => true), "limit" => 10);
	 *
	 * $data = dba::select($table, $fields, $condition, $params);
	 */
	public static function select($table, array $fields = [], array $condition = [], array $params = [])
	{
		if ($table == '') {
			return false;
		}

		$table = self::escape($table);

		if (count($fields) > 0) {
			$select_fields = "`" . implode("`, `", array_values($fields)) . "`";
		} else {
			$select_fields = "*";
		}

		$condition_string = self::buildCondition($condition);

		$order_string = '';
		if (isset($params['order'])) {
			$order_string = " ORDER BY ";
			foreach ($params['order'] AS $fields => $order) {
				if (!is_int($fields)) {
					$order_string .= "`" . $fields . "` " . ($order ? "DESC" : "ASC") . ", ";
				} else {
					$order_string .= "`" . $order . "`, ";
				}
			}
			$order_string = substr($order_string, 0, -2);
		}

		$limit_string = '';
		if (isset($params['limit']) && is_int($params['limit'])) {
			$limit_string = " LIMIT " . $params['limit'];
		}

		if (isset($params['limit']) && is_array($params['limit'])) {
			$limit_string = " LIMIT " . intval($params['limit'][0]) . ", " . intval($params['limit'][1]);
		}

		$sql = "SELECT " . $select_fields . " FROM `" . $table . "`" . $condition_string . $order_string . $limit_string;

		$result = self::p($sql, $condition);

		return $result;
	}

	/**
	 * @brief Counts the rows from a table satisfying the provided condition
	 *
	 * @param string $table Table name
	 * @param array $condition array of fields for condition
	 *
	 * @return int
	 *
	 * Example:
	 * $table = "item";
	 *
	 * $condition = ["uid" => 1, "network" => 'dspr'];
	 * or:
	 * $condition = ["`uid` = ? AND `network` IN (?, ?)", 1, 'dfrn', 'dspr'];
	 *
	 * $count = dba::count($table, $condition);
	 */
	public static function count($table, array $condition = [])
	{
		if ($table == '') {
			return false;
		}

		$condition_string = self::buildCondition($condition);

		$sql = "SELECT COUNT(*) AS `count` FROM `".$table."`".$condition_string;

		$row = self::fetch_first($sql, $condition);

		return $row['count'];
	}

	/**
	 * @brief Returns the SQL condition string built from the provided condition array
	 *
	 * This function operates with two modes.
	 * - Supplied with a filed/value associative array, it builds simple strict
	 *   equality conditions linked by AND.
	 * - Supplied with a flat list, the first element is the condition string and
	 *   the following arguments are the values to be interpolated
	 *
	 * $condition = ["uid" => 1, "network" => 'dspr'];
	 * or:
	 * $condition = ["`uid` = ? AND `network` IN (?, ?)", 1, 'dfrn', 'dspr'];
	 *
	 * In either case, the provided array is left with the parameters only
	 *
	 * @param array $condition
	 * @return string
	 */
	private static function buildCondition(array &$condition = [])
	{
		$condition_string = '';
		if (count($condition) > 0) {
			reset($condition);
			$first_key = key($condition);
			if (is_int($first_key)) {
				$condition_string = " WHERE ".array_shift($condition);
			} else {
				$new_values = [];
				$condition_string = "";
				foreach ($condition as $field => $value) {
					if ($condition_string != "") {
						$condition_string .= " AND ";
					}
					if (is_array($value)) {
						$new_values = array_merge($new_values, array_values($value));
						$placeholders = substr(str_repeat("?, ", count($value)), 0, -2);
						$condition_string .= "`" . $field . "` IN (" . $placeholders . ")";
					} else {
						$new_values[$field] = $value;
						$condition_string .= "`" . $field . "` = ?";
					}
				}
				$condition_string = " WHERE " . $condition_string;
				$condition = $new_values;
			}
		}

		return $condition_string;
	}

	/**
	 * @brief Fills an array with data from a query
	 *
	 * @param object $stmt statement object
	 * @return array Data array
	 */
	public static function inArray($stmt, $do_close = true) {
		if (is_bool($stmt)) {
			return $stmt;
		}

		$data = [];
		while ($row = self::fetch($stmt)) {
			$data[] = $row;
		}
		if ($do_close) {
			self::close($stmt);
		}
		return $data;
	}

	/**
	 * @brief Returns the error number of the last query
	 *
	 * @return string Error number (0 if no error)
	 */
	public static function errorNo() {
		return self::$errorno;
	}

	/**
	 * @brief Returns the error message of the last query
	 *
	 * @return string Error message ('' if no error)
	 */
	public static function errorMessage() {
		return self::$error;
	}

	/**
	 * @brief Closes the current statement
	 *
	 * @param object $stmt statement object
	 * @return boolean was the close successful?
	 */
	public static function close($stmt) {
		$a = get_app();

		$stamp1 = microtime(true);

		if (!is_object($stmt)) {
			return false;
		}

		switch (self::$driver) {
			case 'pdo':
				$ret = $stmt->closeCursor();
				break;
			case 'mysqli':
				$stmt->free_result();
				$ret = $stmt->close();
				break;
		}

		$a->save_timestamp($stamp1, 'database');

		return $ret;
	}
}

function dbesc($str) {
	if (dba::$connected) {
		return(dba::escape($str));
	} else {
		return(str_replace("'","\\'",$str));
	}
}

/**
 * @brief execute SQL query with printf style args - deprecated
 *
 * Please use the dba:: functions instead:
 * dba::select, dba::exists, dba::insert
 * dba::delete, dba::update, dba::p, dba::e
 *
 * @param $args Query parameters (1 to N parameters of different types)
 * @return array|bool Query array
 */
function q($sql) {
	$args = func_get_args();
	unset($args[0]);

	if (!dba::$connected) {
		return false;
	}

	$sql = dba::clean_query($sql);
	$sql = dba::any_value_fallback($sql);

	$stmt = @vsprintf($sql, $args);

	$ret = dba::p($stmt);

	if (is_bool($ret)) {
		return $ret;
	}

	$columns = dba::columnCount($ret);

	$data = dba::inArray($ret);

	if ((count($data) == 0) && ($columns == 0)) {
		return true;
	}

	return $data;
}

function dba_timer() {
	return microtime(true);
}<|MERGE_RESOLUTION|>--- conflicted
+++ resolved
@@ -52,14 +52,9 @@
 		}
 
 		if ($install) {
-<<<<<<< HEAD
 			// server has to be a non-empty string that is not 'localhost' and not an IP
 			if (strlen($server) && ($server !== 'localhost') && filter_var($server, FILTER_VALIDATE_IP) === false) {
-				if (! dns_get_record($server, DNS_A + DNS_CNAME + DNS_PTR)) {
-=======
-			if (strlen($server) && ($server !== 'localhost') && ($server !== '127.0.0.1')) {
 				if (! dns_get_record($server, DNS_A + DNS_CNAME)) {
->>>>>>> 966ebc7a
 					self::$error = L10n::t('Cannot locate DNS info for database server \'%s\'', $server);
 					return false;
 				}
