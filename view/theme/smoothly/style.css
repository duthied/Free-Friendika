/*
  	style.css
<<<<<<< HEAD
  	Smoothly
   
	Created by alex@friendica.pixelbits.de on 2013-03-27
=======
  	Theme: Smoothly
	Maintainer: alex@friendica.pixelbits.de
	last change: 2013-05-08
>>>>>>> f840d728

** Colors ** 
Blue links - #1873a2
Blue link hover - #6da6c4
Blue Gradients (buttons and other gradients) - #1873a2 and #6da6c4
Grey/body text - #626262
Grey Gradients (buttons and other gradients) - #bdbdbd and #a2a2a2
Dark Grey Gradients - #7c7d7b and #555753
Orange - #fec01d
*/

@import url('css/typography.css');

@media only screen and (device-width: 768px) {
/* For general iPad layouts */
#body {
	-moz-background-clip: border; 
	-moz-background-origin: pdading; 
	-moz-background-size: auto auto; 
	background-attachment: scroll; 
	background-color: transparent; 
	background-image: url( ); 
	background-position: center top; 
	background-repeat: no-repeat;
	} 
}

@media only screen and (min-device-width: 481px) and (max-device-width: 1024px) and (orientation:portrait) {
/* For portrait layouts only */
}
	 
@media only screen and (min-device-width: 481px) and (max-device-width: 1024px) and (orientation:landscape) {
/* For landscape layouts only */
}

.lockview {
	cursor: pointer;
}

.heart {
	color: #FF0000;
	font-size: 100%;
}

input[type=text] {
	float: left;
	border: 1px solid #b0b0b0;
	padding: 2px;
	width: 550px;
	border-radius: 3px;
		-moz-border-radius: 3px;
		-webkit-border-radius: 3px;
}

input[type=text-sidebar] {
	border: 1px solid #b0b0b0;
	padding: 2px;
	width: 172px;
	margin-left: 10px;
	margin-top: 10px;
	border-radius: 3px;
		-moz-border-radius: 3px;
		-webkit-border-radius: 3px;
}

input[type=submit] {
	margin:10px 10px 0 0;
	font-size: 0.9em;
	padding: 5px;
	background: -webkit-gradient( linear, left top, left bottom, color-stop(0.05, #bdbdbd), color-stop(1, #a2a2a2) );
	background: -moz-linear-gradient( center top, #bdbdbd 5%, #a2a2a2 100% );
	filter: progid:DXImageTransform.Microsoft.gradient(startColorstr='#bdbdbd', endColorstr='#a2a2a2');
	background-color: #bdbdbd;
	color: #efefef;
	text-align: center;
	border: 1px solid #7C7D7B;
	border-radius: 5px;
		-moz-border-radius: 5px;
		-webkit-border-radius: 5px;
}

input[type=submit]:hover {
	background: -webkit-gradient( linear, left top, left bottom, color-stop(0.05, #1873a2), color-stop(1, #6da6c4) );
	background: -moz-linear-gradient( center top, #1873a2 5%, #6da6c4 100% );
	filter: progid:DXImageTransform.Microsoft.gradient(startColorstr='#1873a2', endColorstr='#6da6c4');
	background-color: #1873a2;
	color: #efefef;
	border: 1px solid #7C7D7B;
	box-shadow: 0 0 8px #BDBDBD;
		-moz-box-shadow: 0 0 8px #BDBDBD;
		-webkit-box-shadow: 0 0 8px #BDBDBD;
	border-radius: 5px;
		-moz-border-radius: 5px;
		-webkit-border-radius: 5px;
}

input[type=submit]:active {
	position: relative;
	top: 1px;
}

#search-text,
#search-submit,
#search-save {
	margin: 10px 10px 0 0;
}

#directory-search,
#directory-search-submit,
#search-save {
}

.dirsearch-desc {
}

.smalltext {
	font-size: 0.7em
}

::selection {
	background: #fec01d;
	color: #000; /* Safari and Opera */
}

::-moz-selection {
	background: #fec01d;
	color: #000; /* Firefox */
}

section {
	position: relative;
	float: left;
	margin: 50px auto -2em; /* the bottom margin is the negative value of the footer's height */
	width: 730px;
	min-height: 100%;
	height: auto !important;
	height: 100%;
	font-size: 0.9em;
	line-height: 1.2em;
	padding-bottom: 2em;
}

.lframe {
	border: 1px solid #7C7D7B;
	box-shadow: 3px 3px 6px #959494;
		-moz-box-shadow: 3px 3px 6px #959494;
		-webkit-box-shadow: 3px 3px 6px #959494;
	background-color: #efefef;
	padding: 10px;	
}

.mframe {
<<<<<<< HEAD
	padding: 0;
	/*background: none repeat scroll 0 0 #FFFFFF;
=======
	padding: 1px;
	background: none repeat scroll 0 0 #FFFFFF;
>>>>>>> f840d728
	border: 1px solid #7C7D7B;
	border-radius: 3px;
		-moz-border-radius: 3px;
		-webkit-border-radius: 3px;
	box-shadow: 0 0 8px #BDBDBD;
		-moz-box-shadow: 0 0 8px #BDBDBD;
<<<<<<< HEAD
		-webkit-box-shadow: 0 0 8px #BDBDBD;*/
=======
		-webkit-box-shadow: 0 0 8px #BDBDBD;
>>>>>>> f840d728
}

#wall-item-lock {
	margin-left: 10px;
}

.button {
	border: 1px solid #7C7D7B;
	border-radius: 5px;
		-moz-border-radius: 5px;
		-webkit-border-radius: 5px;
	font-size: 1em;
	background: -webkit-gradient( linear, left top, left bottom, color-stop(0.05, #bdbdbd), color-stop(1, #a2a2a2) );
	background: -moz-linear-gradient( center top, #bdbdbd 5%, #a2a2a2 100% );
	filter: progid:DXImageTransform.Microsoft.gradient(startColorstr='#bdbdbd', endColorstr='#a2a2a2');
	background-color: #bdbdbd;
	color: #efefef;
	text-align: center;
}

.button:hover {
	border: 1px solid #7C7D7B;
	box-shadow: 0 0 8px #BDBDBD;
		-moz-box-shadow: 0 0 8px #BDBDBD;
		-webkit-box-shadow: 0 0 8px #BDBDBD;
	border-radius: 5px;
		-moz-border-radius: 5px;
		-webkit-border-radius: 5px;
	background: -webkit-gradient( linear, left top, left bottom, color-stop(0.05, #1873a2), color-stop(1, #6da6c4) );
	background: -moz-linear-gradient( center top, #1873a2 5%, #6da6c4 100% );
	filter: progid:DXImageTransform.Microsoft.gradient(startColorstr='#1873a2', endColorstr='#6da6c4');
	background-color: #1873a2;
	color: #efefef;
}

.button:active {
	position: relative;
	top: 1px;
}

.button a {
	color: #efefef;
}

/* ========= */
/* = Login = */
/* ========= */

#login-name-wrapper,
#login-password-wrapper {
	vertical-align: middle;
	margin: auto;
}

#login-name-wrapper input {
	width: 120px;
	margin-left: 20px;
}

#login-extra-links {
	width: auto;
	margin-top: 20px;
	clear: both;
}

.login-extra-links {
	width: 100%;
	margin-left: 0px;
	clear: both;
}

#login-extra-filler {
	display: none;
}

#login_standard {
	width: 260px;
	float: left;
	border: 1px solid #7C7D7B;
	border-radius: 5px;
		-moz-border-radius: 5px;
		-webkit-border-radius: 5px;
	padding: 15px 10px 10px 20px;
	margin: 20px 0 0 210px;
}

#login_openid,
#login-extra-links a {
	width: 460px;
	float: left;
	margin: 5px 0 0 230px;
}

#div_id_remember {
	width: 258px;
	float: left;
	margin: 5px 0 0 230px;
}

#login_standard input,
#login_openid input {
	height: 20px;
	width: 240px;
}

#register-link,
#lost-password-link {
	width: 260px;

}

#login-name-end,
#login-password-end, 
#login-extra-end, 
#login-submit-end {
	height: 50px;
}

#login-submit-button,
#login-submit-wrapper {
}

#login-submit-button {
	width: 250px;
	margin: 10px 0 0 230px;
}

.login-form,
	margin-top: 10px;
}

/* ========= */
/* = Panel = */
/* ========= */

#panel {
	position: absolute;
	font-size: 0.8em;
	border-radius: 5px;
		-webkit-border-radius: 5px;
		-moz-border-radius: 5px;
	border: 1px solid #494948;
	background-color: #2e3436;
	opacity: 50%;
	color: #eeeeec;
	padding:1em;
	z-index: 200;
	box-shadow: 7px 7px 10px #434343;
		-moz-box-shadow: 7px 7px 12px #434343;
		-webkit-box-shadow: 7px75px 12px #434343;
}

/* ========= */
/* = Pager = */
/* ========= */

.pager {
	display: block;
	/*clear: both;*/
	text-align: left;
}

.pager a {
	color: #626262;
}

.pager span {
	padding: 4px;
	margin: 4px;
}

.pager_current {
	background-color: #1873a2;
	color: #ffffff;
}

/* ======= */
/* = Nav = */
/* ======= */

nav {
	display: block;
	float: left;
	list-style: none outside none;
	margin: 0;
	padding: 0;
	width: 958px;
	z-index: 10000;
	height: 40px;
	position: fixed;
	color: #efefef;
	margin-bottom: 16px;
	font-size: 15px;
	background-color: #BDBDBD;
	background: -moz-linear-gradient(center top , #BDBDBD 5%, #A2A2A2 100%) repeat scroll 0 0 #BDBDBD;
	background: -webkit-gradient( linear, left top, left bottom, color-stop(0.05, #bdbdbd), color-stop(1, #a2a2a2) );
	border: 1px solid #7C7D7B;
	box-shadow: 0 0 8px #BDBDBD;
		-moz-box-shadow: 0 0 8px #BDBDBD;
		-webkit-box-shadow: 0 0 8px #BDBDBD;
	border-radius: 0px 0px 5px 5px;
		-moz-border-radius: 0px 0px 5px 5px;
		-webkit-border-radius: 0px 0px 5px 5px;
}

nav a {
	text-decoration: none;
	color: #eeeeec;
	border: 0px;
}

nav a:hover {
	text-decoration: none;
	color: #eeeeec;
	border: 0px;
}

nav #site-location {
	color: #888a85;
	font-size: 0.8em;
	position: absolute;
}

nav #banner {
	display: block;
	position: absolute;
	margin-left: 3px;
	/*margin-top: 2px;*/
	padding-bottom: 5px;	
}

nav #banner #logo-text a {
	display: hidden;
	font-size: 40px;
	font-weight: bold;
	margin-left: 3px;
	text-shadow: #7C7D7B 3px 3px 5px;
}

nav #user-menu {
	display: block;
	width: auto;
	min-width: 190px;
	float: right;
	margin-right: 5px;
	margin-top: 4px;
	padding: 5px;
	position: relative;
	vertical-align: middle;
	background: -webkit-gradient( linear, left top, left bottom, color-stop(0.05, #797979), color-stop(1, #898988) );
	background: -moz-linear-gradient( center top, #797979 5%, #898988 100% );
	filter: progid:DXImageTransform.Microsoft.gradient(startColorstr='#797979', endColorstr='#898988');
	background-color: #a2a2a2;
	border: 1px solid #7C7D7B;
	box-shadow: 0 0 8px #BDBDBD;
		-moz-box-shadow: 0 0 8px #BDBDBD;
		-webkit-box-shadow: 0 0 8px #BDBDBD;
	border-radius: 5px;
		-moz-border-radius: 5px;
		-webkit-border-radius: 5px;
	color: #efefef;
	text-decoration: none;
	text-align: center;   
}

nav #user-menu:hover {
	border: 1px solid #7C7D7B;
	box-shadow: 0 0 8px #BDBDBD;
		-moz-box-shadow: 0 0 8px #BDBDBD;
		-webkit-box-shadow: 0 0 8px #BDBDBD;
	border-radius: 5px;
		-moz-border-radius: 5px;
		-webkit-border-radius: 5px;
	background: -webkit-gradient( linear, left top, left bottom, color-stop(0.05, #1873a2), color-stop(1, #6da6c4) );
	background: -moz-linear-gradient( center top, #1873a2 5%, #6da6c4 100% );
	filter: progid:DXImageTransform.Microsoft.gradient(startColorstr='#1873a2', endColorstr='#6da6c4');
	background-color: #1873a2;
	color: #efefef;
}

nav #user-menu-label::after {
	content: url("images/menu-user-pin.png") no-repeat;
	padding-left: 15px;
}

nav #user-menu-label {
	vertical-align: middle;
   	font-size: 12px;
	padding: 5px;
	text-align: center;
}

.nav-ajax-left {
	font-size: 0.8em;
	float: left;
	margin-top: 62px;	
}

nav #nav-link-wrapper .nav-link {
	border-right: 1px solid #babdb6;
}

.error-message {
	color: #FF0000;
	font-size: 1.1em;
	border: 1px solid #FF8888;
	background-color: #FFEEEE;
	padding: 10px;
}

.info-message {
	color: #204a87;
	font-size: 1.1em;
	border: 1px solid #3465a4;
	background-color: #d7e3f1;
	padding: 10px;
}

ul#user-menu-popup {
	display: none;
	position: absolute;
	background: -webkit-gradient( linear, left top, left bottom, color-stop(0.05, #797979), color-stop(1, #898988) );
	background: -moz-linear-gradient( center top, #a2a2a2 5%, #898988 100% );
	filter: progid:DXImageTransform.Microsoft.gradient(startColorstr='#797979', endColorstr='#898988');
	background-color: #898988;
	width: 100%;
	padding: 0;
	margin: 0px;
	margin-top: 10px;
	top: 20px;
	left: 0px;
	border: 1px solid #9a9a9a;
	border-top: none;
	border-radius: 0px 0px 5px 5px;
		-webkit-border-radius: 0px 0px 5px 5px;
		-moz-border-radius: 0px 0px 5px 5px;
	box-shadow: 5px 5px 10px #242424;    
		-moz-box-shadow: 5px 5px 10px #242424;
		-webkit-box-shadow: 5px 5px 10px #242424;
	z-index: 10000;
}

ul#user-menu-popup li {
	display: block;
}

ul#user-menu-popup li a {
	display: block;
	padding: 5px;
}

ul#user-menu-popup li a:hover {
	color: #efefef;
	background: -webkit-gradient( linear, left top, left bottom, color-stop(0.05, #6da6c4), color-stop(1, #1873a2) );
	background: -moz-linear-gradient( center top, #6da6c4 5%, #1873a2 100% );
	filter: progid:DXImageTransform.Microsoft.gradient(startColorstr='#6da6c4', endColorstr='#1873a2');
	background-color: #1873a2;
}

ul#user-menu-popup li a.nav-sep {
	border-top: 1px solid #989898;
	border-style:inset;
}

/* ============= */
/* = Notifiers = */
/* ============= */

#notifications {
	height: 32px;
	position: absolute;
	top: 3px;
	left: 35%;
}

.nav-ajax-update {
	width: 44px;
	height: 32px;
	background: transparent url('images/notifications.png') 0px 0px no-repeat; 
	color: #333333;
	font-weight: bold;
	font-size: 0.8em;
	padding-top: 0.5em;
	float: left;
	padding-left: 11px;
}

#notify-update {
	background-position: 0px -168px;
}

#net-update {
	background-position: 0px -126px;
}

#mail-update {
	background-position: 0px -40px;
}

#intro-update {
	background-position: 0px -84px;
}

#home-update {
	background-position: 0px 0px;
}

#lang-select-icon {
	bottom: 5px;
	cursor: pointer;
	left: 25px;
	position: fixed;
	z-index: 10;
}
#language-selector {
	position: fixed;
	bottom: 2px;
	left: 55px;
	z-index: 10;
}

/* =================== */
/* = System Messages = */
/* =================== */

#sysmsg_info, 
#sysmsg {
	position: fixed; 
	bottom: 0px; right:20%; 
	box-shadow: 7px 7px 10px #434343;
		-moz-box-shadow: 7px 7px 12px #434343;
		-webkit-box-shadow: 7px75px 12px #434343;
	padding: 10px; 
	background: -webkit-gradient( linear, left top, left bottom, color-stop(0.05, #1873a2), color-stop(1, #6da6c4) );
	background: -moz-linear-gradient( center top, #1873a2 5%, #6da6c4 100% );
	filter: progid:DXImageTransform.Microsoft.gradient(startColorstr='#1873a2', endColorstr='#6da6c4');
	background-color: #1873a2;
	border-radius: 5px 5px 0px 0px;
		-webkit-border-radius: 5px 5px 0px 0px;
		-moz-border-radius: 5px 5px 0px 0px;
	border: 1px solid #da2c2c;
	border-bottom: 0px;
	padding-bottom: 50px;	
	z-index: 1000;
	color: #efefef;
	font-style: bold;
}

#sysmsg_info br,
#sysmsg br {
	display:block;
	margin:2px 0px;
	border-top: 1px solid #7C7D7B;
}

/* ================= */
/* = Aside/Sidebar = */
/* ================= */

aside {
	float: right;
	width: 205px;
	margin-top: 45px;
	/*font-size: 0.9em;*/
	font-style: bold;
}

aside a {
	/*padding-bottom: 5px;*/
}

aside h4 {
	font-size: 1.3em;
}

.vcard  {
	width: 205px;
	padding-bottom: 10px;
	/*border-bottom-style: dotted;*/
}

.vcard .title {
	font-size: 1em;
}

.vcard dd {
	font-size: 12px;
	font-variant: normal;
	-webkit-margin-start: 10px;
}

.fn {
}

.vcard .fn {
	font-size: 1.4em;
	font-weight: bold;
	border-bottom: none;
	margin-top:10px;
}

.vcard #profile-photo-wrapper {
	margin: 10px 0px;
	padding: 0;
	width: auto;
	/*background: none repeat scroll 0 0 #FFFFFF;
	border: 1px solid #7C7D7B;
	box-shadow: 0 0 8px #BDBDBD;
		-moz-box-shadow: 0 0 8px #BDBDBD;
		-webkit-box-shadow: 0 0 8px #BDBDBD;
		-moz-box-shadow: 0 0 8px #BDBDBD;
		-webkit-box-shadow: 0 0 8px #BDBDBD;
	border-radius: 5px;
		-moz-border-radius: 5px;
		-webkit-border-radius: 5px;*/
}


.allcontact-link {
	color: #626262;
	text-align: center;
	font-weight: bold;
	font-size: 1em;
}
.allcontact-link a {
	padding-bottom: 10px;
}

#profile-extra-links ul {
	margin-left: 0px;
	padding-left: 0px;
	list-style: none;
}

#dfrn-request-link {
	box-shadow: inset 0px 1px 0px 0px #a65151;
		-moz-box-shadow: inset 0px 1px 0px 0px #a65151;
		-webkit-box-shadow: inset 0px 1px 0px 0px #a65151;
	background: -webkit-gradient( linear, left top, left bottom, color-stop(0.05, #6da6c4), color-stop(1, #1873a2) );
	background: -moz-linear-gradient( center top, #6da6c4 5%, #1873a2 100% );
	filter: progid:DXImageTransform.Microsoft.gradient(startColorstr='#6da6c4', endColorstr='#1873a2');
	background-color: #6da6c4;
	border-radius: 5px;
		-moz-border-radius: 5px;
		-webkit-border-radius: 5px;
	border: 1px solid #fc5656;
	display: inline-block;
	color: #f0e7e7;
	font-family: Trebuchet MS;
	font-size: 19px;
	font-weight: bold;
	text-align: center;
	padding: 10px;
	width: 185px;
	text-decoration: none;
	text-shadow: 1px 1px 0px #b36f6f;
}

#wallmessage-link {
	display: block;
	color: #FFFFFF;
	border-radius: 5px;
		-webkit-border-radius: 5px ;
		-moz-border-radius: 5px;
	padding: 5px;
	font-weight: bold;
	background-color: #3465a4;
}

#dfrn-request-link:hover {
	background: -webkit-gradient( linear, left top, left bottom, color-stop(0.05, #1873a2), color-stop(1, #6da6c4) );
	background: -moz-linear-gradient( center top, #1873a2 5%, #6da6c4 100% );
	filter: progid:DXImageTransform.Microsoft.gradient(startColorstr='#1873a2', endColorstr='#6da6c4');
	background-color: #1873a2;
}

#dfrn-request-link:active {
	position: relative;
	top: 1px;
}

#dfrn-request-intro {
	width: 600px;
}

#netsearch-box {
	background-color: #f6f6f6;
	padding: 5px 5px 0px 15px;
}
#netsearch-box input[type="text"] {
	width: 90%;
}
#netsearch-box input[type="submit"] {
	width: auto;
}

h3 #search:before {
	content: url("images/search.png");
	padding-right: 10px;
	vertical-align: middle;
}

#network-new-link {
	background-color: #f3f3f3;
	border: 1px solid #7C7D7B;
	margin-bottom: 10px;
	border-radius: 5px;	
		-webkit-border-radius: 5px;
		-moz-border-radius: 5px;
}

#group-sidebar {
	vertical-align: middle;
	margin: auto;
	margin-top: 20px;
	padding-bottom: 10px;
}

#message-sidebar {
	vertical-align: middle;
	margin-top: 40px;
}

#message-new {
	padding: 7px;
	width: 165px;
	margin: 10px;
	background: -webkit-gradient( linear, left top, left bottom, color-stop(0.05, #bdbdbd), color-stop(1, #a2a2a2) );
	background: -moz-linear-gradient( center top, #bdbdbd 5%, #a2a2a2 100% );
	filter: progid:DXImageTransform.Microsoft.gradient(startColorstr='#bdbdbd', endColorstr='#a2a2a2');
	background-color: #bdbdbd;
	display: inline-block;
	color: #efefef;
	text-decoration: none;
	text-align: center;
	border: 1px solid #7C7D7B;
	border-radius: 5px;
		-moz-border-radius: 5px;
		-webkit-border-radius: 5px;
}

#peoplefind-desc {
	margin-left: 10px;
}

#sidebar-group-list {
	margin-left: 0px;
	margin-right: 30px;
}

#sidebar-ungrouped {
	margin: 10px;
}

#sidebar-group-list  a {
}

#sidebar-group-list .icon,
#sidebar-group-list .iconspacer {
	display: inline-block;
	height: 12px;
	width: 12px;
}

#side-peoplefind-submit {
	margin: 10px;
}

#side-peoplefind-url {
	margin: 10px;
	width: 175px;
}

#sidebar-page-list {}

.widget {
	margin-top: 20px;
	box-shadow: 1px 2px 6px 0px #959494;
		-moz-box-shadow: 1px 2px 6px 0px #959494;
		-webkit-box-shadow: 1px 2px 6px 0px #959494;
	background: -webkit-gradient( linear, left top, left bottom, color-stop(0.05, #f8f8f8), color-stop(1, #f6f6f6) );
	background: -moz-linear-gradient( center top, #f8f8f8 5%, #f6f6f6 100% );
	filter: progid:DXImageTransform.Microsoft.gradient(startColorstr='#f8f8f8', endColorstr='#f6f6f6');
	background-color: #f8f8f8;
	border-radius: 5px;
		-moz-border-radius: 5px;
		-webkit-border-radius: 5px;
	color: #7c7d7b;
	border: 1px solid #7C7D7B;
}

li.widget-list {
	list-style: none outside none;
	background: url("images/arrow.png") no-repeat scroll left center transparent;
	display: block;
   	padding: 3px 24px;
}

#sidebar-new-group {
	padding: 7px;
	width: 165px;
	margin: auto;
	margin-left: 10px;
	background: -webkit-gradient( linear, left top, left bottom, color-stop(0.05, #bdbdbd), color-stop(1, #a2a2a2) );
	background: -moz-linear-gradient( center top, #bdbdbd 5%, #a2a2a2 100% );
	filter: progid:DXImageTransform.Microsoft.gradient(startColorstr='#bdbdbd', endColorstr='#a2a2a2');
	background-color: #bdbdbd;
	display: inline-block;
	color: #efefef;
	text-decoration: none;
	text-align: center;
	border: 1px solid #7C7D7B;
	border-radius: 5px;
		-moz-border-radius: 5px;
		-webkit-border-radius: 5px;
}


#sidebar-new-group:hover {
	background: -webkit-gradient( linear, left top, left bottom, color-stop(0.05, #1873a2), color-stop(1, #6da6c4) );
	background: -moz-linear-gradient( center top, #1873a2 5%, #6da6c4 100% );
	filter: progid:DXImageTransform.Microsoft.gradient(startColorstr='#1873a2', endColorstr='#6da6c4');
	background-color: #1873a2;
	border: 1px solid #7C7D7B;
	box-shadow: 0 0 8px #BDBDBD;
		-moz-box-shadow: 0 0 8px #BDBDBD;
		-webkit-box-shadow: 0 0 8px #BDBDBD;
	border-radius: 5px;
		-moz-border-radius: 5px;
		-webkit-border-radius: 5px;
}

#sidebar-new-group:active {
	position: relative;
	top: 1px;
}

.group-selected, 
.nets-selected, 
.fileas-selected, 
.categories-selected {
	padding-bottom: 0px;
	padding-left: 2px;
	padding-right: 2px;
	box-shadow: inset 0px 1px 0px 0px #cfcfcf;
		-moz-box-shadow: inset 0px 1px 0px 0px #cfcfcf;
		-webkit-box-shadow: inset 0px 1px 0px 0px #cfcfcf;
	background: -webkit-gradient( linear, left top, left bottom, color-stop(0.05, #bdbdbd), color-stop(1, #a2a2a2) );
	background: -moz-linear-gradient( center top, #bdbdbd 5%, #a2a2a2 100% );
	filter: progid:DXImageTransform.Microsoft.gradient(startColorstr='#bdbdbd', endColorstr='#a2a2a2');
	background-color: #bdbdbd;
	border-radius: 5px;
		-moz-border-radius: 5px;
		-webkit-border-radius: 5px;
	display: inline-block;
	color: #efefef;
	text-decoration: none;
}

.settings-widget .selected {
	font-weight: bold;
}

#sidebar-new-group a {
	color: #efefef;
	font-size: 14px;
	text-align: center;
	margin: auto;
}

ul .sidebar-group-li {
	list-style: disc;
	font-size: 1.0em;
}

ul .sidebar-group-li .icon {
	display: inline-block;
	height: 12px;
	width: 12px;
}

.nets-ul, .fileas-ul, .categories-ul  {
	list-style-type: none;
}

.nets-ul li, 
.fileas-ul li, 
.categories-ul li {
}

.nets-link {
	color: #1873A2;
	text-decoration: none;
	margin-left: 2px;
	padding-left: 20px;
	background: url("images/arrow.png") no-repeat scroll left center transparent;
	box-shadow: none;
}
.nets-all {
	margin-left: 42px;
}

.fileas-link, 
.categories-link {
	margin-left: 0px;
}

.fileas-all, 
.categories-all {
	margin-left: 0px;
}

.widget h3 {
	font-size: 125%;
	background: -webkit-gradient( linear, left top, left bottom, color-stop(0.05, #f0edf0), color-stop(1, #e2e2e2) );
	background: -moz-linear-gradient( center top, #f0edf0 5%, #e2e2e2 100% );
	filter: progid:DXImageTransform.Microsoft.gradient(startColorstr='#f0edf0', endColorstr='#e2e2e2');
	background-color: #f0edf0;
	border-radius: 5px 5px 0px 0px;
		-moz-border-radius: 5px 5px 0px 0px;
		-webkit-border-radius: 5px 5px 0px 0px;
	border: 1px solid #e2e2e2;
	border-bottom: 1px solid #7C7D7B;
	padding-top: 5px;
	padding-bottom: 5px;
	vertical-align: baseline;
	text-align: center;
	text-shadow: -1px 0px 0px #bdbdbd;	
}

#connect-desc {
	margin-left: 10px;
}

#group-sidebar h3:before {
	content: url("images/groups.png");
	padding-right: 10px;
	vertical-align: middle;
}

#saved-search-list {
	margin-top: 15px;
}

.saved-search-li {
	list-style: none;
	font-size: 1.2em;
}

.saved-search-li .icon {
	margin-right: 5px;
}

.birthday-today, 
.event-today {
	font-weight: bold;
}

#birthday-wrapper, 
#event-wrapper {
	margin-left: 15px;
}

#pause {
	position: fixed;
	bottom: 5px;
	right: 5px;
}

/* ================== */
/* = Contacts Block = */
/* ================== */

.contact-block-img {
	width: 47px !important;
	height: 47px !important;
	margin-right: 2px;
	border: 1px solid #7C7D7B;
	border-radius: 3px;
		-moz-border-radius: 3px;
		-webkit-border-radius: 3px;
	box-shadow: 0 0 8px #BDBDBD;
		-moz-box-shadow: 0 0 8px #BDBDBD;
		-webkit-box-shadow: 0 0 8px #BDBDBD;
}

.contact-block-div {
	float: left;
}

.contact-block-link {
	float: left;
}

.contact-block-textdiv {
	width: 150px;
	height: 34px;
	float: left;
}

.contact-block-h4,
.contact-block-content {
	margin: 0;
	font-size: 1.2em;
}

#contact-block,
#contact-block-end {
	clear: both;
	padding-top: 10px;
}

/* ======= */
/* = Jot = */
/* ======= */

.jothidden {
  display: none;
}
#jot {
  width: 100%;
  margin: 0px 2em 20px 0px;
}

#profile-jot-text-loading,
#profile-jot-text {
	height: 20px;
	color: #cccccc;
}

#profile-jot-text_tbl {
	margin-bottom: 10px;
	margin-top: 10px;
}

#profile-jot-text_ifr {
	width: 99.9% !important;
}

#profile-jot-submit-wrapper { 
	margin-top: 30px;
}

#jot-title, 
#jot-category {
	margin: 0px;
	height: 20px;
	width: 575px;
	font-weight: bold;
	border: 1px solid #cccccc;
}

#jot-perms-icon {
	float: left;
}

#jot-title::-webkit-input-placeholder,
#jot-category::-webkit-input-placeholder {
	font-weight: normal;
}

#jot-title:-moz-placeholder,
#jot-category:-moz-placeholder {
	font-weight: normal;
}
	
#jot-title:hover,
#jot-title:focus,
#jot-category:hover,
#jot-category:focus {
	border: 1px solid #cccccc;
}

.preview {
	background: #FFFFC8;
}

#theme-preview {
	margin: 15px 0 15px 0;
}

#profile-jot-perms, 
#profile-jot-submit {
	width: 60px;
	font-size: 12px;
	background: -webkit-gradient( linear, left top, left bottom, color-stop(0.05, #bdbdbd), color-stop(1, #a2a2a2) );
	background: -moz-linear-gradient( center top, #bdbdbd 5%, #a2a2a2 100% );
	filter: progid:DXImageTransform.Microsoft.gradient(startColorstr='#bdbdbd', endColorstr='#a2a2a2');
	background-color: #bdbdbd;
	display: inline-block;
	color: #efefef;
	text-decoration: none;
	text-align: center;
	border: 1px solid #7C7D7B;
	border-radius: 5px;
		-moz-border-radius: 5px;
		-webkit-border-radius: 5px;
}

#jot-preview-form {}

#jot-preview-link {
	float: left;
	width: 60px;
	font-size: 12px;
	background: -webkit-gradient( linear, left top, left bottom, color-stop(0.05, #bdbdbd), color-stop(1, #a2a2a2) );
	background: -moz-linear-gradient( center top, #bdbdbd 5%, #a2a2a2 100% );
	filter: progid:DXImageTransform.Microsoft.gradient(startColorstr='#bdbdbd', endColorstr='#a2a2a2');
	background-color: #bdbdbd;
	display: inline-block;
	color: #efefef;
	text-decoration: none;
	text-align: center;
	padding: 5px 5px;
	border: 1px solid #7C7D7B;
	border-radius: 5px;
		-moz-border-radius: 5px;
		-webkit-border-radius: 5px;
}

#profile-jot-perms {
	width: 27px;
	height: 27px;
	float: right;
	overflow: hidden;
	margin-left: 10px;
	margin-top: -20px;
	border: 1px solid #7C7D7B;
	border-radius: 5px;
		-moz-border-radius: 5px;
		-webkit-border-radius: 5px;
}

#jot-perms-perms .icon {
	height: 1px;
}

#profile-jot-submit {
	width: 80px;
	float: right;
	margin-right: 145px;
	margin-top: -20px;
	margin-left: 10px;
	padding: 5px 5px;
	border: 1px solid #7C7D7B;
	border-radius: 5px;
		-moz-border-radius: 5px;
		-webkit-border-radius: 5px;
}

#profile-jot-perms:hover, 
#profile-jot-submit:hover, 
#jot-preview-link:hover {
	background: -webkit-gradient( linear, left top, left bottom, color-stop(0.05, #1873a2), color-stop(1, #6da6c4) );
	background: -moz-linear-gradient( center top, #1873a2 5%, #6da6c4 100% );
	filter: progid:DXImageTransform.Microsoft.gradient(startColorstr='#1873a2', endColorstr='#6da6c4');
	background-color: #1873a2;
	border: 1px solid #7C7D7B;
	box-shadow: 0 0 8px #BDBDBD;
		-moz-box-shadow: 0 0 8px #BDBDBD;
		-webkit-box-shadow: 0 0 8px #BDBDBD;
	border-radius: 5px;
		-moz-border-radius: 5px;
		-webkit-border-radius: 5px;
}

#profile-jot-perms:active, 
#profile-jot-submit:active, 
#jot-preview-link:active {
	position: relative;
	top: 1px;
}

#character-counter {
	position: relative;
	float: left;
	right: 0px; 
	top: 0px;
}
#profile-rotator-wrapper {
	float: right; 
}

.jot-tool {
	float: left;
	margin-right: 5px;
}

#profile-jot-tools-end,
#profile-jot-banner-end {
	clear: both;
}

#profile-jot-email-wrapper {
	margin: 10px 10% 0px 10%;
	border: 1px solid #eeeeee;
	border-bottom: 0px;
}

#profile-jot-email-label {
	background-color: #555753;
	color: #ccccce;
	padding: 5px;
}

#profile-jot-email {
	margin: 5px;
	width: 95%;
}
	
#profile-jot-networks {
	margin: 0px 10%;
	border: 1px solid #eeeeee;
	border-top: 0px;
	border-bottom: 0px;
	padding: 5px;
}

#profile-jot-acl-wrapper {
	margin: 0px 10px;
	border: 1px solid #eeeeee;
	border-top: 0px;
    	display: block !important;
}

#profile-video-wrapper,
#profile-audio-wrapper,
#profile-location-wrapper,
#profile-nolocation-wrapper {
}

#group_allow_wrapper,
#group_deny_wrapper,
#acl-permit-outer-wrapper {
	width: 47%;
	float: left;
}

#contact_allow_wrapper,
#contact_deny_wrapper,
#acl-deny-outer-wrapper {
	width: 47%;
	float: right;
}

#acl-permit-text {
	background-color: #555753;
	color: #ccccce;
	padding: 5px; float: left;
}

#jot-public {
	background-color: #555753; 
	color: #ff0000; 
	padding: 5px; 
	float: left;
}

#acl-deny-text {
	background-color: #555753; 
	color: #ccccce; 
	padding: 5px; 
	float: left;
}

#acl-permit-text-end,
#acl-deny-text-end {
	clear: both;
}

#profile-jot-wrapper {
	margin-top: -15px;
}

#profile-jot-desc,
#profile-jot-form,
#jot-location,
#jot-coord,
#jot-preview,
#jot-title-wrap,
#jot-category-wrap,
#jot-text-wrap,
#profile-jot-text-loading,
#profile-attach-wrapper,
#profile-link-wrapper,
#profile-jot-banner-wrapper {}

.contact-h4 {
	font-size: 1.2em;
}

/* ======== */
/* = Tabs = */
/* ======== */

.tabs {
	min-width: 400px;
	list-style: none;
	padding: 20px 0px 0px;
	font-size: 0.9em;
}

.tabs li {
	display: inline;
}

.tab {
	padding: 5px 10px 5px 10px;
	display: inline-block;
	margin-bottom: 5px;
	margin-right: 5px;
	font-style: bold;
}

.tab:hover {
	padding: 5px 10px 5px 10px;
}

/* ========= */
/* = Posts = */
/* ========= */

.wall-item-name {
	font-style: bold !important;
	border: 0px !important;
	border-radius: 0px !important;
	box-shadow: none !important;
}

.wall-item-outside-wrapper {
	max-width: 100%;
	border-bottom: 1px solid #dedede; 
	margin-top: 10px;
	margin-bottom: 20px;
	padding-right: 10px;
	padding-left: 12px;
	background: none repeat scroll 0 0 #FFFFFF;
	border: 1px solid #7C7D7B;
	border-radius: 5px;
		-moz-border-radius: 5px;
		-webkit-border-radius: 5px;
	box-shadow: 0 0 8px #BDBDBD;
		-moz-box-shadow: 0 0 8px #BDBDBD;
		-webkit-box-shadow: 0 0 8px #BDBDBD;
}

.wall-item-outside-wrapper-end {
	clear: both;
}

.wall-item-content-wrapper {
	position: relative;
	max-width: 100%;
	padding-top: 10px;
}

.wall-item-comment-wrapper {
	margin-left: 10px;
}

.wall-item-photo-menu-button {
	display: none;
	text-indent: -99999px;
	background: #eeeeee url("images/menu-user-pin.png") no-repeat 35px center;
	position: absolute;
	overflow: hidden;
	height: 20px;
	width: 100%;
	top: 82px;
	left: 0;
	border-right: 1px solid #7C7D7B;
	border-left: 1px solid #7C7D7B;
	border-bottom: 1px solid #7C7D7B;
	box-shadow: 0 0 8px #BDBDBD;
		-moz-box-shadow: 0 0 8px #BDBDBD;
		-webkit-box-shadow: 0 0 8px #BDBDBD;
	border-radius: 0px 0px 5px  5px;	
		-webkit-border-radius: 0px 0px 5px  5px;
		-moz-border-radius: 0px 0px 5px  5px;
}

.wall-item-info {
	float: left;
	width: 100px;
}

.wall-item-photo-wrapper { 
	width: 80px; 
	height: 80px;
	padding: 0;
	position: relative;
	/*border: 1px solid #7C7D7B;
<<<<<<< HEAD
	border-radius: 5px;
		-webkit-border-radius: 5px;
		-moz-border-radius: 5px;
	box-shadow: 0 0 8px #BDBDBD;
		-moz-box-shadow: 0 0 8px #BDBDBD;
		-webkit-box-shadow: 0 0 8px #BDBDBD;*/
}

.wall-item-photo { 

	border: 1px solid #7C7D7B;
=======
>>>>>>> f840d728
	border-radius: 5px;
		-webkit-border-radius: 5px;
		-moz-border-radius: 5px;
	box-shadow: 0 0 8px #BDBDBD;
		-moz-box-shadow: 0 0 8px #BDBDBD;
<<<<<<< HEAD
		-webkit-box-shadow: 0 0 8px #BDBDBD;
=======
		-webkit-box-shadow: 0 0 8px #BDBDBD;*/
}

.wall-item-photo { 
	border: 0px solid #7C7D7B;
	border-radius: 2px;
		-webkit-border-radius: 2px;
		-moz-border-radius: 2px;
	/*box-shadow: 0 0 8px #BDBDBD;
		-moz-box-shadow: 0 0 8px #BDBDBD;
		-webkit-box-shadow: 0 0 8px #BDBDBD;*/
>>>>>>> f840d728
}

.wall-item-tools { 
	filter: alpha(opacity=60);
	opacity: 0.7;
	transition: all 0.25s ease-in-out;
		-webkit-transition: all 0.25s ease-in-out;
		-moz-transition: all 0.25s ease-in-out;
	margin-top: 20px;
	padding-bottom: 5px;
	float: right;
	width: auto;
}

.wall-item-tools:hover {
	filter: alpha(opacity=100);
	opacity: 1;
	transition: all 0.25s ease-in-out;	
		-webkit-transition: all 0.25s ease-in-out;
		-moz-transition: all 0.25s ease-in-out;
}

.wall-item-social { 
	filter: alpha(opacity=60);
	opacity: 0.7;
	transition: all 0.25s ease-in-out;
		-webkit-transition: all 0.25s ease-in-out;
		-moz-transition: all 0.25s ease-in-out;
	margin-top: 20px;
	margin-left: 0px;
	padding-bottom: 5px;
	float: left;
	width: auto;
}

.wall-item-social:hover {
	filter: alpha(opacity=100);
	opacity: 1;
	transition: all 0.25s ease-in-out;	
		-webkit-transition: all 0.25s ease-in-out;
		-moz-transition: all 0.25s ease-in-out;
}

.wall-item-outside-wrapper.comment .wall-item-tools {
	float: right;
}

.wall-item-like-buttons {
	float: left;
}

.wall-item-like-buttons a.icon {
	float: left;
	margin-right: 10px;
	display: inline;
}

.wall-item-links-wrapper {
	width: 30px;
	float: left;
}

.wall-item-delete-wrapper {
	float: left;
	margin-right: 10px;
}

.wall-item-links-wrapper a.icon {
	float: left;
	margin-right: 10px;
	display: inline;
}

.pencil {
	float: left;
	margin-right: 20px;
}

.star-item,
.tag-item {
	float: left;	
}

.wall-item-title {
	font-size: 1.2em;
	font-weight: bold; 
	padding-top: 5px; 
	margin-left: 100px;
}

.wall-item-body {
	margin-left: 100px;
	padding-right: 10px;
	padding-top: 5px;
	max-width: 100%;
}

.wall-item-body img { 
	max-width: 100%; 
	height: auto;
	border-radius: 0;
}

.wall-item-body p {
	font-size: 0.8em;
}

.wall-item-lock-wrapper { 
	float: right; 
}

.wall-item-dislike,
.wall-item-like {
	clear: left;
	font-size: 0.9em;
	margin: 0px 0px 10px 0px;
	padding-left: 10px;
}

.wall-item-author {
	font-size: 0.9em;
	margin: 0px 0px 0px 100px;
	padding-left: 0px;
}

.wall-item-author a {
	color: #898989;
}

.wall-item-ago { 
	display: inline; 
	padding-left: 0px; 
	color: #898989;
}

.wall-item-wrapper-end { 
	clear:both; 
}

.wall-item-location {
	margin-top: 5px;
	overflow: hidden;
	text-overflow: ellipsis;
		-o-text-overflow: ellipsis;
}

.wall-item-location .icon { 
	float: left; 
}

.wall-item-location > a {
	margin-left: 0px;
	margin-right: 3px;
	font-size: 0.9em;
	display: block;
	font-variant: small-caps;
	color: #898989;
}

.wall-item-location .smalltext { 
	margin-left: 0px;  
	font-size: 0.9em; 
	display: block;
}

.wall-item-location > br { 
	display: none; 
}

.wall-item-conv a{
	font-size: 0.9em;
	color: #898989;
}

.wallwall .wwto {
	left: -10px;
	margin: 0;
	position: absolute;
	top: 65px;
	width: 30px;
	z-index: 900;
	width: 30px;
	height: 30px;    
}

.wallwall .wwto img { 
	width: 30px!important; 
	height: 30px!important;
}

.wallwall .wall-item-photo-end { 
	clear: both; 
}

.wall-item-arrowphoto-wrapper {
	position: absolute;
	left: 20px;
	top: 70px;
	z-index: 950;
}

.wall-item-photo-menu {
	display: none;
	min-width: 88px;
	color: #2e3436;
	border-top: 1px;
	background: #eeeeee;
	border-right: 1px solid #7C7D7B;
	border-left: 1px solid #7C7D7B;
	border-bottom: 1px solid #7C7D7B;
	position: absolute;
	left: 0px; 
	top: 101px;
	display: none;
	z-index: 10000;
	border-radius: 0px 5px 5px 5px;
		-webkit-border-radius: 0px 5px 5px 5px;
		-moz-border-radius: 0px 5px 5px 5px;
	box-shadow: 0 0 8px #BDBDBD;
		-moz-box-shadow: 0 0 8px #BDBDBD;
		-webkit-box-shadow: 0 0 8px #BDBDBD;

}

.fakelink wall-item-photo-menu-button {
	-webkit-border-radius: 0px 5px 5px 5px;
	-moz-border-radius: 0px 5px 5px 5px;
	border-radius: 0px 5px 5px 5px;
	box-shadow: 0 0 8px #BDBDBD;
		-moz-box-shadow: 0 0 8px #BDBDBD;
		-webkit-box-shadow: 0 0 8px #BDBDBD;
}

.wall-item-photo-menu ul { 
	margin: 0px; 
	padding: 0px; 
	list-style: none;
}

.wall-item-photo-menu li a { 
	white-space: nowrap;  
	display: block; 
	padding: 5px 2px; 	
	color: #2e3436;	 
}

.wall-item-photo-menu li a:hover {
	color: #efefef;
	background: -webkit-gradient( linear, left top, left bottom, color-stop(0.05, #1873a2), color-stop(1, #6da6c4) );
	background: -moz-linear-gradient( center top, #1873a2 5%, #6da6c4 100% );
	filter: progid:DXImageTransform.Microsoft.gradient(startColorstr='#1873a2', endColorstr='#6da6c4');
	background-color: #1873a2; 
}

.icon.drop,
.icon.drophide { 
	float: left;
}

#item-delete-selected-end,
#item-delete-selected {	
	overflow: auto;
	margin-top: 0px;
	float: right;
	width: 250px;
}

#item-delete-selected-icon {}

code {
	font-family: Courier, monospace;
	display: block;
	overflow: auto;
	border: 1px solid #444;
	background: #EEE;
	color: #444;
	padding: 10px;
	margin-top: 10px; 
}


/* ============ */
/* = Comments = */
/* ============ */
 
 .ccollapse-wrapper {
	font-size: 0.9em;
	color: #898989;
	margin-left: 60px;
}

#tread-wrapper {}

.tread-wrapper  {
	border: 0px solid #CDCDCD;
	border-radius: 5px;
		-moz-border-radius: 5px;
		-webkit-border-radius: 5px;
	margin-bottom: 20px;
	background-color: #E2E2E2;
}

.collapsed-comments,
.hide-comments,
.hide-comments-outer,
.wall-item-outside-wrapper.comment { 
	margin-left: 30px;
	margin-bottom: 20px;
}

.wall-item-outside-wrapper.comment .wall-item-photo {
	width: 40px!important;
	height: 40px!important;
<<<<<<< HEAD
=======
	border-radius: 3px;
		-webkit-border-radius: 3px;
		-moz-border-radius: 3px;
>>>>>>> f840d728
}

.wall-item-outside-wrapper.comment .wall-item-photo-wrapper {
	width: 40px; 
	height: 40px;
	border-radius: 3px;
		-webkit-border-radius: 3px;
		-moz-border-radius: 3px;
}

.wall-item-outside-wrapper.comment .wall-item-photo-menu-button {
	top: 42px;
	background-position: 15px center;
}
	
.wall-item-outside-wrapper.comment .wall-item-info { 
	width: 60px; 
}

.wall-item-outside-wrapper.comment .wall-item-body {
	margin-left: 60px;
	max-width: 100%;
	padding-right: 10px;
	padding-left: 0px;
}

.wall-item-outside-wrapper.comment .wall-item-author { 
	margin-left: 60px; 
}

.wall-item-outside-wrapper.comment .wall-item-photo-menu {
	min-width: 50px;
	top: 60px;
}
.icollapse-wrapper {
	font-size: 0.9em;
	color: #898989;
}

.comment-wwedit-wrapper,
.comment-edit-wrapper { 
	margin: 0px 0px 5px 0px;
}

.comment-wwedit-wrapper img,
.comment-edit-wrapper img { 
	width: 20px; 
	height: 20px;
	margin-top: 5px;
}

.comment-edit-photo-link { 
	float: left; 
	width: 30px;
}

.comment-edit-text-empty { 
	width: 98%;
	max-width: 672px;
	height: 20px;
	color: #babdb6;
	transition: all 0.5s ease-in-out;	
		-webkit-transition: all 0.5s ease-in-out;
		-moz-transition: all 0.5s ease-in-out;
}

.comment-edit-text-empty:hover {
	color: #999999;
}

.comment-edit-text-full { 
	width: 98%;
	max-width: 672px;
	height: 6em;
	transition: all 0.5s ease-in-out;	
		-webkit-transition: all 0.5s ease-in-out;
		-moz-transition: all 0.5s ease-in-out;
}

.comment-edit-submit-wrapper { 
	width: 98%;
	max-width: 672px;
	margin-left: 20px; 
	text-align: left; 
}

.comment-edit-submit {
	height: 22px;
	padding: 5px 5px;
	background-color: #a2a2a2;
	color: #eeeeec;
	border: 1px solid #7C7D7B;
	border-radius: 5px;
		-moz-border-radius: 5px;
		-webkit-border-radius: 5px;
}

.comment-edit-submit:hover {
	background-color: #1873a2;
	border: 1px solid #7C7D7B;
	border-radius: 5px;
		-moz-border-radius: 5px;
		-webkit-border-radius: 5px;
	box-shadow: 0 0 8px #BDBDBD;
		-moz-box-shadow: 0 0 8px #BDBDBD;
		-webkit-box-shadow: 0 0 8px #BDBDBD;
}

.comment-edit-submit:active {
	background-color: #1873a2;
}

#item-delete-selected-desc {
	color: #898989;
	float: right;
}

.wall-item-body code {
	font-family: Courier, monospace;
	display: block;
	overflow: auto;
	border: 1px solid #cccccc;
	border-width: 1px 1px 1px 3px;
	padding-left: 5px;
	margin-top: 10px; 
}

/* =========== */
/* = Profile = */
/* =========== */

.advanced-profile-content {
	margin-top: 5px;
	margin-bottom: 10px;
	margin-left: 30px;
	width: 60%;
}

.advanced-profile-label {
	margin-top: 10px;
	margin-bottom: 0px;
	padding-bottom: 5px;
	font-size: 18px;
}
 
div[id$="wrapper"] { 
	height: 100%;
}
 
div[id$="wrapper"] br { 
	clear: left; 
}

#advanced-profile-with { 
	margin-left: 20px;
}

#profile-listing-desc,
#profile-listing-new-link-wrapper {
	float: left;
	display: inline;
	padding: 5px 10px 5px 10px;
	width: 150px;
	margin:20px 10px 0 0;
	display: inline-block;
	font-style: bold;
	text-align: center;
}

.profile-listing-name {
	font-size: 1em;
}
.profile-listing-name a {
	color: #898989;
}

#profile-edit-links {
	margin-left: 0;
}

#profile-edit-links li {
	display: inline;
	width: 150px;
	margin-bottom: 20px;
	margin-top: 20px;
	background-color: #a2a2a2;
	color: #eeeeec;
	padding: 5px 10px 5px 10px;
	margin-right: 5px;
	font-style: bold;
	border-radius: 5px;
		-moz-border-radius: 5px;
		-webkit-border-radius: 5px;
}

#profile-edit-links li a {
	color: #efefef;	
}

#profile-edit-links li:hover {
	background-color: #1873a2;	
}

#profile-edit-links li:active {
	background-color: #1873a2;	
}

#profile-edit-links-end {
	clear: both;
	margin-bottom: 15px;
}

.profile-edit-side-div {
	margin-top: 10px;
	margin-right: 0px;
	margin-left: 180px;
	float: left;
	position: absolute;
}

#cropimage-wrapper { 
	float:left; 
}

#crop-image-form { 
	clear:both; 
}

.profile-match-name {
        float: left;
        text-align: left;
        overflow: hidden;
}

.profile-match-name a:hover {
	color: #999;
}

.profile-match-wrapper {
	position: relative;
	float:left;
	height:80px;
	padding:5px;
	width:80px;
	margin-bottom: 70px;
	margin-right: 29px;
	background-color: #f6f6f6;
	border: 1px solid #7C7D7B;
	box-shadow: 0 0 8px #BDBDBD;
		-moz-box-shadow: 0 0 8px #BDBDBD;
		-webkit-box-shadow: 0 0 8px #BDBDBD;
}

.profile-match-break,
.profile-match-end {
        clear: both;
}

.profile-match-connect {
        text-align: left;
        font-weight: bold;
}
.profile-match-ignore {
	height: 0!important;
}

#profile-match-wrapper-end {
        clear: both;
}
.profile-match-end {
	clear: both;
}

.profile-match-photo {
	float: left;
	margin-right: 10px;
	margin-bottom: 5px;
}

/* ========== */
/* = Photos = */
/* ========== */

.photos {
	height: auto;
	overflow: auto;
}

.photo {
	height: 203px !important;
	width: 203px !important;
	border: 1px solid #7C7D7B;
	box-shadow: 0 0 8px #BDBDBD;
		-moz-box-shadow: 0 0 8px #BDBDBD;
		-webkit-box-shadow: 0 0 8px #BDBDBD;
		-moz-box-shadow: 0 0 8px #BDBDBD;
		-webkit-box-shadow: 0 0 8px #BDBDBD;
	border-radius: 5px;
		-moz-border-radius: 5px;
		-webkit-border-radius: 5px;
}

#side-bar-photos-albums {
}

#photo-albums-upload-link {
	margin: 20px;
}

#side-bar-photos-albums h3:before {
	content: url("images/photography.png");
	padding-right: 10px;
	vertical-align: middle;
}

#side-bar-photos-albums li {
	font-size: 14px;
	font-variant: none;
	text-align: left;
	padding-left: 20px;
	margin-bottom: 5px;
}

#photo-top-links {
	width: 130px;
	margin-bottom: 20px;
	margin-top: 20px;
	background-color: #a2a2a2;
	color: #eeeeec;
	padding: 5px 10px 5px 10px;
	margin-right: 5px;
	font-style: bold;
	border-radius: 5px;
		-moz-border-radius: 5px;
		-webkit-border-radius: 5px;
}

#photo-top-links a {
	color: #efefef;
}

#photo-top-links:hover {
	background-color: #1873a2;	
}

#photo-top-links:active {
	background-color: #1873a2;	
}

.photo-album-image-wrapper { 
	float: left;
	margin: 0px 10px 10px 0px;
	padding-bottom: 30px;
	position: relative;	
}

.photo-top-image-wrapper {
	float: left;
	width: 180px;
	height: 180px;
	margin: 0px 10px 10px 0px;
	padding-bottom: 30px;
	position: relative;
}

#photo-album-wrapper-inner {
	position: relative;
	float: left;
	width: 180px;
	height: 180px;
	overflow: hidden;
}

#photo-photo { 
	max-width: 85%; 
	height: auto; 
}

#photo-photo img { 
	max-width: 100% 
}

.photo-top-image-wrapper a:hover,
#photo-photo a:hover,
.photo-album-image-wrapper a:hover { 
	border-bottom: 0px; 
}

.photo-top-photo {
	width: 180px;
}
.photo-album-photo {} 

.photo-top-album-name {
	position: absolute;
	bottom: 0px;
	padding: 0px 5px;
	font-weight: bold;
	font-stretch: semi-expanded;
} 

.photo-top-album-name a {
	text-align: center;
	color: #6e6e6e;
}
.caption {
	position: absolute;
	bottom: 0px;
	margin: 0px 5px;
	text-align: center;
	color: #6e6e6e;
	font-size: 0.9em;
}

#photo-photo {
	position: relative;
	float: left;	
}

#photo-caption {
	margin-top: 10px;
	color: #6E6E6E;
	font-size: 1.1em;
}

#photo-photo-end { 
	clear: both; 
}

#photo-prev-link,
#photo-next-link {
	position: absolute;
	width: 10%;
	height: 100%;
	background-color: rgba(255,255,255,0.2);
	opacity: 0;
	transition: all 0.2s ease-in-out;
		-webkit-transition: all 0.2s ease-in-out;
		-moz-transition: all 0.2s ease-in-out;
	background-position: center center;
	background-repeat: no-repeat;	
}

#photo-prev-link { 
	left: 0px; 
	top: 0px; 
	background-image: url('images/prev.png'); 
}

#photo-next-link { 
	right: 0px; 
	top: 0px; 
	background-image: url('images/next.png');
}

#photo-prev-link a,
#photo-next-link a {
	display: block; 
	width: 100%; 
	height: 100%;
	overflow: hidden;
	text-indent: -900000px;		 
}

#photo-prev-link:hover,
#photo-next-link:hover {
	opacity: 1;
	transition: all 0.2s ease-in-out;		
		-webkit-transition: all 0.2s ease-in-out;
		-moz-transition: all 0.2s ease-in-out;
}

#photo-next-link .icon,
#photo-prev-link .icon { 
	display: none;
}

#photos-upload-spacer,
#photos-upload-new-wrapper,
#photos-upload-exist-wrapper { 
	margin-bottom: 1em;
}

#photos-upload-existing-album-text,
#photos-upload-newalbum-div { 
	color: #909090;
	padding: 3px 0px;
	width: 300px;
}

#photos-upload-album-select,
#photos-upload-newalbum { 
	width: 400px;
	margin-bottom: 10px;
}

#photos-upload-perms-menu {
	width: 180px;
	padding: 7px;
}

#photos-upload-perms-menu .icon {
	display: none;
}

#photos-upload-perms {
	margin-top: 10px;
}

.photos-upload-perms {}

select, input {
	border: 1px solid #b0b0b0;
	padding: 2px;
	border-radius: 3px;
		-moz-border-radius: 3px;
		-webkit-border-radius: 3px;
}

select[size], 
select[multiple], 
select[size][multiple] {
	margin: 5px 0px 10px 0px;
}

select {
	-webkit-appearance: menulist;
	box-sizing: border-box;
	-webkit-box-align: center;
	cursor: default;	
}

textarea, keygen {
	margin-top: 3px;
	font-size: 0.9em;
	letter-spacing: normal;
	word-spacing: normal;
	line-height: 1.2em;
	text-transform: none;
	text-indent: 0px;
	text-shadow: none;
	display: inline-block;
	text-align: -webkit-auto;	
}

input {
	margin-top: 3px;
	margin-right: 10px;
	text-align: -webkit-auto;
}

.qq-upload-button {
	border-radius: 5px;
		-moz-border-radius: 5px;
		-webkit-border-radius: 5px;
}

#album-edit-link {
	width: 70px;
	margin-bottom: 20px;
	margin-top: 20px;
	background-color: #a2a2a2;
	color: #eeeeec;
	padding: 5px 10px 5px 10px;
	margin-right: 5px;
	font-style: bold;
	border-radius: 5px;
		-moz-border-radius: 5px;
		-webkit-border-radius: 5px;
}

#album-edit-link  a {
	color: #efefef;
}

#album-edit-link:hover {
	background-color: #1873a2;
}

#photo-edit-link-wrap {
	margin-bottom: 10px;
}

#photo_edit_form {
	width: 500px;
	margin-top: 20px;
	text-align: left;
}

input #photo_edit_form {
	display: block;
	width: 100%;
}

#photo-edit-perms-menu {
	float: left;
	display: inline;
	margin-top: 10px;
	margin-right: 10px;
	padding: 4px;
	width: 100px;
}

#photo-edit-perms-menu .icon {
	display: none;
}

#photo-edit-delete-button {
	float: left;
	display: inline;
	margin-left: 190px;
}

#photo-album-edit-wrapper {
	margin-bottom: 10px;
}

/* ============ */
/* = Messages = */
/* ============ */

#prvmail-wrapper, 
.mail-conv-detail, 
.mail-list-detail {
	position: relative;
	width: 550px;
	padding: 50px;
	margin: 20px 0 0 0;
	background-color: #fff;
	-webkit-box-shadow: 0 0 4px rgba(0, 0, 0, 0.2), inset 0 0 50px rgba(0, 0, 0, 0.1);
	-moz-box-shadow: 0 0 4px rgba(0, 0, 0, 0.2), inset 0 0 50px rgba(0, 0, 0, 0.1);
	box-shadow: 0 0 5px rgba(0, 0, 0, 0.2), inset 0 0 50px rgba(0, 0, 0, 0.1);
	border: 1px solid #7C7D7B;
	border-radius: 5px;
		-moz-border-radius: 5px;
		-webkit-border-radius: 5px;
}

#prvmail-wrapper:before, 
#prvmail-wrapper:after, 
.mail-conv-detail:before, 
.mail-conv-detail:after, 
.mail-list-detail:before, 
.mail-list-detail:after {
	position: absolute;
	width: 40%;
	height: 10px;
	content: ' ';
	left: 12px;
	bottom: 12px;
	background: transparent;
	transform: skew(-5deg) rotate(-5deg);
		-webkit-transform: skew(-5deg) rotate(-5deg);
		-moz-transform: skew(-5deg) rotate(-5deg);
		-ms-transform: skew(-5deg) rotate(-5deg);
		-o-transform: skew(-5deg) rotate(-5deg);
	box-shadow: 0 6px 12px rgba(0, 0, 0, 0.3);
		-webkit-box-shadow: 0 6px 12px rgba(0, 0, 0, 0.3);
		-moz-box-shadow: 0 6px 12px rgba(0, 0, 0, 0.3);
	z-index: -1;
	border: 1px solid #7C7D7B;
	border-radius: 5px;
		-moz-border-radius: 5px;
		-webkit-border-radius: 5px;
}

#prvmail-wrapper:after, 
.mail-conv-detail:after, 
.mail-list-detail:after {
	left: auto;
	right: 12px;
	transform: skew(5deg) rotate(5deg);
		-webkit-transform: skew(5deg) rotate(5deg);
		-moz-transform: skew(5deg) rotate(5deg);
		-ms-transform: skew(5deg) rotate(5deg);
		-o-transform: skew(5deg) rotate(5deg);
	border: 1px solid #7C7D7B;
	border-radius: 5px;
		-moz-border-radius: 5px;
		-webkit-border-radius: 5px;
}

.prvmail-text {
	width: 100%;
}

#prvmail-form input

#prvmail-subject { 
	width: 490px; 
	padding-left: 10px; 
	font-size: 1.1em; 
	font-style: bold;
}

#prvmail-subject .input {
	border: none !important;
}

#prvmail-subject-label {}

#prvmail-to {
	padding-left: 10px;
}

#prvmail-to-label {}

#prvmail-message-label {
	font-size: 1em;	
}

#prvmail-submit-wrapper { 
	margin-top: 10px; 
}

#prvmail-submit {
	float: right;
	margin-top: 0px;
	margin-right: 0px;
}

#prvmail-upload {
margin-left: 0px;	
}

#prvmail-submit-wrapper > div {
	margin-right: 5px;
	float: left;
}

.mail-list-outside-wrapper {
	margin-top: 20px;
}

.mail-list-sender {
	float: left;
	padding: 2px;
	background-color: #efefef;
	border: 1px solid #7C7D7B;
	border-radius: 3px;
		-moz-border-radius: 3px;
		-webkit-border-radius: 3px;
	box-shadow: 0 0 8px #BDBDBD;
		-moz-box-shadow: 0 0 8px #BDBDBD;
		-webkit-box-shadow: 0 0 8px #BDBDBD;
}

.mail-list-detail {
	margin-left: 100px;
	width: 600px;
	min-height: 70px;
	padding: 20px;
	padding-top: 10px;
	border: 1px solid #7C7D7B;
}
	
.mail-list-sender-name {
	font-size: 1.1em;
	display: inline;
}

.mail-list-date {
	float: right;
	clear: block;
	display: inline;
	font-size: 0.9em;
	padding-left: 10px;
	font-stretch: ultra-condensed;
}

.mail-list-subject {
	clear: block;
	font-size: 1.2em;
	padding-top: 20px;
	padding-right: 50px;
}

.mail-list-subject a {
	color: #626262;
}

.mail-list-delete-wrapper { 
	float: right;
}

.mail-list-outside-wrapper-end {
	clear: both;
}

.mail-conv-outside-wrapper {
	margin-bottom: 10px;
	margin-top: 30px;
}

.mail-conv-sender {
	float: left;
	margin: 0px 5px 5px 0px; 
}

.mail-conv-sender-photo {
	width: 64px;
	height: 64px;
	border-radius: 3px 3px 3px 3px;
}

.mail-conv-sender-name { 
	float: left; 
	font-style: bold; 
}

.mail-conv-date { 
	float: right; 
}

.mail-conv-subject { 
	clear: right; 
	font-weight: bold; 
	font-size: 1.2em;
}

.mail-conv-body {
	clear: both;
}

.mail-conv-detail {
	width: 500px;
	padding: 20px;
	padding-bottom: 20px;
	margin-left: 20px;
	margin-bottom: 0px;
	vertical-align: middle;
	margin: auto;
	border: 1px solid #7C7D7B;
}

.mail-conv-break { 
	display: none; 
	border: none;
}

.mail-conv-delete-wrapper { 
	padding-top: 10px; 
	width: 510px; 
	text-align: right; 
}

#prvmail-subject {
	font-weight: bold;
	border: 1px solid #7C7D7B;
}

/* ================= */
/* = Notifications = */
/* ================= */

#notification-show-hide-wrapper {
	width: 160px;
	box-shadow: inset 0px 1px 0px 0px #cfcfcf;
		-moz-box-shadow: inset 0px 1px 0px 0px #cfcfcf;
		-webkit-box-shadow: inset 0px 1px 0px 0px #cfcfcf;
	background: -webkit-gradient( linear, left top, left bottom, color-stop(0.05, #bdbdbd), color-stop(1, #a2a2a2) );
	background: -moz-linear-gradient( center top, #bdbdbd 5%, #a2a2a2 100% );
	filter: progid:DXImageTransform.Microsoft.gradient(startColorstr='#bdbdbd', endColorstr='#a2a2a2');
	background-color: #bdbdbd;
	border-radius: 5px;
		-moz-border-radius: 5px;
		-webkit-border-radius: 5px;
	padding: 5px 10px 5px 10px;
	margin-right: 5px;
	margin-top: 10px;
	font-style: bold;
	color: #efefef;
	text-align: center;
}

#notification-show-hide-wrapper:hover {
	color: #efefef;
	background: -webkit-gradient( linear, left top, left bottom, color-stop(0.05, #1873a2), color-stop(1, #6da6c4) );
	background: -moz-linear-gradient( center top, #1873a2 5%, #6da6c4 100% );
	filter: progid:DXImageTransform.Microsoft.gradient(startColorstr='#1873a2', endColorstr='#6da6c4');
	background-color: #1873a2;
}

#notification-show-hide-wrapper:active {
	background-color: #1873a2;
	position: relative;
	top: 1px;
}

#notification-show-hide-wrapper a {
	color: #efefef;
}

/* ============ */
/* = Contacts = */
/* ============ */

#contacts-main {
	margin-bottom: 10px;
}

.contact-wrapper {
	float: left;
	width: 150px;
	height: 150px;
	overflow: auto;
}

.view-contact-wrapper,
.contact-entry-wrapper {
	float: left;
	margin-right: 30px;
	margin-bottom: 20px;
	width: 88px;
	height: 120px;
	position: relative;
}

#view-contact-end {
	clear: both;
}

#viewcontacts {
	margin-top: 15px;
}

.contact-entry-direction-wrapper {
	position: absolute;
	top: 20px;
}

.contact-entry-edit-links { 
	position: absolute; 
	top: 60px; 
}

#contacts-show-hide-link { 
	margin-bottom: 20px; 
	margin-top: 10px; 
	font-weight: bold;
}

.contact-entry-name {
	width: 100px;
	overflow: hidden;
	font: #999;
	font-size: 12px;
	text-align: center;
	font-weight: bold;
	margin-top: 5px;
}

.contact-entry-photo {
	position: relative;
	/*border: 1px solid #7C7D7B;
	border-radius: 3px;
		-moz-border-radius: 3px;
		-webkit-border-radius: 3px;
	box-shadow: 0 0 8px #BDBDBD;
		-moz-box-shadow: 0 0 8px #BDBDBD;
		-webkit-box-shadow: 0 0 8px #BDBDBD;*/
}

.contact-entry-edit-links .icon {	
	border: 1px solid #babdb6;
	border-radius: 3px;
		-webkit-border-radius: 3px;
		-moz-border-radius: 3px;
	background-color: #ffffff;
}

#contact-edit-banner-name { 
	font-size: 1.5em; 
	margin-left: 30px; 
}

#contact-edit-update-now {
	padding: 7px;
	width: 165px;
	margin: auto;
	margin-left: 40px;
	box-shadow: inset 0px 1px 0px 0px #cfcfcf;
		-moz-box-shadow: inset 0px 1px 0px 0px #cfcfcf;
		-webkit-box-shadow: inset 0px 1px 0px 0px #cfcfcf;
	background: -webkit-gradient( linear, left top, left bottom, color-stop(0.05, #bdbdbd), color-stop(1, #a2a2a2) );
	background: -moz-linear-gradient( center top, #bdbdbd 5%, #a2a2a2 100% );
	filter: progid:DXImageTransform.Microsoft.gradient(startColorstr='#bdbdbd', endColorstr='#a2a2a2');
	background-color: #bdbdbd;
	border-radius: 5px;
		-moz-border-radius: 5px;
		-webkit-border-radius: 5px;
	display: inline-block;
	color: #efefef;
	text-decoration: none;
	text-align: center;
}

#contact-edit-update-now:hover {
	color: #efefef;
	background: -webkit-gradient( linear, left top, left bottom, color-stop(0.05, #1873a2), color-stop(1, #6da6c4) );
	background: -moz-linear-gradient( center top, #1873a2 5%, #6da6c4 100% );
	filter: progid:DXImageTransform.Microsoft.gradient(startColorstr='#1873a2', endColorstr='#6da6c4');
	background-color: #1873a2;
	border: 1px solid #7C7D7B;
	box-shadow: 0 0 8px #BDBDBD;
		-moz-box-shadow: 0 0 8px #BDBDBD;
		-webkit-box-shadow: 0 0 8px #BDBDBD;
	border-radius: 5px;
		-moz-border-radius: 5px;
		-webkit-border-radius: 5px;
}

#contact-edit-update-now:active {
	position: relative;
	top: 1px;
}

#contact-edit-update-now a {
	color: #efefef;
	font-size: 14px;
	text-align: center;
	margin: auto;
}

#contact-edit-info-wrapper,
#contact-edit-info-end,
#contact-edit-profile-select-text,
#contact-edit-profile-select-end,
#contact-edit-poll-wrapper,
#contact-edit-end {
}

.contact-edit-submit {
}

#contact-profile-selector {
}

.contact-photo-menu-button {
	position: absolute;
	background-image: url("images/photo-menu.jpg");
	background-position: top left; 
	background-repeat: no-repeat;
	margin: 10px 0 0 0; 
	padding: 0px;
	width: 16px;
	height: 16px;
	top: 64px; left:0px;
	overflow: hidden;
	text-indent: 40px;
	display: none;      
}

.contact-photo-menu {
	width: auto;
	border: 1px solid #ddd;
	background: #f1f1f1;
	position: absolute;
	left: 0px; 
	top: 90px;
	display: none;
	z-index: 10000;
	box-shadow: 3px 3px 5px #888;
		-moz-box-shadow: 3px 3px 5px #888;
		-webkit-box-shadow: 3px 3px 5px #888;
}

.contact-photo-menu ul { 
	margin: 0px; 
	padding: 0px; 
	list-style: none; 
}

.contact-photo-menu li a { 
	display: block; 
	padding: 3px; 
	color: #626262; 
	font-size: 1em; 
}

.contact-photo-menu li a:hover {
	color: #FFFFFF;
	background: -webkit-gradient( linear, left top, left bottom, color-stop(0.05, #1873a2), color-stop(1, #6da6c4) );
	background: -moz-linear-gradient( center top, #1873a2 5%, #6da6c4 100% );
	filter: progid:DXImageTransform.Microsoft.gradient(startColorstr='#1873a2', endColorstr='#6da6c4');
	background-color: #1873a2;
	text-decoration: none;
}

.view-contact-name {}

#div.side-link {
	background-color: #efefef;
	padding: 10px;
	margin-top: 20px;
}

#follow-sidebar {
	margin-bottom: 10px;
}

#follow-sidebar h3:before {
	content: url("images/user.png");
	padding-right: 10px;
	vertical-align: middle;
}

#follow-sidebar input[type="text"] {
	margin-left: 3px;
	margin-bottom: 10px;
}

#side-follow-submit {
	width: 178px;
	margin: 10px;
	text-align: center;
}

#side-invite-link,
#side-random-profile-link,
#side-suggest-link,
#side-match-link {
	width: 80%;
	padding: 10px;
	margin: auto;
	margin-bottom: 20px;
	background: -webkit-gradient( linear, left top, left bottom, color-stop(0.05, #bdbdbd), color-stop(1, #a2a2a2) );
	background: -moz-linear-gradient( center top, #bdbdbd 5%, #a2a2a2 100% );
	filter: progid:DXImageTransform.Microsoft.gradient(startColorstr='#bdbdbd', endColorstr='#a2a2a2');
	background-color: #bdbdbd;
	padding: 5px 10px 5px 10px;
	color: #efefef;
	font-size: 1.1em;
	text-align: center;
	border: 1px solid #7C7D7B;
	border-radius: 5px;
		-moz-border-radius: 5px;
		-webkit-border-radius: 5px;
}

#side-invite-link:hover,
#side-random-profile-link:hover,
#side-suggest-link:hover,
#side-match-link:hover {
	color: #efefef;
	background: -webkit-gradient( linear, left top, left bottom, color-stop(0.05, #1873a2), color-stop(1, #6da6c4) );
	background: -moz-linear-gradient( center top, #1873a2 5%, #6da6c4 100% );
	filter: progid:DXImageTransform.Microsoft.gradient(startColorstr='#1873a2', endColorstr='#6da6c4');
	background-color: #1873a2;	
	border: 1px solid #7C7D7B;
	box-shadow: 0 0 8px #BDBDBD;
		-moz-box-shadow: 0 0 8px #BDBDBD;
		-webkit-box-shadow: 0 0 8px #BDBDBD;
	border-radius: 5px;
		-moz-border-radius: 5px;
		-webkit-border-radius: 5px;
}


#side-invite-link:active,
#side-random-profile-link:active,
#side-suggest-link:active,
#side-match-link:active {
	background-color: #1873a2;
	position: relative;
	top: 1px;	
}

#side-invite-link a,
#side-random-profile-link a,
#side-suggest-link a,
#side-match-link a {
	color: #efefef;	
}


#invite-message,
#invite-recipients, 
#invite-recipient-text {
	padding: 10px;
}

#side-follow-wrapper {
	font-size: 1em;
	font-weight: bold;
	font-stretch: semi-expanded;
	background-color: #f3f3f3;
	border: 1px solid #7C7D7B;
	padding: 10px;
	margin-top: 20px;
	border-radius: 5px;
		-moz-border-radius: 5px;
		-webkit-border-radius: 5px;
}

#side-follow-wrapper label{
	font-size: 1.1em;
	font-variant: normal;	
}

#contact-suggest {
	float: left;
	margin-left: 10px;
	width: 120px;
	padding: 10px;
	margin-bottom: 20px;
	box-shadow: inset 0px 1px 0px 0px #cfcfcf;
		-moz-box-shadow: inset 0px 1px 0px 0px #cfcfcf;
		-webkit-box-shadow: inset 0px 1px 0px 0px #cfcfcf;
	background: -webkit-gradient( linear, left top, left bottom, color-stop(0.05, #bdbdbd), color-stop(1, #a2a2a2) );
	background: -moz-linear-gradient( center top, #bdbdbd 5%, #a2a2a2 100% );
	filter: progid:DXImageTransform.Microsoft.gradient(startColorstr='#bdbdbd', endColorstr='#a2a2a2');
	background-color: #bdbdbd;
	border-radius: 5px;
		-moz-border-radius: 5px;
		-webkit-border-radius: 5px;
	padding: 5px 10px 5px 10px;
	color: #efefef;
	font-size: 1.2em;
	text-align: center;	
}

#contact-suggest:hover {
	color: #efefef;
	background: -webkit-gradient( linear, left top, left bottom, color-stop(0.05, #1873a2), color-stop(1, #6da6c4) );
	background: -moz-linear-gradient( center top, #1873a2 5%, #6da6c4 100% );
	filter: progid:DXImageTransform.Microsoft.gradient(startColorstr='#1873a2', endColorstr='#6da6c4');
	background-color: #1873a2;	
}

#contact-suggest:active {
	background-color: #1873a2;
	position: relative;
	top: 1px;	
}

#contact-suggest a {
	color: #efefef;
}

.crepair-label {
	margin-top: 10px;
	float: left;
	width: 250px;
}

.crepair-input {
	margin-top: 10px;
	float: left;
	width: 200px;
}

/* ===================================== */
/* = Register, Settings, Profile Forms = */
/* ===================================== */

#id_openid_url, 
.openid input {
	background: url(images/login-bg.gif) no-repeat;
	background-position: 0 50%;
	padding-left: 18px;
	width: 250px!important;
}

.openid:hover {
}

#profile-tabs-wrapper {
	padding-top: 10px;
}

#profile-tab-status-link {
	border: 0px;
	padding: 5px 10px 5px 10px;
	font-style: bold;
}

#uexport-link a {
	color: #efefef;
}

#profile-tab-profile-link {
	border: 0px;
	padding: 5px 10px 5px 10px;
}

#uexport-link {
	width: 140px;
	box-shadow: inset 0px 1px 0px 0px #cfcfcf;
		-moz-box-shadow: inset 0px 1px 0px 0px #cfcfcf;
		-webkit-box-shadow: inset 0px 1px 0px 0px #cfcfcf;
	background: -webkit-gradient( linear, left top, left bottom, color-stop(0.05, #7c7d7b), color-stop(1, #555753) );
	background: -moz-linear-gradient( center top, #7c7d7b 5%, #555753 100% );
	filter: progid:DXImageTransform.Microsoft.gradient(startColorstr='#7c7d7b', endColorstr='#555753');
	background-color: #7c7d7b;
	border-radius: 5px;
		-moz-border-radius: 5px;
		-webkit-border-radius: 5px;
	padding: 5px 10px 5px 10px;
	margin-bottom: 10px;
}

#uexport-link:hover {
	color: #efefef;
	background: -webkit-gradient( linear, left top, left bottom, color-stop(0.05, #555753), color-stop(1, #7c7d7b) );
	background: -moz-linear-gradient( center top, #555753 5%, #7c7d7b 100% );
	filter: progid:DXImageTransform.Microsoft.gradient(startColorstr='#555753', endColorstr='#7c7d7b');
	background-color: #555753;
}

#uexport-link:active {
	color: #efefef;
	background: -webkit-gradient( linear, left top, left bottom, color-stop(0.05, #1873a2), color-stop(1, #6da6c4) );
	background: -moz-linear-gradient( center top, #1873a2 5%, #6da6c4 100% );
	filter: progid:DXImageTransform.Microsoft.gradient(startColorstr='#1873a2', endColorstr='#6da6c4');
	background-color: #1873a2;
	position: relative;
	top: 1px;
}

#settings-default-perms .fakelink {
	color: #efefef;
}

#settings-default-perms {
	width: 260px;
	text-align: center;
	color: #EFEFEF;
	padding: 5px 10px 5px 10px;
	margin-bottom: 10px;
	background-color: #BDBDBD;
	background: -moz-linear-gradient(center top , #BDBDBD 5%, #A2A2A2 100%) repeat scroll 0 0 #BDBDBD;
	background: -webkit-gradient( linear, left top, left bottom, color-stop(0.05, #bdbdbd), color-stop(1, #a2a2a2) );
	border: 1px solid #7C7D7B;
	border-radius: 5px;
		-moz-border-radius: 5px;
		-webkit-border-radius: 5px;
}

#settings-default-perms:hover {
	color: #efefef;
	background-color: #555753;
	border: 1px solid #7C7D7B;
	box-shadow: 0 0 8px #BDBDBD;
		-moz-box-shadow: 0 0 8px #BDBDBD;
		-webkit-box-shadow: 0 0 8px #BDBDBD;
	border-radius: 5px;
		-moz-border-radius: 5px;
		-webkit-border-radius: 5px;
}

#settings-default-perms:active {
	color: #efefef;
	background: -webkit-gradient( linear, left top, left bottom, color-stop(0.05, #1873a2), color-stop(1, #6da6c4) );
	background: -moz-linear-gradient( center top, #1873a2 5%, #6da6c4 100% );
	filter: progid:DXImageTransform.Microsoft.gradient(startColorstr='#1873a2', endColorstr='#6da6c4');
	background-color: #1873a2;
	position: relative;
	top: 1px;
}
 
#settings-nickname-desc {
	width: 80%;
	background-color: #efefef;
	margin-top: 10px;
	margin-bottom: 10px;
	border-radius: 5px;
		-webkit-border-radius: 5px;
		-moz-border-radius: 5px;
	padding: 10px;
}

#register-form div {
	clear: both;
}

#profile-edit-form div { 
	margin-bottom: 5px;
}

#profile-edit-form div[id$='desc'] {
	font-size: 0.8em;
	margin-left: 2%;
}

#register-form label,
#profile-edit-form label {
	width: 575px; 
	float: right;
	margin-right: 155px;
}

#register-form span {
	color: #555753;
	display: block;
	margin-bottom: 20px;
}

.settings-submit,
.settings-submit-wrapper,
.profile-edit-submit-wrapper { 
	margin: 30px 0px;
}

.profile-listing,
.profile-listing-end { 
	float: left; 
	clear: both; 
	margin: 20px 20px 0px 0px;
}


#register-sitename { 
	display: inline; 
	font-weight: bold;
}

#register-submit-button {
	margin-top: 10px;
}

#label-register-name, 
#label-register-email, 
#label-register-nickname, 
#label-register-openid {
	float: left;
	width: 350px;
	margin-top: 10px;
}

#register-name, 
#register-email, 
#register-nickname {
	float: left;
	margin-top: 10px;
	width: 150px;
}

#register-openid {
	float: left;
	margin-top: 10px;
	width: 130px;
}

#register-fill-ext {
	margin-bottom: 25px;
}

#register-name-end, 
#register-email-end, 
#register-nickname-end, 
#register-submit-end, 
#register-openid-end {
	clear: both;
}

#register-nickname-desc {
	margin-top: 30px;
	width: 650px;
}

/* ===================== */
/* = Contacts Selector = */
/* ===================== */

#group-edit-wrapper {
	margin-bottom: 10px;
}

#group-edit-name-wrapper {
	margin-bottom: 0px;
	display: inline;
}
#group-edit-submit-wrapper {
	margin-bottom: 10px;
	margin-right: 400px;
	float: right;
	display: inline;
}

.group-delete-wrapper {
	width: 90px;
	display: inline;
	padding: 5px;
	margin-bottom: 10px;
	box-shadow: inset 0px 1px 0px 0px #cfcfcf;
		-moz-box-shadow: inset 0px 1px 0px 0px #cfcfcf;
		-webkit-box-shadow: inset 0px 1px 0px 0px #cfcfcf;
	background: -webkit-gradient( linear, left top, left bottom, color-stop(0.05, #bdbdbd), color-stop(1, #a2a2a2) );
	background: -moz-linear-gradient( center top, #bdbdbd 5%, #a2a2a2 100% );
	filter: progid:DXImageTransform.Microsoft.gradient(startColorstr='#bdbdbd', endColorstr='#a2a2a2');
	background-color: #bdbdbd;
	border-radius: 5px;
		-moz-border-radius: 5px;
		-webkit-border-radius: 5px;
}

.group-delete-wrapper:hover {
	background: -webkit-gradient( linear, left top, left bottom, color-stop(0.05, #1873a2), color-stop(1, #6da6c4) );
	background: -moz-linear-gradient( center top, #1873a2 5%, #6da6c4 100% );
	filter: progid:DXImageTransform.Microsoft.gradient(startColorstr='#1873a2', endColorstr='#6da6c4');
	background-color: #1873a2;	
}

.group-delete-wrapper:active {
	background: -webkit-gradient( linear, left top, left bottom, color-stop(0.05, #1873a2), color-stop(1, #6da6c4) );
	background: -moz-linear-gradient( center top, #1873a2 5%, #6da6c4 100% );
	filter: progid:DXImageTransform.Microsoft.gradient(startColorstr='#1873a2', endColorstr='#6da6c4');
	background-color: #1873a2;	
}

.group-delete-wrapper a {
	color: #efefef;
	font-size: 0.9em;
}

#group-edit-desc { 
	margin: 10px 0xp; 
}

#group-new-text {
	font-size: 1.1em;
}

#group-members,
#prof-members {
	width: 83%;
	height: 200px; 
	overflow: auto;
	border: none;
	background-color: #f0edf0;
	color: #555753;
	border: 1px solid #ccc;
	margin-bottom: 10px;
	padding: 10px;
}

#group-all-contacts,
#prof-all-contacts { 
	width: 83%;
	height: 200px;
	overflow: auto;	
	border: 1px solid #ccc;
	background-color: #f0edf0;
	padding: 10px;
}

#group-members h3,
#group-all-contacts h3,
#prof-members h3,
#prof-all-contacts h3 {
	color: #555753;
	margin: 0px;
	padding: 5px;
}

#group-separator,
#prof-separator { 
	display: none;
}

/* ========== */
/* = Events = */
/* ========== */

#events-reminder {}

.clear { 
	clear: both;
	margin-top: 10px;
}

.eventcal {
	float: left;
	font-size: 20px;
	padding: 20px;
}

.vevent {
	position: relative;
	width: 400px;
	padding: 20px;
	padding-top: 10px;
	margin: 0 0px;
	margin-bottom: 10px;
	background-color: #fff;
	box-shadow: 0 0 5px rgba(0, 0, 0, 0.2), inset 0 0 50px rgba(0, 0, 0, 0.1);
		-webkit-box-shadow: 0 0 4px rgba(0, 0, 0, 0.2), inset 0 0 50px rgba(0, 0, 0, 0.1);
		-moz-box-shadow: 0 0 4px rgba(0, 0, 0, 0.2), inset 0 0 50px rgba(0, 0, 0, 0.1);
}

.vevent:before, 
.vevent:after {
	position: absolute;
	width: 40%;
	height: 10px;
	content: ' ';
	left: 12px;
	bottom: 12px;
	background: transparent;
	transform: skew(-5deg) rotate(-5deg);
		-webkit-transform: skew(-5deg) rotate(-5deg);
		-moz-transform: skew(-5deg) rotate(-5deg);
		-ms-transform: skew(-5deg) rotate(-5deg);
		-o-transform: skew(-5deg) rotate(-5deg);
	box-shadow: 0 6px 12px rgba(0, 0, 0, 0.3);
		-webkit-box-shadow: 0 6px 12px rgba(0, 0, 0, 0.3);
		-moz-box-shadow: 0 6px 12px rgba(0, 0, 0, 0.3);
	z-index: -1;
}

.vevent:after {
	left: auto;
	right: 12px;
	transform: skew(5deg) rotate(5deg);
		-webkit-transform: skew(5deg) rotate(5deg);
		-moz-transform: skew(5deg) rotate(5deg);
		-ms-transform: skew(5deg) rotate(5deg);
		-o-transform: skew(5deg) rotate(5deg);
}

.vevent .event-description {
	margin-left: 10px;
	margin-right: 10px;
	text-align: center;
	font-size: 1.2em;
	font-weight: bolder;
}

.vevent .event-location {
	margin-left: 10px;
	margin-right: 10px;
	font-size: 1em;
	font-style: oblique;
	text-align: center;
}

.vevent .event-start, 
.vevent .event-end  {
	margin-left: 20px;
	margin-right: 20px;
	margin-bottom: 2px;
	margin-top: 2px;
	font-size: 0.9em;
	text-align: left;
}

#new-event-link {
	width: 130px;
	padding: 7px;
	margin-bottom: 10px;
	margin-left: 170px;
	box-shadow: inset 0px 1px 0px 0px #cfcfcf;
		-moz-box-shadow: inset 0px 1px 0px 0px #cfcfcf;
		-webkit-box-shadow: inset 0px 1px 0px 0px #cfcfcf;
	background: -webkit-gradient( linear, left top, left bottom, color-stop(0.05, #bdbdbd), color-stop(1, #a2a2a2) );
	background: -moz-linear-gradient( center top, #bdbdbd 5%, #a2a2a2 100% );
	filter: progid:DXImageTransform.Microsoft.gradient(startColorstr='#bdbdbd', endColorstr='#a2a2a2');
	background-color: #bdbdbd;
	border-radius: 5px;
		-moz-border-radius: 5px;
		-webkit-border-radius: 5px;
	color: #efefef;
}

#new-event-link:hover {
	color: #efefef;
	background: -webkit-gradient( linear, left top, left bottom, color-stop(0.05, #1873a2), color-stop(1, #6da6c4) );
	background: -moz-linear-gradient( center top, #1873a2 5%, #6da6c4 100% );
	filter: progid:DXImageTransform.Microsoft.gradient(startColorstr='#1873a2', endColorstr='#6da6c4');
	background-color: #1873a2;
}

#new-event-link:active {
	background-color: #1873a2;
	position: relative;
	top: 1px;
}

#new-event-link a {
	color: #efefef;
	text-align: center;
}

.edit-event-link, .plink-event-link {
	float: left;
	margin-top: 4px;
	margin-right: 4px;
	margin-bottom: 15px;
}

.event-description:before {
	content: url('images/calendar.png');
	margin-right: 15px;
	vertical-align: middle;
}

.event-start, 
.event-end {
	margin-left: 10px;
	width: 330px;
}

.event-start .dtstart, 
.event-end .dtend {
	float: right;
}

.event-list-date {
	color: #626262;
	margin-bottom: 10px;
	font-stretch: condensed;
}

.prevcal, 
.nextcal {
	float: left;
	margin-left: 32px;
	margin-right: 32px;
	margin-top: 64px;
}

.event-calendar-end {
	clear: both;
}

.calendar {
	width: 300px;
	font-family: Helvetica, Arial, sans-serif;
	background-color: #f1f1f1;
	border: 1px solid #dedede;
	margin-bottom: 10px;
	box-shadow: 5px 5px 8px #959494;
		-moz-box-shadow: 5px 5px 8px #959494;
		-webkit-box-shadow: 5px 5px 8px #959494;
}

.calendar caption {
	background: -webkit-gradient( linear, left top, left bottom, color-stop(0.05, #6da6c4), color-stop(1, #1873a2) );
	background: -moz-linear-gradient( center top, #6da6c4 5%, #1873a2 100% );
	filter: progid:DXImageTransform.Microsoft.gradient(startColorstr='#6da6c4', endColorstr='#1873a2');
	background-color: #1873a2;
	padding: 10px 0px 10px 0px;
	width: 300px;
	color: #ffffff;
	font-weight: bold;
	text-align: center;
	box-shadow: 5px 2px 8px #959494;
		-moz-box-shadow: 5px 2px 8px #959494;
		-webkit-box-shadow: 5px 2px 8px #959494;
}

.calendar td {
	font-size: 14px;
	text-align: center;
	padding: 3px 0px;
}

.calendar td > a {
	background-color: #cdcdcd;
	padding: 2px;
	color: #000000;
}

.calendar th {
	font-size: 16px;	
}

.today {
	font-weight: bold;
	text-align: center;
	background-color: #1873a2;
	color: #ffffff;
}
 
#event-start-text, 
#event-finish-text {
	margin-top: 10px;
	margin-bottom: 5px;
}

#event-nofinish-checkbox, 
#event-nofinish-text, 
#event-adjust-checkbox, 
#event-adjust-text,
#event-share-checkbox {
	float: left;
}

#event-datetime-break {
	margin-bottom: 10px;
}

#event-nofinish-break, 
#event-adjust-break,
#event-share-break {
	clear: both;
}

#event-desc-text, 
#event-location-text {
	margin-top: 10px;
	margin-bottom: 5px;
}

#event-submit {
	margin-top: 10px;
}

/* ============= */
/* = Directory = */
/* ============= */

.directory-item {
	float: left;
	margin: 50px 50px 0px 0px;
}

.directory-details {
	font-size: 0.9em;
	width: 160px;
}

.directory-name {
	font-size: 1em;
	width: 150px;	
}

/* ========= */
/* = Admin = */
/* ========= */

#adminpage {
	width: 90%;
}

#pending-update {
	float:right;
	color: #ffffff;
	font-weight: bold;
	background-color: #FF0000;
	padding: 0em 0.3em;
}

.admin.linklist {
	border: 0px; padding: 0px;
}

.admin.link {
	list-style-position: inside;
	font-size: 1em;
	padding: 5px;
	width: auto;
	margin: 5px;
}

#adminpage dl {
	clear: left;
	margin-bottom: 2px;
	padding-bottom: 2px;
	border-bottom: 1px solid black;
}

#adminpage dt {
	width: 200px;
	float: left;
	font-weight: bold;
}

#adminpage dd {
	margin-left: 200px;
}
#adminpage h3 {
	border-bottom: 1px solid #898989;
	margin-bottom: 5px;
	padding-bottom: 5px;
	margin-top: 10px;
}

#adminpage .submit {
	clear:left;
}

#adminpage 
#pluginslist {
	margin: 0px; 
	padding: 0px;
}

#adminpage .plugin {
	list-style: none;
	display: block;
	clear: left;
	border: 1px solid #7C7D7B;
	box-shadow: 0 0 8px #BDBDBD;
		-moz-box-shadow: 0 0 8px #BDBDBD;
		-webkit-box-shadow: 0 0 8px #BDBDBD;
	border-radius: 5px;
		-moz-border-radius: 5px;
		-webkit-border-radius: 5px;
	padding:10px;
	margin:10px 10px 10px 0;
}

#adminpage .toggleplugin {
	float: left;
	margin-right: 1em;
}

#adminpage table {
	width: 100%; 
	border-bottom: 1p solid #000000; 
	margin: 5px 0px;
}

#adminpage table th { 
	text-align: left;
}

#adminpage td .icon { 
	float: left;
}

#adminpage table#users img { 
	width: 16px; 
	height: 16px; 
}

#adminpage table tr:hover { 
	background-color: #eeeeee; 
}

#adminpage .selectall { 
	text-align: right; 
}

/* =============== */
/* = Form Fields = */
/* =============== */

.field {
    /*margin-bottom: 10px;*/
    overflow: auto;
    padding-bottom: 10px;
    width: 100%;
}

.field.radio .field_help {
    margin-left: 255px;
}

.field .field_help {
    color: #666666;
    display: block;
    margin-left: 225px;
}

.field label {
    float: left;
<<<<<<< HEAD
    width: 210px;
=======
    width: 230px;
>>>>>>> f840d728
}

.field checkbox {
	float: left;
	width: 480px;
}

.field input,
.field textarea {
<<<<<<< HEAD
	width: 400px;
=======
	/*width: 400px;*/
	float: left;
>>>>>>> f840d728
	border: 1px solid #7C7D7B;
	border-radius: 5px;
		-moz-border-radius: 5px;
		-webkit-border-radius: 5px;
}

.field password { 
	height: 100px;
	margin-left: 150px;	
}

.field_help {
	display: block;
	margin-left: 0px;
	margin-bottom: 10px;
	color: #666666;	
}

.field .onoff {
	float: left;
	width: 80px;
}
.field .onoff a {
	display: block;
	border: 1px solid #c1c1c1;
	background-image: url("../../../images/onoff.jpg");
	background-repeat: no-repeat;
	padding: 4px 2px 2px 2px;
	height: 16px;
	text-decoration: none;
}
.field .onoff .off {
	border-color: #c1c1c1;
	padding-left: 40px;
	background-position: left center;
	background-color: #cccccc;
	color: #666666;
	text-align: right;
}

.field .onoff .on {
	border-color: #c1c1c1;
	padding-right: 40px;
	background-position: right center;
	background-color: #1873a2;
	color: #FFFFFF;
	text-align: left;
}

.field .radio .field_help { 
	margin-left: 0px; 
}

/* ========= */
/* = Icons = */
/* ========= */

.sparkle {
	cursor: url('lock.cur'), pointer;
	width: 100%;
<<<<<<< HEAD
	height: 100%;
=======
	height: auto;
>>>>>>> f840d728
	/*border: 1px solid #7C7D7B;
	border-radius: 3px;
		-moz-border-radius: 3px;
		-webkit-border-radius: 3px;
	box-shadow: 0 0 8px #BDBDBD;
		-moz-box-shadow: 0 0 8px #BDBDBD;
		-webkit-box-shadow: 0 0 8px #BDBDBD;*/
}

.label {
	border: 0px;
	border-radius: 0px;
	box-shadow: none;
}

.icon {
	margin-left: 5px;
	margin-right: 5px;
	display: block; 
	width: 20px; 
	height: 20px;
	background-image: url("images/icons.png");
}
.starred { 
	background-image: url("images/star.png");
	repeat: no-repeat;
}
.unstarred { 
	background-image: url("images/premium.png");
	repeat: no-repeat;
}

.notify {
	background-image: url("images/notifications.png");
	repeat: no-repeat;
}

.border {
	border: 1px solid #c1c1c1;
	border-radius: 3px;	
		-webkit-border-radius: 3px;
		-moz-border-radius: 3px;
}

.article	{ background-position: -50px  0px;}
.audio 		{ background-position: -70px  0px;}
.block 		{ background-position: -90px  0px;}
.drop 		{ background-position: -110px 0px;}
.drophide 	{ background-position: -130px 0px;}
.edit 		{ background-position: -150px 0px;}
.camera 	{ background-position: -170px 0px;}
.dislike 	{ background-position: -190px 0px;}
.like 		{ background-position: -210px 0px;}
.link 		{ background-position: -230px 0px;}
.globe 		{ background-position: -50px  -20px;}
.noglobe 	{ background-position: -70px  -20px;}
.no 		{ background-position: -90px  -20px;}
.pause 		{ background-position: -110px -20px;}
.play 		{ background-position: -130px -20px;}
.pencil 	{ background-position: -150px -20px; margin-right: 12px;}
.small-pencil	{ background-position: -170px -20px;}
.recycle 	{ background-position: -190px -20px;}
.remote-link	{ background-position: -210px -20px; margin-right: 10px;}
.share 		{ background-position: -230px -20px;}
.tools 		{ background-position: -50px  -40px;}
.lock 		{ background-position: -70px  -40px;}
.unlock 	{
	background-position: -90px  -40px;
	background-image: none;
	width: 70px;
	height: 20px;
}

.sharePerms {
	background-image: url("images/icons.png");
	width: 20px;
	height: 20px;
	margin: 2px 0px 2px 3px;
	display: block;
}

.video 		{ background-position: -110px -40px;}
.youtube 	{ background-position: -130px -40px;}
.attach 	{ background-position: -190px -40px;}
.language 	{ background-position: -210px -40px;}
.on 		{ background-position: -50px  -60px;}
.off 		{ background-position: -70px  -60px;}
.prev 		{ background-position: -90px  -60px;}
.next 		{ background-position: -110px -60px;}
.tagged     	{ background-position: -130px -60px; margin-right: 10px;}
.icon.dim 	{ opacity: 0.3;filter:alpha(opacity=30);}

.attachtype {
	display: block; width: 20px; height: 23px;
	background-image: url("../../../images/content-types.png");
	background-position: -80px 0px;
}

.type-video { background-position: 0px 0px; }
.type-image { background-position: -20px 0px; }
.type-audio { background-position: -40px 0px; }
.type-text  { background-position: -60px 0px; }
.type-unkn  { background-position: -80px 0px; }

/* ========== */
/* = Footer = */
/* ========== */

.cc-license { 
	margin-top: 100px; 
	font-size: 0.7em; 
}

footer { display: block; margin: 50px 20%; clear: both; }

/* ========== */
/* = Tools = */
/* ========== */

tools {
	background: -webkit-gradient( linear, left top, left bottom, color-stop(0.05, #f0edf0), color-stop(1, #e2e2e2) );
	background: -moz-linear-gradient( center top, #f0edf0 5%, #e2e2e2 100% );
	filter: progid:DXImageTransform.Microsoft.gradient(startColorstr='#f0edf0', endColorstr='#e2e2e2');
	background-color: #f0edf0;
	border-radius: 5px 5px 0px 0px;
		-moz-border-radius: 5px 5px 0px 0px;
		-webkit-border-radius: 5px 5px 0px 0px;
	border: 1px solid #7C7D7B;
	border-bottom: none;
	box-shadow: 1px 2px 6px 0px #959494;
		-moz-box-shadow: 1px 2px 6px 0px #959494;
		-webkit-box-shadow: 1px 2px 6px 0px #959494;
	color: #EFEFEF;
	display: block;
	float: right;
	font-size: 15px;
	height: 38px;
	list-style: none outside none;
	margin: 0 0 0 755px;
	padding: 0;
	position: fixed;
	bottom: 0;
	width: 203px;
	z-index: 10;
	clear:both;
}

/* ======= */
/* = ACL = */
/* ======= */

#photo-edit-perms-select,
#photos-upload-permissions-wrapper,
#profile-jot-acl-wrapper{
	display: block!important;
}

#acl-wrapper {
	width: 690px;
	float:left;
}
#acl-search {
	float:right;
	background: #ffffff url("../../../images/search_18.png") no-repeat right center;
	padding-right: 20px;
}

#acl-showall {
	float: left;
	display: block;
	font-size: 1em;
	font-style: bold;
	text-align: center;
	padding: 3px;
	margin-bottom: 5px;
	background-color: #cccccc;
	background-position: 7px 7px;
	background-repeat: no-repeat;
	padding: 5px;
	border-radius: 5px;
		-webkit-border-radius: 5px ;
		-moz-border-radius: 5px;
	color: #999999;
}

#acl-showall.selected {
	color: #ffffff;
	background-color: #1873a2;
}

#acl-list {
	height: 400px;
	border: 1px solid #cccccc;
	background-color: #efefef;
	clear: both;
	margin-top: 30px;
	overflow: auto;
}

#acl-list-content {
}

.acl-list-item {
	display: block;
	width: 155px;
	height: 50px;
	border: 1px solid #cccccc;
	background-color: #fff;
	margin: 5px;
	float: left;
	box-shadow: 2px 2px 3px #c1c1c1;
		-moz-box-shadow: 2px 2px 3px #c1c1c1;
		-webkit-box-shadow: 2px 2px 3px #c1c1c1;
}
.acl-list-item img {
	width: 30px;
	height: 30px;
	float: left;
	margin: 5px;
}

.acl-list-item p {
	color: #999999;
	height: 12px;
	font-size: 0.7em;
	margin: 0px;
	padding: 2px 0px 1px;
	overflow: hidden;
}

.acl-list-item a { 
	font-size: 10px;
	display: block;
	float: left;
	color: #efefef;
	background-color: #898989;
	background-position: 3px 3px;
	background-repeat: no-repeat;
	margin: 10px 0 0 5px;
	border-radius: 2px;
		-webkit-border-radius: 2px ;
		-moz-border-radius: 2px;
	padding: 3px;
}

#acl-wrapper a:hover {
	text-decoration: none;
	background-color:#1873a2;
}

.acl-button-show.selected {
	color: #efefef;
	background-color: #1873a2;
}

.acl-button-hide .selected {
	color: #efefef;
	background-color: #a2a2a2;
}

.acl-list-item.groupshow { border-color: #1873a2; }
.acl-list-item.grouphide { border-color: #a2a2a2; }

/* ========================= */
/* = Global Directory Link = */
/* ========================= */

#global-directory-link {
	width: 150px;
	padding: 4px;
	/*margin-bottom: 10px;*/
	background: -webkit-gradient( linear, left top, left bottom, color-stop(0.05, #bdbdbd), color-stop(1, #a2a2a2) );
	background: -moz-linear-gradient( center top, #bdbdbd 5%, #a2a2a2 100% );
	filter: progid:DXImageTransform.Microsoft.gradient(startColorstr='#bdbdbd', endColorstr='#a2a2a2');
	background-color: #bdbdbd;
	color: #efefef;
	text-align: center;
	-webkit-padding-start: 0px;
	border: 1px solid #7C7D7B;
	border-radius: 5px;
		-moz-border-radius: 5px;
		-webkit-border-radius: 5px;
}

#global-directory-link:hover {
	color: #efefef;
	background: -webkit-gradient( linear, left top, left bottom, color-stop(0.05, #1873a2), color-stop(1, #6da6c4) );
	background: -moz-linear-gradient( center top, #1873a2 5%, #6da6c4 100% );
	filter: progid:DXImageTransform.Microsoft.gradient(startColorstr='#1873a2', endColorstr='#6da6c4');
	background-color: #1873a2;
	border: 1px solid #7C7D7B;
	box-shadow: 0 0 8px #BDBDBD;
		-moz-box-shadow: 0 0 8px #BDBDBD;
		-webkit-box-shadow: 0 0 8px #BDBDBD;
	border-radius: 5px;
		-moz-border-radius: 5px;
		-webkit-border-radius: 5px;
}

#global-directory-link:active {
	background-color: #1873a2;
	position: relative;
	top: 1px;
}

#global-directory-link a {
	color: #efefef;
}

a.active {
	background: -webkit-gradient( linear, left top, left bottom, color-stop(0.05, #1873a2), color-stop(1, #6da6c4) );
	background: -moz-linear-gradient( center top, #1873a2 5%, #6da6c4 100% );
	filter: progid:DXImageTransform.Microsoft.gradient(startColorstr='#1873a2', endColorstr='#6da6c4');
	background-color: #1873a2;
	color: #fec01d;
	padding: 5px 10px 5px 10px;
	margin-right: 5px;
}

/* notifications popup menu */
.nav-notify {
	display: none;
	position: absolute;
	font-size: 10px;
	padding: 1px 3px;
	top: 0px;
	right: -10px;
	min-width: 15px;
	text-align: right;
}
.nav-notify.show {
	display: block;
}
ul.menu-popup {
	position: absolute;
	display: none;
	width: 10em;
	margin: 0px;
	padding: 0px;
	list-style: none;
	z-index: 100000;
	top: 40px;
}
#nav-notifications-menu {
	width: 320px;
	max-height: 400px;
	overflow-y: scroll;
	overflow-style: scrollbar;
	background: -webkit-gradient( linear, left top, left bottom, color-stop(0.05, #797979), color-stop(1, #898988) );
	background: -moz-linear-gradient( center top, #797979 5%, #898988 100% );
	filter: progid:DXImageTransform.Microsoft.gradient(startColorstr='#797979', endColorstr='#898988');
	background-color: #a2a2a2;
	border-radius: 0px 0px 5px 5px;
		-moz-border-radius: 0px 0px 5px 5px;
		-webkit-border-radius: 0px 0px 5px 5px;
	border: 1px solid #9A9A9A;
	border-top: none;
	box-shadow: 5px 5px 10px #242424;
		-moz-box-shadow: 5px 5px 10px #242424;
		-webkit-box-shadow: 5px 5px 10px #242424;
}

#nav-notifications-menu .contactname { 
	font-weight: bold; 
	font-size: 0.9em; 
}

#nav-notifications-menu img { 
	float: left; 
	margin-right: 5px; 
}

#nav-notifications-menu .notif-when { 
	font-size: 0.8em; 
	display: block; 
}
	
#nav-notifications-menu li {
	padding: 7px 0px 7px 10px;
	word-wrap: normal;
	border-bottom: 1px solid #626262;
}

#nav-notifications-menu li:hover {
	background: -webkit-gradient( linear, left top, left bottom, color-stop(0.05, #1873a2), color-stop(1, #6da6c4) );
	background: -moz-linear-gradient( center top, #1873a2 5%, #6da6c4 100% );
	filter: progid:DXImageTransform.Microsoft.gradient(startColorstr='#1873a2', endColorstr='#6da6c4');
	background-color: #1873a2;
}

#nav-notifications-menu a:hover {
	text-decoration: underline;
}

.notif-item a {
	vertical-align: middle;
	color: #626262;
	padding-bottom: 7px;
}

.notif-item a:hover {
	color: #1873a2;
}

.notif-image {
	width: 32px;
	height: 32px;
	padding: 7px 7px 0px 0px;
}

#jGrowl {
	z-index: 20000;
}

/* autocomplete popup */
.acpopup {
	max-height: 150px;
	overflow: auto;
	z-index: 100000;
	color: #2e3436;
	border-top: 0px;
	background: #eeeeee;
	border-right: 1px solid #7C7D7B;
	border-left: 1px solid #7C7D7B;
	border-bottom: 1px solid #7C7D7B;
	border-radius: 0px 5px 5px 5px;
		-webkit-border-radius: 0px 5px 5px 5px;
		-moz-border-radius: 0px 5px 5px 5px;
	box-shadow: 0 0 8px #BDBDBD;
		-moz-box-shadow: 0 0 8px #BDBDBD;
		-webkit-box-shadow: 0 0 8px #BDBDBD;
}

.acpopupitem {
	color: #2e3436; 
	padding: 4px;
	clear:left;
}
.acpopupitem img {
	float: left;
	margin-right: 4px;
}

.acpopupitem.selected {
	color: #efefef;
	background: -webkit-gradient( linear, left top, left bottom, color-stop(0.05, #1873a2), color-stop(1, #6da6c4) );
	background: -moz-linear-gradient( center top, #1873a2 5%, #6da6c4 100% );
	filter: progid:DXImageTransform.Microsoft.gradient(startColorstr='#1873a2', endColorstr='#6da6c4');
	background-color: #1873a2; 
	order-bottom: none;
}

.qcomment {
	opacity: 0.8;
	filter: alpha(opacity=0);
	position: relative;
	left: 30px;
}

.qcomment:hover {
	opacity: 1.0;
	filter: alpha(opacity=100);
}

.notify-seen {
	background: #000000;
}

/* Pages profile widget ----------------------------------------------------------- */

#page-profile,
#profile-page-list {
	margin-left: 45px;
}

#page-profile .title {
	font-weight: bold;
}

#profile-vcard-break {
	clear: both;
}

#profile-extra-links {
	clear: both;
	margin-top: 10px;
}

#profile-extra-links ul {
	list-style-type: none;
	padding: 0px;
}


#profile-extra-links li {
	margin-top: 5px;
}

.profile-edit-side-div {
	float: right;
}

.profile-edit-side-link {
	opacity: 0.3;
	filter:alpha(opacity=30);
}
.profile-edit-side-link:hover {
	opacity: 1.0;
	filter:alpha(opacity=100);
}

/* SCROLL TO TOP
----------------------------------------------------------- */
#scrollup {
<<<<<<< HEAD
	position: fixed;
	right: 1px;
	bottom: 260px;
=======
	position: absolute;
	right: 0px;
	bottom: -1px;
>>>>>>> f840d728
	z-index: 100;
padding-right: 10px;
}

#scrollup a:hover {
	text-decoration: none;
	border: 0;
}

.item-scrollup {
	margin-left: 5px;
}

/* New posts and comments => background color
----------------------------------------------------------- */
.shiny {
	background: #fbfde9;
}

div.wall-item-content-wrapper.shiny {
	background-image: url("images/shiny.png");
	background-repeat: repeat-x;
}

/* from default */
#jot-perms-icon, 
#profile-location,
#profile-nolocation,
#profile-youtube, 
#profile-video, 
#profile-audio,
#profile-link,
#profile-title, 
#wall-image-upload,
#wall-file-upload,
#profile-upload-wrapper,
#wall-image-upload-div,
#wall-file-upload-div,
.hover, 
.focus {
	cursor: pointer;
}

hr.line-dots {
    background: url("images/dot.png") repeat-x scroll left center transparent;
    border: medium none;
}

.body-tag, 
.filesavetags, 
.categorytags {
	opacity: 0.5;
	filter:alpha(opacity=50);
}

.body-tag:hover, 
.filesavetags:hover, 
.categorytags:hover {
	opacity: 1.0 !important;
	filter:alpha(opacity=100) !important;
}

.item-select {
	opacity: 0.5;
	filter:alpha(opacity=10);
	float: right;
	margin-right: 10px;

}
.item-select:hover, 
.checkeditem {
	opacity: 1;
	filter:alpha(opacity=100);
}

.filer-icon {
	display: block; width: 16px; height: 16px;
	background-image: url('images/file.gif');
	margin-left: 5px;
	float: left;
}

.icon.dim { opacity: 0.3;filter:alpha(opacity=30); }
[class^="comment-edit-bb"] {
	list-style: none;
	display: none;
	margin: 0px 0 -5px 0px;
	padding: 0px;
	width: 75%;
}

.body-attach {
	margin-top: 10px;
}

.grey {
	color: #888888;
}

.location, 
.location-label, 
.gender-label, 
.marital-label, 
.homepage-label {
	float: left;
	text-align: left;
	display: block;
	line-height: 0.6em;
}

.adr, 
.x-gender, 
.marital-text, 
.homepage-url {
	float: left;
	display: block;
	margin-left: 8px;
	line-height: 1em;
	text-align: left;
}

#birthday-notice {}
#nav-notifications-template {}
#categories-sidebar {}
#nets-desc {}
#status-tab {}
#page-footer {}
#live-profile {}

.city-state-zip {}
.country-name {}
.locality {}
.region {}
.postal-code {}
.mpfriend {}
.toplevel_item {}

.fc-header,
.fc-view,
.fc-view-basicWeek,
.fc-grid,
.fc-border-separate,
.fc-content {}

div #datebrowse-sidebar.widget {
	text-align:center;
}

/* Fakelink */

.fakelink, 
.fakelink:visited, 
.fakelink:link {
	color: #1873a2;
	cursor: pointer;
	margin-bottom: 10px;
	/*background: url("images/down.png") no-repeat scroll left center transparent;*/
}

.fakelink:hover {
	color: #6da6c4;
}

#id_theme {
	margin:10px 10px 0 0;
}

#id_maxreq,
#id_cntunkmail,
#id_expire {
	width: 75px;
}

#id_post_newfriend,
#id_post_joingroup,
#id_post_profilechange,
#id_notify1,
#id_notify2,
#id_notify3,
#id_notify4,
#id_notify5,
#id_notify6,
#id_notify7,
#id_notify8,
#id_allow_location {
	margin: 6px 0 0 10px;
}

#settings-form {}
.select {}
.field_help {
	margin: 5px 0 10px;
}

#settings-activity-desc,
#settings-notify-desc {
	margin: 10px 10px 10px 0;
	font-weight: bold;
}

#settings-notifications {
	width: 410px;
	border: 1px solid #7C7D7B;
	box-shadow: 0 0 8px #BDBDBD;
		-moz-box-shadow: 0 0 8px #BDBDBD;
		-webkit-box-shadow: 0 0 8px #BDBDBD;
	border-radius: 5px;
		-moz-border-radius: 5px;
		-webkit-border-radius: 5px;
	padding: 10px;
	margin: 10px 10px 10px 0;
}

#id_npassword {}

#posted-date-selector {
	margin-left: 33px;
}

#hide-comments-page-widget {
	margin-left: 40px;
}

#collapsed-comments-page-widget {}

.tool {
    list-style-type: disc;
}

#logo-text {
}

#logo-img {
	margin: 3px 0 0 0;
}

.bigwidget {}

#remote-friends-in-common  {}

.settings-block {
	border: 1px solid #7C7D7B;
	box-shadow: 0 0 8px #BDBDBD;
		-moz-box-shadow: 0 0 8px #BDBDBD;
		-webkit-box-shadow: 0 0 8px #BDBDBD;
	border-radius: 5px;
		-moz-border-radius: 5px;
		-webkit-border-radius: 5px;
	padding:10px;
	margin:10px 10px 10px 0;
}

#page-settings-label{
	width: auto !important;
	margin-bottom: 5px !important;
}

.onoff {
	margin-right: 10px;
}

.settings-heading {
	margin: 25px 0 25px 0;
}

#id_itemcache,
#id_basepath,
#id_temppath,
#id_lockpath,
#id_proxyuser,
#id_proxy,
#id_allowed_email,
#id_allowed_sites,
#id_directory_submit_url,
#id_register_text {
	width: 440px;
}

#id_itemcache_duration,
#id_abandon_days,
#id_maxloadavg,
#id_poll_interval,
#id_delivery_interval,
#id_timeout,
#id_jpegimagequality,
#id_maximagelength,
#id_maximagesize,
#id_max_daily_registrations {
	width: 75px;
}

#id_remember {
	width: auto;
	float: right;
}

.field.input.openid {
}<|MERGE_RESOLUTION|>--- conflicted
+++ resolved
@@ -1,14 +1,8 @@
 /*
   	style.css
-<<<<<<< HEAD
-  	Smoothly
-   
-	Created by alex@friendica.pixelbits.de on 2013-03-27
-=======
   	Theme: Smoothly
 	Maintainer: alex@friendica.pixelbits.de
 	last change: 2013-05-08
->>>>>>> f840d728
 
 ** Colors ** 
 Blue links - #1873a2
@@ -161,24 +155,15 @@
 }
 
 .mframe {
-<<<<<<< HEAD
-	padding: 0;
-	/*background: none repeat scroll 0 0 #FFFFFF;
-=======
 	padding: 1px;
 	background: none repeat scroll 0 0 #FFFFFF;
->>>>>>> f840d728
 	border: 1px solid #7C7D7B;
 	border-radius: 3px;
 		-moz-border-radius: 3px;
 		-webkit-border-radius: 3px;
 	box-shadow: 0 0 8px #BDBDBD;
 		-moz-box-shadow: 0 0 8px #BDBDBD;
-<<<<<<< HEAD
-		-webkit-box-shadow: 0 0 8px #BDBDBD;*/
-=======
 		-webkit-box-shadow: 0 0 8px #BDBDBD;
->>>>>>> f840d728
 }
 
 #wall-item-lock {
@@ -1471,28 +1456,11 @@
 	padding: 0;
 	position: relative;
 	/*border: 1px solid #7C7D7B;
-<<<<<<< HEAD
 	border-radius: 5px;
 		-webkit-border-radius: 5px;
 		-moz-border-radius: 5px;
 	box-shadow: 0 0 8px #BDBDBD;
 		-moz-box-shadow: 0 0 8px #BDBDBD;
-		-webkit-box-shadow: 0 0 8px #BDBDBD;*/
-}
-
-.wall-item-photo { 
-
-	border: 1px solid #7C7D7B;
-=======
->>>>>>> f840d728
-	border-radius: 5px;
-		-webkit-border-radius: 5px;
-		-moz-border-radius: 5px;
-	box-shadow: 0 0 8px #BDBDBD;
-		-moz-box-shadow: 0 0 8px #BDBDBD;
-<<<<<<< HEAD
-		-webkit-box-shadow: 0 0 8px #BDBDBD;
-=======
 		-webkit-box-shadow: 0 0 8px #BDBDBD;*/
 }
 
@@ -1504,7 +1472,6 @@
 	/*box-shadow: 0 0 8px #BDBDBD;
 		-moz-box-shadow: 0 0 8px #BDBDBD;
 		-webkit-box-shadow: 0 0 8px #BDBDBD;*/
->>>>>>> f840d728
 }
 
 .wall-item-tools { 
@@ -1818,12 +1785,9 @@
 .wall-item-outside-wrapper.comment .wall-item-photo {
 	width: 40px!important;
 	height: 40px!important;
-<<<<<<< HEAD
-=======
 	border-radius: 3px;
 		-webkit-border-radius: 3px;
 		-moz-border-radius: 3px;
->>>>>>> f840d728
 }
 
 .wall-item-outside-wrapper.comment .wall-item-photo-wrapper {
@@ -3783,11 +3747,7 @@
 
 .field label {
     float: left;
-<<<<<<< HEAD
-    width: 210px;
-=======
     width: 230px;
->>>>>>> f840d728
 }
 
 .field checkbox {
@@ -3797,12 +3757,8 @@
 
 .field input,
 .field textarea {
-<<<<<<< HEAD
-	width: 400px;
-=======
 	/*width: 400px;*/
 	float: left;
->>>>>>> f840d728
 	border: 1px solid #7C7D7B;
 	border-radius: 5px;
 		-moz-border-radius: 5px;
@@ -3863,11 +3819,7 @@
 .sparkle {
 	cursor: url('lock.cur'), pointer;
 	width: 100%;
-<<<<<<< HEAD
-	height: 100%;
-=======
 	height: auto;
->>>>>>> f840d728
 	/*border: 1px solid #7C7D7B;
 	border-radius: 3px;
 		-moz-border-radius: 3px;
@@ -4382,15 +4334,9 @@
 /* SCROLL TO TOP
 ----------------------------------------------------------- */
 #scrollup {
-<<<<<<< HEAD
-	position: fixed;
-	right: 1px;
-	bottom: 260px;
-=======
 	position: absolute;
 	right: 0px;
 	bottom: -1px;
->>>>>>> f840d728
 	z-index: 100;
 padding-right: 10px;
 }
