<?php

/*
 * Name: Smoothly
 * Description: Theme based on Testbubble and optimized for Tablets.
 * Version: Version 2013-05-08
 * Author: Anne Walk, Devlon Duthied
 * Author: Alex <https://red.pixelbits.de/channel/alex>
 * Maintainer: Nomen Nominandum
 * Screenshot: <a href="screenshot.png">Screenshot</a>
 */

function smoothly_init(App $a) {
	set_template_engine($a, 'smarty3');

	$cssFile = null;
	$ssl_state = null;
	$baseurl = App::get_baseurl($ssl_state);
$a->page['htmlhead'] .= <<< EOT

<script>
<<<<<<< HEAD
function insertFormatting(BBcode, id) {
	var tmpStr = $("#comment-edit-text-" + id).val();
	if (tmpStr == "") {
		$("#comment-edit-text-" + id).addClass("comment-edit-text-full");
		$("#comment-edit-text-" + id).removeClass("comment-edit-text-empty");
		openMenu("comment-edit-submit-wrapper-" + id);
	}
=======
function insertFormatting(comment,BBcode,id) {

		var tmpStr = $("#comment-edit-text-" + id).val();
		if(tmpStr == comment) {
			tmpStr = "";
			$("#comment-edit-text-" + id).addClass("comment-edit-text-full");
			$("#comment-edit-text-" + id).removeClass("comment-edit-text-empty");
			openMenu("comment-edit-submit-wrapper-" + id);
			$("#comment-edit-text-" + id).val(tmpStr);
		}
>>>>>>> 5eaa5951

	textarea = document.getElementById("comment-edit-text-" +id);
	if (document.selection) {
		textarea.focus();
		selected = document.selection.createRange();
		if (BBcode == "url") {
			selected.text = "["+BBcode+"]" + "http://" +  selected.text + "[/"+BBcode+"]";
<<<<<<< HEAD
		} else {
			selected.text = "["+BBcode+"]" + selected.text + "[/"+BBcode+"]";
		}
=======
			} else
		selected.text = "["+BBcode+"]" + selected.text + "[/"+BBcode+"]";
>>>>>>> 5eaa5951
	} else if (textarea.selectionStart || textarea.selectionStart == "0") {
		var start = textarea.selectionStart;
		var end = textarea.selectionEnd;
		if (BBcode == "url") {
			textarea.value = textarea.value.substring(0, start) + "["+BBcode+"]" + "http://" + textarea.value.substring(start, end) + "[/"+BBcode+"]" + textarea.value.substring(end, textarea.value.length);
		} else {
			textarea.value = textarea.value.substring(0, start) + "["+BBcode+"]" + textarea.value.substring(start, end) + "[/"+BBcode+"]" + textarea.value.substring(end, textarea.value.length);
		}
	}

	return true;
}

function cmtBbOpen(id) {
	$(".comment-edit-bb-" + id).show();
}
function cmtBbClose(comment, id) {
	$(".comment-edit-bb-" + id).hide();
}
$(document).ready(function() {

	$('html').click(function() { $("#nav-notifications-menu" ).hide(); });

	$('.group-edit-icon').hover(
		function() {
			$(this).addClass('icon'); $(this).removeClass('iconspacer');},
		function() {
			$(this).removeClass('icon'); $(this).addClass('iconspacer');}
	);

	$('.sidebar-group-element').hover(
		function() {
			id = $(this).attr('id');
			$('#edit-' + id).addClass('icon'); $('#edit-' + id).removeClass('iconspacer');},

		function() {
			id = $(this).attr('id');
			$('#edit-' + id).removeClass('icon');$('#edit-' + id).addClass('iconspacer');}
	);


	$('.savedsearchdrop').hover(
		function() {
			$(this).addClass('drop'); $(this).addClass('icon'); $(this).removeClass('iconspacer');},
		function() {
			$(this).removeClass('drop'); $(this).removeClass('icon'); $(this).addClass('iconspacer');}
	);

	$('.savedsearchterm').hover(
		function() {
			id = $(this).attr('id');
			$('#drop-' + id).addClass('icon'); 	$('#drop-' + id).addClass('drophide'); $('#drop-' + id).removeClass('iconspacer');},

		function() {
			id = $(this).attr('id');
			$('#drop-' + id).removeClass('icon');$('#drop-' + id).removeClass('drophide'); $('#drop-' + id).addClass('iconspacer');}
	);

});

</script>
EOT;

    	/** custom css **/
	if (!is_null($cssFile)) {
        $a->page['htmlhead'] .= sprintf('<link rel="stylesheet" type="text/css" href="%s" />', $cssFile);
	}

_js_in_foot();

}

if (! function_exists('_js_in_foot')) {
	function _js_in_foot() {
		/** @purpose insert stuff in bottom of page
		*/
		$a = get_app();
		$ssl_state = null;
		$baseurl = App::get_baseurl($ssl_state);
		$bottom['$baseurl'] = $baseurl;
		$tpl = get_markup_template('bottom.tpl');

		return $a->page['bottom'] = replace_macros($tpl, $bottom);
	}
}<|MERGE_RESOLUTION|>--- conflicted
+++ resolved
@@ -19,7 +19,6 @@
 $a->page['htmlhead'] .= <<< EOT
 
 <script>
-<<<<<<< HEAD
 function insertFormatting(BBcode, id) {
 	var tmpStr = $("#comment-edit-text-" + id).val();
 	if (tmpStr == "") {
@@ -27,18 +26,6 @@
 		$("#comment-edit-text-" + id).removeClass("comment-edit-text-empty");
 		openMenu("comment-edit-submit-wrapper-" + id);
 	}
-=======
-function insertFormatting(comment,BBcode,id) {
-
-		var tmpStr = $("#comment-edit-text-" + id).val();
-		if(tmpStr == comment) {
-			tmpStr = "";
-			$("#comment-edit-text-" + id).addClass("comment-edit-text-full");
-			$("#comment-edit-text-" + id).removeClass("comment-edit-text-empty");
-			openMenu("comment-edit-submit-wrapper-" + id);
-			$("#comment-edit-text-" + id).val(tmpStr);
-		}
->>>>>>> 5eaa5951
 
 	textarea = document.getElementById("comment-edit-text-" +id);
 	if (document.selection) {
@@ -46,14 +33,9 @@
 		selected = document.selection.createRange();
 		if (BBcode == "url") {
 			selected.text = "["+BBcode+"]" + "http://" +  selected.text + "[/"+BBcode+"]";
-<<<<<<< HEAD
 		} else {
 			selected.text = "["+BBcode+"]" + selected.text + "[/"+BBcode+"]";
 		}
-=======
-			} else
-		selected.text = "["+BBcode+"]" + selected.text + "[/"+BBcode+"]";
->>>>>>> 5eaa5951
 	} else if (textarea.selectionStart || textarea.selectionStart == "0") {
 		var start = textarea.selectionStart;
 		var end = textarea.selectionEnd;
