--- conflicted
+++ resolved
@@ -602,15 +602,9 @@
 #sysmsg {
 	position: fixed;
 	bottom: 0;
-<<<<<<< HEAD
-	-moz-box-shadow: 0 0 5px #888;
-	-webkit-box-shadow: 0 0 5px #888;
-	box-shadow: 0 0 5px #888;
-=======
 	-moz-box-shadow: 3px 3px 10px 0 #000;
 	-webkit-box-shadow: 3px 3px 10px 0 #000;
 	box-shadow: 3px 3px 10px 0 #000;
->>>>>>> 139a86db
     padding: 10px;
 	background-color: #fcaf3e;
 	border: 2px solid #f8911b;
@@ -845,10 +839,7 @@
     border: 0;
     text-decoration: none;
 	float: right;
-<<<<<<< HEAD
-=======
 	cursor: pointer;
->>>>>>> 139a86db
 }
 #profile-jot-perms { 
 	float: right;
@@ -861,11 +852,6 @@
     overflow: hidden;
     border: 0px;
     margin: 0 10px 0 10px;
-}
-#profile-jot-plugin-wrapper {
-	width: 1px;
-	margin: 10px 0 0 0;
-	float: right;
 }
 #profile-jot-plugin-wrapper {
 	width: 1px;
@@ -1766,12 +1752,6 @@
     margin: 30px 0px;
 }
 .profile-edit-side-div {
-<<<<<<< HEAD
-    margin: 5px 2px 0 0;
-}
-.profile-edit-side-link {
-    float: right;
-=======
 	display: none;
 }
 /*.profile-edit-side-div:hover {
@@ -1782,7 +1762,6 @@
 }*/
 #profiles-menu-trigger {
 	margin: 0px 0px 0px 25px;
->>>>>>> 139a86db
 }
 .profile-listing {
     float: left;
@@ -2377,15 +2356,6 @@
 .icon.drophide, .icon.delete {
     float: left;
 }
-<<<<<<< HEAD
-/*.icon.s22 {
-	display: block;
-	background: url(icons.png) no-repeat;
-	width: 22px;
-	height: 22px;
-}*/
-=======
->>>>>>> 139a86db
 .icon.s22.delete {
 	display: block;
 	background-position: -110px 0;
@@ -2679,12 +2649,8 @@
 
 /* autocomplete popup */
 .acpopup {
-<<<<<<< HEAD
-	max-height: 150px;
-=======
 	max-height: 175px;
     max-width: 42%;
->>>>>>> 139a86db
 	background-color: #555753;
 	color: #fff;
 	overflow: auto;
