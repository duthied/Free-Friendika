--- conflicted
+++ resolved
@@ -56,19 +56,19 @@
 					</button>
 				</div>
 			{{/if}}
-<<<<<<< HEAD
                         {{if $contact.addr}}
 				<div id="mention-link-button">
 					<button type="button" id="mention-link" class="btn btn-labeled btn-primary{{if !$always_open_compose}} modal-open{{/if}}" onclick="openWallMessage('compose/0?body={{if $contact.forum==1}}!{{else}}@{{/if}}{{$contact.addr}}')">
 						<span class=""><i class="fa fa-pencil-square-o"></i></span>
 						<span class="">{{if $contact.forum==1}}{{$post2group}}{{else}}{{$mentioning}}{{/if}}</span>
-=======
+					</button>
+				</div>
+                        {{/if}}
                         {{if $contact.forum==1 || $contact.prv==1}}
 				<div id="show-group-button">
 					<button type="button" id="show-group" class="btn btn-labeled btn-primary{{if !$always_open_compose}} modal-open{{/if}}" onclick="window.location.href='{{$showgroup_link}}'">
 						<span class=""><i class="fa fa-group"></i></span>
 						<span class="">{{$showgroup}}</span>
->>>>>>> 1abd9d2e
 					</button>
 				</div>
                         {{/if}}
