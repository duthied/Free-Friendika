<!-- TODO => Unknow block -->
<div class="wall-item-decor" style="display:none;">
	<span class="icon s22 star {{$item.isstarred}}" id="starred-{{$item.id}}" title="{{$item.star.starred}}">{{$item.star.starred}}</span>
	{{if $item.lock}}<span class="navicon lock fakelink" onclick="lockview(event, {{$item.id}});" title="{{$item.lock}}"></span><span class="fa fa-lock"></span>{{/if}}
	<img id="like-rotator-{{$item.id}}" class="like-rotator" src="images/rotator.gif" alt="{{$item.wait}}" title="{{$item.wait}}" style="display: none;" />
</div>
<!-- ./TODO => Unknow block -->


<div class="panel" id="item-{{$item.guid}}">
	<div class="wall-item-container panel-body{{$item.indent}} {{$item.shiny}} {{$item.previewing}}" >
		<div class="media">
			{{* Put additional actions in a top-right dropdown menu *}}

			<ul class="nav nav-pills preferences">
				<li><span class="wall-item-network" title="{{$item.app}}">{{$item.network_name}}</span></li>

				{{if $item.plink || $item.star || $item.drop.dropping || $item.edpost}}
				<li class="dropdown">
					<button class="btn-link dropdown-toggle" data-toggle="dropdown" id="dropdownMenuTools-{{$item.id}}" type="button" aria-haspopup="true" aria-expanded="false"><i class="fa fa-angle-down"></i></button>

					<ul class="dropdown-menu pull-right" role="menu" aria-labelledby="dropdownMenuTools-{{$item.id}}">
						{{if $item.plink}}      {{*link to the original source of the item *}}
						<li role="menuitem">
							<a title="{{$item.plink.title}}" href="{{$item.plink.href}}" class="navicon plink"><i class="fa fa-external-link"></i> {{$item.plink.title}}</a>
						</li>
						{{/if}}

						{{if $item.edpost}} {{* edit the posting *}}
						<li role="menuitem">
							<button type="button" href="{{$item.edpost.0}}" title="{{$item.edpost.1}}" class="btn-link navicon pencil"><i class="fa fa-pencil"></i> {{$item.edpost.1}}</button>
						</li>
						{{/if}}

						{{if $item.tagger}} {{* tag the post *}}
						<li role="menuitem">
							<button type="button" id="tagger-{{$item.id}}" onclick="itemTag({{$item.id}}); return false;" class="btn-link {{$item.tagger.class}}" title="{{$item.tagger.add}}"><i class="fa fa-tag"></i> {{$item.tagger.add}}</button>
						</li>
						{{/if}}

						{{if $item.filer}}
						<li role="menuitem">
							<button type="button" id="filer-{{$item.id}}" onclick="itemFiler({{$item.id}}); return false;" class="btn-link filer-item filer-icon" title="{{$item.filer}}"><i class="fa fa-folder"></i>&nbsp;{{$item.filer}}</button>
						</li>
						{{/if}}

						{{if $item.star}}
						<li role="menuitem">
							<button type="button" id="star-{{$item.id}}" onclick="dostar({{$item.id}}); return false;" class="btn-link {{$item.star.classdo}}" title="{{$item.star.do}}"><i class="fa fa-star-o"></i>&nbsp;{{$item.star.do}}</button>
							<button type="button" id="unstar-{{$item.id}}" onclick="dostar({{$item.id}}); return false;" class="btn-link {{$item.star.classundo}}" title="{{$item.star.undo}}"><i class="fa fa-star"></i>&nbsp;{{$item.star.undo}}</button>
						</li>
						{{/if}}

						{{if $item.drop.dropping}}
						<li role="separator" class="divider"></li>
						<li role="menuitem">
<<<<<<< HEAD
							<button type="button" class="btn-link navicon delete" onclick="dropItem('item/drop/{{$item.id}}', '#item-{{$item.guid}}'); return false;" title="{{$item.drop.delete}}"><i class="fa fa-trash"></i> {{$item.drop.delete}}</button>
=======
							<a class="navicon delete" onclick="dropItem('item/drop/{{$item.id}}', 'item-{{$item.guid}}'); return false;" title="{{$item.drop.delete}}"><i class="fa fa-trash"></i> {{$item.drop.delete}}</a>
>>>>>>> 6d087aae
						</li>
						{{/if}}
					</ul>
				</li>
				{{/if}}
			</ul>

			{{* The avatar picture and the photo-menu *}}
			<div class="dropdown pull-left"><!-- Dropdown -->
				<div class="hidden-sm hidden-xs contact-photo-wrapper mframe{{if $item.owner_url}} wwfrom{{/if}}">
					<a href="{{$item.profile_url}}" class="userinfo" id="wall-item-photo-menu-{{$item.id}}">
						<div class="contact-photo-image-wrapper">
							<img src="{{$item.thumb}}" class="contact-photo media-object {{$item.sparkle}}" id="wall-item-photo-{{$item.id}}" alt="{{$item.name}}" />
						</div>
					</a>
				</div>
				<div class="hidden-lg hidden-md contact-photo-wrapper mframe{{if $item.owner_url}} wwfrom{{/if}}">
					<a href="{{$item.profile_url}}" class="userinfo" id="wall-item-photo-menu-{{$item.id}}">
						<div class="contact-photo-image-wrapper">
							<img src="{{$item.thumb}}" class="contact-photo-xs media-object {{$item.sparkle}}" id="wall-item-photo-{{$item.id}}" alt="{{$item.name}}" />
						</div>
					</a>
				</div>
			</div><!-- ./Dropdown -->


			{{* contact info header*}}
			<div role="heading " class="contact-info hidden-sm hidden-xs media-body"><!-- <= For computer -->
				<h4 class="media-heading"><a href="{{$item.profile_url}}" title="{{$item.linktitle}}" class="wall-item-name-link userinfo"><span class="wall-item-name btn-link {{$item.sparkle}}">{{$item.name}}</span></a>
					{{if $item.owner_url}}{{$item.via}} <a href="{{$item.owner_url}}" target="redir" title="{{$item.olinktitle}}" class="wall-item-name-link userinfo"><span class="wall-item-name{{$item.osparkle}} btn-link" id="wall-item-ownername-{{$item.id}}">{{$item.owner_name}}</span></a>{{/if}}
					{{if $item.lock}}<span class="navicon lock fakelink" onClick="lockview(event, {{$item.id}});" title="{{$item.lock}}">&nbsp;<small><i class="fa fa-lock"></i></small></span>{{/if}}

					<div class="additional-info text-muted">
						<div id="wall-item-ago-{{$item.id}}" class="wall-item-ago">
							<small><a href="{{$item.plink.orig}}"><span class="time" title="{{$item.localtime}}" data-toggle="tooltip">{{$item.ago}}</span></a></small>
						</div>

						{{if $item.location}}
						<div id="wall-item-location-{{$item.id}}" class="wall-item-location">
							<small><span class="location">({{$item.location}})</span></small>
						</div>
						{{/if}}
					</div>
				{{* @todo $item.created have to be inserted *}}
				</h4>
			</div>

			{{* contact info header for smartphones *}}
			<div role="heading " class="contact-info-xs hidden-lg hidden-md">
				<h5 class="media-heading">
					<a href="{{$item.profile_url}}" title="{{$item.linktitle}}" class="wall-item-name-link userinfo"><span>{{$item.name}}</span></a>
					<p class="text-muted"><small>
						<span class="wall-item-ago">{{$item.ago}}</span> {{if $item.location}}&nbsp;&mdash;&nbsp;({{$item.location}}){{/if}}</small>
					</p>
				</h5>
			</div>

			<div class="clearfix"></div>

			<hr />


			{{* item content *}}
			<div itemprop="description" class="wall-item-content {{$item.type}}" id="wall-item-content-{{$item.id}}">
				{{* insert some space if it's an top-level post *}}
				{{if $item.thread_level==1}}
				<div style="height:10px;">&nbsp;</div> <!-- use padding/margin instead-->
				{{/if}}

				{{if $item.title}}
				<span class="wall-item-title" id="wall-item-title-{{$item.id}}"><h4 class="media-heading"><a href="{{$item.plink.href}}" class="{{$item.sparkle}}">{{$item.title}}</a></h4><br /></span>
				{{/if}}

				<div class="wall-item-body" id="wall-item-body-{{$item.id}}">{{$item.body}}</div>
			</div>

			<!-- TODO -->
			<div class="wall-item-bottom">
				<div class="wall-item-links">
				</div>
				<div class="wall-item-tags">
					{{foreach $item.hashtags as $tag}}
						<span class="tag label btn-info sm">{{$tag}} <i class="fa fa-bolt"></i></span>
					{{/foreach}}

					{{foreach $item.mentions as $tag}}
						<span class="mention label btn-warning sm">{{$tag}} <i class="fa fa-user"></i></span>
					{{/foreach}}

					{{foreach $item.folders as $cat}}
						<span class="folder label btn-danger sm">{{$cat.name}}</a>{{if $cat.removeurl}} (<a href="{{$cat.removeurl}}" title="{{$remove}}">x</a>) {{/if}} </span>
					{{/foreach}}

					{{foreach $item.categories as $cat}}
						<span class="category label btn-success sm">{{$cat.name}}</a>{{if $cat.removeurl}} (<a href="{{$cat.removeurl}}" title="{{$remove}}">x</a>) {{/if}} </span>
					{{/foreach}}
				</div>
					{{if $item.edited}}<div class="itemedited text-muted">{{$item.edited['label']}} (<span title="{{$item.edited['date']}}">{{$item.edited['relative']}}</span>)</div>{{/if}}
			</div>
			<!-- ./TODO -->

			<div class="wall-item-actions">
				{{* Action buttons to interact with the item (like: like, dislike, share and so on *}}
				<div class="wall-item-actions-left pull-left">
					<!--comment this out to try something different {{if $item.threaded}}{{if $item.comment}}
					<div id="button-reply" class="pull-left">
						<span class="btn-link" id="comment-{{$item.id}}" onclick="openClose('item-comments-{{$item.id}}'); commentExpand({{$item.id}});"><i class="fa fa-reply" title="{{$item.switchcomment}}"></i> </span>
					</div>
					{{/if}}{{/if}}-->

					{{if $item.threaded}}{{/if}}

					{{* Buttons for like and dislike *}}
					{{if $item.vote}}
						{{if $item.vote.like}}
						<button type="button" class="btn btn-defaultbutton-likes{{if $item.responses.like.self}} active" aria-pressed="true{{/if}}" id="like-{{$item.id}}" title="{{$item.vote.like.0}}" onclick="dolike({{$item.id}}, 'like'); return false;">{{$item.vote.like.0}}</button>
						{{/if}}

						{{if $item.vote.dislike}}
						<button type="button" class="btn btn-defaultbutton-likes{{if $item.responses.like.self}} active" aria-pressed="true{{/if}}" id="dislike-{{$item.id}}" title="{{$item.vote.dislike.0}}" onclick="dolike({{$item.id}}, 'dislike'); return false;">{{$item.vote.dislike.0}}</button>
						{{/if}}
					{{/if}}

					{{* Button to open the comment text field *}}
					{{if $item.comment}}
					<button type="button" class="btn btn-default" id="comment-{{$item.id}}" title="{{$item.switchcomment}}" onclick="openClose('item-comments-{{$item.id}}'); commentExpand({{$item.id}});">{{$item.switchcomment}}</button>
					{{/if}}

					{{* Button for sharing the item *}}
					{{if $item.vote}}
						{{if $item.vote.share}}
						<button type="button" class="btn btn-default" id="share-{{$item.id}}" title="{{$item.vote.share.0}}" onclick="jotShare({{$item.id}}); return false;"><i class="fa fa-retweet"></i>&nbsp;{{$item.vote.share.0}}</button>
						{{/if}}
					{{/if}}
				</div>


				<div class="wall-item-actions-right pull-right">
					{{* Event attendance buttons *}}
					{{if $item.isevent}}
					<div class="vote-event">
						<button type="button" class="btn btn-defaultbutton-event{{if $item.responses.attendyes.self}} active" aria-pressed="true{{/if}}" id="attendyes-{{$item.id}}" title="{{$item.attend.0}}" onclick="dolike({{$item.id}}, 'attendyes'); return false;"><i class="fa fa-check"><span class="sr-only">{{$item.attend.0}}</span></i></button>
						<button type="button" class="btn btn-defaultbutton-event{{if $item.responses.attendno.self}} active" aria-pressed="true{{/if}}" id="attendno-{{$item.id}}" title="{{$item.attend.1}}" onclick="dolike({{$item.id}}, 'attendno'); return false;"><i class="fa fa-times"><span class="sr-only">{{$item.attend.1}}</span></i></button>
						<button type="button" class="btn btn-defaultbutton-event{{if $item.responses.attendmaybe.self}} active" aria-pressed="true{{/if}}" id="attendmaybe-{{$item.id}}" title="{{$item.attend.2}}" onclick="dolike({{$item.id}}, 'attendmaybe'); return false;"><i class="fa fa-question"><span class="sr-only">{{$item.attend.2}}</span></i></button>
					</div>
					{{/if}}

					<div class="pull-right checkbox">
						{{if $item.drop.pagedrop}}
						<input type="checkbox" title="{{$item.drop.select}}" name="itemselected[]" id="checkbox-{{$item.id}}" class="item-select" value="{{$item.id}}" />
						<label for="checkbox-{{$item.id}}"></label>
						{{/if}}
					</div>
				</div>
				<div class="clearfix"></div>
			</div><!--./wall-item-actions-->

					{{* Display likes, dislike and attendance stats *}}
			{{if $item.responses}}
			<div class="wall-item-responses">
				{{foreach $item.responses as $verb=>$response}}
				<div class="wall-item-{{$verb}}" id="wall-item-{{$verb}}-{{$item.id}}">{{$response.output}}</div>
				{{/foreach}}
			</div>
			{{/if}}

			<div class="wall-item-conv" id="wall-item-conv-{{$item.id}}" >
			{{if $item.conv}}
				<a href="{{$item.conv.href}}" id="context-{{$item.id}}" title="{{$item.conv.title}}">{{$item.conv.title}}</a>
			{{/if}}
			</div>
		</div><!--./media>-->
	</div><!-- ./panel-body -->
</div><!--./panel--><|MERGE_RESOLUTION|>--- conflicted
+++ resolved
@@ -54,11 +54,7 @@
 						{{if $item.drop.dropping}}
 						<li role="separator" class="divider"></li>
 						<li role="menuitem">
-<<<<<<< HEAD
-							<button type="button" class="btn-link navicon delete" onclick="dropItem('item/drop/{{$item.id}}', '#item-{{$item.guid}}'); return false;" title="{{$item.drop.delete}}"><i class="fa fa-trash"></i> {{$item.drop.delete}}</button>
-=======
-							<a class="navicon delete" onclick="dropItem('item/drop/{{$item.id}}', 'item-{{$item.guid}}'); return false;" title="{{$item.drop.delete}}"><i class="fa fa-trash"></i> {{$item.drop.delete}}</a>
->>>>>>> 6d087aae
+							<button type="button" class="btn-link navicon delete" onclick="dropItem('item/drop/{{$item.id}}', 'item-{{$item.guid}}'); return false;" title="{{$item.drop.delete}}"><i class="fa fa-trash"></i> {{$item.drop.delete}}</button>
 						</li>
 						{{/if}}
 					</ul>
