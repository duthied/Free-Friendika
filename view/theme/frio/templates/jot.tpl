
{{* The button to open the jot - in This theme we move the button with js to the second nav bar *}}
<button class="btn btn-sm btn-main pull-right" id="jotOpen" onclick="jotShow();"><i class="fa fa-pencil-square-o fa-2x"></i></button>


<div id="jot-content">
	<div id="jot-sections">
		<div class="modal-header">
			{{* Note: We need 2 modal close buttons here to bypass a bug in bootstrap.
			The second is for mobile view. The first one doesnt work with dropdowns. To get a working close button
			in with dropdows the close button needs to be inserted after the dropdown. *}}
			<button type="button" class="close hidden-xs" data-dismiss="modal" style="float: right;">&times;</button>

			{{* The Jot navigation menu for desktop user (text input, permissions, preview, filebrowser) *}}
			<ul class="nav nav-tabs hidden-xs jot-nav" role="menubar" data-tabs="tabs">
				{{* Mark the first list entry as active because it is the first which is active after opening
					the modal. Changing of the activity status is done by js in jot.tpl-header *}}
				<li class="active" role="menuitem">
					<a class="jot-text-lnk" id="jot-text-lnk" onclick="jotActive(); return false;">{{$message}}</a>
				</li>
				{{if $acl}}
				<li role="menuitem">
					<a class="jot-perms-lnk" id="jot-perms-lnk" onclick="aclActive(); return false;">{{$shortpermset}}</a>
				</li>
				{{/if}}
				{{if $preview}}
				<li role="menuitem">
					<a class="jot-preview-lnk" id="jot-preview-lnk" onclick="previewActive(); return false;">{{$preview}}</a>
				</li>
				{{/if}}
				<li role="menuitem">
					<a class="jot-browser-lnk" id="jot-browser-link" onclick="fbrowserActive(); return false;">{{$browser}}</a>
				</li>
			</ul>

			{{* The Jot navigation menu for small displays (text input, permissions, preview, filebrowser) *}}
			<div class="dropdown dropdown-head dropdown-mobile-jot jot-nav hidden-lg hidden-md hidden-sm" role="menubar" data-tabs="tabs" style="float: left;">
				<button class="btn btn-primary dropdown-toggle" type="button" data-toggle="dropdown">{{$message}}&nbsp;<span class="caret"></span></button>
				<ul class="dropdown-menu nav nav-pills">
					{{* mark the first list entry as active because it is the first which is active after opening
					the modal. Changing of the activity status is done by js in jot.tpl-header *}}
<<<<<<< HEAD
					<li role="menuitem" style="display: none;"><a id="jot-text-lnk-mobile" class="jot-text-lnk" onclick="jotActive(); return false;">{{$message}}</a></li>
					{{if $acl}}<li role="menuitem"><a id="jot-perms-lnk-mobile" class="jot-perms-lnk" onclick="aclActive();return false;">{{$shortpermset}}</a></li>{{/if}}
					{{if $preview}}<li role="menuitem"><a id="jot-preview-lnk-mobile" class="jot-preview-lnk" onclick="previewActive();return false;">{{$preview}}</a></li>{{/if}}
					<li role="menuitem"><a id="jot-browser-lnk-mobile" onclick="fbrowserActive(); return false;">{{$browser}}</a></li>
=======
					<li role="menuitem" style="display: none;">
						<a class="jot-text-lnk" id="jot-text-lnk-mobile" onclick="jotActive(); return false;">{{$message}}</a>
					</li>
					{{if $acl}}
					<li role="menuitem">
						<a class="jot-perms-lnk" id="jot-perms-lnk-mobile" onclick="aclActive(); return false;">{{$shortpermset}}</a>
					</li>
					{{/if}}
					{{if $preview}}
					<li role="menuitem">
						<a class="jot-preview-lnk" id="jot-preview-lnk-mobile" onclick="previewActive(); return false;">{{$preview}}</a>
					</li>
					{{/if}}
>>>>>>> 1ce5cc1b
				</ul>
			</div>
			<button type="button" class="close hidden-lg hidden-md hidden-sm" data-dismiss="modal" style="float: right;">&times;</button>
		</div>

		<div id="jot-modal-body" class="modal-body">
			<form id="profile-jot-form" action="{{$action}}" method="post">
				<div id="profile-jot-wrapper">
					<div>
						<!--<div id="profile-jot-desc" class="jothidden pull-right">&nbsp;</div>-->
					</div>

					<div id="profile-jot-banner-end"></div>

					{{* The hidden input fields which submit important values with the post *}}
					<input type="hidden" name="type" value="{{$ptyp}}" />
					<input type="hidden" name="profile_uid" value="{{$profile_uid}}" />
					<input type="hidden" name="return" value="{{$return_path}}" />
					<input type="hidden" name="location" id="jot-location" value="{{$defloc}}" />
					<input type="hidden" name="coord" id="jot-coord" value="" />
					<input type="hidden" name="post_id" value="{{$post_id}}" />
					<input type="hidden" name="preview" id="jot-preview" value="0" />
					<input type="hidden" name="post_id_random" value="{{$rand_num}}" />
					{{if $notes_cid}}
					<input type="hidden" name="contact_allow[]" value="<{{$notes_cid}}>" />
					{{/if}}
					<div id="jot-title-wrap"><input name="title" id="jot-title" class="jothidden jotforms form-control" type="text" placeholder="{{$placeholdertitle}}" title="{{$placeholdertitle}}" value="{{$title}}" style="display:block;" /></div>
					{{if $placeholdercategory}}
					<div id="jot-category-wrap"><input name="category" id="jot-category" class="jothidden jotforms form-control" type="text" placeholder="{{$placeholdercategory}}" title="{{$placeholdercategory}}" value="{{$category}}" /></div>
					{{/if}}

					{{* The jot text field in which the post text is inserted *}}
					<div id="jot-text-wrap">
					<textarea rows="2" cols="64" class="profile-jot-text form-control text-autosize" id="profile-jot-text" name="body" placeholder="{{$share}}" onFocus="jotTextOpenUI(this);" onBlur="jotTextCloseUI(this);" style="min-width:100%; max-width:100%;">{{if $content}}{{$content}}{{/if}}</textarea>
					</div>

					<ul id="profile-jot-submit-wrapper" class="jothidden nav nav-pills">
<<<<<<< HEAD
						<li><a id="profile-link"  ondragenter="return linkdropper(event);" ondragover="return linkdropper(event);" ondrop="linkdrop(event);" onclick="jotGetLink(); return false;" title="{{$weblink}}"><i class="fa fa-link"></i></a></li>
						<li><a id="profile-video" onclick="jotVideoURL();return false;" title="{{$video}}"><i class="fa fa-film"></i></a></li>
						<li><a id="profile-audio" onclick="jotAudioURL();return false;" title="{{$audio}}"><i class="fa fa-music"></i></a></li>
						<li><a id="profile-location" onclick="jotGetLocation();return false;" title="{{$setloc}}"><i class="fa fa-map-marker"></i></a></li>
=======
						{{* uncomment the button for "wall-immage-upload" because we have integrated it directly in the jot modal
						<li><a href="#" id="wall-image-upload" title="{{$upload}}"><i class="fa fa-picture-o"></i></a></li>
						*}}
						<li><button type="button" class="btn-link" id="wall-file-upload" title="{{$attach}}"><i class="fa fa-paperclip"></i></button></li>
						<li><button type="button" class="btn-link" id="profile-link"  ondragenter="return linkdropper(event);" ondragover="return linkdropper(event);" ondrop="linkdrop(event);" onclick="jotGetLink();" title="{{$weblink}}"><i class="fa fa-link"></i></button></li>
						<li><button type="button" class="btn-link" id="profile-video" onclick="jotVideoURL();" title="{{$video}}"><i class="fa fa-film"></i></button></li>
						<li><button type="button" class="btn-link" id="profile-audio" onclick="jotAudioURL();" title="{{$audio}}"><i class="fa fa-music"></i></button></li>
						<li><button type="button" class="btn-link" id="profile-location" onclick="jotGetLocation();" title="{{$setloc}}"><i class="fa fa-map-marker"></i></button></li>
>>>>>>> 1ce5cc1b
						<!-- TODO: waiting for a better placement
						<li><button type="button" class="btn-link" id="profile-nolocation" onclick="jotClearLocation();" title="{{$noloc}}">{{$shortnoloc}}</button></li>
						-->

						<li class="pull-right"><button class="btn btn-primary" id="jot-submit" type="submit" id="profile-jot-submit" name="submit" ><i class="fa fa-slideshare fa-fw"></i> {{$share}}</button></li>
						<li id="character-counter" class="grey jothidden text-info pull-right"></li>
						<div id="profile-rotator-wrapper" style="display: {{$visitor}};" >
							<img id="profile-rotator" src="images/rotator.gif" alt="{{$wait}}" title="{{$wait}}" style="display: none;" />
						</div>
						<div id="profile-jot-plugin-wrapper">
							{{$jotplugins}}
						</div>
					</ul>

				</div>

				<div id="profile-jot-acl-wrapper" style="display: none;">
					{{$acl}}
				</div>

				<div id="jot-preview-content" style="display:none;"></div>
			</form>

			<div id="jot-fbrowser-wrapper" style="display: none"></div>

			{{if $content}}<script>initEditor();</script>{{/if}}
		</div>
	</div>
</div>


{{* The jot modal - We use a own modal for the jot and not the standard modal
from the page template. This is because the special structure of the jot
(e.g.jot navigation tabs in the modal titel area).
The in the frio theme the jot will loaded regulary and is hidden by default.)
The js function jotShow() loads the jot into the modal. With this structure we
can load different content into the jot moadl (e.g. the item edit jot)
*}}
<div id="jot-modal" class="modal fade" role="dialog">
	<div class="modal-dialog">
		<div id="jot-modal-content" class="modal-content"></div>
	</div>
</div>


<script language="javascript" type="text/javascript">
	$('iframe').load(function() {
		this.style.height = this.contentWindow.document.body.offsetHeight + 'px';
	});
</script>
<|MERGE_RESOLUTION|>--- conflicted
+++ resolved
@@ -39,12 +39,6 @@
 				<ul class="dropdown-menu nav nav-pills">
 					{{* mark the first list entry as active because it is the first which is active after opening
 					the modal. Changing of the activity status is done by js in jot.tpl-header *}}
-<<<<<<< HEAD
-					<li role="menuitem" style="display: none;"><a id="jot-text-lnk-mobile" class="jot-text-lnk" onclick="jotActive(); return false;">{{$message}}</a></li>
-					{{if $acl}}<li role="menuitem"><a id="jot-perms-lnk-mobile" class="jot-perms-lnk" onclick="aclActive();return false;">{{$shortpermset}}</a></li>{{/if}}
-					{{if $preview}}<li role="menuitem"><a id="jot-preview-lnk-mobile" class="jot-preview-lnk" onclick="previewActive();return false;">{{$preview}}</a></li>{{/if}}
-					<li role="menuitem"><a id="jot-browser-lnk-mobile" onclick="fbrowserActive(); return false;">{{$browser}}</a></li>
-=======
 					<li role="menuitem" style="display: none;">
 						<a class="jot-text-lnk" id="jot-text-lnk-mobile" onclick="jotActive(); return false;">{{$message}}</a>
 					</li>
@@ -58,7 +52,6 @@
 						<a class="jot-preview-lnk" id="jot-preview-lnk-mobile" onclick="previewActive(); return false;">{{$preview}}</a>
 					</li>
 					{{/if}}
->>>>>>> 1ce5cc1b
 				</ul>
 			</div>
 			<button type="button" class="close hidden-lg hidden-md hidden-sm" data-dismiss="modal" style="float: right;">&times;</button>
@@ -96,21 +89,10 @@
 					</div>
 
 					<ul id="profile-jot-submit-wrapper" class="jothidden nav nav-pills">
-<<<<<<< HEAD
-						<li><a id="profile-link"  ondragenter="return linkdropper(event);" ondragover="return linkdropper(event);" ondrop="linkdrop(event);" onclick="jotGetLink(); return false;" title="{{$weblink}}"><i class="fa fa-link"></i></a></li>
-						<li><a id="profile-video" onclick="jotVideoURL();return false;" title="{{$video}}"><i class="fa fa-film"></i></a></li>
-						<li><a id="profile-audio" onclick="jotAudioURL();return false;" title="{{$audio}}"><i class="fa fa-music"></i></a></li>
-						<li><a id="profile-location" onclick="jotGetLocation();return false;" title="{{$setloc}}"><i class="fa fa-map-marker"></i></a></li>
-=======
-						{{* uncomment the button for "wall-immage-upload" because we have integrated it directly in the jot modal
-						<li><a href="#" id="wall-image-upload" title="{{$upload}}"><i class="fa fa-picture-o"></i></a></li>
-						*}}
-						<li><button type="button" class="btn-link" id="wall-file-upload" title="{{$attach}}"><i class="fa fa-paperclip"></i></button></li>
 						<li><button type="button" class="btn-link" id="profile-link"  ondragenter="return linkdropper(event);" ondragover="return linkdropper(event);" ondrop="linkdrop(event);" onclick="jotGetLink();" title="{{$weblink}}"><i class="fa fa-link"></i></button></li>
 						<li><button type="button" class="btn-link" id="profile-video" onclick="jotVideoURL();" title="{{$video}}"><i class="fa fa-film"></i></button></li>
 						<li><button type="button" class="btn-link" id="profile-audio" onclick="jotAudioURL();" title="{{$audio}}"><i class="fa fa-music"></i></button></li>
 						<li><button type="button" class="btn-link" id="profile-location" onclick="jotGetLocation();" title="{{$setloc}}"><i class="fa fa-map-marker"></i></button></li>
->>>>>>> 1ce5cc1b
 						<!-- TODO: waiting for a better placement
 						<li><button type="button" class="btn-link" id="profile-nolocation" onclick="jotClearLocation();" title="{{$noloc}}">{{$shortnoloc}}</button></li>
 						-->
