--- conflicted
+++ resolved
@@ -6,17 +6,11 @@
 	{{elseif $direction.direction == 2}}
 		<i class="fa fa-download" aria-hidden="true" title="{{$direction.title}}"></i>
 	{{elseif $direction.direction == 3}}
-<<<<<<< HEAD
-		<i class="fa fa-share-alt" aria-hidden="true" title="{{$direction.title}}"></i>
-=======
 		<i class="fa fa-retweet" aria-hidden="true" title="{{$direction.title}}"></i>
->>>>>>> c3725d4b
 	{{elseif $direction.direction == 4}}
 		<i class="fa fa-hashtag" aria-hidden="true" title="{{$direction.title}}"></i>
 	{{elseif $direction.direction == 5}}
 		<i class="fa fa-comment-o" aria-hidden="true" title="{{$direction.title}}"></i>
-<<<<<<< HEAD
-=======
 	{{elseif $direction.direction == 6}}
 		<i class="fa fa-user" aria-hidden="true" title="{{$direction.title}}"></i>
 	{{elseif $direction.direction == 7}}
@@ -25,7 +19,6 @@
 		<i class="fa fa-share" aria-hidden="true" title="{{$direction.title}}"></i>
 	{{elseif $direction.direction == 9}}
 		<i class="fa fa-globe" aria-hidden="true" title="{{$direction.title}}"></i>
->>>>>>> c3725d4b
 	{{/if}}
 </span>
 {{/if}}