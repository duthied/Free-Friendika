--- conflicted
+++ resolved
@@ -1,275 +1,260 @@
-/**
- * Filebrowser - Friendica Communications Server
- *
- * Copyright (c) 2010-2015 the Friendica Project
- *
- * This program is free software: you can redistribute it and/or modify
- * it under the terms of the GNU Affero General Public License as published by
- * the Free Software Foundation, either version 3 of the License, or
- * (at your option) any later version.
- *
- * This code handle user interaction for image/file upload/browser dialog.
- * Is loaded from filebrowser_plain.tpl
- *
- * To load filebrowser in colorbox, call
- *
- *      Dialog.doImageBrowser(eventname, id);
- *
- * or
- *
- *      Dialog.doFileBrowser(eventname, id);
- *
- * where:
- *
- * 		eventname: event name to catch return value
- * 		id: id returned to event handler
- *
- * When user select an item, an event in fired in parent page, on body element
- * The event is named
- *
- * 		fbrowser.<type>.[<eventname>]
- *
- * <type> will be one of "image" or "file", and the event handler will
- * get the following params:
- *
- * 		filemane: filename of item choosed by user
- * 		embed: bbcode to embed element into posts
- * 		id: id from caller code
- *
- * example:
- *
- * 		// open dialog for select an image for a textarea with id "myeditor"
- * 		var id="myeditor";
- * 		Dialog.doImageBrowser("example", id);
- *
- *		// setup event handler to get user selection
- *		$("body").on("fbrowser.image.example", function(event, filename, bbcode, id) {
- *			// close colorbox
- *			$.colorbox.close();
- *			// replace textxarea text with bbcode
- *			$(id).value = bbcode;
- *		});
- **/
-
-
-/*
- * IMPORTANT
- *
- *  This is a modified version to work with
- *  the frio theme.and bootstrap modals
- *
- *  The origninal file is under:
- *  js/filebrowser.js
- *
- */
-
-
-var FileBrowser = {
-	nickname : "",
-	type : "",
-	event: "",
-	folder: "",
-	id : null,
-
-	init: function(nickname, type, hash) {
-		FileBrowser.nickname = nickname;
-		FileBrowser.type = type;
-		FileBrowser.event = "fbrowser."+type;
-
-		if (hash!=="") {
-			var h = hash.replace("#","");
-			var destination = h.split("-")[0];
-			FileBrowser.id = h.split("-")[1];
-			FileBrowser.event = FileBrowser.event + "." + destination;
-			if (destination == "comment") {
-				// Get the comment textimput field
-				var commentElm = document.getElementById("comment-edit-text-" + FileBrowser.id);
-			}
-		};
-
-		console.log("FileBrowser:", nickname, type,FileBrowser.event, FileBrowser.id);
-
-		FileBrowser.postLoad();
-
-		$(".error .close").on("click", function(e) {
-			e.preventDefault();
-			$(".error").addClass("hidden");
-		});
-
-		// Click on album link
-		$(".fbrowser").on("click", ".folders a, .path a, .folders button, .path button", function(e) {
-			e.preventDefault();
-			var url = baseurl + "/fbrowser/" + FileBrowser.type + "/" + this.dataset.folder + "?mode=none";
-<<<<<<< HEAD
-			FileBrowser.folder = this.dataset.folder;
-
-			FileBrowser.loadContent(url);
-=======
-			$(".fbrowser-content").hide();
-			$(".fbrowser .profile-rotator-wrapper").show();
-
-			// load new content to fbrowser window
-			$(".fbrowser").load(url, function(responseText, textStatus){
-				$(".profile-rotator-wrapper").hide();
-				if (textStatus === 'success') {
-					$(".fbrowser_content").show();
-					// We need to add the AjaxUpload to the button
-					FileBrowser.uploadButtons();
-				}
-			});
->>>>>>> 1ce5cc1b
-		});
-
-		//Embed on click
-		$(".fbrowser").on('click', ".photo-album-photo-link", function(e) {
-			e.preventDefault();
-
-			var embed = "";
-			if (FileBrowser.type == "image") {
-				embed = "[url=" + this.dataset.link + "][img]" + this.dataset.img + "[/img][/url]";
-			}
-			if (FileBrowser.type == "file") {
-				// attachment links are "baseurl/attach/id"; we need id
-				embed = "[attachment]" + this.dataset.link.split("/").pop() + "[/attachment]";
-			}
-
-			// Delete prefilled Text of the comment input
-			// Note: not the best solution but function commentOpenUI don't
-			// work as expected (we need a way to wait until commentOpenUI would be finished).
-			// As for now we insert pieces of this function here
-			if ((commentElm !== null) && (typeof commentElm !== "undefined")) {
-				if (commentElm.value == "") {
-					$("#comment-edit-text-" + FileBrowser.id).addClass("comment-edit-text-full").removeClass("comment-edit-text-empty");
-					$("#comment-edit-submit-wrapper-" + FileBrowser.id).show();
-					$("#comment-edit-text-" + FileBrowser.id).attr('tabindex','9');
-					$("#comment-edit-submit-" + FileBrowser.id).attr('tabindex','10');
-				}
-
-			}
-
-			console.log(FileBrowser.event, this.dataset.filename, embed, FileBrowser.id);
-
-			parent.$("body").trigger(FileBrowser.event, [
-				this.dataset.filename,
-				embed,
-				FileBrowser.id,
-				this.dataset.img
-			]);
-
-			// Close model
-			$('#modal').modal('hide');
-			// Update autosize for this textarea
-			autosize.update($(".text-autosize"));
-		});
-
-		// EventListener for switching between image and file mode
-		$(".fbrowser").on('click', ".fbswitcher .btn", function(e) {
-			e.preventDefault();
-			FileBrowser.type = this.getAttribute("data-mode");
-			$(".fbrowser").removeClass().addClass("fbrowser " + FileBrowser.type);
-			url = baseurl + "/fbrowser/" + FileBrowser.type + "?mode=none";
-
-			FileBrowser.loadContent(url);
-		});
-	},
-
-	// Initialize the AjaxUpload for the upload buttons
-	uploadButtons: function() {
-		if ($("#upload-image").length) {
-			// To get the albumname we need to convert it from hex
-			var albumname = hex2bin(FileBrowser.folder);
-			//AjaxUpload for images
-			var image_uploader = new window.AjaxUpload(
-				'upload-image',
-				{	action: 'wall_upload/' + FileBrowser.nickname + '?response=json&album=' + albumname,
-					name: 'userfile',
-					responseType: 'json',
-					onSubmit: function(file, ext) {
-						$(".fbrowser-content").hide();
-						$(".fbrowser .profile-rotator-wrapper").show();
-						$(".error").addClass('hidden');
-					},
-					onComplete: function(file,response) {
-						if (response['error'] != undefined) {
-							$(".error span").html(response['error']);
-							$(".error").removeClass('hidden');
-							$(".fbrowser .profile-rotator-wrapper").hide();
-							return;
-						}
-
-//						location = baseurl + "/fbrowser/image/?mode=none"+location['hash'];
-//						location.reload(true);
-
-						var url = baseurl + "/fbrowser/" + FileBrowser.type + "/" + FileBrowser.folder + "?mode=none";
-						// load new content to fbrowser window
-						FileBrowser.loadContent(url);
-					}
-				}
-			);
-		}
-
-		if ($("#upload-file").length) {
-			//AjaxUpload for files
-			var file_uploader = new window.AjaxUpload(
-				'upload-file',
-				{	action: 'wall_attach/' + FileBrowser.nickname + '?response=json',
-					name: 'userfile',
-					onSubmit: function(file, ext) {
-						$(".fbrowser-content").hide();
-						$(".fbrowser .profile-rotator-wrapper").show();
-						$(".error").addClass('hidden');
-					},
-					onComplete: function(file,response) {
-						if (response['error']!= undefined) {
-							$(".error span").html(response['error']);
-							$(".error").removeClass('hidden');
-							$('#profile-rotator').hide();
-							return;
-						}
-
-//						location = baseurl + "/fbrowser/file/?mode=none"+location['hash'];
-//						location.reload(true);
-
-						var url = baseurl + "/fbrowser/" + FileBrowser.type + "?mode=none";
-						// Load new content to fbrowser window
-						FileBrowser.loadContent(url);
-					}
-				}
-			);
-		}
-	},
-
-	// Stuff which should be executed if ne content was loaded
-	postLoad: function() {
-		FileBrowser.initGallery();
-		$(".fbrowser .fbswitcher .btn").removeClass("active");
-		$(".fbrowser .fbswitcher [data-mode=" + FileBrowser.type + "]").addClass("active");
-		// We need to add the AjaxUpload to the button
-		FileBrowser.uploadButtons();
-		
-	},
-
-	// Load new content (e.g. change photo album)
-	loadContent: function(url) {
-		$(".fbrowser-content").hide();
-		$(".fbrowser .profile-rotator-wrapper").show();
-
-		// load new content to fbrowser window
-		$(".fbrowser").load(url, function(responseText, textStatus) {
-			$(".profile-rotator-wrapper").hide();
-			if (textStatus === 'success') {
-				$(".fbrowser_content").show();
-				FileBrowser.postLoad();
-			}
-		});
-	},
-
-	// Initialize justified Gallery
-	initGallery: function() {
-		$(".fbrowser.image .fbrowser-content-container").justifiedGallery({
-			'rowHeight': 80,
-			'margins': 2,
-			'border': 0
-		});
-	}
-};
+/**
+ * Filebrowser - Friendica Communications Server
+ *
+ * Copyright (c) 2010-2015 the Friendica Project
+ *
+ * This program is free software: you can redistribute it and/or modify
+ * it under the terms of the GNU Affero General Public License as published by
+ * the Free Software Foundation, either version 3 of the License, or
+ * (at your option) any later version.
+ *
+ * This code handle user interaction for image/file upload/browser dialog.
+ * Is loaded from filebrowser_plain.tpl
+ *
+ * To load filebrowser in colorbox, call
+ *
+ *      Dialog.doImageBrowser(eventname, id);
+ *
+ * or
+ *
+ *      Dialog.doFileBrowser(eventname, id);
+ *
+ * where:
+ *
+ * 		eventname: event name to catch return value
+ * 		id: id returned to event handler
+ *
+ * When user select an item, an event in fired in parent page, on body element
+ * The event is named
+ *
+ * 		fbrowser.<type>.[<eventname>]
+ *
+ * <type> will be one of "image" or "file", and the event handler will
+ * get the following params:
+ *
+ * 		filemane: filename of item choosed by user
+ * 		embed: bbcode to embed element into posts
+ * 		id: id from caller code
+ *
+ * example:
+ *
+ * 		// open dialog for select an image for a textarea with id "myeditor"
+ * 		var id="myeditor";
+ * 		Dialog.doImageBrowser("example", id);
+ *
+ *		// setup event handler to get user selection
+ *		$("body").on("fbrowser.image.example", function(event, filename, bbcode, id) {
+ *			// close colorbox
+ *			$.colorbox.close();
+ *			// replace textxarea text with bbcode
+ *			$(id).value = bbcode;
+ *		});
+ **/
+
+
+/*
+ * IMPORTANT
+ *
+ *  This is a modified version to work with
+ *  the frio theme.and bootstrap modals
+ *
+ *  The origninal file is under:
+ *  js/filebrowser.js
+ *
+ */
+
+
+var FileBrowser = {
+	nickname : "",
+	type : "",
+	event: "",
+	folder: "",
+	id : null,
+
+	init: function(nickname, type, hash) {
+		FileBrowser.nickname = nickname;
+		FileBrowser.type = type;
+		FileBrowser.event = "fbrowser."+type;
+
+		if (hash!=="") {
+			var h = hash.replace("#","");
+			var destination = h.split("-")[0];
+			FileBrowser.id = h.split("-")[1];
+			FileBrowser.event = FileBrowser.event + "." + destination;
+			if (destination == "comment") {
+				// Get the comment textimput field
+				var commentElm = document.getElementById("comment-edit-text-" + FileBrowser.id);
+			}
+		};
+
+		console.log("FileBrowser:", nickname, type,FileBrowser.event, FileBrowser.id);
+
+		FileBrowser.postLoad();
+
+		$(".error .close").on("click", function(e) {
+			e.preventDefault();
+			$(".error").addClass("hidden");
+		});
+
+		// Click on album link
+		$(".fbrowser").on("click", ".folders a, .path a", function(e) {
+			e.preventDefault();
+			var url = baseurl + "/fbrowser/" + FileBrowser.type + "/" + this.dataset.folder + "?mode=none";
+			FileBrowser.folder = this.dataset.folder;
+
+			FileBrowser.loadContent(url);
+		});
+
+		//Embed on click
+		$(".fbrowser").on('click', ".photo-album-photo-link", function(e) {
+			e.preventDefault();
+
+			var embed = "";
+			if (FileBrowser.type == "image") {
+				embed = "[url=" + this.dataset.link + "][img]" + this.dataset.img + "[/img][/url]";
+			}
+			if (FileBrowser.type == "file") {
+				// attachment links are "baseurl/attach/id"; we need id
+				embed = "[attachment]" + this.dataset.link.split("/").pop() + "[/attachment]";
+			}
+
+			// Delete prefilled Text of the comment input
+			// Note: not the best solution but function commentOpenUI don't
+			// work as expected (we need a way to wait until commentOpenUI would be finished).
+			// As for now we insert pieces of this function here
+			if ((commentElm !== null) && (typeof commentElm !== "undefined")) {
+				if (commentElm.value == "") {
+					$("#comment-edit-text-" + FileBrowser.id).addClass("comment-edit-text-full").removeClass("comment-edit-text-empty");
+					$("#comment-edit-submit-wrapper-" + FileBrowser.id).show();
+					$("#comment-edit-text-" + FileBrowser.id).attr('tabindex','9');
+					$("#comment-edit-submit-" + FileBrowser.id).attr('tabindex','10');
+				}
+
+			}
+
+			console.log(FileBrowser.event, this.dataset.filename, embed, FileBrowser.id);
+
+			parent.$("body").trigger(FileBrowser.event, [
+				this.dataset.filename,
+				embed,
+				FileBrowser.id,
+				this.dataset.img
+			]);
+
+			// Close model
+			$('#modal').modal('hide');
+			// Update autosize for this textarea
+			autosize.update($(".text-autosize"));
+		});
+
+		// EventListener for switching between image and file mode
+		$(".fbrowser").on('click', ".fbswitcher .btn", function(e) {
+			e.preventDefault();
+			FileBrowser.type = this.getAttribute("data-mode");
+			$(".fbrowser").removeClass().addClass("fbrowser " + FileBrowser.type);
+			url = baseurl + "/fbrowser/" + FileBrowser.type + "?mode=none";
+
+			FileBrowser.loadContent(url);
+		});
+	},
+
+	// Initialize the AjaxUpload for the upload buttons
+	uploadButtons: function() {
+		if ($("#upload-image").length) {
+			// To get the albumname we need to convert it from hex
+			var albumname = hex2bin(FileBrowser.folder);
+			//AjaxUpload for images
+			var image_uploader = new window.AjaxUpload(
+				'upload-image',
+				{	action: 'wall_upload/' + FileBrowser.nickname + '?response=json&album=' + albumname,
+					name: 'userfile',
+					responseType: 'json',
+					onSubmit: function(file, ext) {
+						$(".fbrowser-content").hide();
+						$(".fbrowser .profile-rotator-wrapper").show();
+						$(".error").addClass('hidden');
+					},
+					onComplete: function(file,response) {
+						if (response['error'] != undefined) {
+							$(".error span").html(response['error']);
+							$(".error").removeClass('hidden');
+							$(".fbrowser .profile-rotator-wrapper").hide();
+							return;
+						}
+
+//						location = baseurl + "/fbrowser/image/?mode=none"+location['hash'];
+//						location.reload(true);
+
+						var url = baseurl + "/fbrowser/" + FileBrowser.type + "/" + FileBrowser.folder + "?mode=none";
+						// load new content to fbrowser window
+						FileBrowser.loadContent(url);
+					}
+				}
+			);
+		}
+
+		if ($("#upload-file").length) {
+			//AjaxUpload for files
+			var file_uploader = new window.AjaxUpload(
+				'upload-file',
+				{	action: 'wall_attach/' + FileBrowser.nickname + '?response=json',
+					name: 'userfile',
+					onSubmit: function(file, ext) {
+						$(".fbrowser-content").hide();
+						$(".fbrowser .profile-rotator-wrapper").show();
+						$(".error").addClass('hidden');
+					},
+					onComplete: function(file,response) {
+						if (response['error']!= undefined) {
+							$(".error span").html(response['error']);
+							$(".error").removeClass('hidden');
+							$('#profile-rotator').hide();
+							return;
+						}
+
+//						location = baseurl + "/fbrowser/file/?mode=none"+location['hash'];
+//						location.reload(true);
+
+						var url = baseurl + "/fbrowser/" + FileBrowser.type + "?mode=none";
+						// Load new content to fbrowser window
+						FileBrowser.loadContent(url);
+					}
+				}
+			);
+		}
+	},
+
+	// Stuff which should be executed if ne content was loaded
+	postLoad: function() {
+		FileBrowser.initGallery();
+		$(".fbrowser .fbswitcher .btn").removeClass("active");
+		$(".fbrowser .fbswitcher [data-mode=" + FileBrowser.type + "]").addClass("active");
+		// We need to add the AjaxUpload to the button
+		FileBrowser.uploadButtons();
+		
+	},
+
+	// Load new content (e.g. change photo album)
+	loadContent: function(url) {
+		$(".fbrowser-content").hide();
+		$(".fbrowser .profile-rotator-wrapper").show();
+
+		// load new content to fbrowser window
+		$(".fbrowser").load(url, function(responseText, textStatus) {
+			$(".profile-rotator-wrapper").hide();
+			if (textStatus === 'success') {
+				$(".fbrowser_content").show();
+				FileBrowser.postLoad();
+			}
+		});
+	},
+
+	// Initialize justified Gallery
+	initGallery: function() {
+		$(".fbrowser.image .fbrowser-content-container").justifiedGallery({
+			'rowHeight': 80,
+			'margins': 2,
+			'border': 0
+		});
+	}
+};