--- conflicted
+++ resolved
@@ -165,11 +165,7 @@
 	margin-top: 67px;
 	margin-right: 2px;
 	/*padding: 6px 10px;*/
-<<<<<<< HEAD
-       padding: 6px 3px;
-=======
 	padding: 6px 3px;
->>>>>>> a7d6fa1b
 	float: left;
 	bottom: 140px;
 	border: 1px solid #babdb6;
