--- conflicted
+++ resolved
@@ -177,10 +177,6 @@
 				WHERE `is-default` = 1 $publish AND `user`.`blocked` = 0 $order LIMIT %d , %d ",
 				0, 9);
 
-<<<<<<< HEAD
-		$tpl = get_markup_template('ch_directory_item.tpl');
-=======
->>>>>>> c1a15bef
 		if(dbm::is_result($r)) {
 
 			$aside['$lastusers_title'] = t('Last users');
