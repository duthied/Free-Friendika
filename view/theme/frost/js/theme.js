--- conflicted
+++ resolved
@@ -12,16 +12,7 @@
 		'#system-menu-list-closing': false
 	};
 
-<<<<<<< HEAD
-	/* enable tinymce on focus and click */
-=======
-/*    $.ajaxSetup({
-        cache: false
-    });*/
-
-
 	/* enable editor on focus and click */
->>>>>>> d61a4a67
 	$("#profile-jot-text").focus(enableOnUser);
 	$("#profile-jot-text").click(enableOnUser);
 
@@ -120,11 +111,7 @@
 				$('#jot-perms-icon').removeClass('unlock').addClass('lock');
 				$('#jot-public').hide();
 			});
-<<<<<<< HEAD
 			if (selstr == null) {
-=======
-			if(selstr == null) {
->>>>>>> d61a4a67
 				$('#jot-perms-icon').removeClass('lock').addClass('unlock');
 				$('#jot-public').show();
 			}
@@ -265,15 +252,9 @@
 });
 
 
-<<<<<<< HEAD
 $(function() {
 
 	$("#cnftheme").click(function() {
-=======
-$(function(){
-
-	$("#cnftheme").click(function(){
->>>>>>> d61a4a67
 		$.colorbox({
 			width: 800,
 			height: '90%',
@@ -370,54 +351,6 @@
 	});
 }
 
-<<<<<<< HEAD
-=======
-
-/*
-$(document).mouseup(function (clickPos) {
-
-	var sysMenu = $("#system-menu-list");
-	var sysMenuLink = $(".system-menu-link");
-	var contactsMenu = $("#contacts-menu-list");
-	var contactsMenuLink = $(".contacts-menu-link");
-	var networkMenu = $("#network-menu-list");
-	var networkMenuLink = $(".network-menu-link");
-
-	if( !sysMenu.is(clickPos.target) && !sysMenuLink.is(clickPos.target) && sysMenu.has(clickPos.target).length === 0) {
-		hideNavMenu("#system-menu-list");
-	}
-	if( !contactsMenu.is(clickPos.target) && !contactsMenuLink.is(clickPos.target) && contactsMenu.has(clickPos.target).length === 0) {
-		hideNavMenu("#contacts-menu-list");
-	}
-	if( !networkMenu.is(clickPos.target) && !networkMenuLink.is(clickPos.target) && networkMenu.has(clickPos.target).length === 0) {
-		hideNavMenu("#network-menu-list");
-	}
-});
-
-
-function getPageContent(url) {
-
-	var pos = $('.main-container').position();
-
-	$('.main-container').css('margin-left', pos.left);
-	$('.main-content-container').hide(0, function () {
-		$('.main-content-loading').show(0);
-	});
-
-	$.get(url, function(html) {
-		console.log($('.main-content-container').html());
-		$('.main-content-container').html( $('.main-content-container', html).html() );
-		console.log($('.main-content-container').html());
-		$('.main-content-loading').hide(function() {
-			$('.main-content-container').fadeIn(800,function() {
-				$('.main-container').css('margin-left', 'auto'); // This sucks -- if the CSS specification changes, this will be wrong
-			});
-		});
-	});
-}
-*/
-
->>>>>>> d61a4a67
 function showNavMenu(menuID) {
 
 	if (window.navMenuTimeout[menuID + '-closing']) {
@@ -454,124 +387,6 @@
  * Editor
  */
 
-<<<<<<< HEAD
-function InitMCEEditor(editorData) {
-	var tinyMCEInitConfig = {
-		theme : "advanced",
-		//mode : // SPECIFIC
-		//editor_selector: // SPECIFIC
-		//elements: // SPECIFIC
-		plugins : "bbcode,paste,autoresize,inlinepopups",
-		theme_advanced_buttons1 : "bold,italic,underline,undo,redo,link,unlink,image,forecolor,formatselect,code",
-		theme_advanced_buttons2 : "",
-		theme_advanced_buttons3 : "",
-		theme_advanced_toolbar_location : "top",
-		theme_advanced_toolbar_align : "center",
-		theme_advanced_blockformats : "blockquote,code",
-		gecko_spellcheck : true,
-		paste_text_sticky : true, // COUPLED WITH paste PLUGIN
-		entity_encoding : "raw",
-		add_unload_trigger : false,
-		remove_linebreaks : false,
-		//force_p_newlines : false,
-		//force_br_newlines : true,
-		forced_root_block : 'div',
-		//convert_urls: false, //SPECIFIC?
-		content_css: baseurl + "/view/custom_tinymce.css",
-		theme_advanced_path : false,
-		file_browser_callback : "fcFileBrowser",
-		//setup : // SPECIFIC
-	};
-
-	if (window.editSelect != 'none') {
-		$.extend(tinyMCEInitConfig, editorData);
-		tinyMCE.init(tinyMCEInitConfig);
-	} else if (typeof editorData.plaintextFn == 'function') {
-		(editorData.plaintextFn)();
-	}
-}
-
-var editor = false;
-var textlen = 0;
-
-function initEditor(cb) {
-	if (editor==false) {
-		editor = true;
-		$("#profile-jot-text-loading").show();
-
-		var editorData = {
-			mode : "specific_textareas",
-			editor_selector : "profile-jot-text",
-			auto_focus : "profile-jot-text",
-			//plugins : "bbcode,paste,autoresize,inlinepopups",
-			//paste_text_sticky : true,
-			convert_urls : false,
-			setup : function(ed) {
-				cPopup = null;
-				ed.onKeyDown.add(function(ed,e) {
-					if (cPopup !== null)
-						cPopup.onkey(e);
-				});
-
-				ed.onKeyUp.add(function(ed, e) {
-					var txt = tinyMCE.activeEditor.getContent();
-					match = txt.match(/@([^ \n]+)$/);
-					if (match!==null) {
-						if (cPopup === null) {
-							cPopup = new ACPopup(this,baseurl+"/acl");
-						}
-						if (cPopup.ready && match[1]!==cPopup.searchText) cPopup.search(match[1]);
-						if (! cPopup.ready) cPopup = null;
-					} else {
-						if (cPopup !== null) { cPopup.close(); cPopup = null; }
-					}
-
-					textlen = txt.length;
-					if (textlen != 0 && $('#jot-perms-icon').is('.unlock')) {
-						$('#profile-jot-desc').html(window.isPublic);
-					} else {
-						$('#profile-jot-desc').html('&nbsp;');
-					}
-
-					//Character count
-
-					if (textlen <= 140) {
-						$('#character-counter').removeClass('red');
-						$('#character-counter').removeClass('orange');
-						$('#character-counter').addClass('grey');
-					}
-					if ((textlen > 140) && (textlen <= 420)) {
-						$('#character-counter').removeClass('grey');
-						$('#character-counter').removeClass('red');
-						$('#character-counter').addClass('orange');
-					}
-					if (textlen > 420) {
-						$('#character-counter').removeClass('grey');
-						$('#character-counter').removeClass('orange');
-						$('#character-counter').addClass('red');
-					}
-					$('#character-counter').text(textlen);
-				});
-
-				ed.onInit.add(function(ed) {
-					ed.pasteAsPlainText = true;
-					$("#profile-jot-text-loading").hide();
-					$(".jothidden").show();
-					if (typeof cb!="undefined") cb();
-				});
-
-			},
-			plaintextFn : function() {
-				$("#profile-jot-text-loading").hide();
-				$("#profile-jot-text").css({ 'height': 200, 'color': '#000' });
-				$("#profile-jot-text").editor_autocomplete(baseurl+"/acl");
-				$(".jothidden").show();
-				if (typeof cb!="undefined") cb();
-			}
-		};
-		InitMCEEditor(editorData);
-
-=======
 var editor = false;
 var textlen = 0;
 
@@ -583,62 +398,11 @@
 		$("#profile-jot-text").css({ 'height': 200, 'color': '#000' });
 		$("#profile-jot-text").editor_autocomplete(baseurl+"/acl");
 		$(".jothidden").show();
->>>>>>> d61a4a67
 		// setup acl popup
 		$("a#jot-perms-icon").colorbox({
 			'inline' : true,
 			'transition' : 'elastic'
 		});
-<<<<<<< HEAD
-	} else {
-		if (typeof cb!="undefined") cb();
-	}
-}
-
-function enableOnUser() {
-	if (editor) return;
-	$(this).val("");
-	initEditor();
-}
-
-
-function msgInitEditor() {
-	var editorData = {
-		mode : "specific_textareas",
-		editor_selector : "prvmail-text",
-		//plugins : "bbcode,paste",
-		//paste_text_sticky : true,
-		convert_urls : false,
-		//theme_advanced_path : false,
-		setup : function(ed) {
-			cPopup = null;
-			ed.onKeyDown.add(function(ed,e) {
-				if (cPopup !== null)
-					cPopup.onkey(e);
-			});
-
-			ed.onKeyUp.add(function(ed, e) {
-				var txt = tinyMCE.activeEditor.getContent();
-				match = txt.match(/@([^ \n]+)$/);
-				if (match!==null) {
-					if (cPopup === null) {
-						cPopup = new ACPopup(this,baseurl+"/acl");
-					}
-					if (cPopup.ready && match[1]!==cPopup.searchText) cPopup.search(match[1]);
-					if (! cPopup.ready) cPopup = null;
-				} else {
-					if (cPopup !== null) { cPopup.close(); cPopup = null; }
-				}
-
-				textlen = txt.length;
-				if (textlen != 0 && $('#jot-perms-icon').is('.unlock')) {
-					$('#profile-jot-desc').html(window.isPublic);
-				} else {
-					$('#profile-jot-desc').html('&nbsp;');
-				}
-			});
-=======
->>>>>>> d61a4a67
 
 		editor = true;
 	}
@@ -664,17 +428,8 @@
  */
 
 function addeditortext(textElem, data) {
-<<<<<<< HEAD
-	if (window.editSelect == 'none') {
-		var currentText = $(textElem).val();
-		$(textElem).val(currentText + data);
-	} else {
-		tinyMCE.execCommand('mceInsertRawHTML',false,data);
-	}
-=======
 	var currentText = $(textElem).val();
 	$(textElem).val(currentText + data);
->>>>>>> d61a4a67
 }
 
 function jotVideoURL() {
@@ -803,11 +558,7 @@
 
 	var bordercolor = $("input").css("border-color");
 
-<<<<<<< HEAD
 	$.get('filer/', function(data) {
-=======
-	$.get('filer/', function(data){
->>>>>>> d61a4a67
 		$.colorbox({html:data});
 		$.colorbox.resize();
 		$("#id_term").keypress(function() {
@@ -817,11 +568,7 @@
 			$("#id_term").css("border-color",bordercolor);
 		})
 
-<<<<<<< HEAD
 		$("#filer_save").click(function(e) {
-=======
-		$("#filer_save").click(function(e){
->>>>>>> d61a4a67
 			e.preventDefault();
 			reply = $("#id_term").val();
 			if (reply && reply.length) {
@@ -844,12 +591,7 @@
  * Comments
  */
 
-<<<<<<< HEAD
 function insertFormatting(BBcode, id) {
-=======
-function insertFormatting(comment,BBcode,id) {
-
->>>>>>> d61a4a67
 	var tmpStr = $("#comment-edit-text-" + id).val();
 	if (tmpStr == "") {
 		$("#comment-edit-text-" + id).addClass("comment-edit-text-full");
@@ -863,14 +605,9 @@
 		selected = document.selection.createRange();
 		if (BBcode == "url") {
 			selected.text = "["+BBcode+"=http://]" +  selected.text + "[/"+BBcode+"]";
-<<<<<<< HEAD
 		} else {
 			selected.text = "["+BBcode+"]" + selected.text + "[/"+BBcode+"]";
 		}
-=======
-			} else
-		selected.text = "["+BBcode+"]" + selected.text + "[/"+BBcode+"]";
->>>>>>> d61a4a67
 	} else if (textarea.selectionStart || textarea.selectionStart == "0") {
 		var start = textarea.selectionStart;
 		var end = textarea.selectionEnd;
