/**
 * Fabio Comuni <http://kirgroup.com/profile/fabrixxm>
 **/
/* icons */
.icon {
  background-color: transparent ;
  background-repeat: no-repeat;
  background-position: left center;
  display: block;
  overflow: hidden;
  text-indent: -9999px;
  padding: 1px;
  min-width: 22px;
  height: 22px;
}
.icon.text {
  text-indent: 0px;
}
.icon.notify {
  background-image: url("../../../images/icons/22/notify_off.png");
}
.icon.intro {
  background-image: url("icons/contacts_off.png");
}
.icon.mail {
  background-image: url("icons/messages_off.png");
}
.icon.gear {
  background-image: url("../../../images/icons/22/gear.png");
}
.icon.like {
  background-image: url("icons/like.png");
}
.icon.dislike {
  background-image: url("icons/dislike.png");
}
.icon.add {
  background-image: url("../../../images/icons/22/add.png");
}
.icon.delete {
  background-image: url("../../../images/icons/22/delete.png");
}
.icon.edit {
  background-image: url("../../../images/icons/22/edit.png");
}
.icon.star {
  background-image: url("../../../images/icons/22/star.png");
}
.icon.menu {
  background-image: url("../../../images/icons/22/menu.png");
}
.icon.link {
  background-image: url("../../../images/icons/22/link.png");
}
.icon.lock {
  background-image: url("../../../images/icons/22/lock.png");
}
.icon.unlock {
  background-image: url("../../../images/icons/22/unlock.png");
}
.icon.plugin {
  background-image: url("../../../images/icons/22/plugin.png");
}
.icon.type-unkn {
  background-image: url("../../../images/icons/22/zip.png");
}
.icon.type-application {
  background-image: url("../../../images/icons/22/zip.png");
}
.icon.type-audio {
  background-image: url("../../../images/icons/22/audio.png");
}
.icon.type-video {
  background-image: url("../../../images/icons/22/video.png");
}
.icon.type-image {
  background-image: url("../../../images/icons/22/image.png");
}
.icon.type-text {
  background-image: url("../../../images/icons/22/text.png");
}
.icon.language {
  background-image: url("icons/language.png");
}
.icon.text {
  padding: 10px 0px 0px 25px;
}
.icon.s10 {
  min-width: 10px;
  height: 10px;
}
.icon.s10.notify {
  background-image: url("../../../images/icons/10/notify_off.png");
}
.icon.s10.intro {
  background-image: url("icons/contacts_off.png");
}
.icon.s10.mail {
  background-image: url("icons/messages_off.png");
}
.icon.s10.gear {
  background-image: url("../../../images/icons/10/gear.png");
}
.icon.s10.like {
  background-image: url("icons/like.png");
}
.icon.s10.dislike {
  background-image: url("icons/dislike.png");
}
.icon.s10.add {
  background-image: url("../../../images/icons/10/add.png");
}
.icon.s10.delete {
  background-image: url("../../../images/icons/10/delete.png");
}
.icon.s10.edit {
  background-image: url("../../../images/icons/10/edit.png");
}
.icon.s10.star {
  background-image: url("../../../images/icons/10/star.png");
}
.icon.s10.menu {
  background-image: url("../../../images/icons/10/menu.png");
}
.icon.s10.link {
  background-image: url("../../../images/icons/10/link.png");
}
.icon.s10.lock {
  background-image: url("../../../images/icons/10/lock.png");
}
.icon.s10.unlock {
  background-image: url("../../../images/icons/10/unlock.png");
}
.icon.s10.plugin {
  background-image: url("../../../images/icons/10/plugin.png");
}
.icon.s10.type-unkn {
  background-image: url("../../../images/icons/10/zip.png");
}
.icon.s10.type-application {
  background-image: url("../../../images/icons/10/zip.png");
}
.icon.s10.type-audio {
  background-image: url("../../../images/icons/10/audio.png");
}
.icon.s10.type-video {
  background-image: url("../../../images/icons/10/video.png");
}
.icon.s10.type-image {
  background-image: url("../../../images/icons/10/image.png");
}
.icon.s10.type-text {
  background-image: url("../../../images/icons/10/text.png");
}
.icon.s10.language {
  background-image: url("icons/language.png");
}
.icon.s10.text {
  padding: 2px 0px 0px 15px;
}
.icon.s16 {
  min-width: 16px;
  height: 16px;
}
.icon.s16.notify {
  background-image: url("../../../images/icons/16/notify_off.png");
}
.icon.s16.intro {
  background-image: url("icons/contacts_off.png");
}
.icon.s16.mail {
  background-image: url("icons/messages_off.png");
}
.icon.s16.gear {
  background-image: url("../../../images/icons/16/gear.png");
}
.icon.s16.like {
  background-image: url("icons/like.png");
}
.icon.s16.dislike {
  background-image: url("icons/dislike.png");
}
.icon.s16.add {
  background-image: url("../../../images/icons/16/add.png");
}
.icon.s16.delete {
  background-image: url("../../../images/icons/16/delete.png");
}
.icon.s16.edit {
  background-image: url("../../../images/icons/16/edit.png");
}
.icon.s16.star {
  background-image: url("../../../images/icons/16/star.png");
}
.icon.s16.menu {
  background-image: url("../../../images/icons/16/menu.png");
}
.icon.s16.link {
  background-image: url("../../../images/icons/16/link.png");
}
.icon.s16.lock {
  background-image: url("../../../images/icons/16/lock.png");
}
.icon.s16.unlock {
  background-image: url("../../../images/icons/16/unlock.png");
}
.icon.s16.plugin {
  background-image: url("../../../images/icons/16/plugin.png");
}
.icon.s16.type-unkn {
  background-image: url("../../../images/icons/16/zip.png");
}
.icon.s16.type-application {
  background-image: url("../../../images/icons/16/zip.png");
}
.icon.s16.type-audio {
  background-image: url("../../../images/icons/16/audio.png");
}
.icon.s16.type-video {
  background-image: url("../../../images/icons/16/video.png");
}
.icon.s16.type-image {
  background-image: url("../../../images/icons/16/image.png");
}
.icon.s16.type-text {
  background-image: url("../../../images/icons/16/text.png");
}
.icon.s16.language {
  background-image: url("icons/language.png");
}
.icon.s16.text {
  padding: 4px 0px 0px 20px;
}
.icon.s22 {
  min-width: 22px;
  height: 22px;
}
.icon.s22.notify {
  background-image: url("../../../images/icons/22/notify_off.png");
}
.icon.s22.intro {
  background-image: url("icons/contacts_off.png");
}
.icon.s22.mail {
  background-image: url("icons/messages_off.png");
}
.icon.s22.gear {
  background-image: url("../../../images/icons/22/gear.png");
}
.icon.s22.like {
  background-image: url("icons/like.png");
}
.icon.s22.dislike {
  background-image: url("icons/dislike.png");
}
.icon.s22.add {
  background-image: url("../../../images/icons/22/add.png");
}
.icon.s22.delete {
  background-image: url("../../../images/icons/22/delete.png");
}
.icon.s22.edit {
  background-image: url("../../../images/icons/22/edit.png");
}
.icon.s22.star {
  background-image: url("../../../images/icons/22/star.png");
}
.icon.s22.menu {
  background-image: url("../../../images/icons/22/menu.png");
}
.icon.s22.link {
  background-image: url("../../../images/icons/22/link.png");
}
.icon.s22.lock {
  background-image: url("../../../images/icons/22/lock.png");
}
.icon.s22.unlock {
  background-image: url("../../../images/icons/22/unlock.png");
}
.icon.s22.plugin {
  background-image: url("../../../images/icons/22/plugin.png");
}
.icon.s22.type-unkn {
  background-image: url("../../../images/icons/22/zip.png");
}
.icon.s22.type-application {
  background-image: url("../../../images/icons/22/zip.png");
}
.icon.s22.type-audio {
  background-image: url("../../../images/icons/22/audio.png");
}
.icon.s22.type-video {
  background-image: url("../../../images/icons/22/video.png");
}
.icon.s22.type-image {
  background-image: url("../../../images/icons/22/image.png");
}
.icon.s22.type-text {
  background-image: url("../../../images/icons/22/text.png");
}
.icon.s22.language {
  background-image: url("icons/language.png");
}
.icon.s22.text {
  padding: 10px 0px 0px 25px;
}
.icon.s48 {
  width: 48px;
  height: 48px;
}
.icon.s48.notify {
  background-image: url("../../../images/icons/48/notify_off.png");
}
.icon.s48.intro {
  background-image: url("icons/contacts_off.png");
}
.icon.s48.mail {
  background-image: url("icons/messages_off.png");
}
.icon.s48.gear {
  background-image: url("../../../images/icons/48/gear.png");
}
.icon.s48.like {
  background-image: url("icons/like.png");
}
.icon.s48.dislike {
  background-image: url("icons/dislike.png");
}
.icon.s48.add {
  background-image: url("../../../images/icons/48/add.png");
}
.icon.s48.delete {
  background-image: url("../../../images/icons/48/delete.png");
}
.icon.s48.edit {
  background-image: url("../../../images/icons/48/edit.png");
}
.icon.s48.star {
  background-image: url("../../../images/icons/48/star.png");
}
.icon.s48.menu {
  background-image: url("../../../images/icons/48/menu.png");
}
.icon.s48.link {
  background-image: url("../../../images/icons/48/link.png");
}
.icon.s48.lock {
  background-image: url("../../../images/icons/48/lock.png");
}
.icon.s48.unlock {
  background-image: url("../../../images/icons/48/unlock.png");
}
.icon.s48.plugin {
  background-image: url("../../../images/icons/48/plugin.png");
}
.icon.s48.type-unkn {
  background-image: url("../../../images/icons/48/zip.png");
}
.icon.s48.type-application {
  background-image: url("../../../images/icons/48/zip.png");
}
.icon.s48.type-audio {
  background-image: url("../../../images/icons/48/audio.png");
}
.icon.s48.type-video {
  background-image: url("../../../images/icons/48/video.png");
}
.icon.s48.type-image {
  background-image: url("../../../images/icons/48/image.png");
}
.icon.s48.type-text {
  background-image: url("../../../images/icons/48/text.png");
}
.icon.s48.language {
  background-image: url("icons/language.png");
}
.icon.on {
  background-image: url("icons/addon_on.png");
  min-width: 16px;
  height: 16px;
  background-position: 0px 0px;
}
.icon.off {
  background-image: url("icons/addon_off.png");
  width: 16px;
  height: 16px;
  background-position: 0px 0px;
}
/* global */
body {
  font-family: Liberation Sans, helvetica, arial, clean, sans-serif;
  font-size: 11px;
  background-color: #ffffff;
  color: #2d2d2d;
  margin: 50px 0px 0px 0px;
  display: table;
}
h4 {
  font-size: 1.1em;
}
a,
a:link {
  color: #009100;
  text-decoration: none;
}
a:visited {
  color: #009100;
  text-decoration: none;
}
a:hover {
  color: #009100;
  text-decoration: underline;
}
.left {
  float: left;
}
.right {
  float: right;
}
.hidden {
  display: none;
}
.clear {
  clear: both;
}
.fakelink {
  color: #009100;
  text-decoration: none;
  cursor: pointer;
}
.fakelink:hover {
  color: #009100;
  text-decoration: underline;
}
blockquote {
  background: #ffffff;
  padding: 1em;
  margin-left: 1em;
  border-left: 1em solid #e6e6e6;
}
code {
  font-family: Courier, monospace;
  white-space: pre;
  display: block;
  overflow: auto;
  border: 1px solid #444;
  background: #EEE;
  color: #444;
  padding: 10px;
  margin-top: 20px;
}
#panel {
  position: absolute;
  width: 10em;
  background: #ffffff;
  color: #2d2d2d;
  margin: 0px;
  padding: 1em;
  list-style: none;
  border: 3px solid #364e59;
  z-index: 100000;
  -webkit-box-shadow: 0px 5px 10px rgba(0, 0, 0, 0.7);
  -moz-box-shadow: 0px 5px 10px rgba(0, 0, 0, 0.7);
  box-shadow: 0px 5px 10px rgba(0, 0, 0, 0.7);
}
/* tool */
.tool {
  height: auto;
  overflow: auto;
}
.tool .label {
  float: left;
}
.tool .action {
  float: right;
}
.tool > img {
  float: left;
}
/* popup notifications */
#jGrowl.top-right {
  top: 30px;
  right: 15px;
}
div.jGrowl div.notice {
  background: #511919 url("../../../images/icons/48/notice.png") no-repeat 5px center;
  color: #ffffff;
  padding-left: 58px;
}
div.jGrowl div.info {
  background: #364e59 url("../../../images/icons/48/info.png") no-repeat 5px center;
  color: #ffffff;
  padding-left: 58px;
}
/* notifications page */
.notif-item {
  padding: 0.5em;
}
.notif-item:nth-child(even) {
  background-color: #ddffdd;
}
.notif-item:nth-child(odd) {
  background-color: #ffffff;
}
.notif-item .notif-image {
  width: 16px;
}
/* header */
header {
  position: fixed;
  left: 43%;
  right: 43%;
  top: 0px;
  margin: 0px;
  padding: 0px;
  /*width: 100%; height: 12px; */
  z-index: 110;
  color: #ffffff;
}
header #site-location {
  display: none;
}
header #banner {
  overflow: hidden;
  text-align: center;
  width: 100%;
}
header #banner a,
header #banner a:active,
header #banner a:visited,
header #banner a:link,
header #banner a:hover {
  color: #ffffff;
  text-decoration: none;
  outline: none;
  vertical-align: bottom;
}
header #banner #logo-img {
  height: 22px;
  margin-top: 5px;
}
header #banner #logo-text {
  font-size: 22px;
}
/* nav */
nav {
  width: 100%;
  height: 32px;
  position: fixed;
  left: 0px;
  top: 0px;
  padding: 0px;
  background-color: #009100;
  color: #ffffff;
  z-index: 100;
  -webkit-box-shadow: 0px 0px 10px rgba(0, 0, 0, 0.7);
  -moz-box-shadow: 0px 0px 10px rgba(0, 0, 0, 0.7);
  box-shadow: 0px 0px 10px rgba(0, 0, 0, 0.7);
}
nav a,
nav a:active,
nav a:visited,
nav a:link,
nav a:hover {
  color: #ffffff;
  text-decoration: none;
  outline: none;
}
nav ul {
  margin: 0px;
  padding: 0px 20px;
}
nav ul li {
  list-style: none;
  margin: 0px;
  padding: 0px;
  float: left;
}
nav ul li .menu-popup {
  left: 0px;
  right: auto;
}
nav .nav-menu-icon {
  position: relative;
  height: 22px;
  padding: 5px;
  margin: 0px 10px;
  -moz-border-radius: 5px 5px 0 0;
  -webkit-border-radius: 5px 5px 0 0;
  border-radius: 5px 5px 0 0;
}
nav .nav-menu-icon.selected {
  background-color: #364e59;
}
nav .nav-menu-icon img {
  width: 22px;
  height: 22px;
}
nav .nav-menu-icon .nav-notify {
  top: 3px;
}
nav .nav-menu {
  position: relative;
  height: 16px;
  padding: 5px;
  margin: 3px 15px 0px;
  font-size: 14px;
  border-bottom: 3px solid #009100;
}
nav .nav-menu.selected {
  border-bottom: 3px solid #9eabb0;
}
nav .nav-notify {
  display: none;
  position: absolute;
  background-color: #dc0000;
  -moz-border-radius: 5px 5px 5px 5px;
  -webkit-border-radius: 5px 5px 5px 5px;
  border-radius: 5px 5px 5px 5px;
  font-size: 10px;
  padding: 1px 3px;
  top: 0px;
  right: -10px;
  min-width: 15px;
  text-align: right;
}
nav .nav-notify.show {
  display: block;
}
nav #nav-help-link,
nav #nav-search-link,
nav #nav-directory-link,
nav #nav-apps-link,
nav #nav-site-linkmenu {
  float: right;
}
nav #nav-help-link .menu-popup,
nav #nav-search-link .menu-popup,
nav #nav-directory-link .menu-popup,
nav #nav-apps-link .menu-popup,
nav #nav-site-linkmenu .menu-popup {
  right: 0px;
  left: auto;
}
nav #nav-notifications-linkmenu.on .icon.s22.notify,
nav #nav-notifications-linkmenu.selected .icon.s22.notify {
  background-image: url("../../../images/icons/22/notify_on.png");
}
nav #nav-introductions-link.on .icon.s22.intro,
nav #nav-introductions-link.selected .icon.s22.intro {
  background-image: url("icons/contacts_on.png");
}
nav #nav-messages-link.on .icon.s22.mail,
nav #nav-messages-link.selected .icon.s22.mail {
  background-image: url("icons/messages_on.png");
}
nav #nav-apps-link.selected {
  background-color: #364e59;
}
ul.menu-popup {
  position: absolute;
  display: none;
  width: 10em;
  background: #ffffff;
  color: #2d2d2d;
  margin: 0px;
  padding: 0px;
  list-style: none;
  border: 3px solid #364e59;
  z-index: 100000;
  -webkit-box-shadow: 0px 5px 10px rgba(0, 0, 0, 0.7);
  -moz-box-shadow: 0px 5px 10px rgba(0, 0, 0, 0.7);
  box-shadow: 0px 5px 10px rgba(0, 0, 0, 0.7);
}
ul.menu-popup a {
  display: block;
  color: #2d2d2d;
  padding: 5px 10px;
  text-decoration: none;
}
ul.menu-popup a:hover {
  background-color: #ccff42;
}
ul.menu-popup .menu-sep {
  border-top: 1px solid #9eabb0;
}
ul.menu-popup li {
  float: none;
  overflow: auto;
  height: auto;
  display: block;
}
ul.menu-popup li img {
  float: left;
  width: 16px;
  height: 16px;
  padding-right: 5px;
}
ul.menu-popup .empty {
  padding: 5px;
  text-align: center;
  color: #9eabb0;
}
ul.menu-popup .toolbar {
  background-color: #9eabb0;
  height: auto;
  overflow: auto;
}
ul.menu-popup .toolbar a {
  float: right;
}
ul.menu-popup .toolbar a:hover {
  background-color: #ffffff;
}
/* autocomplete popup */
.autocomplete,
.acpopup {
  max-height: 150px;
  background-color: #ffffff;
  color: #2d2d2d;
  border: 1px solid #364e59;
  overflow: auto;
  z-index: 100000;
  -webkit-box-shadow: 0px 5px 10px rgba(0, 0, 0, 0.7);
  -moz-box-shadow: 0px 5px 10px rgba(0, 0, 0, 0.7);
  box-shadow: 0px 5px 10px rgba(0, 0, 0, 0.7);
}
.autocomplete > div,
.acpopupitem {
  color: #2d2d2d;
  padding: 4px;
  clear: left;
  overflow: auto;
  height: auto;
}
.autocomplete > div img,
.acpopupitem img {
  float: left;
  margin-right: 4px;
  width: 16px !important;
  height: 16px !important;
}
.autocomplete > div.selected,
.acpopupitem.selected {
  background-color: #ccff42;
}
#nav-notifications-menu {
  width: 400px;
  max-height: 550px;
  overflow: auto;
}
#nav-notifications-menu img {
  float: left;
  margin-right: 5px;
}
#nav-notifications-menu .contactname {
  font-weight: bold;
}
#nav-notifications-menu .notif-when {
  font-size: 10px;
  color: #9eabb0;
  display: block;
}
/* aside 230px*/
aside {
  display: table-cell;
  vertical-align: top;
  width: 200px;
  padding: 0px 10px 0px 20px;
  border-right: 1px solid #bdcdd4;
}
aside .profile-edit-side-div {
  display: none;
}
aside .vcard .fn {
  font-size: 16px;
  font-weight: bold;
  margin-bottom: 5px;
}
aside .vcard .title {
  margin-bottom: 5px;
}
aside .vcard dl {
  height: auto;
  overflow: auto;
}
aside .vcard dt {
  float: left;
  margin-left: 0px;
  width: 35%;
  text-align: right;
  color: #999999;
}
aside .vcard dd {
  float: left;
  margin-left: 4px;
  width: 60%;
}
aside #profile-extra-links ul {
  padding: 0px;
  margin: 0px;
}
aside #profile-extra-links li {
  padding: 0px;
  margin: 0px;
  list-style: none;
}
aside #wallmessage-link {
  display: block;
  -moz-border-radius: 5px 5px 5px 5px;
  -webkit-border-radius: 5px 5px 5px 5px;
  border-radius: 5px 5px 5px 5px;
  color: #ffffff;
  background: #009100 url('../../../images/connect-bg.png') no-repeat left center;
  font-weight: bold;
  text-transform: uppercase;
  padding: 4px 2px 2px 35px;
  margin-top: 3px;
}
aside #wallmessage-link:hover {
  text-decoration: none;
  background-color: #ccff42;
}
aside #dfrn-request-link {
  display: block;
  -moz-border-radius: 5px 5px 5px 5px;
  -webkit-border-radius: 5px 5px 5px 5px;
  border-radius: 5px 5px 5px 5px;
  color: #ffffff;
  background: #009100 url('../../../images/connect-bg.png') no-repeat left center;
  font-weight: bold;
  text-transform: uppercase;
  padding: 4px 2px 2px 35px;
}
aside #dfrn-request-link:hover {
  text-decoration: none;
  background-color: #ccff42;
}
aside #profiles-menu {
  width: 20em;
}
aside .posted-date-selector-months {
  margin-left: 10px;
}
#contact-block {
  overflow: auto;
  height: auto;
  /*.contact-block-div { width:60px; height: 60px; }*/
}
#contact-block .contact-block-h4 {
  float: left;
  margin: 5px 0px;
}
#contact-block .allcontact-link {
  float: right;
  margin: 5px 0px;
}
#contact-block .contact-block-content {
  clear: both;
  overflow: hidden;
  height: auto;
}
#contact-block .contact-block-link {
  float: left;
  margin: 0px 2px 2px 0px;
}
#contact-block .contact-block-link img {
  width: 48px;
  height: 48px;
}
/* group member */
#contact-edit-drop-link,
.mail-list-delete-wrapper,
.group-delete-wrapper {
  float: right;
  margin-right: 50px;
}
#contact-edit-drop-link .drophide,
.mail-list-delete-wrapper .drophide,
.group-delete-wrapper .drophide {
  background-image: url('../../../images/icons/22/delete.png');
  display: block;
  width: 22px;
  height: 22px;
  opacity: 0.3;
  position: relative;
  top: -50px;
}
#contact-edit-drop-link .drop,
.mail-list-delete-wrapper .drop,
.group-delete-wrapper .drop {
  background-image: url('../../../images/icons/22/delete.png');
  display: block;
  width: 22px;
  height: 22px;
  position: relative;
  top: -50px;
}
/*
#group-members {
	margin-top: 20px;
	padding: 10px;
	height: 250px;
	overflow: auto;
	border: 1px solid #ddd;
}
#group-members-end {
	clear: both;
}
#group-all-contacts {
	padding: 10px;
	height: 450px;
	overflow: auto;
	border: 1px solid #ddd;
}
#group-all-contacts-end {
	clear: both;
	margin-bottom: 10px;
}
.contact-block-div {
	float: left;
	width: 60px;
	height: 60px;
}*/
/* widget */
.widget {
  margin-bottom: 2em;
  /*.action .s10 { width: 10px; overflow: hidden; padding: 0px;}
	.action .s16 { width: 16px; overflow: hidden; padding: 0px;}*/
}
.widget h3 {
  padding: 0px;
  margin: 2px;
}
.widget .action {
  opacity: 0.1;
  -webkit-transition: all 0.2s ease-in-out;
  -moz-transition: all 0.2s ease-in-out;
  -o-transition: all 0.2s ease-in-out;
  -ms-transition: all 0.2s ease-in-out;
  transition: all 0.2s ease-in-out;
}
.widget input.action {
  opacity: 0.5;
  -webkit-transition: all 0.2s ease-in-out;
  -moz-transition: all 0.2s ease-in-out;
  -o-transition: all 0.2s ease-in-out;
  -ms-transition: all 0.2s ease-in-out;
  transition: all 0.2s ease-in-out;
}
.widget:hover .title .action {
  opacity: 1;
  -webkit-transition: all 0.2s ease-in-out;
  -moz-transition: all 0.2s ease-in-out;
  -o-transition: all 0.2s ease-in-out;
  -ms-transition: all 0.2s ease-in-out;
  transition: all 0.2s ease-in-out;
}
.widget .tool:hover .action {
  opacity: 1;
  -webkit-transition: all 0.2s ease-in-out;
  -moz-transition: all 0.2s ease-in-out;
  -o-transition: all 0.2s ease-in-out;
  -ms-transition: all 0.2s ease-in-out;
  transition: all 0.2s ease-in-out;
}
.widget .tool:hover .action.ticked {
  opacity: 1;
  -webkit-transition: all 0.2s ease-in-out;
  -moz-transition: all 0.2s ease-in-out;
  -o-transition: all 0.2s ease-in-out;
  -ms-transition: all 0.2s ease-in-out;
  transition: all 0.2s ease-in-out;
}
.widget ul {
  padding: 0px;
}
.widget ul li {
  padding-left: 16px;
  min-height: 16px;
  list-style: none;
}
.widget .tool.selected {
  background: url('../../../images/selected.png') no-repeat left center;
}
/* widget: search */
#add-search-popup {
  width: 200px;
  top: 18px;
}
/* section 800px */
section {
  display: table-cell;
  vertical-align: top;
  width: 770px;
  padding: 0px 20px 0px 10px;
}
.sparkle {
  cursor: url('icons/lock.cur'), pointer;
}
/* wall item */
.tread-wrapper {
  background-color: #eff0f1;
  position: relative;
  padding: 10px;
  margin-bottom: 20px;
  width: 750px;
  border-bottom: 1px solid #cccccc;
}
.wall-item-decor {
  position: absolute;
  left: 97%;
  top: -10px;
  width: 16px;
}
.unstarred {
  display: none;
}
.wall-item-container {
  display: table;
  width: 750px;
}
.wall-item-container .wall-item-item,
.wall-item-container .wall-item-bottom {
  display: table-row;
}
.wall-item-container .wall-item-bottom {
  opacity: 0.5;
  -webkit-transition: all 0.2s ease-in-out;
  -moz-transition: all 0.2s ease-in-out;
  -o-transition: all 0.2s ease-in-out;
  -ms-transition: all 0.2s ease-in-out;
  transition: all 0.2s ease-in-out;
}
.wall-item-container:hover .wall-item-bottom {
  opacity: 1;
  -webkit-transition: all 0.2s ease-in-out;
  -moz-transition: all 0.2s ease-in-out;
  -o-transition: all 0.2s ease-in-out;
  -ms-transition: all 0.2s ease-in-out;
  transition: all 0.2s ease-in-out;
}
.wall-item-container .wall-item-info {
  display: table-cell;
  vertical-align: top;
  text-align: left;
  width: 60px;
}
.wall-item-container .wall-item-location {
  word-wrap: break-word;
  width: 50px;
}
.wall-item-container .wall-item-content {
  display: table-cell;
  font-size: 12px;
  max-width: 720px;
  word-wrap: break-word;
}
.wall-item-container .wall-item-content img {
  max-width: 700px;
}
.wall-item-container .wall-item-links,
.wall-item-container .wall-item-actions {
  display: table-cell;
  vertical-align: middle;
}
.wall-item-container .wall-item-links .icon,
.wall-item-container .wall-item-actions .icon {
  opacity: 0.5;
  -webkit-transition: all 0.2s ease-in-out;
  -moz-transition: all 0.2s ease-in-out;
  -o-transition: all 0.2s ease-in-out;
  -ms-transition: all 0.2s ease-in-out;
  transition: all 0.2s ease-in-out;
}
.wall-item-container .wall-item-links .icon:hover,
.wall-item-container .wall-item-actions .icon:hover {
  opacity: 1;
  -webkit-transition: all 0.2s ease-in-out;
  -moz-transition: all 0.2s ease-in-out;
  -o-transition: all 0.2s ease-in-out;
  -ms-transition: all 0.2s ease-in-out;
  transition: all 0.2s ease-in-out;
}
.wall-item-container .wall-item-ago {
  padding-right: 40px;
}
.wall-item-container .wall-item-name {
  font-weight: bold;
}
.wall-item-container .wall-item-actions-author {
  float: left;
  width: 20em;
  margin-top: 0.5em;
}
.wall-item-container .wall-item-actions-social {
  float: left;
  margin-top: 0.5em;
}
.wall-item-container .wall-item-actions-social a {
  margin-right: 3em;
}
.wall-item-container .wall-item-actions-tools {
  float: right;
  width: 15%;
}
.wall-item-container .wall-item-actions-tools a {
  float: right;
}
.wall-item-container .wall-item-actions-tools input {
  float: right;
}
.wall-item-container.comment .contact-photo-wrapper {
  margin-left: 16px;
}
.wall-item-container.comment .contact-photo {
  width: 32px;
  height: 32px;
}
.wall-item-container.comment .contact-photo-menu-button {
  top: 15px !important;
  left: 0px !important;
}
.wall-item-container.comment .wall-item-links {
  padding-left: 12px;
}
.wall-item-container.comment .commentbox {
  height: 0px;
  overflow: hidden;
  -webkit-transition: all 0.2s ease-in-out;
  -moz-transition: all 0.2s ease-in-out;
  -o-transition: all 0.2s ease-in-out;
  -ms-transition: all 0.2s ease-in-out;
  transition: all 0.2s ease-in-out;
}
.wall-item-container.comment .commentbox .wall-item-comment-wrapper {
  border-top: 1px solid #999999;
  height: 0px;
  overflow: hidden;
}
.wall-item-container.comment:hover .commentbox {
  height: auto;
  overflow: visible;
  -webkit-transition: all 0.2s ease-in-out;
  -moz-transition: all 0.2s ease-in-out;
  -o-transition: all 0.2s ease-in-out;
  -ms-transition: all 0.2s ease-in-out;
  transition: all 0.2s ease-in-out;
}
.wall-item-container.comment:hover .commentbox .wall-item-comment-wrapper {
  border-top: 0px;
  height: auto;
  overflow: visible;
}
/* 'tag' item type */
.wall-item-container.item-tag .wall-item-content {
  opacity: 0.5;
  -webkit-transition: all 0.2s ease-in-out;
  -moz-transition: all 0.2s ease-in-out;
  -o-transition: all 0.2s ease-in-out;
  -ms-transition: all 0.2s ease-in-out;
  transition: all 0.2s ease-in-out;
}
.wall-item-container.item-tag .contact-photo-wrapper {
  margin-left: 32px;
}
.wall-item-container.item-tag .contact-photo {
  width: 16px;
  height: 16px;
}
.wall-item-container.item-tag .contact-photo-menu-button {
  top: 15px !important;
  left: 15px !important;
}
.wall-item-comment-wrapper {
  margin: 1em 2em 1em 60px;
}
.wall-item-comment-wrapper .comment-edit-photo {
  display: none;
}
.wall-item-comment-wrapper textarea {
  height: 1em;
  width: 100%;
  font-size: 10px;
  color: #999999;
  border: 1px solid #999999;
  padding: 0.3em;
}
.wall-item-comment-wrapper .comment-edit-text-full {
  height: 4em;
  color: #2d2d2d;
  border: 1px solid #2d2d2d;
}
.wall-item-comment-wrapper.photo {
  margin: 1em 2em 1em 0px;
}
.threaded .wall-item-comment-wrapper {
  margin-left: 0px;
}
.comment-edit-preview {
  width: 710px;
  border: 1px solid #2d2d2d;
  margin-top: 10px;
  background-color: #ddffdd;
}
.comment-edit-preview .contact-photo {
  width: 32px;
  height: 32px;
  margin-left: 16px;
  /*background: url(../../../images/icons/22/user.png) no-repeat center center;*/
}
.comment-edit-preview .contact-photo-menu-button {
  top: 15px !important;
  left: 15px !important;
}
.comment-edit-preview .wall-item-links {
  padding-left: 12px;
}
.comment-edit-preview .wall-item-container {
  width: 90%;
}
.comment-edit-preview .tread-wrapper {
  width: 90%;
  padding: 0;
  margin: 10px 0;
  background-color: #ddffdd;
  border-bottom: 0px;
}
.comment-edit-preview .wall-item-conv {
  display: none;
}
.shiny {
  border-right: 10px solid #ddffdd;
}
#jot-preview-content .tread-wrapper {
  background-color: #ddffdd;
}
.hide-comments-outer {
  margin-bottom: 0.8em;
}
.wall-item-tags {
  padding-top: 5px;
}
.tag {
  background: url("icons/tag.png") no-repeat center right;
  color: #ffffff;
  padding-right: 8px;
  padding-left: 3px;
}
.tag a {
  color: #ffffff;
}
.mention {
  background: url("icons/men.png") no-repeat 1px center;
  color: #666666;
  padding-right: 3px;
  padding-left: 18px;
}
.mention a {
  color: #666666;
}
.folder {
  background: url("icons/folder.png") no-repeat 1px center;
  color: #666666;
  padding-right: 3px;
  padding-left: 15px;
}
.folder a {
  color: #666666;
}
.category {
  background: url("icons/category.png") no-repeat 1px center;
  color: #666666;
  padding-right: 3px;
  padding-left: 15px;
}
.category a {
  color: #666666;
}
/*.filesavetags {
    padding: 3px 0px 3px 0px;
    opacity: 0.5;
}*/
.wwto {
<<<<<<< HEAD
=======
  position: absolute !important;
>>>>>>> 45545265
  background: #FFFFFF;
  border: 2px solid #364e59;
  height: 25px;
  width: 25px;
  overflow: hidden;
  padding: 1px;
  top: 40px;
  left: 30px;
  -webkit-box-shadow: 0px 0px 10px rgba(0, 0, 0, 0.7);
  -moz-box-shadow: 0px 0px 10px rgba(0, 0, 0, 0.7);
  box-shadow: 0px 0px 10px rgba(0, 0, 0, 0.7);
}
.wwto .contact-photo {
  width: 25px;
  height: 25px;
}
/* reshare e embed */
.wall-item-container .wall-item-content .type-link img,
.type-link img {
  max-width: 160px;
  max-height: 160px;
  float: left;
  margin-right: 10px;
}
.wall-item-container .wall-item-content .type-link img.attachment-image,
.type-link img.attachment-image {
  max-width: 650px;
  max-height: inital;
  float: none;
  margin-right: 0px;
}
.type-link blockquote {
  margin: 1em 0px;
  max-height: 160px;
  overflow: hidden;
  padding-left: 1em;
}
.type-video blockquote {
  padding-left: 1em;
}
.shared_header {
  height: 32px;
  color: #999;
  border-top: 1px solid #cccccc;
  padding-top: 5px;
  margin-top: 5px;
}
.shared_header img {
  -webkit-border-radius: 4px;
  -moz-border-radius: 4px;
  border-radius: 4px;
  float: left;
}
.shared_header span {
  margin-left: 9px;
}
blockquote.shared_content {
  margin-left: 32px;
  color: #000;
  border: none;
}
.oembed.video > a.embed_video {
  display: block;
  float: none;
}
.oembed.video > a.embed_video > div {
  background: rgba(255, 255, 255, 0.36) url(../../../images/icons/48/play.png) no-repeat center center !important;
}
/* threaded comments */
.children {
  margin-top: 1em;
}
.children .hide-comments-outer {
  margin-left: 60px;
}
.children .wwto {
  display: none;
}
.children .comment-edit-preview {
  width: 660px;
}
.children .comment-edit-preview .wall-item-container {
  width: 610px;
}
.children .children {
  margin-left: 40px;
}
.children .children .wall-item-container {
  width: 710px;
}
.children .children .comment-edit-preview {
  width: 620px;
}
.children .children .comment-edit-preview .wall-item-container {
  width: 620px;
}
.children .children .children .wall-item-container {
  width: 670px;
}
.children .children .children .comment-edit-preview {
  width: 580px;
}
.children .children .children .comment-edit-preview .wall-item-container {
  width: 580px;
}
.children .children .children .children .wall-item-container {
  width: 630px;
}
.children .children .children .children .comment-edit-preview {
  width: 540px;
}
.children .children .children .children .comment-edit-preview .wall-item-container {
  width: 540px;
}
.children .children .children .children .children .wall-item-container {
  width: 590px;
}
.children .children .children .children .children .comment-edit-preview {
  width: 500px;
}
.children .children .children .children .children .comment-edit-preview .wall-item-container {
  width: 500px;
}
.children .children .children .children .children .children {
  margin-left: 0px;
}
.children .children .children .children .children .children .hide-comments-outer {
  margin-left: 0px;
}
/*.threaded .hide-comments-outer { margin-left: 20px; }*/
span[id^="showmore-teaser"] {
  background: url("showmore-bg.jpg") no-repeat center bottom;
}
span[id^="showmore-wrap"] {
  border-top: 1px solid #999999;
  color: #999999;
  display: block;
  text-align: center;
  background-color: #eff0f1;
}
#pause {
  position: fixed;
  bottom: 5px;
  right: 5px;
}
.contact-photo-wrapper {
  position: relative;
}
.contact-select {
  position: absolute;
  top: 64px;
  left: 64px;
  display: none;
}
.contact-select:checked,
.contact-photo:hover .contact-select {
  display: block;
}
#contacts-actions {
  position: absolute;
  left: 800px;
  width: 200px;
  background-color: #ffffff;
  border: 2px solid #364e59;
  display: none;
}
#contacts-actions .batch-action {
  display: block;
  width: 100%;
  background-color: #ffffff;
  border: 0px;
  color: #2d2d2d;
  text-align: left;
  padding: 5px 10px;
  font-size: 11px;
}
#contacts-actions .batch-action:hover {
  background-color: #ccff42;
}
@media (max-width: 1000px) {
  #contacts-actions {
    left: 40px;
  }
}
.contact-photo {
  width: 48px;
  height: 48px;
  overflow: hidden;
  display: block;
}
.contact-photo img {
  width: 48px;
  height: 48px;
}
.contact-photo-menu-button {
  display: none;
  position: absolute;
  left: -2px;
  top: 31px;
}
.contact-wrapper {
  float: left;
  width: 300px;
  height: 90px;
  padding-right: 10px;
  margin: 0 10px 10px 0px;
}
.contact-wrapper .contact-photo-wrapper {
  float: left;
  margin-right: 10px;
}
.contact-wrapper .contact-photo {
  width: 80px;
  height: 80px;
}
.contact-wrapper .contact-photo img {
  width: 80px;
  height: 80px;
}
.contact-wrapper .contact-photo-menu-button {
  left: 0px;
  top: 63px;
}
.directory-item {
  float: left;
  width: 200px;
  height: 200px;
}
.directory-item .contact-photo {
  width: 175px;
  height: 175px;
}
.directory-item .contact-photo img {
  width: 175px;
  height: 175px;
}
.contact-name {
  font-weight: bold;
  padding-top: 15px;
}
.contact-details {
  color: #999999;
  white-space: nowrap;
  overflow: hidden;
  text-overflow: ellipsis;
}
/* editor */
.jothidden {
  display: none;
}
#jot {
  width: 100%;
  margin: 0px 2em 20px 0px;
}
#jot .profile-jot-text {
  height: 1em;
  width: 99%;
  font-size: 10px;
  color: #999999;
  border: 1px solid #999999;
  padding: 0.3em;
}
#jot #jot-tools {
  margin: 0px;
  padding: 0px;
  height: 40px;
  overflow: none;
  width: 770px;
  background-color: #009100;
  border-bottom: 2px solid #9eabb0;
}
#jot #jot-tools li {
  list-style: none;
  float: left;
  width: 80px;
  height: 40px;
  border-bottom: 2px solid #9eabb0;
}
#jot #jot-tools li a {
  display: block;
  color: #2d2d2d;
  width: 100%;
  height: 40px;
  text-align: center;
  line-height: 40px;
  overflow: hidden;
}
#jot #jot-tools li:hover {
  background-color: #9ade00;
  border-bottom: 2px solid #bdcdd4;
}
#jot #jot-tools li.perms {
  float: right;
  width: 40px;
}
#jot #jot-tools li.perms a.unlock {
  width: 30px;
  border-left: 10px solid #cccccc;
  background-color: #cccccc;
}
#jot #jot-tools li.perms a.lock {
  width: 30px;
  border-left: 10px solid #666666;
  background-color: #666666;
}
#jot #jot-tools li.submit {
  float: right;
  background-color: #cccccc;
  border-bottom: 2px solid #cccccc;
  border-right: 1px solid #666666;
  border-left: 1px solid #666666;
}
#jot #jot-tools li.submit input {
  border: 0px;
  margin: 0px;
  padding: 0px;
  background-color: #cccccc;
  color: #666666;
  width: 80px;
  height: 40px;
  line-height: 40px;
}
#jot #jot-tools li.submit input:hover {
  background-color: #ccff42;
  color: #666666;
}
#jot #jot-tools li.loading {
  float: right;
  background-color: #ffffff;
  width: 20px;
  vertical-align: center;
  text-align: center;
  border-top: 2px solid #9eabb0;
  height: 38px;
}
#jot #jot-tools li.loading img {
  margin-top: 10px;
}
#jot #jot-title {
  border: 0px;
  margin: 0px;
  height: 20px;
  width: 500px;
  font-weight: bold;
  border: 1px solid #ffffff;
}
#jot #jot-title:-webkit-input-placeholder {
  font-weight: normal;
}
#jot #jot-title:-moz-placeholder {
  font-weight: normal;
}
#jot #jot-title:hover {
  border: 1px solid #999999;
}
#jot #jot-title:focus {
  border: 1px solid #999999;
}
#jot #character-counter {
  width: 40px;
  float: right;
  text-align: right;
  height: 20px;
  line-height: 20px;
  padding-right: 20px;
}
#jot #jot-category {
  border: 0px;
  margin: 0px;
  height: 20px;
  width: 200px;
  border: 1px solid #ffffff;
}
#jot #jot-category:hover {
  border: 1px solid #999999;
}
#jot #jot-category:focus {
  border: 1px solid #999999;
}
/** buttons **/
/*input[type="submit"] {
	border: 0px;
    background-color: @ButtonBackgroundColor;
    color: @ButtonColor;
    padding: 0px 10px;
	.rounded(5px);
    height: 18px;
}*/
/** acl **/
#photo-edit-perms-select,
#photos-upload-permissions-wrapper,
#profile-jot-acl-wrapper {
  display: block!important;
}
#acl-wrapper {
  width: 690px;
  float: left;
}
#acl-search {
  float: right;
  background: #ffffff url("../../../images/search_18.png") no-repeat right center;
  padding-right: 20px;
}
#acl-showall {
  float: left;
  display: block;
  width: auto;
  height: 18px;
  background-color: #cccccc;
  background-image: url("../../../images/show_all_off.png");
  background-position: 7px 7px;
  background-repeat: no-repeat;
  padding: 7px 5px 0px 30px;
  color: #999999;
  -moz-border-radius: 5px 5px 5px 5px;
  -webkit-border-radius: 5px 5px 5px 5px;
  border-radius: 5px 5px 5px 5px;
}
#acl-showall.selected {
  color: #000000;
  background-color: #ff9900;
  background-image: url("../../../images/show_all_on.png");
}
#acl-list {
  height: 210px;
  border: 1px solid #cccccc;
  clear: both;
  margin-top: 30px;
  overflow: auto;
}
.acl-list-item {
  display: block;
  width: 150px;
  height: 30px;
  border: 1px solid #cccccc;
  margin: 5px;
  float: left;
}
.acl-list-item img {
  width: 22px;
  height: 22px;
  float: left;
  margin: 4px;
}
.acl-list-item p {
  height: 12px;
  font-size: 10px;
  margin: 0px;
  padding: 2px 0px 1px;
  overflow: hidden;
}
.acl-list-item a {
  font-size: 8px;
  display: block;
  width: 40px;
  height: 10px;
  float: left;
  color: #999999;
  background-color: #cccccc;
  background-position: 3px 3px;
  background-repeat: no-repeat;
  margin-right: 5px;
  -webkit-border-radius: 2px ;
  -moz-border-radius: 2px;
  border-radius: 2px;
  padding-left: 15px;
}
#acl-wrapper a:hover {
  text-decoration: none;
  color: #000000;
}
.acl-button-show {
  background-image: url("../../../images/show_off.png");
}
.acl-button-hide {
  background-image: url("../../../images/hide_off.png");
}
.acl-button-show.selected {
  color: #000000;
  background-color: #9ade00;
  background-image: url("../../../images/show_on.png");
}
.acl-button-hide.selected {
  color: #000000;
  background-color: #ff4141;
  background-image: url("../../../images/hide_on.png");
}
.acl-list-item.groupshow {
  border-color: #9ade00;
}
.acl-list-item.grouphide {
  border-color: #ff4141;
}
/** /acl **/
/** tab buttons **/
ul.tabs {
  list-style-type: none;
  padding-bottom: 10px;
}
ul.tabs li {
  float: left;
  margin-left: 20px;
}
ul.tabs li .active {
  border-bottom: 1px solid #009100;
}
/** group editor **/
#group-edit-desc {
  margin-top: 1em;
  color: #999999;
}
#group-update-wrapper {
  height: auto;
  overflow: auto;
}
#group-update-wrapper #group {
  width: 300px;
  float: left;
  margin-right: 20px;
}
#group-update-wrapper #contacts {
  width: 300px;
  float: left;
}
#group-update-wrapper #group-separator {
  display: none;
}
#group-update-wrapper .contact_list {
  height: 300px;
  border: 1px solid #364e59;
  overflow: auto;
}
#group-update-wrapper .contact_list .contact-block-div {
  width: 50px;
  height: 50px;
  float: left;
}
/**
 * Form fields
 */
.field {
  margin-bottom: 10px;
  padding-bottom: 10px;
  overflow: auto;
  width: 100%;
}
.field label {
  float: left;
  width: 200px;
}
.field input,
.field textarea {
  width: 400px;
}
.field input[type="checkbox"],
.field input[type="radio"] {
  width: auto;
}
.field textarea {
  height: 100px;
}
.field .field_help {
  display: block;
  margin-left: 200px;
  color: #999999;
}
.field .onoff {
  float: left;
  width: 80px;
}
.field .onoff a {
  display: block;
  border: 1px solid #666666;
  background-image: url("../../../images/onoff.jpg");
  background-repeat: no-repeat;
  padding: 4px 2px 2px 2px;
  height: 16px;
  text-decoration: none;
}
.field .onoff .off {
  border-color: #666666;
  padding-left: 40px;
  background-position: left center;
  background-color: #cccccc;
  color: #666666;
  text-align: right;
}
.field .onoff .on {
  border-color: #204A87;
  padding-right: 40px;
  background-position: right center;
  background-color: #D7E3F1;
  color: #204A87;
  text-align: left;
}
.field .hidden {
  display: none!important;
}
.field.radio .field_help {
  margin-left: 0px;
}
#profile-edit-links li {
  list-style: none;
  margin-top: 10px;
}
#profile-edit-default-desc {
  color: #FF0000;
  border: 1px solid #FF8888;
  background-color: #FFEEEE;
  padding: 7px;
}
#profile-edit-profile-name-label,
#profile-edit-name-label,
#profile-edit-pdesc-label,
#profile-edit-gender-label,
#profile-edit-dob-label,
#profile-edit-address-label,
#profile-edit-locality-label,
#profile-edit-region-label,
#profile-edit-postal-code-label,
#profile-edit-country-name-label,
#profile-edit-marital-label,
#profile-edit-with-label,
#profile-edit-sexual-label,
#profile-edit-politic-label,
#profile-edit-religion-label,
#profile-edit-pubkeywords-label,
#profile-edit-prvkeywords-label,
#profile-edit-gender-select,
#profile-edit-homepage-label {
  float: left;
  width: 175px;
  padding-top: 7px;
}
#profile-edit-profile-name,
#profile-edit-name,
#gender-select,
#profile-edit-pdesc,
#profile-edit-gender,
#profile-edit-dob,
#profile-edit-address,
#profile-edit-locality,
#profile-edit-region,
#profile-edit-postal-code,
#profile-edit-country-name,
#profile-edit-marital,
#profile-edit-with,
#profile-edit-sexual,
#profile-edit-politic,
#profile-edit-religion,
#profile-edit-pubkeywords,
#profile-edit-prvkeywords,
#profile-edit-homepage {
  margin-top: 5px;
}
/* oauth */
.oauthapp {
  height: auto;
  overflow: auto;
  border-bottom: 2px solid #cccccc;
  padding-bottom: 1em;
  margin-bottom: 1em;
}
.oauthapp img {
  float: left;
  width: 48px;
  height: 48px;
  margin: 10px;
}
.oauthapp img.noicon {
  background-image: url("../../../images/icons/48/plugin.png");
  background-position: center center;
  background-repeat: no-repeat;
}
.oauthapp a {
  float: left;
}
/* contacts */
.contact-entry-wrapper {
  width: 50px;
  float: left;
}
/* videos page */
.videos .video-top-wrapper {
  width: 200px;
  float: left;
  margin: 0px 10px 10px 0px;
  position: relative;
}
.videos .video-top-wrapper .video-js {
  width: 200px!important;
  height: 132px!important;
}
.videos .video-top-wrapper .video-delete {
  position: absolute;
  opacity: 0;
  right: 0px;
  top: 0px;
  transition: opacity 0.5s;
}
.videos .video-top-wrapper:hover .video-delete {
  opacity: 1;
}
/* photo albums */
#photo-edit-link-wrap {
  margin-bottom: 10px;
}
#album-edit-link {
  border-right: 1px solid #364e59;
  float: left;
  padding-right: 5px;
  margin-right: 5px;
}
#photo-edit-link,
#album-edit-link a {
  background: url("../../../images/icons/16/edit.png") no-repeat left center;
  padding-left: 18px;
}
#photo-toprofile-link {
  background: url("../../../images/icons/16/user.png") no-repeat left center;
  padding-left: 18px;
}
#photo-top-upload-link,
.photos-upload-link {
  margin: 1em 0px;
  display: block;
}
.photos-upload-link a,
#photo-top-upload-link {
  background: url("../../../images/icons/16/add.png") no-repeat left center;
  padding-left: 18px;
}
.photo-top-image-wrapper,
.photo-album-image-wrapper {
  float: left;
  margin: 0px 10px 10px 0px;
  width: 150px;
  height: 150px;
  position: relative;
  overflow: hidden;
}
.photo-top-image-wrapper img,
.photo-album-image-wrapper img {
  width: 150px;
}
.photo-top-image-wrapper .photo-top-album-name,
.photo-album-image-wrapper .photo-top-album-name,
.photo-top-image-wrapper .caption,
.photo-album-image-wrapper .caption {
  position: absolute;
  color: #2d2d2d;
  background-color: #ffffff;
  width: 100%;
  -webkit-box-shadow: 0px 5px 10px rgba(0, 0, 0, 0.7);
  -moz-box-shadow: 0px 5px 10px rgba(0, 0, 0, 0.7);
  box-shadow: 0px 5px 10px rgba(0, 0, 0, 0.7);
  -webkit-transition: all 0.5s ease-in-out;
  -moz-transition: all 0.5s ease-in-out;
  -o-transition: all 0.5s ease-in-out;
  -ms-transition: all 0.5s ease-in-out;
  transition: all 0.5s ease-in-out;
  bottom: -150px;
}
.photo-top-image-wrapper:hover .photo-top-album-name,
.photo-album-image-wrapper:hover .photo-top-album-name,
.photo-top-image-wrapper:hover .caption,
.photo-album-image-wrapper:hover .caption {
  bottom: 0px;
  -webkit-box-shadow: 0px 0px 10px rgba(0, 0, 0, 0.7);
  -moz-box-shadow: 0px 0px 10px rgba(0, 0, 0, 0.7);
  box-shadow: 0px 0px 10px rgba(0, 0, 0, 0.7);
  -webkit-transition: all 0.5s ease-in-out;
  -moz-transition: all 0.5s ease-in-out;
  -o-transition: all 0.5s ease-in-out;
  -ms-transition: all 0.5s ease-in-out;
  transition: all 0.5s ease-in-out;
}
#photo-photo {
  display: block;
  width: 660px;
  padding: 50px;
  margin-bottom: 0px;
  text-align: center;
  background-color: #999999;
}
#photo-photo img {
  max-width: 560px;
}
#photo-album-title {
  background: url("../../../images/icons/22/image.png") no-repeat top left;
  padding-left: 23px;
  min-height: 22px;
  padding-top: 6px;
  /* a { display: block;}*/
}
#photo-caption {
  display: block;
  width: 660px;
  min-height: 55px;
  background-color: #cccccc;
  padding: 0 50px 0 50px;
}
#photo-next-link > a > div {
  background: url("icons/next.png") no-repeat center center;
  float: right;
  width: 50px;
  height: 50px;
}
#photo-prev-link > a > div {
  background: url("icons/prev.png") no-repeat center center;
  float: left;
  width: 50px;
  height: 50px;
}
#photo-like-div {
  display: block;
  width: 660px;
  height: 30px;
  background-color: #cccccc;
  padding: 0 50px 0 50px;
}
#photo-like-div .icon {
  float: left;
}
#photo-like-div .like-rotator {
  float: right;
}
/* profile match wrapper */
.profile-match-wrapper {
  float: left;
  width: 110px;
  height: 110px;
  margin-bottom: 20px;
}
.profile-match-wrapper .drop {
  background-image: url('../../../images/icons/22/delete.png');
  display: block;
  width: 22px;
  height: 22px;
  position: relative;
  top: 10px;
  left: -10px;
}
.profile-match-wrapper .drophide {
  background-image: url('../../../images/icons/22/delete.png');
  display: block;
  width: 22px;
  height: 22px;
  opacity: 0.3;
  position: relative;
  top: 10px;
  left: -10px;
}
.profile-match-wrapper .contact-photo {
  width: 80px;
  height: 80px;
}
.profile-match-wrapper .contact-photo img {
  width: 80px;
  height: 80px;
}
.profile-match-wrapper .contact-photo-menu-button {
  left: 0px;
  top: 63px;
}
/* messages */
#message-new {
  background: #19aeff;
  border: 1px solid #005c94;
  width: 150px;
}
#message-new a {
  color: #ffffff;
  text-align: center;
  display: block;
  font-weight: bold;
  padding: 1em 0px;
}
.mail-list-wrapper {
  background-color: #f6f7f8;
  margin-bottom: 5px;
  width: 100%;
  height: auto;
  overflow: hidden;
}
.mail-list-wrapper span {
  display: block;
  float: left;
  width: 20%;
  overflow: hidden;
}
.mail-list-wrapper .mail-subject {
  width: 30%;
  padding: 4px 0px 0px 4px;
}
.mail-list-wrapper .mail-subject a {
  display: block;
}
.mail-list-wrapper .mail-subject.unseen a {
  font-weight: bold;
}
.mail-list-wrapper .mail-date {
  padding: 4px 4px 0px 4px;
}
.mail-list-wrapper .mail-from {
  padding: 4px 4px 0px 4px;
}
.mail-list-wrapper .mail-count {
  padding: 4px 4px 0px 4px;
  text-align: right;
}
.mail-list-wrapper .mail-delete {
  float: right;
}
#mail-display-subject {
  background-color: #f6f7f8;
  color: #2d2d2d;
  margin-bottom: 10px;
  width: 100%;
  height: auto;
  overflow: hidden;
}
#mail-display-subject span {
  float: left;
  overflow: hidden;
  padding: 4px 0px 0px 10px;
}
#mail-display-subject .mail-delete {
  float: right;
  opacity: 0.5;
  -webkit-transition: all 0.2s ease-in-out;
  -moz-transition: all 0.2s ease-in-out;
  -o-transition: all 0.2s ease-in-out;
  -ms-transition: all 0.2s ease-in-out;
  transition: all 0.2s ease-in-out;
}
#mail-display-subject:hover .mail-delete {
  opacity: 1;
  -webkit-transition: all 0.2s ease-in-out;
  -moz-transition: all 0.2s ease-in-out;
  -o-transition: all 0.2s ease-in-out;
  -ms-transition: all 0.2s ease-in-out;
  transition: all 0.2s ease-in-out;
}
/* theme screenshot */
.screenshot,
#theme-preview {
  position: absolute;
  width: 202px;
  left: 70%;
  top: 50px;
}
.screenshot img,
#theme-preview img {
  width: 200px;
  height: 150px;
}
/* page footer */
footer {
  height: 100px;
  display: table-row;
}
.pager {
  margin-top: 25px;
  clear: both;
}
/**
 * ADMIN
 */
#pending-update {
  float: right;
  color: #ffffff;
  font-weight: bold;
  background-color: #FF0000;
  padding: 0em 0.3em;
}
#adminpage dl {
  clear: left;
  margin-bottom: 2px;
  padding-bottom: 2px;
  border-bottom: 1px solid black;
}
#adminpage dt {
  width: 200px;
  float: left;
  font-weight: bold;
}
#adminpage dd {
  margin-left: 200px;
}
#adminpage h3 {
  border-bottom: 1px solid #cccccc;
}
#adminpage .field label {
  font-weight: bold;
}
#adminpage .submit {
  clear: left;
  text-align: right;
}
#adminpage #pluginslist {
  margin: 0px;
  padding: 0px;
}
#adminpage .plugin {
  list-style: none;
  display: block;
  border: 1px solid #888888;
  padding: 1em;
  margin-bottom: 5px;
  clear: left;
}
#adminpage .plugin desc {
  margin-left: 2.5em;
}
#adminpage .toggleplugin {
  float: left;
  margin-right: 1em;
}
#adminpage table {
  width: 100%;
  border-bottom: 1px solid #000000;
  margin: 5px 0px;
}
#adminpage table th {
  text-align: left;
}
#adminpage table td .icon {
  float: left;
}
#adminpage table tr:hover {
  background-color: #bbc7d7;
}
#adminpage table#users img {
  width: 16px;
  height: 16px;
}
#adminpage .selectall {
  text-align: right;
}
/* edit buttons for comments */
.icon.dim {
  opacity: 0.3;
  filter: alpha(opacity=30);
}
.comment-edit-bb {
  list-style: none;
  display: none;
  margin: 0px;
  padding: 0px;
  width: 75%;
}
.comment-edit-bb > li {
  display: inline-block;
  margin: 10px 10px 0 0;
  visibility: none;
}
.editicon {
  display: inline-block;
  width: 16px;
  height: 16px;
  background-image: url(icons/bbedit.png);
  text-decoration: none;
}
.editicon :hover {
  background-color: #ccc;
}
.boldbb {
  background-position: 0px 0px;
}
.boldbb:hover {
  background-position: 0px -16px;
}
.italicbb {
  background-position: -16px 0px;
}
.italicbb:hover {
  background-position: -16px -16px;
}
.underlinebb {
  background-position: -32px 0px;
}
.underlinebb:hover {
  background-position: -32px -16px;
}
.quotebb {
  background-position: -48px 0px;
}
.quotebb:hover {
  background-position: -48px -16px;
}
.codebb {
  background-position: -64px 0px;
}
.codebb:hover {
  background-position: -64px -16px;
}
.imagebb {
  background-position: -80px 0px;
}
.imagebb:hover {
  background-position: -80px -16px;
}
.urlbb {
  background-position: -96px 0px;
}
.urlbb:hover {
  background-position: -96px -16px;
}
.videobb {
  background-position: -112px 0px;
}
.videobb:hover {
  background-position: -112px -16px;
}
/** range input css **/
/* slider root element */
.slider {
  height: 2px;
  position: relative;
  cursor: pointer;
  border: 1px solid #333;
  width: 200px;
  margin: 10px 0px 10px 0px;
  float: left;
}
/* progress bar (enabled with progress: true) */
.progress {
  height: 9px;
  background-color: #C5FF00;
  display: none;
  opacity: 0.6;
}
/* drag handle */
.handle {
  background-color: #ccc;
  height: 16px;
  width: 8px;
  top: -8px;
  position: absolute;
  display: block;
  margin-top: 1px;
  border: 1px solid #000;
  cursor: move;
  -moz-border-radius: 0 0 5px 5px;
  -webkit-border-radius: 0 0 5px 5px;
  border-radius: 0 0 5px 5px;
  -webkit-box-shadow: 0px 5px 10px rgba(0, 0, 0, 0.7);
  -moz-box-shadow: 0px 5px 10px rgba(0, 0, 0, 0.7);
  box-shadow: 0px 5px 10px rgba(0, 0, 0, 0.7);
}
/* the input field */
.range {
  width: 20px!important;
  font-size: 8pt;
  margin-left: 10px;
  border: 0px;
  color: #999999;
}<|MERGE_RESOLUTION|>--- conflicted
+++ resolved
@@ -1282,10 +1282,7 @@
     opacity: 0.5;
 }*/
 .wwto {
-<<<<<<< HEAD
-=======
   position: absolute !important;
->>>>>>> 45545265
   background: #FFFFFF;
   border: 2px solid #364e59;
   height: 25px;
@@ -1968,27 +1965,6 @@
   width: 50px;
   float: left;
 }
-/* videos page */
-.videos .video-top-wrapper {
-  width: 200px;
-  float: left;
-  margin: 0px 10px 10px 0px;
-  position: relative;
-}
-.videos .video-top-wrapper .video-js {
-  width: 200px!important;
-  height: 132px!important;
-}
-.videos .video-top-wrapper .video-delete {
-  position: absolute;
-  opacity: 0;
-  right: 0px;
-  top: 0px;
-  transition: opacity 0.5s;
-}
-.videos .video-top-wrapper:hover .video-delete {
-  opacity: 1;
-}
 /* photo albums */
 #photo-edit-link-wrap {
   margin-bottom: 10px;
