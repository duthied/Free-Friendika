# FRIENDICA Distributed Social Network
# Copyright (C) 2010-2021, the Friendica project
# This file is distributed under the same license as the Friendica package.
# Mike Macgirvin, 2010
#
#, fuzzy
msgid ""
msgstr ""
"Project-Id-Version: 2021.12-dev\n"
"Report-Msgid-Bugs-To: \n"
<<<<<<< HEAD
"POT-Creation-Date: 2021-09-26 03:07+0000\n"
=======
"POT-Creation-Date: 2021-10-01 16:40+0200\n"
>>>>>>> de2352e3
"PO-Revision-Date: YEAR-MO-DA HO:MI+ZONE\n"
"Last-Translator: FULL NAME <EMAIL@ADDRESS>\n"
"Language-Team: LANGUAGE <LL@li.org>\n"
"Language: \n"
"MIME-Version: 1.0\n"
"Content-Type: text/plain; charset=UTF-8\n"
"Content-Transfer-Encoding: 8bit\n"


#: include/api.php:1114 src/Module/BaseApi.php:294
#, php-format
msgid "Daily posting limit of %d post reached. The post was rejected."
msgid_plural "Daily posting limit of %d posts reached. The post was rejected."
msgstr[0] ""
msgstr[1] ""

#: include/api.php:1128 src/Module/BaseApi.php:310
#, php-format
msgid "Weekly posting limit of %d post reached. The post was rejected."
msgid_plural "Weekly posting limit of %d posts reached. The post was rejected."
msgstr[0] ""
msgstr[1] ""

#: include/api.php:1142 src/Module/BaseApi.php:326
#, php-format
msgid "Monthly posting limit of %d post reached. The post was rejected."
msgstr ""

#: include/api.php:4437 mod/photos.php:89 mod/photos.php:198 mod/photos.php:626
#: mod/photos.php:1035 mod/photos.php:1052 mod/photos.php:1599
#: src/Model/User.php:1169 src/Model/User.php:1177 src/Model/User.php:1185
#: src/Module/Settings/Profile/Photo/Crop.php:101
#: src/Module/Settings/Profile/Photo/Crop.php:117
#: src/Module/Settings/Profile/Photo/Crop.php:133
#: src/Module/Settings/Profile/Photo/Crop.php:179
#: src/Module/Settings/Profile/Photo/Index.php:95
#: src/Module/Settings/Profile/Photo/Index.php:101
msgid "Profile Photos"
msgstr ""

<<<<<<< HEAD
#: include/conversation.php:110
#, php-format
msgid "%1$s poked %2$s"
msgstr ""

#: include/conversation.php:143 src/Model/Item.php:2622
msgid "event"
msgstr ""

#: include/conversation.php:146 include/conversation.php:155 mod/tagger.php:90
msgid "status"
msgstr ""

#: include/conversation.php:151 mod/tagger.php:90 src/Model/Item.php:2624
msgid "photo"
msgstr ""

#: include/conversation.php:165 mod/tagger.php:123
#, php-format
msgid "%1$s tagged %2$s's %3$s with %4$s"
msgstr ""

#: include/conversation.php:476 mod/photos.php:1461 src/Object/Post.php:227
msgid "Select"
msgstr ""

#: include/conversation.php:477 mod/photos.php:1462 mod/settings.php:573
#: src/Module/Admin/Users/Active.php:139 src/Module/Admin/Users/Blocked.php:140
#: src/Module/Admin/Users/Index.php:153 src/Module/Contact.php:865
#: src/Module/Contact.php:1150
msgid "Delete"
msgstr ""

#: include/conversation.php:512 src/Object/Post.php:454 src/Object/Post.php:455
#, php-format
msgid "View %s's profile @ %s"
msgstr ""

#: include/conversation.php:525 src/Object/Post.php:442
msgid "Categories:"
msgstr ""

#: include/conversation.php:526 src/Object/Post.php:443
msgid "Filed under:"
msgstr ""

#: include/conversation.php:533 src/Object/Post.php:468
#, php-format
msgid "%s from %s"
msgstr ""

#: include/conversation.php:548
msgid "View in context"
msgstr ""

#: include/conversation.php:550 include/conversation.php:1155
#: mod/editpost.php:107 mod/message.php:203 mod/message.php:368
#: mod/photos.php:1526 mod/wallmessage.php:155 src/Module/Item/Compose.php:165
#: src/Object/Post.php:502
msgid "Please wait"
msgstr ""

#: include/conversation.php:614
msgid "remove"
msgstr ""

#: include/conversation.php:618
msgid "Delete Selected Items"
msgstr ""

#: include/conversation.php:656 include/conversation.php:659
#: include/conversation.php:662 include/conversation.php:665
#, php-format
msgid "You had been addressed (%s)."
msgstr ""

#: include/conversation.php:668
#, php-format
msgid "You are following %s."
msgstr ""

#: include/conversation.php:671
msgid "Tagged"
msgstr ""

#: include/conversation.php:684 include/conversation.php:1022
#: include/conversation.php:1060
#, php-format
msgid "%s reshared this."
msgstr ""

#: include/conversation.php:686
msgid "Reshared"
msgstr ""

#: include/conversation.php:686
#, php-format
msgid "Reshared by %s <%s>"
msgstr ""

#: include/conversation.php:689
#, php-format
msgid "%s is participating in this thread."
msgstr ""

#: include/conversation.php:692
msgid "Stored"
msgstr ""

#: include/conversation.php:695
msgid "Global"
msgstr ""

#: include/conversation.php:698
msgid "Relayed"
msgstr ""

#: include/conversation.php:698
#, php-format
msgid "Relayed by %s <%s>"
msgstr ""

#: include/conversation.php:701
msgid "Fetched"
msgstr ""

#: include/conversation.php:701
#, php-format
msgid "Fetched because of %s <%s>"
msgstr ""

#: include/conversation.php:853 view/theme/frio/theme.php:323
msgid "Follow Thread"
msgstr ""

#: include/conversation.php:854 src/Model/Contact.php:1082
msgid "View Status"
msgstr ""

#: include/conversation.php:855 include/conversation.php:877
#: src/Model/Contact.php:1008 src/Model/Contact.php:1074
#: src/Model/Contact.php:1083 src/Module/Directory.php:160
#: src/Module/Settings/Profile/Index.php:223
msgid "View Profile"
msgstr ""

#: include/conversation.php:856 src/Model/Contact.php:1084
msgid "View Photos"
msgstr ""

#: include/conversation.php:857 src/Model/Contact.php:1075
#: src/Model/Contact.php:1085
msgid "Network Posts"
msgstr ""

#: include/conversation.php:858 src/Model/Contact.php:1076
#: src/Model/Contact.php:1086
msgid "View Contact"
msgstr ""

#: include/conversation.php:859 src/Model/Contact.php:1088
msgid "Send PM"
msgstr ""

#: include/conversation.php:860 src/Module/Admin/Blocklist/Contact.php:84
#: src/Module/Admin/Users/Active.php:140 src/Module/Admin/Users/Index.php:154
#: src/Module/Contact.php:602 src/Module/Contact.php:863
#: src/Module/Contact.php:1133
msgid "Block"
msgstr ""

#: include/conversation.php:861 src/Module/Contact.php:603
#: src/Module/Contact.php:864 src/Module/Contact.php:1141
#: src/Module/Notifications/Introductions.php:113
#: src/Module/Notifications/Introductions.php:185
#: src/Module/Notifications/Notification.php:59
msgid "Ignore"
msgstr ""

#: include/conversation.php:865 src/Object/Post.php:429
msgid "Languages"
msgstr ""

#: include/conversation.php:869 src/Model/Contact.php:1089
msgid "Poke"
msgstr ""

#: include/conversation.php:874 mod/follow.php:138 src/Content/Widget.php:76
#: src/Model/Contact.php:1077 src/Model/Contact.php:1090
#: view/theme/vier/theme.php:172
msgid "Connect/Follow"
msgstr ""

#: include/conversation.php:1007
#, php-format
msgid "%s likes this."
msgstr ""

#: include/conversation.php:1010
#, php-format
msgid "%s doesn't like this."
msgstr ""

#: include/conversation.php:1013
#, php-format
msgid "%s attends."
msgstr ""

#: include/conversation.php:1016
#, php-format
msgid "%s doesn't attend."
msgstr ""

#: include/conversation.php:1019
#, php-format
msgid "%s attends maybe."
msgstr ""

#: include/conversation.php:1028
msgid "and"
msgstr ""

#: include/conversation.php:1031
#, php-format
msgid "and %d other people"
msgstr ""

#: include/conversation.php:1039
#, php-format
msgid "<span  %1$s>%2$d people</span> like this"
msgstr ""

#: include/conversation.php:1040
#, php-format
msgid "%s like this."
msgstr ""

#: include/conversation.php:1043
#, php-format
msgid "<span  %1$s>%2$d people</span> don't like this"
msgstr ""

#: include/conversation.php:1044
#, php-format
msgid "%s don't like this."
msgstr ""

#: include/conversation.php:1047
#, php-format
msgid "<span  %1$s>%2$d people</span> attend"
msgstr ""

#: include/conversation.php:1048
#, php-format
msgid "%s attend."
msgstr ""

#: include/conversation.php:1051
#, php-format
msgid "<span  %1$s>%2$d people</span> don't attend"
msgstr ""

#: include/conversation.php:1052
#, php-format
msgid "%s don't attend."
msgstr ""

#: include/conversation.php:1055
#, php-format
msgid "<span  %1$s>%2$d people</span> attend maybe"
msgstr ""

#: include/conversation.php:1056
#, php-format
msgid "%s attend maybe."
msgstr ""

#: include/conversation.php:1059
#, php-format
msgid "<span  %1$s>%2$d people</span> reshared this"
msgstr ""

#: include/conversation.php:1107
msgid "Visible to <strong>everybody</strong>"
msgstr ""

#: include/conversation.php:1108 src/Module/Item/Compose.php:159
#: src/Object/Post.php:973
msgid "Please enter a image/video/audio/webpage URL:"
msgstr ""

#: include/conversation.php:1109
msgid "Tag term:"
msgstr ""

#: include/conversation.php:1110 src/Module/Filer/SaveTag.php:68
msgid "Save to Folder:"
msgstr ""

#: include/conversation.php:1111
msgid "Where are you right now?"
msgstr ""

#: include/conversation.php:1112
msgid "Delete item(s)?"
msgstr ""

#: include/conversation.php:1122
msgid "New Post"
msgstr ""

#: include/conversation.php:1125
msgid "Share"
msgstr ""

#: include/conversation.php:1126 mod/editpost.php:92 mod/photos.php:1375
#: src/Module/Contact/Poke.php:157 src/Object/Post.php:964
msgid "Loading..."
msgstr ""

#: include/conversation.php:1127 mod/editpost.php:93 mod/message.php:201
#: mod/message.php:365 mod/wallmessage.php:153
msgid "Upload photo"
msgstr ""

#: include/conversation.php:1128 mod/editpost.php:94
msgid "upload photo"
msgstr ""

#: include/conversation.php:1129 mod/editpost.php:95
msgid "Attach file"
msgstr ""

#: include/conversation.php:1130 mod/editpost.php:96
msgid "attach file"
msgstr ""

#: include/conversation.php:1131 src/Module/Item/Compose.php:151
#: src/Object/Post.php:965
msgid "Bold"
msgstr ""

#: include/conversation.php:1132 src/Module/Item/Compose.php:152
#: src/Object/Post.php:966
msgid "Italic"
msgstr ""

#: include/conversation.php:1133 src/Module/Item/Compose.php:153
#: src/Object/Post.php:967
msgid "Underline"
msgstr ""

#: include/conversation.php:1134 src/Module/Item/Compose.php:154
#: src/Object/Post.php:968
msgid "Quote"
msgstr ""

#: include/conversation.php:1135 src/Module/Item/Compose.php:155
#: src/Object/Post.php:969
msgid "Code"
msgstr ""

#: include/conversation.php:1136 src/Module/Item/Compose.php:156
#: src/Object/Post.php:970
msgid "Image"
msgstr ""

#: include/conversation.php:1137 src/Module/Item/Compose.php:157
#: src/Object/Post.php:971
msgid "Link"
msgstr ""

#: include/conversation.php:1138 src/Module/Item/Compose.php:158
#: src/Object/Post.php:972
msgid "Link or Media"
msgstr ""

#: include/conversation.php:1139
msgid "Video"
msgstr ""

#: include/conversation.php:1140 mod/editpost.php:103
#: src/Module/Item/Compose.php:161
msgid "Set your location"
msgstr ""

#: include/conversation.php:1141 mod/editpost.php:104
msgid "set location"
msgstr ""

#: include/conversation.php:1142 mod/editpost.php:105
msgid "Clear browser location"
msgstr ""

#: include/conversation.php:1143 mod/editpost.php:106
msgid "clear location"
msgstr ""

#: include/conversation.php:1145 mod/editpost.php:120
#: src/Module/Item/Compose.php:166
msgid "Set title"
msgstr ""

#: include/conversation.php:1147 mod/editpost.php:122
#: src/Module/Item/Compose.php:167
msgid "Categories (comma-separated list)"
msgstr ""

#: include/conversation.php:1152 src/Module/Item/Compose.php:172
msgid "Scheduled at"
msgstr ""

#: include/conversation.php:1156 mod/editpost.php:108
msgid "Permission settings"
msgstr ""

#: include/conversation.php:1157 mod/editpost.php:136 mod/events.php:583
#: mod/photos.php:965 mod/photos.php:1328
msgid "Permissions"
msgstr ""

#: include/conversation.php:1166 mod/editpost.php:117
msgid "Public post"
msgstr ""

#: include/conversation.php:1170 mod/editpost.php:128 mod/events.php:578
#: mod/photos.php:1374 mod/photos.php:1430 mod/photos.php:1504
#: src/Module/Item/Compose.php:160 src/Object/Post.php:974
msgid "Preview"
msgstr ""

#: include/conversation.php:1173 mod/editpost.php:130 mod/fbrowser.php:105
#: mod/fbrowser.php:134 mod/follow.php:144 mod/photos.php:1029
#: mod/photos.php:1136 mod/tagrm.php:37 mod/tagrm.php:129 mod/unfollow.php:97
#: src/Module/Contact.php:443 src/Module/RemoteFollow.php:116
msgid "Cancel"
msgstr ""

#: include/conversation.php:1180 mod/editpost.php:134
#: src/Content/Widget/VCard.php:107 src/Model/Profile.php:459
msgid "Message"
msgstr ""

#: include/conversation.php:1181 mod/editpost.php:135
#: src/Module/Settings/TwoFactor/Trusted.php:101
msgid "Browser"
msgstr ""

#: include/conversation.php:1183 mod/editpost.php:138
msgid "Open Compose page"
msgstr ""

=======
>>>>>>> de2352e3
#: include/enotify.php:52 include/enotify.php:559
msgid "[Friendica:Notify]"
msgstr ""

#: include/enotify.php:116
#, php-format
msgid "%s New mail received at %s"
msgstr ""

#: include/enotify.php:118
#, php-format
msgid "%1$s sent you a new private message at %2$s."
msgstr ""

#: include/enotify.php:119
msgid "a private message"
msgstr ""

#: include/enotify.php:119
#, php-format
msgid "%1$s sent you %2$s."
msgstr ""

#: include/enotify.php:121
#, php-format
msgid "Please visit %s to view and/or reply to your private messages."
msgstr ""

#: include/enotify.php:152
#, php-format
msgid "%1$s commented on %2$s's %3$s %4$s"
msgstr ""

#: include/enotify.php:157
#, php-format
msgid "%1$s commented on your %2$s %3$s"
msgstr ""

#: include/enotify.php:161
#, php-format
msgid "%1$s commented on their %2$s %3$s"
msgstr ""

#: include/enotify.php:165 include/enotify.php:594
#, php-format
msgid "%1$s Comment to conversation #%2$d by %3$s"
msgstr ""

#: include/enotify.php:167
#, php-format
msgid "%s commented on an item/conversation you have been following."
msgstr ""

#: include/enotify.php:171 include/enotify.php:186 include/enotify.php:205
#: include/enotify.php:609
#, php-format
msgid "Please visit %s to view and/or reply to the conversation."
msgstr ""

#: include/enotify.php:178
#, php-format
msgid "%s %s posted to your profile wall"
msgstr ""

#: include/enotify.php:180
#, php-format
msgid "%1$s posted to your profile wall at %2$s"
msgstr ""

#: include/enotify.php:181
#, php-format
msgid "%1$s posted to [url=%2$s]your wall[/url]"
msgstr ""

#: include/enotify.php:193
#, php-format
msgid "%1$s %2$s poked you"
msgstr ""

#: include/enotify.php:195
#, php-format
msgid "%1$s poked you at %2$s"
msgstr ""

#: include/enotify.php:196
#, php-format
msgid "%1$s [url=%2$s]poked you[/url]."
msgstr ""

#: include/enotify.php:213
#, php-format
msgid "%s Introduction received"
msgstr ""

#: include/enotify.php:215
#, php-format
msgid "You've received an introduction from '%1$s' at %2$s"
msgstr ""

#: include/enotify.php:216
#, php-format
msgid "You've received [url=%1$s]an introduction[/url] from %2$s."
msgstr ""

#: include/enotify.php:221 include/enotify.php:267
#, php-format
msgid "You may visit their profile at %s"
msgstr ""

#: include/enotify.php:223
#, php-format
msgid "Please visit %s to approve or reject the introduction."
msgstr ""

#: include/enotify.php:230
#, php-format
msgid "%s A new person is sharing with you"
msgstr ""

#: include/enotify.php:232 include/enotify.php:233
#, php-format
msgid "%1$s is sharing with you at %2$s"
msgstr ""

#: include/enotify.php:240
#, php-format
msgid "%s You have a new follower"
msgstr ""

#: include/enotify.php:242 include/enotify.php:243
#, php-format
msgid "You have a new follower at %2$s : %1$s"
msgstr ""

#: include/enotify.php:256
#, php-format
msgid "%s Friend suggestion received"
msgstr ""

#: include/enotify.php:258
#, php-format
msgid "You've received a friend suggestion from '%1$s' at %2$s"
msgstr ""

#: include/enotify.php:259
#, php-format
msgid "You've received [url=%1$s]a friend suggestion[/url] for %2$s from %3$s."
msgstr ""

#: include/enotify.php:265
msgid "Name:"
msgstr ""

#: include/enotify.php:266
msgid "Photo:"
msgstr ""

#: include/enotify.php:269
#, php-format
msgid "Please visit %s to approve or reject the suggestion."
msgstr ""

#: include/enotify.php:277 include/enotify.php:292
#, php-format
msgid "%s Connection accepted"
msgstr ""

#: include/enotify.php:279 include/enotify.php:294
#, php-format
msgid "'%1$s' has accepted your connection request at %2$s"
msgstr ""

#: include/enotify.php:280 include/enotify.php:295
#, php-format
msgid "%2$s has accepted your [url=%1$s]connection request[/url]."
msgstr ""

#: include/enotify.php:285
msgid ""
"You are now mutual friends and may exchange status updates, photos, and "
"email without restriction."
msgstr ""

#: include/enotify.php:287
#, php-format
msgid "Please visit %s if you wish to make any changes to this relationship."
msgstr ""

#: include/enotify.php:300
#, php-format
msgid ""
"'%1$s' has chosen to accept you a fan, which restricts some forms of "
"communication - such as private messaging and some profile interactions. If "
"this is a celebrity or community page, these settings were applied "
"automatically."
msgstr ""

#: include/enotify.php:302
#, php-format
msgid ""
"'%1$s' may choose to extend this into a two-way or more permissive "
"relationship in the future."
msgstr ""

#: include/enotify.php:304
#, php-format
msgid "Please visit %s  if you wish to make any changes to this relationship."
msgstr ""

#: include/enotify.php:314 mod/removeme.php:63
msgid "[Friendica System Notify]"
msgstr ""

#: include/enotify.php:314
msgid "registration request"
msgstr ""

#: include/enotify.php:316
#, php-format
msgid "You've received a registration request from '%1$s' at %2$s"
msgstr ""

#: include/enotify.php:317
#, php-format
msgid "You've received a [url=%1$s]registration request[/url] from %2$s."
msgstr ""

#: include/enotify.php:322
#, php-format
msgid ""
"Full Name:\t%s\n"
"Site Location:\t%s\n"
"Login Name:\t%s (%s)"
msgstr ""

#: include/enotify.php:328
#, php-format
msgid "Please visit %s to approve or reject the request."
msgstr ""

#: include/enotify.php:588
#, php-format
msgid "%s %s tagged you"
msgstr ""

#: include/enotify.php:591
#, php-format
msgid "%s %s shared a new post"
msgstr ""

#: mod/api.php:30 mod/editpost.php:38 mod/events.php:236 mod/follow.php:56
#: mod/follow.php:130 mod/item.php:185 mod/item.php:190 mod/item.php:936
#: mod/message.php:69 mod/message.php:111 mod/notes.php:44
#: mod/ostatus_subscribe.php:32 mod/photos.php:163 mod/photos.php:917
#: mod/repair_ostatus.php:31 mod/settings.php:47 mod/settings.php:57
#: mod/settings.php:417 mod/suggest.php:34 mod/uimport.php:32
#: mod/unfollow.php:35 mod/unfollow.php:50 mod/unfollow.php:82
#: mod/wall_attach.php:78 mod/wall_attach.php:81 mod/wall_upload.php:99
#: mod/wall_upload.php:102 mod/wallmessage.php:35 mod/wallmessage.php:59
#: mod/wallmessage.php:96 mod/wallmessage.php:120 src/Module/Attach.php:55
#: src/Module/BaseApi.php:79 src/Module/BaseApi.php:88
#: src/Module/BaseApi.php:97 src/Module/BaseApi.php:106
#: src/Module/BaseNotifications.php:88 src/Module/Contact.php:356
#: src/Module/Contact/Advanced.php:44 src/Module/Delegation.php:118
#: src/Module/FollowConfirm.php:16 src/Module/FriendSuggest.php:44
#: src/Module/Group.php:45 src/Module/Group.php:90 src/Module/Invite.php:41
#: src/Module/Invite.php:130 src/Module/Notifications/Notification.php:47
#: src/Module/Notifications/Notification.php:76
#: src/Module/Profile/Common.php:56 src/Module/Profile/Contacts.php:56
#: src/Module/Profile/Schedule.php:39 src/Module/Profile/Schedule.php:56
#: src/Module/Register.php:64 src/Module/Register.php:77
#: src/Module/Register.php:195 src/Module/Register.php:234
#: src/Module/Search/Directory.php:38 src/Module/Settings/Delegation.php:42
#: src/Module/Settings/Delegation.php:70 src/Module/Settings/Display.php:43
#: src/Module/Settings/Display.php:121
#: src/Module/Settings/Profile/Photo/Crop.php:158
#: src/Module/Settings/Profile/Photo/Index.php:112
#: src/Module/Settings/UserExport.php:58 src/Module/Settings/UserExport.php:93
#: src/Module/Settings/UserExport.php:199
#: src/Module/Settings/UserExport.php:219
#: src/Module/Settings/UserExport.php:284
msgid "Permission denied."
msgstr ""

#: mod/cal.php:44 mod/cal.php:48 mod/follow.php:39 mod/redir.php:34
#: mod/redir.php:175 src/Module/Conversation/Community.php:182
#: src/Module/Debug/ItemBody.php:37 src/Module/Diaspora/Receive.php:51
#: src/Module/Item/Follow.php:42 src/Module/Item/Ignore.php:41
#: src/Module/Item/Pin.php:42 src/Module/Item/Pin.php:57
#: src/Module/Item/Star.php:43
msgid "Access denied."
msgstr ""

#: mod/cal.php:61 mod/cal.php:78 mod/photos.php:69 mod/photos.php:143
#: mod/photos.php:824 mod/videos.php:49 mod/videos.php:70 mod/videos.php:111
#: src/Model/Profile.php:228 src/Module/HCard.php:52
#: src/Module/Profile/Common.php:41 src/Module/Profile/Common.php:52
#: src/Module/Profile/Contacts.php:40 src/Module/Profile/Contacts.php:50
#: src/Module/Profile/Status.php:58 src/Module/Register.php:256
#: src/Module/RemoteFollow.php:49
msgid "User not found."
msgstr ""

#: mod/cal.php:120 mod/display.php:270 src/Module/Profile/Profile.php:94
#: src/Module/Profile/Profile.php:109 src/Module/Profile/Status.php:109
#: src/Module/Update/Profile.php:56
msgid "Access to this profile has been restricted."
msgstr ""

#: mod/cal.php:251 mod/events.php:422 src/Content/Nav.php:194
#: src/Content/Nav.php:258 src/Module/BaseProfile.php:85
#: src/Module/BaseProfile.php:96 view/theme/frio/theme.php:230
#: view/theme/frio/theme.php:234
msgid "Events"
msgstr ""

#: mod/cal.php:252 mod/events.php:423
msgid "View"
msgstr ""

#: mod/cal.php:253 mod/events.php:425
msgid "Previous"
msgstr ""

#: mod/cal.php:254 mod/events.php:426 src/Module/Install.php:207
msgid "Next"
msgstr ""

#: mod/cal.php:257 mod/events.php:431 src/Model/Event.php:474
msgid "today"
msgstr ""

#: mod/cal.php:258 mod/events.php:432 src/Model/Event.php:475
#: src/Util/Temporal.php:330
msgid "month"
msgstr ""

#: mod/cal.php:259 mod/events.php:433 src/Model/Event.php:476
#: src/Util/Temporal.php:331
msgid "week"
msgstr ""

#: mod/cal.php:260 mod/events.php:434 src/Model/Event.php:477
#: src/Util/Temporal.php:332
msgid "day"
msgstr ""

#: mod/cal.php:261 mod/events.php:435
msgid "list"
msgstr ""

#: mod/cal.php:274 src/Console/User.php:182 src/Model/User.php:680
#: src/Module/Admin/Users/Active.php:73 src/Module/Admin/Users/Blocked.php:74
#: src/Module/Admin/Users/Index.php:80 src/Module/Admin/Users/Pending.php:71
#: src/Module/Api/Twitter/ContactEndpoint.php:71
msgid "User not found"
msgstr ""

#: mod/cal.php:283
msgid "This calendar format is not supported"
msgstr ""

#: mod/cal.php:285
msgid "No exportable data found"
msgstr ""

#: mod/cal.php:302
msgid "calendar"
msgstr ""

#: mod/display.php:165 mod/photos.php:828 mod/videos.php:115
#: src/Module/Conversation/Community.php:176 src/Module/Debug/Probe.php:39
#: src/Module/Debug/WebFinger.php:38 src/Module/Directory.php:49
#: src/Module/Search/Index.php:50 src/Module/Search/Index.php:55
msgid "Public access denied."
msgstr ""

#: mod/display.php:221 mod/display.php:295
msgid "The requested item doesn't exist or has been deleted."
msgstr ""

#: mod/display.php:375
msgid "The feed for this item is unavailable."
msgstr ""

#: mod/editpost.php:45 mod/editpost.php:55
msgid "Item not found"
msgstr ""

#: mod/editpost.php:64
msgid "Edit post"
msgstr ""

#: mod/editpost.php:91 mod/notes.php:56 src/Content/Text/HTML.php:885
#: src/Module/Admin/Storage.php:135 src/Module/Filer/SaveTag.php:69
msgid "Save"
msgstr ""

#: mod/editpost.php:92 mod/photos.php:1375 src/Content/Conversation.php:326
#: src/Module/Contact/Poke.php:157 src/Object/Post.php:964
msgid "Loading..."
msgstr ""

#: mod/editpost.php:93 mod/message.php:201 mod/message.php:365
#: mod/wallmessage.php:153 src/Content/Conversation.php:327
msgid "Upload photo"
msgstr ""

#: mod/editpost.php:94 src/Content/Conversation.php:328
msgid "upload photo"
msgstr ""

#: mod/editpost.php:95 src/Content/Conversation.php:329
msgid "Attach file"
msgstr ""

#: mod/editpost.php:96 src/Content/Conversation.php:330
msgid "attach file"
msgstr ""

#: mod/editpost.php:97 mod/message.php:202 mod/message.php:366
#: mod/wallmessage.php:154
msgid "Insert web link"
msgstr ""

#: mod/editpost.php:98
msgid "web link"
msgstr ""

#: mod/editpost.php:99
msgid "Insert video link"
msgstr ""

#: mod/editpost.php:100
msgid "video link"
msgstr ""

#: mod/editpost.php:101
msgid "Insert audio link"
msgstr ""

#: mod/editpost.php:102
msgid "audio link"
msgstr ""

#: mod/editpost.php:103 src/Content/Conversation.php:340
#: src/Module/Item/Compose.php:161
msgid "Set your location"
msgstr ""

#: mod/editpost.php:104 src/Content/Conversation.php:341
msgid "set location"
msgstr ""

#: mod/editpost.php:105 src/Content/Conversation.php:342
msgid "Clear browser location"
msgstr ""

#: mod/editpost.php:106 src/Content/Conversation.php:343
msgid "clear location"
msgstr ""

#: mod/editpost.php:107 mod/message.php:203 mod/message.php:368
#: mod/photos.php:1526 mod/wallmessage.php:155 src/Content/Conversation.php:355
#: src/Content/Conversation.php:689 src/Module/Item/Compose.php:165
#: src/Object/Post.php:502
msgid "Please wait"
msgstr ""

#: mod/editpost.php:108 src/Content/Conversation.php:356
msgid "Permission settings"
msgstr ""

#: mod/editpost.php:116 src/Core/ACL.php:327
msgid "CC: email addresses"
msgstr ""

#: mod/editpost.php:117 src/Content/Conversation.php:366
msgid "Public post"
msgstr ""

#: mod/editpost.php:120 src/Content/Conversation.php:345
#: src/Module/Item/Compose.php:166
msgid "Set title"
msgstr ""

#: mod/editpost.php:122 src/Content/Conversation.php:347
#: src/Module/Item/Compose.php:167
msgid "Categories (comma-separated list)"
msgstr ""

#: mod/editpost.php:123 src/Core/ACL.php:328
msgid "Example: bob@example.com, mary@example.com"
msgstr ""

#: mod/editpost.php:128 mod/events.php:578 mod/photos.php:1374
#: mod/photos.php:1430 mod/photos.php:1504 src/Content/Conversation.php:370
#: src/Module/Item/Compose.php:160 src/Object/Post.php:974
msgid "Preview"
msgstr ""

#: mod/editpost.php:130 mod/fbrowser.php:105 mod/fbrowser.php:134
#: mod/follow.php:144 mod/photos.php:1029 mod/photos.php:1136 mod/tagrm.php:37
#: mod/tagrm.php:129 mod/unfollow.php:97 src/Content/Conversation.php:373
#: src/Module/Contact.php:443 src/Module/RemoteFollow.php:116
msgid "Cancel"
msgstr ""

#: mod/editpost.php:134 src/Content/Conversation.php:380
#: src/Content/Widget/VCard.php:107 src/Model/Profile.php:459
#: src/Module/Admin/Logs/View.php:93
msgid "Message"
msgstr ""

#: mod/editpost.php:135 src/Content/Conversation.php:381
#: src/Module/Settings/TwoFactor/Trusted.php:101
msgid "Browser"
msgstr ""

#: mod/editpost.php:136 mod/events.php:583 mod/photos.php:965
#: mod/photos.php:1328 src/Content/Conversation.php:357
msgid "Permissions"
msgstr ""

#: mod/editpost.php:138 src/Content/Conversation.php:383
msgid "Open Compose page"
msgstr ""

#: mod/events.php:138 mod/events.php:140
msgid "Event can not end before it has started."
msgstr ""

#: mod/events.php:147 mod/events.php:149
msgid "Event title and start time are required."
msgstr ""

#: mod/events.php:424
msgid "Create New Event"
msgstr ""

#: mod/events.php:536 src/Module/Admin/Logs/View.php:97
msgid "Event details"
msgstr ""

#: mod/events.php:537
msgid "Starting date and Title are required."
msgstr ""

#: mod/events.php:538 mod/events.php:543
msgid "Event Starts:"
msgstr ""

#: mod/events.php:538 mod/events.php:570
#: src/Module/Admin/Blocklist/Server.php:79
#: src/Module/Admin/Blocklist/Server.php:80
#: src/Module/Admin/Blocklist/Server.php:99
#: src/Module/Admin/Blocklist/Server.php:100
#: src/Module/Admin/Item/Delete.php:70 src/Module/Debug/Probe.php:61
#: src/Module/Install.php:200 src/Module/Install.php:233
#: src/Module/Install.php:238 src/Module/Install.php:257
#: src/Module/Install.php:268 src/Module/Install.php:273
#: src/Module/Install.php:279 src/Module/Install.php:284
#: src/Module/Install.php:298 src/Module/Install.php:313
#: src/Module/Install.php:340 src/Module/Register.php:137
#: src/Module/Security/TwoFactor/Verify.php:100
#: src/Module/Settings/TwoFactor/Index.php:133
#: src/Module/Settings/TwoFactor/Verify.php:141
msgid "Required"
msgstr ""

#: mod/events.php:551 mod/events.php:576
msgid "Finish date/time is not known or not relevant"
msgstr ""

#: mod/events.php:553 mod/events.php:558
msgid "Event Finishes:"
msgstr ""

#: mod/events.php:564 mod/events.php:577
msgid "Adjust for viewer timezone"
msgstr ""

#: mod/events.php:566 src/Module/Profile/Profile.php:172
#: src/Module/Settings/Profile/Index.php:236
msgid "Description:"
msgstr ""

#: mod/events.php:568 src/Content/Widget/VCard.php:98 src/Model/Event.php:86
#: src/Model/Event.php:113 src/Model/Event.php:483 src/Model/Event.php:969
#: src/Model/Profile.php:367 src/Module/Contact.php:623
#: src/Module/Directory.php:150 src/Module/Notifications/Introductions.php:166
#: src/Module/Profile/Profile.php:194
msgid "Location:"
msgstr ""

#: mod/events.php:570 mod/events.php:572
msgid "Title:"
msgstr ""

#: mod/events.php:573 mod/events.php:574
msgid "Share this event"
msgstr ""

#: mod/events.php:580 mod/message.php:204 mod/message.php:367
#: mod/photos.php:947 mod/photos.php:1046 mod/photos.php:1332
#: mod/photos.php:1373 mod/photos.php:1429 mod/photos.php:1503
#: src/Module/Admin/Item/Source.php:65 src/Module/Contact.php:581
#: src/Module/Contact/Advanced.php:133 src/Module/Contact/Poke.php:158
#: src/Module/Debug/ActivityPubConversion.php:141
#: src/Module/Debug/Babel.php:313 src/Module/Debug/Localtime.php:64
#: src/Module/Debug/Probe.php:56 src/Module/Debug/WebFinger.php:53
#: src/Module/Delegation.php:147 src/Module/FriendSuggest.php:129
#: src/Module/Install.php:245 src/Module/Install.php:287
#: src/Module/Install.php:324 src/Module/Invite.php:177
#: src/Module/Item/Compose.php:150 src/Module/Profile/Profile.php:247
#: src/Module/Settings/Profile/Index.php:220 src/Object/Post.php:963
#: view/theme/duepuntozero/config.php:69 view/theme/frio/config.php:160
#: view/theme/quattro/config.php:71 view/theme/vier/config.php:119
msgid "Submit"
msgstr ""

#: mod/events.php:581 src/Module/Profile/Profile.php:248
msgid "Basic"
msgstr ""

#: mod/events.php:582 src/Module/Admin/Site.php:505 src/Module/Contact.php:932
#: src/Module/Profile/Profile.php:249
msgid "Advanced"
msgstr ""

#: mod/events.php:599
msgid "Failed to remove event"
msgstr ""

#: mod/fbrowser.php:43 src/Content/Nav.php:192 src/Module/BaseProfile.php:64
#: view/theme/frio/theme.php:228
msgid "Photos"
msgstr ""

#: mod/fbrowser.php:107 mod/fbrowser.php:136
#: src/Module/Settings/Profile/Photo/Index.php:129
msgid "Upload"
msgstr ""

#: mod/fbrowser.php:131
msgid "Files"
msgstr ""

#: mod/follow.php:74 mod/unfollow.php:96 src/Module/RemoteFollow.php:115
msgid "Submit Request"
msgstr ""

#: mod/follow.php:84
msgid "You already added this contact."
msgstr ""

#: mod/follow.php:100
msgid "The network type couldn't be detected. Contact can't be added."
msgstr ""

#: mod/follow.php:108
msgid "Diaspora support isn't enabled. Contact can't be added."
msgstr ""

#: mod/follow.php:113
msgid "OStatus support is disabled. Contact can't be added."
msgstr ""

#: mod/follow.php:138 src/Content/Item.php:463 src/Content/Widget.php:76
#: src/Model/Contact.php:1051 src/Model/Contact.php:1064
#: view/theme/vier/theme.php:172
msgid "Connect/Follow"
msgstr ""

#: mod/follow.php:139 src/Module/RemoteFollow.php:114
msgid "Please answer the following:"
msgstr ""

#: mod/follow.php:140 mod/unfollow.php:94
msgid "Your Identity Address:"
msgstr ""

#: mod/follow.php:141 mod/unfollow.php:100
#: src/Module/Admin/Blocklist/Contact.php:100 src/Module/Contact.php:619
#: src/Module/Notifications/Introductions.php:108
#: src/Module/Notifications/Introductions.php:177
msgid "Profile URL"
msgstr ""

#: mod/follow.php:142 src/Module/Contact.php:631
#: src/Module/Notifications/Introductions.php:170
#: src/Module/Profile/Profile.php:207
msgid "Tags:"
msgstr ""

#: mod/follow.php:153
#, php-format
msgid "%s knows you"
msgstr ""

#: mod/follow.php:154
msgid "Add a personal note:"
msgstr ""

#: mod/follow.php:163 mod/unfollow.php:109 src/Module/BaseProfile.php:59
#: src/Module/Contact.php:910
msgid "Status Messages and Posts"
msgstr ""

#: mod/follow.php:191
msgid "The contact could not be added."
msgstr ""

#: mod/item.php:135 mod/item.php:139
msgid "Unable to locate original post."
msgstr ""

#: mod/item.php:341 mod/item.php:346
msgid "Empty post discarded."
msgstr ""

#: mod/item.php:742
msgid "Post updated."
msgstr ""

#: mod/item.php:752 mod/item.php:757
msgid "Item wasn't stored."
msgstr ""

#: mod/item.php:768
msgid "Item couldn't be fetched."
msgstr ""

#: mod/item.php:914 src/Module/Admin/Themes/Details.php:39
#: src/Module/Admin/Themes/Index.php:59 src/Module/Debug/ItemBody.php:41
#: src/Module/Debug/ItemBody.php:56
msgid "Item not found."
msgstr ""

#: mod/lostpass.php:40
msgid "No valid account found."
msgstr ""

#: mod/lostpass.php:52
msgid "Password reset request issued. Check your email."
msgstr ""

#: mod/lostpass.php:58
#, php-format
msgid ""
"\n"
"\t\tDear %1$s,\n"
"\t\t\tA request was recently received at \"%2$s\" to reset your account\n"
"\t\tpassword. In order to confirm this request, please select the "
"verification link\n"
"\t\tbelow or paste it into your web browser address bar.\n"
"\n"
"\t\tIf you did NOT request this change, please DO NOT follow the link\n"
"\t\tprovided and ignore and/or delete this email, the request will expire "
"shortly.\n"
"\n"
"\t\tYour password will not be changed unless we can verify that you\n"
"\t\tissued this request."
msgstr ""

#: mod/lostpass.php:69
#, php-format
msgid ""
"\n"
"\t\tFollow this link soon to verify your identity:\n"
"\n"
"\t\t%1$s\n"
"\n"
"\t\tYou will then receive a follow-up message containing the new password.\n"
"\t\tYou may change that password from your account settings page after "
"logging in.\n"
"\n"
"\t\tThe login details are as follows:\n"
"\n"
"\t\tSite Location:\t%2$s\n"
"\t\tLogin Name:\t%3$s"
msgstr ""

#: mod/lostpass.php:84
#, php-format
msgid "Password reset requested at %s"
msgstr ""

#: mod/lostpass.php:100
msgid ""
"Request could not be verified. (You may have previously submitted it.) "
"Password reset failed."
msgstr ""

#: mod/lostpass.php:113
msgid "Request has expired, please make a new one."
msgstr ""

#: mod/lostpass.php:128
msgid "Forgot your Password?"
msgstr ""

#: mod/lostpass.php:129
msgid ""
"Enter your email address and submit to have your password reset. Then check "
"your email for further instructions."
msgstr ""

#: mod/lostpass.php:130 src/Module/Security/Login.php:148
msgid "Nickname or Email: "
msgstr ""

#: mod/lostpass.php:131
msgid "Reset"
msgstr ""

#: mod/lostpass.php:146 src/Module/Security/Login.php:160
msgid "Password Reset"
msgstr ""

#: mod/lostpass.php:147
msgid "Your password has been reset as requested."
msgstr ""

#: mod/lostpass.php:148
msgid "Your new password is"
msgstr ""

#: mod/lostpass.php:149
msgid "Save or copy your new password - and then"
msgstr ""

#: mod/lostpass.php:150
msgid "click here to login"
msgstr ""

#: mod/lostpass.php:151
msgid ""
"Your password may be changed from the <em>Settings</em> page after "
"successful login."
msgstr ""

#: mod/lostpass.php:155
msgid "Your password has been reset."
msgstr ""

#: mod/lostpass.php:158
#, php-format
msgid ""
"\n"
"\t\t\tDear %1$s,\n"
"\t\t\t\tYour password has been changed as requested. Please retain this\n"
"\t\t\tinformation for your records (or change your password immediately to\n"
"\t\t\tsomething that you will remember).\n"
"\t\t"
msgstr ""

#: mod/lostpass.php:164
#, php-format
msgid ""
"\n"
"\t\t\tYour login details are as follows:\n"
"\n"
"\t\t\tSite Location:\t%1$s\n"
"\t\t\tLogin Name:\t%2$s\n"
"\t\t\tPassword:\t%3$s\n"
"\n"
"\t\t\tYou may change that password from your account settings page after "
"logging in.\n"
"\t\t"
msgstr ""

#: mod/lostpass.php:176
#, php-format
msgid "Your password has been changed at %s"
msgstr ""

#: mod/match.php:62
msgid "No keywords to match. Please add keywords to your profile."
msgstr ""

#: mod/match.php:93 src/Module/BaseSearch.php:117
msgid "No matches"
msgstr ""

#: mod/match.php:98
msgid "Profile Match"
msgstr ""

#: mod/message.php:46 mod/message.php:126 src/Content/Nav.php:286
msgid "New Message"
msgstr ""

#: mod/message.php:83 mod/wallmessage.php:76
msgid "No recipient selected."
msgstr ""

#: mod/message.php:87
msgid "Unable to locate contact information."
msgstr ""

#: mod/message.php:90 mod/wallmessage.php:82
msgid "Message could not be sent."
msgstr ""

#: mod/message.php:93 mod/wallmessage.php:85
msgid "Message collection failure."
msgstr ""

#: mod/message.php:120 src/Module/Notifications/Introductions.php:114
#: src/Module/Notifications/Introductions.php:149
#: src/Module/Notifications/Notification.php:56
msgid "Discard"
msgstr ""

#: mod/message.php:133 src/Content/Nav.php:283 view/theme/frio/theme.php:235
msgid "Messages"
msgstr ""

#: mod/message.php:146
msgid "Conversation not found."
msgstr ""

#: mod/message.php:151
msgid "Message was not deleted."
msgstr ""

#: mod/message.php:169
msgid "Conversation was not removed."
msgstr ""

#: mod/message.php:183 mod/message.php:296 mod/wallmessage.php:137
msgid "Please enter a link URL:"
msgstr ""

#: mod/message.php:192 mod/wallmessage.php:142
msgid "Send Private Message"
msgstr ""

#: mod/message.php:193 mod/message.php:357 mod/wallmessage.php:144
msgid "To:"
msgstr ""

#: mod/message.php:194 mod/message.php:358 mod/wallmessage.php:145
msgid "Subject:"
msgstr ""

#: mod/message.php:198 mod/message.php:361 mod/wallmessage.php:151
#: src/Module/Invite.php:170
msgid "Your message:"
msgstr ""

#: mod/message.php:232
msgid "No messages."
msgstr ""

#: mod/message.php:288
msgid "Message not available."
msgstr ""

#: mod/message.php:333
msgid "Delete message"
msgstr ""

#: mod/message.php:335 mod/message.php:467
msgid "D, d M Y - g:i A"
msgstr ""

#: mod/message.php:350 mod/message.php:464
msgid "Delete conversation"
msgstr ""

#: mod/message.php:352
msgid ""
"No secure communications available. You <strong>may</strong> be able to "
"respond from the sender's profile page."
msgstr ""

#: mod/message.php:356
msgid "Send Reply"
msgstr ""

#: mod/message.php:438
#, php-format
msgid "Unknown sender - %s"
msgstr ""

#: mod/message.php:440
#, php-format
msgid "You and %s"
msgstr ""

#: mod/message.php:442
#, php-format
msgid "%s and You"
msgstr ""

#: mod/message.php:470
#, php-format
msgid "%d message"
msgid_plural "%d messages"
msgstr[0] ""
msgstr[1] ""

#: mod/notes.php:51 src/Module/BaseProfile.php:107
msgid "Personal Notes"
msgstr ""

#: mod/notes.php:55
msgid "Personal notes are visible only by yourself."
msgstr ""

#: mod/ostatus_subscribe.php:37
msgid "Subscribing to contacts"
msgstr ""

#: mod/ostatus_subscribe.php:47
msgid "No contact provided."
msgstr ""

#: mod/ostatus_subscribe.php:53
msgid "Couldn't fetch information for contact."
msgstr ""

#: mod/ostatus_subscribe.php:64
msgid "Couldn't fetch friends for contact."
msgstr ""

#: mod/ostatus_subscribe.php:70 mod/ostatus_subscribe.php:81
msgid "Couldn't fetch following contacts."
msgstr ""

#: mod/ostatus_subscribe.php:76
msgid "Couldn't fetch remote profile."
msgstr ""

#: mod/ostatus_subscribe.php:86
msgid "Unsupported network"
msgstr ""

#: mod/ostatus_subscribe.php:102 mod/repair_ostatus.php:65
msgid "Done"
msgstr ""

#: mod/ostatus_subscribe.php:116
msgid "success"
msgstr ""

#: mod/ostatus_subscribe.php:118
msgid "failed"
msgstr ""

#: mod/ostatus_subscribe.php:121
msgid "ignored"
msgstr ""

#: mod/ostatus_subscribe.php:126 mod/repair_ostatus.php:71
msgid "Keep this window open until done."
msgstr ""

#: mod/photos.php:111 src/Module/BaseProfile.php:67
msgid "Photo Albums"
msgstr ""

#: mod/photos.php:112 mod/photos.php:1628
msgid "Recent Photos"
msgstr ""

#: mod/photos.php:114 mod/photos.php:1097 mod/photos.php:1630
msgid "Upload New Photos"
msgstr ""

#: mod/photos.php:132 src/Module/BaseSettings.php:37
msgid "everybody"
msgstr ""

#: mod/photos.php:170
msgid "Contact information unavailable"
msgstr ""

#: mod/photos.php:209
msgid "Album not found."
msgstr ""

#: mod/photos.php:267
msgid "Album successfully deleted"
msgstr ""

#: mod/photos.php:269
msgid "Album was empty."
msgstr ""

#: mod/photos.php:301
msgid "Failed to delete the photo."
msgstr ""

#: mod/photos.php:576
msgid "a photo"
msgstr ""

#: mod/photos.php:576
#, php-format
msgid "%1$s was tagged in %2$s by %3$s"
msgstr ""

#: mod/photos.php:659 mod/photos.php:662 mod/photos.php:689
#: mod/wall_upload.php:216 src/Module/Settings/Profile/Photo/Index.php:60
#, php-format
msgid "Image exceeds size limit of %s"
msgstr ""

#: mod/photos.php:665
msgid "Image upload didn't complete, please try again"
msgstr ""

#: mod/photos.php:668
msgid "Image file is missing"
msgstr ""

#: mod/photos.php:673
msgid ""
"Server can't accept new file upload at this time, please contact your "
"administrator"
msgstr ""

#: mod/photos.php:697
msgid "Image file is empty."
msgstr ""

#: mod/photos.php:712 mod/wall_upload.php:175
#: src/Module/Settings/Profile/Photo/Index.php:69
msgid "Unable to process image."
msgstr ""

#: mod/photos.php:741 mod/wall_upload.php:241
#: src/Module/Settings/Profile/Photo/Index.php:96
msgid "Image upload failed."
msgstr ""

#: mod/photos.php:833
msgid "No photos selected"
msgstr ""

#: mod/photos.php:902 mod/videos.php:166
msgid "Access to this item is restricted."
msgstr ""

#: mod/photos.php:957
msgid "Upload Photos"
msgstr ""

#: mod/photos.php:961 mod/photos.php:1042
msgid "New album name: "
msgstr ""

#: mod/photos.php:962
msgid "or select existing album:"
msgstr ""

#: mod/photos.php:963
msgid "Do not show a status post for this upload"
msgstr ""

#: mod/photos.php:1024
msgid "Do you really want to delete this photo album and all its photos?"
msgstr ""

#: mod/photos.php:1025 mod/photos.php:1047
msgid "Delete Album"
msgstr ""

#: mod/photos.php:1053
msgid "Edit Album"
msgstr ""

#: mod/photos.php:1054
msgid "Drop Album"
msgstr ""

#: mod/photos.php:1059
msgid "Show Newest First"
msgstr ""

#: mod/photos.php:1061
msgid "Show Oldest First"
msgstr ""

#: mod/photos.php:1082 mod/photos.php:1613
msgid "View Photo"
msgstr ""

#: mod/photos.php:1119
msgid "Permission denied. Access to this item may be restricted."
msgstr ""

#: mod/photos.php:1121
msgid "Photo not available"
msgstr ""

#: mod/photos.php:1131
msgid "Do you really want to delete this photo?"
msgstr ""

#: mod/photos.php:1132 mod/photos.php:1333
msgid "Delete Photo"
msgstr ""

#: mod/photos.php:1224
msgid "View photo"
msgstr ""

#: mod/photos.php:1226
msgid "Edit photo"
msgstr ""

#: mod/photos.php:1227
msgid "Delete photo"
msgstr ""

#: mod/photos.php:1228
msgid "Use as profile photo"
msgstr ""

#: mod/photos.php:1235
msgid "Private Photo"
msgstr ""

#: mod/photos.php:1241
msgid "View Full Size"
msgstr ""

#: mod/photos.php:1301
msgid "Tags: "
msgstr ""

#: mod/photos.php:1304
msgid "[Select tags to remove]"
msgstr ""

#: mod/photos.php:1319
msgid "New album name"
msgstr ""

#: mod/photos.php:1320
msgid "Caption"
msgstr ""

#: mod/photos.php:1321
msgid "Add a Tag"
msgstr ""

#: mod/photos.php:1321
msgid "Example: @bob, @Barbara_Jensen, @jim@example.com, #California, #camping"
msgstr ""

#: mod/photos.php:1322
msgid "Do not rotate"
msgstr ""

#: mod/photos.php:1323
msgid "Rotate CW (right)"
msgstr ""

#: mod/photos.php:1324
msgid "Rotate CCW (left)"
msgstr ""

#: mod/photos.php:1370 mod/photos.php:1426 mod/photos.php:1500
#: src/Module/Contact.php:1062 src/Module/Item/Compose.php:148
#: src/Object/Post.php:960
msgid "This is you"
msgstr ""

#: mod/photos.php:1372 mod/photos.php:1428 mod/photos.php:1502
#: src/Object/Post.php:496 src/Object/Post.php:962
msgid "Comment"
msgstr ""

#: mod/photos.php:1461 src/Content/Conversation.php:615 src/Object/Post.php:227
msgid "Select"
msgstr ""

#: mod/photos.php:1462 mod/settings.php:573 src/Content/Conversation.php:616
#: src/Module/Admin/Users/Active.php:139 src/Module/Admin/Users/Blocked.php:140
#: src/Module/Admin/Users/Index.php:153 src/Module/Contact.php:865
#: src/Module/Contact.php:1150
msgid "Delete"
msgstr ""

#: mod/photos.php:1523 src/Object/Post.php:349
msgid "Like"
msgstr ""

#: mod/photos.php:1524 src/Object/Post.php:349
msgid "I like this (toggle)"
msgstr ""

#: mod/photos.php:1525 src/Object/Post.php:350
msgid "Dislike"
msgstr ""

#: mod/photos.php:1527 src/Object/Post.php:350
msgid "I don't like this (toggle)"
msgstr ""

#: mod/photos.php:1549
msgid "Map"
msgstr ""

#: mod/photos.php:1619 mod/videos.php:243
msgid "View Album"
msgstr ""

#: mod/ping.php:286
msgid "{0} wants to be your friend"
msgstr ""

#: mod/ping.php:303
msgid "{0} requested registration"
msgstr ""

#: mod/ping.php:316
#, php-format
msgid "{0} and %d others requested registration"
msgstr ""

#: mod/redir.php:49 mod/redir.php:102
msgid "Bad Request."
msgstr ""

#: mod/redir.php:55 mod/redir.php:129 src/Module/Contact/Advanced.php:54
#: src/Module/Contact/Advanced.php:105 src/Module/Contact/Contacts.php:36
#: src/Module/FriendSuggest.php:54 src/Module/FriendSuggest.php:93
#: src/Module/Group.php:105
msgid "Contact not found."
msgstr ""

#: mod/removeme.php:63
msgid "User deleted their account"
msgstr ""

#: mod/removeme.php:64
msgid ""
"On your Friendica node an user deleted their account. Please ensure that "
"their data is removed from the backups."
msgstr ""

#: mod/removeme.php:65
#, php-format
msgid "The user id is %d"
msgstr ""

#: mod/removeme.php:99 mod/removeme.php:102
msgid "Remove My Account"
msgstr ""

#: mod/removeme.php:100
msgid ""
"This will completely remove your account. Once this has been done it is not "
"recoverable."
msgstr ""

#: mod/removeme.php:101
msgid "Please enter your password for verification:"
msgstr ""

#: mod/repair_ostatus.php:36
msgid "Resubscribing to OStatus contacts"
msgstr ""

#: mod/repair_ostatus.php:50 src/Module/Debug/ActivityPubConversion.php:130
#: src/Module/Debug/Babel.php:293 src/Module/Security/TwoFactor/Verify.php:97
msgid "Error"
msgid_plural "Errors"
msgstr[0] ""
msgstr[1] ""

#: mod/settings.php:136
msgid "Failed to connect with email account using the settings provided."
msgstr ""

#: mod/settings.php:165
msgid "Contact CSV file upload error"
msgstr ""

#: mod/settings.php:184
msgid "Importing Contacts done"
msgstr ""

#: mod/settings.php:197
msgid "Relocate message has been send to your contacts"
msgstr ""

#: mod/settings.php:209
msgid "Passwords do not match."
msgstr ""

#: mod/settings.php:217 src/Console/User.php:210
msgid "Password update failed. Please try again."
msgstr ""

#: mod/settings.php:220 src/Console/User.php:213
msgid "Password changed."
msgstr ""

#: mod/settings.php:223
msgid "Password unchanged."
msgstr ""

#: mod/settings.php:311
msgid "Please use a shorter name."
msgstr ""

#: mod/settings.php:314
msgid "Name too short."
msgstr ""

#: mod/settings.php:321
msgid "Wrong Password."
msgstr ""

#: mod/settings.php:326
msgid "Invalid email."
msgstr ""

#: mod/settings.php:332
msgid "Cannot change to that email."
msgstr ""

#: mod/settings.php:373
msgid "Private forum has no privacy permissions. Using default privacy group."
msgstr ""

#: mod/settings.php:376
msgid "Private forum has no privacy permissions and no default privacy group."
msgstr ""

#: mod/settings.php:395
msgid "Settings were not updated."
msgstr ""

#: mod/settings.php:436
msgid "Connected Apps"
msgstr ""

#: mod/settings.php:437 src/Module/Admin/Blocklist/Contact.php:90
#: src/Module/Admin/Users/Active.php:129 src/Module/Admin/Users/Blocked.php:130
#: src/Module/Admin/Users/Create.php:71 src/Module/Admin/Users/Deleted.php:88
#: src/Module/Admin/Users/Index.php:142 src/Module/Admin/Users/Index.php:162
#: src/Module/Admin/Users/Pending.php:104 src/Module/Contact/Advanced.php:135
msgid "Name"
msgstr ""

#: mod/settings.php:438 src/Content/Nav.php:212
msgid "Home Page"
msgstr ""

#: mod/settings.php:439 src/Module/Admin/Queue.php:78
msgid "Created"
msgstr ""

#: mod/settings.php:440
msgid "Remove authorization"
msgstr ""

#: mod/settings.php:458
msgid "Addon Settings"
msgstr ""

#: mod/settings.php:459
msgid "No Addon settings configured"
msgstr ""

#: mod/settings.php:480
msgid "Additional Features"
msgstr ""

#: mod/settings.php:482 mod/settings.php:575 mod/settings.php:712
#: src/Module/Admin/Addons/Index.php:69 src/Module/Admin/Features.php:87
#: src/Module/Admin/Logs/Settings.php:82 src/Module/Admin/Site.php:500
#: src/Module/Admin/Themes/Index.php:113 src/Module/Admin/Tos.php:66
#: src/Module/Settings/Delegation.php:170 src/Module/Settings/Display.php:194
msgid "Save Settings"
msgstr ""

#: mod/settings.php:504
msgid "Diaspora (Socialhome, Hubzilla)"
msgstr ""

#: mod/settings.php:504 mod/settings.php:505
msgid "enabled"
msgstr ""

#: mod/settings.php:504 mod/settings.php:505
msgid "disabled"
msgstr ""

#: mod/settings.php:504 mod/settings.php:505
#, php-format
msgid "Built-in support for %s connectivity is %s"
msgstr ""

#: mod/settings.php:505
msgid "OStatus (GNU Social)"
msgstr ""

#: mod/settings.php:533
msgid "Email access is disabled on this site."
msgstr ""

#: mod/settings.php:538 mod/settings.php:573
msgid "None"
msgstr ""

#: mod/settings.php:544 src/Module/BaseSettings.php:80
msgid "Social Networks"
msgstr ""

#: mod/settings.php:549
msgid "General Social Media Settings"
msgstr ""

#: mod/settings.php:550
msgid "Accept only top level posts by contacts you follow"
msgstr ""

#: mod/settings.php:550
msgid ""
"The system does an auto completion of threads when a comment arrives. This "
"has got the side effect that you can receive posts that had been started by "
"a non-follower but had been commented by someone you follow. This setting "
"deactivates this behaviour. When activated, you strictly only will receive "
"posts from people you really do follow."
msgstr ""

#: mod/settings.php:551
msgid "Enable Content Warning"
msgstr ""

#: mod/settings.php:551
msgid ""
"Users on networks like Mastodon or Pleroma are able to set a content warning "
"field which collapse their post by default. This enables the automatic "
"collapsing instead of setting the content warning as the post title. Doesn't "
"affect any other content filtering you eventually set up."
msgstr ""

#: mod/settings.php:552
msgid "Enable intelligent shortening"
msgstr ""

#: mod/settings.php:552
msgid ""
"Normally the system tries to find the best link to add to shortened posts. "
"If disabled, every shortened post will always point to the original "
"friendica post."
msgstr ""

#: mod/settings.php:553
msgid "Enable simple text shortening"
msgstr ""

#: mod/settings.php:553
msgid ""
"Normally the system shortens posts at the next line feed. If this option is "
"enabled then the system will shorten the text at the maximum character limit."
msgstr ""

#: mod/settings.php:554
msgid "Attach the link title"
msgstr ""

#: mod/settings.php:554
msgid ""
"When activated, the title of the attached link will be added as a title on "
"posts to Diaspora. This is mostly helpful with \"remote-self\" contacts that "
"share feed content."
msgstr ""

#: mod/settings.php:555
msgid "Your legacy ActivityPub/GNU Social account"
msgstr ""

#: mod/settings.php:555
msgid ""
"If you enter your old account name from an ActivityPub based system or your "
"GNU Social/Statusnet account name here (in the format user@domain.tld), your "
"contacts will be added automatically. The field will be emptied when done."
msgstr ""

#: mod/settings.php:558
msgid "Repair OStatus subscriptions"
msgstr ""

#: mod/settings.php:562
msgid "Email/Mailbox Setup"
msgstr ""

#: mod/settings.php:563
msgid ""
"If you wish to communicate with email contacts using this service "
"(optional), please specify how to connect to your mailbox."
msgstr ""

#: mod/settings.php:564
msgid "Last successful email check:"
msgstr ""

#: mod/settings.php:566
msgid "IMAP server name:"
msgstr ""

#: mod/settings.php:567
msgid "IMAP port:"
msgstr ""

#: mod/settings.php:568
msgid "Security:"
msgstr ""

#: mod/settings.php:569
msgid "Email login name:"
msgstr ""

#: mod/settings.php:570
msgid "Email password:"
msgstr ""

#: mod/settings.php:571
msgid "Reply-to address:"
msgstr ""

#: mod/settings.php:572
msgid "Send public posts to all email contacts:"
msgstr ""

#: mod/settings.php:573
msgid "Action after import:"
msgstr ""

#: mod/settings.php:573 src/Content/Nav.php:280
msgid "Mark as seen"
msgstr ""

#: mod/settings.php:573
msgid "Move to folder"
msgstr ""

#: mod/settings.php:574
msgid "Move to folder:"
msgstr ""

#: mod/settings.php:588
msgid "Unable to find your profile. Please contact your admin."
msgstr ""

#: mod/settings.php:626 src/Content/Widget.php:533
msgid "Account Types"
msgstr ""

#: mod/settings.php:627
msgid "Personal Page Subtypes"
msgstr ""

#: mod/settings.php:628
msgid "Community Forum Subtypes"
msgstr ""

#: mod/settings.php:635 src/Module/Admin/BaseUsers.php:106
msgid "Personal Page"
msgstr ""

#: mod/settings.php:636
msgid "Account for a personal profile."
msgstr ""

#: mod/settings.php:639 src/Module/Admin/BaseUsers.php:107
msgid "Organisation Page"
msgstr ""

#: mod/settings.php:640
msgid ""
"Account for an organisation that automatically approves contact requests as "
"\"Followers\"."
msgstr ""

#: mod/settings.php:643 src/Module/Admin/BaseUsers.php:108
msgid "News Page"
msgstr ""

#: mod/settings.php:644
msgid ""
"Account for a news reflector that automatically approves contact requests as "
"\"Followers\"."
msgstr ""

#: mod/settings.php:647 src/Module/Admin/BaseUsers.php:109
msgid "Community Forum"
msgstr ""

#: mod/settings.php:648
msgid "Account for community discussions."
msgstr ""

#: mod/settings.php:651 src/Module/Admin/BaseUsers.php:99
msgid "Normal Account Page"
msgstr ""

#: mod/settings.php:652
msgid ""
"Account for a regular personal profile that requires manual approval of "
"\"Friends\" and \"Followers\"."
msgstr ""

#: mod/settings.php:655 src/Module/Admin/BaseUsers.php:100
msgid "Soapbox Page"
msgstr ""

#: mod/settings.php:656
msgid ""
"Account for a public profile that automatically approves contact requests as "
"\"Followers\"."
msgstr ""

#: mod/settings.php:659 src/Module/Admin/BaseUsers.php:101
msgid "Public Forum"
msgstr ""

#: mod/settings.php:660
msgid "Automatically approves all contact requests."
msgstr ""

#: mod/settings.php:663 src/Module/Admin/BaseUsers.php:102
msgid "Automatic Friend Page"
msgstr ""

#: mod/settings.php:664
msgid ""
"Account for a popular profile that automatically approves contact requests "
"as \"Friends\"."
msgstr ""

#: mod/settings.php:667
msgid "Private Forum [Experimental]"
msgstr ""

#: mod/settings.php:668
msgid "Requires manual approval of contact requests."
msgstr ""

#: mod/settings.php:679
msgid "OpenID:"
msgstr ""

#: mod/settings.php:679
msgid "(Optional) Allow this OpenID to login to this account."
msgstr ""

#: mod/settings.php:687
msgid "Publish your profile in your local site directory?"
msgstr ""

#: mod/settings.php:687
#, php-format
msgid ""
"Your profile will be published in this node's <a href=\"%s\">local "
"directory</a>. Your profile details may be publicly visible depending on the "
"system settings."
msgstr ""

#: mod/settings.php:693
#, php-format
msgid ""
"Your profile will also be published in the global friendica directories (e."
"g. <a href=\"%s\">%s</a>)."
msgstr ""

#: mod/settings.php:699
#, php-format
msgid "Your Identity Address is <strong>'%s'</strong> or '%s'."
msgstr ""

#: mod/settings.php:710
msgid "Account Settings"
msgstr ""

#: mod/settings.php:718
msgid "Password Settings"
msgstr ""

#: mod/settings.php:719 src/Module/Register.php:151
msgid "New Password:"
msgstr ""

#: mod/settings.php:719
msgid ""
"Allowed characters are a-z, A-Z, 0-9 and special characters except white "
"spaces, accentuated letters and colon (:)."
msgstr ""

#: mod/settings.php:720 src/Module/Register.php:152
msgid "Confirm:"
msgstr ""

#: mod/settings.php:720
msgid "Leave password fields blank unless changing"
msgstr ""

#: mod/settings.php:721
msgid "Current Password:"
msgstr ""

#: mod/settings.php:721
msgid "Your current password to confirm the changes"
msgstr ""

#: mod/settings.php:722
msgid "Password:"
msgstr ""

#: mod/settings.php:722
msgid "Your current password to confirm the changes of the email address"
msgstr ""

#: mod/settings.php:725
msgid "Delete OpenID URL"
msgstr ""

#: mod/settings.php:727
msgid "Basic Settings"
msgstr ""

#: mod/settings.php:728 src/Module/Profile/Profile.php:144
msgid "Full Name:"
msgstr ""

#: mod/settings.php:729
msgid "Email Address:"
msgstr ""

#: mod/settings.php:730
msgid "Your Timezone:"
msgstr ""

#: mod/settings.php:731
msgid "Your Language:"
msgstr ""

#: mod/settings.php:731
msgid ""
"Set the language we use to show you friendica interface and to send you "
"emails"
msgstr ""

#: mod/settings.php:732
msgid "Default Post Location:"
msgstr ""

#: mod/settings.php:733
msgid "Use Browser Location:"
msgstr ""

#: mod/settings.php:735
msgid "Security and Privacy Settings"
msgstr ""

#: mod/settings.php:737
msgid "Maximum Friend Requests/Day:"
msgstr ""

#: mod/settings.php:737 mod/settings.php:747
msgid "(to prevent spam abuse)"
msgstr ""

#: mod/settings.php:739
msgid "Allow your profile to be searchable globally?"
msgstr ""

#: mod/settings.php:739
msgid ""
"Activate this setting if you want others to easily find and follow you. Your "
"profile will be searchable on remote systems. This setting also determines "
"whether Friendica will inform search engines that your profile should be "
"indexed or not."
msgstr ""

#: mod/settings.php:740
msgid "Hide your contact/friend list from viewers of your profile?"
msgstr ""

#: mod/settings.php:740
msgid ""
"A list of your contacts is displayed on your profile page. Activate this "
"option to disable the display of your contact list."
msgstr ""

#: mod/settings.php:741
msgid "Hide your profile details from anonymous viewers?"
msgstr ""

#: mod/settings.php:741
msgid ""
"Anonymous visitors will only see your profile picture, your display name and "
"the nickname you are using on your profile page. Your public posts and "
"replies will still be accessible by other means."
msgstr ""

#: mod/settings.php:742
msgid "Make public posts unlisted"
msgstr ""

#: mod/settings.php:742
msgid ""
"Your public posts will not appear on the community pages or in search "
"results, nor be sent to relay servers. However they can still appear on "
"public feeds on remote servers."
msgstr ""

#: mod/settings.php:743
msgid "Make all posted pictures accessible"
msgstr ""

#: mod/settings.php:743
msgid ""
"This option makes every posted picture accessible via the direct link. This "
"is a workaround for the problem that most other networks can't handle "
"permissions on pictures. Non public pictures still won't be visible for the "
"public on your photo albums though."
msgstr ""

#: mod/settings.php:744
msgid "Allow friends to post to your profile page?"
msgstr ""

#: mod/settings.php:744
msgid ""
"Your contacts may write posts on your profile wall. These posts will be "
"distributed to your contacts"
msgstr ""

#: mod/settings.php:745
msgid "Allow friends to tag your posts?"
msgstr ""

#: mod/settings.php:745
msgid "Your contacts can add additional tags to your posts."
msgstr ""

#: mod/settings.php:746
msgid "Permit unknown people to send you private mail?"
msgstr ""

#: mod/settings.php:746
msgid ""
"Friendica network users may send you private messages even if they are not "
"in your contact list."
msgstr ""

#: mod/settings.php:747
msgid "Maximum private messages per day from unknown people:"
msgstr ""

#: mod/settings.php:749
msgid "Default Post Permissions"
msgstr ""

#: mod/settings.php:753
msgid "Expiration settings"
msgstr ""

#: mod/settings.php:754
msgid "Automatically expire posts after this many days:"
msgstr ""

#: mod/settings.php:754
msgid "If empty, posts will not expire. Expired posts will be deleted"
msgstr ""

#: mod/settings.php:755
msgid "Expire posts"
msgstr ""

#: mod/settings.php:755
msgid "When activated, posts and comments will be expired."
msgstr ""

#: mod/settings.php:756
msgid "Expire personal notes"
msgstr ""

#: mod/settings.php:756
msgid ""
"When activated, the personal notes on your profile page will be expired."
msgstr ""

#: mod/settings.php:757
msgid "Expire starred posts"
msgstr ""

#: mod/settings.php:757
msgid ""
"Starring posts keeps them from being expired. That behaviour is overwritten "
"by this setting."
msgstr ""

#: mod/settings.php:758
msgid "Expire photos"
msgstr ""

#: mod/settings.php:758
msgid "When activated, photos will be expired."
msgstr ""

#: mod/settings.php:759
msgid "Only expire posts by others"
msgstr ""

#: mod/settings.php:759
msgid ""
"When activated, your own posts never expire. Then the settings above are "
"only valid for posts you received."
msgstr ""

#: mod/settings.php:762
msgid "Notification Settings"
msgstr ""

#: mod/settings.php:763
msgid "Send a notification email when:"
msgstr ""

#: mod/settings.php:764
msgid "You receive an introduction"
msgstr ""

#: mod/settings.php:765
msgid "Your introductions are confirmed"
msgstr ""

#: mod/settings.php:766
msgid "Someone writes on your profile wall"
msgstr ""

#: mod/settings.php:767
msgid "Someone writes a followup comment"
msgstr ""

#: mod/settings.php:768
msgid "You receive a private message"
msgstr ""

#: mod/settings.php:769
msgid "You receive a friend suggestion"
msgstr ""

#: mod/settings.php:770
msgid "You are tagged in a post"
msgstr ""

#: mod/settings.php:771
msgid "You are poked/prodded/etc. in a post"
msgstr ""

#: mod/settings.php:773
msgid "Create a desktop notification when:"
msgstr ""

#: mod/settings.php:774
msgid "Someone liked your content"
msgstr ""

#: mod/settings.php:775
msgid "Someone shared your content"
msgstr ""

#: mod/settings.php:777
msgid "Activate desktop notifications"
msgstr ""

#: mod/settings.php:777
msgid "Show desktop popup on new notifications"
msgstr ""

#: mod/settings.php:779
msgid "Text-only notification emails"
msgstr ""

#: mod/settings.php:781
msgid "Send text only notification emails, without the html part"
msgstr ""

#: mod/settings.php:783
msgid "Show detailled notifications"
msgstr ""

#: mod/settings.php:785
msgid ""
"Per default, notifications are condensed to a single notification per item. "
"When enabled every notification is displayed."
msgstr ""

#: mod/settings.php:787
msgid "Show notifications of ignored contacts"
msgstr ""

#: mod/settings.php:789
msgid ""
"You don't see posts from ignored contacts. But you still see their comments. "
"This setting controls if you want to still receive regular notifications "
"that are caused by ignored contacts or not."
msgstr ""

#: mod/settings.php:791
msgid "Advanced Account/Page Type Settings"
msgstr ""

#: mod/settings.php:792
msgid "Change the behaviour of this account for special situations"
msgstr ""

#: mod/settings.php:795
msgid "Import Contacts"
msgstr ""

#: mod/settings.php:796
msgid ""
"Upload a CSV file that contains the handle of your followed accounts in the "
"first column you exported from the old account."
msgstr ""

#: mod/settings.php:797
msgid "Upload File"
msgstr ""

#: mod/settings.php:799
msgid "Relocate"
msgstr ""

#: mod/settings.php:800
msgid ""
"If you have moved this profile from another server, and some of your "
"contacts don't receive your updates, try pushing this button."
msgstr ""

#: mod/settings.php:801
msgid "Resend relocate message to contacts"
msgstr ""

#: mod/suggest.php:44
msgid ""
"No suggestions available. If this is a new site, please try again in 24 "
"hours."
msgstr ""

#: mod/suggest.php:55 src/Content/Widget.php:79 view/theme/vier/theme.php:175
msgid "Friend Suggestions"
msgstr ""

#: mod/tagger.php:90 src/Content/Item.php:346 src/Model/Item.php:2624
msgid "photo"
msgstr ""

#: mod/tagger.php:90 src/Content/Item.php:341 src/Content/Item.php:350
msgid "status"
msgstr ""

#: mod/tagger.php:123 src/Content/Item.php:360
#, php-format
msgid "%1$s tagged %2$s's %3$s with %4$s"
msgstr ""

#: mod/tagrm.php:115
msgid "Remove Item Tag"
msgstr ""

#: mod/tagrm.php:117
msgid "Select a tag to remove: "
msgstr ""

#: mod/tagrm.php:128 src/Module/Settings/Delegation.php:179
#: src/Module/Settings/TwoFactor/Trusted.php:104
msgid "Remove"
msgstr ""

#: mod/uimport.php:45
msgid "User imports on closed servers can only be done by an administrator."
msgstr ""

#: mod/uimport.php:54 src/Module/Register.php:86
msgid ""
"This site has exceeded the number of allowed daily account registrations. "
"Please try again tomorrow."
msgstr ""

#: mod/uimport.php:61 src/Module/Register.php:162
msgid "Import"
msgstr ""

#: mod/uimport.php:63
msgid "Move account"
msgstr ""

#: mod/uimport.php:64
msgid "You can import an account from another Friendica server."
msgstr ""

#: mod/uimport.php:65
msgid ""
"You need to export your account from the old server and upload it here. We "
"will recreate your old account here with all your contacts. We will try also "
"to inform your friends that you moved here."
msgstr ""

#: mod/uimport.php:66
msgid ""
"This feature is experimental. We can't import contacts from the OStatus "
"network (GNU Social/Statusnet) or from Diaspora"
msgstr ""

#: mod/uimport.php:67
msgid "Account file"
msgstr ""

#: mod/uimport.php:67
msgid ""
"To export your account, go to \"Settings->Export your personal data\" and "
"select \"Export account\""
msgstr ""

#: mod/unfollow.php:65 mod/unfollow.php:129
msgid "You aren't following this contact."
msgstr ""

#: mod/unfollow.php:71 mod/unfollow.php:135
msgid "Unfollowing is currently not supported by your network."
msgstr ""

#: mod/unfollow.php:92
msgid "Disconnect/Unfollow"
msgstr ""

#: mod/videos.php:120
msgid "No videos selected"
msgstr ""

#: mod/videos.php:236
msgid "View Video"
msgstr ""

#: mod/videos.php:251
msgid "Recent Videos"
msgstr ""

#: mod/videos.php:253
msgid "Upload New Videos"
msgstr ""

#: mod/wall_attach.php:42 mod/wall_attach.php:49 mod/wall_attach.php:87
#: mod/wall_upload.php:52 mod/wall_upload.php:63 mod/wall_upload.php:108
#: mod/wall_upload.php:159 mod/wall_upload.php:162
msgid "Invalid request."
msgstr ""

#: mod/wall_attach.php:105
msgid "Sorry, maybe your upload is bigger than the PHP configuration allows"
msgstr ""

#: mod/wall_attach.php:105
msgid "Or - did you try to upload an empty file?"
msgstr ""

#: mod/wall_attach.php:116
#, php-format
msgid "File exceeds size limit of %s"
msgstr ""

#: mod/wall_attach.php:131
msgid "File upload failed."
msgstr ""

#: mod/wall_upload.php:233 src/Model/Photo.php:1014
msgid "Wall Photos"
msgstr ""

#: mod/wallmessage.php:68 mod/wallmessage.php:129
#, php-format
msgid "Number of daily wall messages for %s exceeded. Message failed."
msgstr ""

#: mod/wallmessage.php:79
msgid "Unable to check your home location."
msgstr ""

#: mod/wallmessage.php:103 mod/wallmessage.php:112
msgid "No recipient."
msgstr ""

#: mod/wallmessage.php:143
#, php-format
msgid ""
"If you wish for %s to respond, please check that the privacy settings on "
"your site allow private mail from unknown senders."
msgstr ""

#: src/App.php:453
msgid "No system theme config value set."
msgstr ""

#: src/App/Module.php:240
msgid "You must be logged in to use addons. "
msgstr ""

#: src/App/Page.php:250
msgid "Delete this item?"
msgstr ""

#: src/App/Page.php:251
msgid ""
"Block this author? They won't be able to follow you nor see your public "
"posts, and you won't be able to see their posts and their notifications."
msgstr ""

#: src/App/Page.php:299
msgid "toggle mobile"
msgstr ""

#: src/App/Router.php:241
#, php-format
msgid "Method not allowed for this module. Allowed method(s): %s"
msgstr ""

#: src/App/Router.php:243 src/Module/HTTPException/PageNotFound.php:32
msgid "Page not found."
msgstr ""

#: src/BaseModule.php:180
msgid ""
"The form security token was not correct. This probably happened because the "
"form has been opened for too long (>3 hours) before submitting it."
msgstr ""

#: src/BaseModule.php:207
msgid "All contacts"
msgstr ""

#: src/BaseModule.php:212 src/Content/Widget.php:238 src/Core/ACL.php:195
#: src/Module/Contact.php:831 src/Module/PermissionTooltip.php:77
#: src/Module/PermissionTooltip.php:99
msgid "Followers"
msgstr ""

#: src/BaseModule.php:217 src/Content/Widget.php:239 src/Module/Contact.php:832
msgid "Following"
msgstr ""

#: src/BaseModule.php:222 src/Content/Widget.php:240 src/Module/Contact.php:833
msgid "Mutual friends"
msgstr ""

#: src/BaseModule.php:230
msgid "Common"
msgstr ""

#: src/Console/Addon.php:177 src/Console/Addon.php:202
msgid "Addon not found"
msgstr ""

#: src/Console/Addon.php:181
msgid "Addon already enabled"
msgstr ""

#: src/Console/Addon.php:206
msgid "Addon already disabled"
msgstr ""

#: src/Console/ArchiveContact.php:106
#, php-format
msgid "Could not find any unarchived contact entry for this URL (%s)"
msgstr ""

<<<<<<< HEAD
#: src/Console/ArchiveContact.php:109
msgid "The contact entries have been archived"
=======
#: src/Console/ArchiveContact.php:108
msgid "The contact entries have been archived"
msgstr ""

#: src/Console/GlobalCommunityBlock.php:96
#: src/Module/Admin/Blocklist/Contact.php:49
#, php-format
msgid "Could not find any contact entry for this URL (%s)"
msgstr ""

#: src/Console/GlobalCommunityBlock.php:101
#: src/Module/Admin/Blocklist/Contact.php:47
msgid "The contact has been blocked from the node"
msgstr ""

#: src/Console/PostUpdate.php:87
#, php-format
msgid "Post update version number has been set to %s."
msgstr ""

#: src/Console/PostUpdate.php:95
msgid "Check for pending update actions."
msgstr ""

#: src/Console/PostUpdate.php:97
msgid "Done."
msgstr ""

#: src/Console/PostUpdate.php:99
msgid "Execute pending post updates."
msgstr ""

#: src/Console/PostUpdate.php:105
msgid "All pending post updates are done."
msgstr ""

#: src/Console/User.php:158 src/Console/User.php:245
msgid "Enter user nickname: "
msgstr ""

#: src/Console/User.php:202
msgid "Enter new password: "
msgstr ""

#: src/Console/User.php:237
msgid "Enter user name: "
msgstr ""

#: src/Console/User.php:253
msgid "Enter user email address: "
msgstr ""

#: src/Console/User.php:261
msgid "Enter a language (optional): "
msgstr ""

#: src/Console/User.php:286
msgid "User is not pending."
msgstr ""

#: src/Console/User.php:318
msgid "User has already been marked for deletion."
msgstr ""

#: src/Console/User.php:323
#, php-format
msgid "Type \"yes\" to delete %s"
msgstr ""

#: src/Console/User.php:325
msgid "Deletion aborted."
msgstr ""

#: src/Console/User.php:450
msgid "Enter category: "
msgstr ""

#: src/Console/User.php:460
msgid "Enter key: "
msgstr ""

#: src/Console/User.php:494
msgid "Enter value: "
msgstr ""

#: src/Content/BoundariesPager.php:116 src/Content/Pager.php:171
msgid "newer"
msgstr ""

#: src/Content/BoundariesPager.php:124 src/Content/Pager.php:176
msgid "older"
msgstr ""

#: src/Content/ContactSelector.php:51
msgid "Frequently"
msgstr ""

#: src/Content/ContactSelector.php:52
msgid "Hourly"
msgstr ""

#: src/Content/ContactSelector.php:53
msgid "Twice daily"
msgstr ""

#: src/Content/ContactSelector.php:54
msgid "Daily"
msgstr ""

#: src/Content/ContactSelector.php:55
msgid "Weekly"
msgstr ""

#: src/Content/ContactSelector.php:56
msgid "Monthly"
msgstr ""

#: src/Content/ContactSelector.php:123
msgid "DFRN"
msgstr ""

#: src/Content/ContactSelector.php:124
msgid "OStatus"
msgstr ""

#: src/Content/ContactSelector.php:125
msgid "RSS/Atom"
msgstr ""

#: src/Content/ContactSelector.php:126 src/Module/Admin/Users/Active.php:129
#: src/Module/Admin/Users/Blocked.php:130 src/Module/Admin/Users/Create.php:73
#: src/Module/Admin/Users/Deleted.php:88 src/Module/Admin/Users/Index.php:142
#: src/Module/Admin/Users/Index.php:162 src/Module/Admin/Users/Pending.php:104
msgid "Email"
msgstr ""

#: src/Content/ContactSelector.php:127 src/Module/Debug/Babel.php:307
msgid "Diaspora"
msgstr ""

#: src/Content/ContactSelector.php:128
msgid "Zot!"
msgstr ""

#: src/Content/ContactSelector.php:129
msgid "LinkedIn"
msgstr ""

#: src/Content/ContactSelector.php:130
msgid "XMPP/IM"
msgstr ""

#: src/Content/ContactSelector.php:131
msgid "MySpace"
msgstr ""

#: src/Content/ContactSelector.php:132
msgid "Google+"
msgstr ""

#: src/Content/ContactSelector.php:133
msgid "pump.io"
msgstr ""

#: src/Content/ContactSelector.php:134
msgid "Twitter"
msgstr ""

#: src/Content/ContactSelector.php:135
msgid "Discourse"
msgstr ""

#: src/Content/ContactSelector.php:136
msgid "Diaspora Connector"
msgstr ""

#: src/Content/ContactSelector.php:137
msgid "GNU Social Connector"
msgstr ""

#: src/Content/ContactSelector.php:138
msgid "ActivityPub"
msgstr ""

#: src/Content/ContactSelector.php:139
msgid "pnut"
msgstr ""

#: src/Content/ContactSelector.php:175
#, php-format
msgid "%s (via %s)"
msgstr ""

#: src/Content/Conversation.php:207
#, php-format
msgid "%s likes this."
msgstr ""

#: src/Content/Conversation.php:210
#, php-format
msgid "%s doesn't like this."
msgstr ""

#: src/Content/Conversation.php:213
#, php-format
msgid "%s attends."
msgstr ""

#: src/Content/Conversation.php:216
#, php-format
msgid "%s doesn't attend."
msgstr ""

#: src/Content/Conversation.php:219
#, php-format
msgid "%s attends maybe."
msgstr ""

#: src/Content/Conversation.php:222 src/Content/Conversation.php:260
#: src/Content/Conversation.php:848
#, php-format
msgid "%s reshared this."
msgstr ""

#: src/Content/Conversation.php:228
msgid "and"
msgstr ""

#: src/Content/Conversation.php:231
#, php-format
msgid "and %d other people"
msgstr ""

#: src/Content/Conversation.php:239
#, php-format
msgid "<span  %1$s>%2$d people</span> like this"
msgstr ""

#: src/Content/Conversation.php:240
#, php-format
msgid "%s like this."
msgstr ""

#: src/Content/Conversation.php:243
#, php-format
msgid "<span  %1$s>%2$d people</span> don't like this"
>>>>>>> de2352e3
msgstr ""

#: src/Content/Conversation.php:244
#, php-format
msgid "%s don't like this."
msgstr ""

#: src/Content/Conversation.php:247
#, php-format
msgid "<span  %1$s>%2$d people</span> attend"
msgstr ""

#: src/Content/Conversation.php:248
#, php-format
msgid "%s attend."
msgstr ""

#: src/Content/Conversation.php:251
#, php-format
msgid "<span  %1$s>%2$d people</span> don't attend"
msgstr ""

#: src/Content/Conversation.php:252
#, php-format
msgid "%s don't attend."
msgstr ""

#: src/Content/Conversation.php:255
#, php-format
msgid "<span  %1$s>%2$d people</span> attend maybe"
msgstr ""

#: src/Content/Conversation.php:256
#, php-format
msgid "%s attend maybe."
msgstr ""

#: src/Content/Conversation.php:259
#, php-format
msgid "<span  %1$s>%2$d people</span> reshared this"
msgstr ""

#: src/Content/Conversation.php:307
msgid "Visible to <strong>everybody</strong>"
msgstr ""

#: src/Content/Conversation.php:308 src/Module/Item/Compose.php:159
#: src/Object/Post.php:973
msgid "Please enter a image/video/audio/webpage URL:"
msgstr ""

#: src/Content/Conversation.php:309
msgid "Tag term:"
msgstr ""

#: src/Content/Conversation.php:310 src/Module/Filer/SaveTag.php:68
msgid "Save to Folder:"
msgstr ""

#: src/Content/Conversation.php:311
msgid "Where are you right now?"
msgstr ""

#: src/Content/Conversation.php:312
msgid "Delete item(s)?"
msgstr ""

#: src/Content/Conversation.php:322
msgid "New Post"
msgstr ""

#: src/Content/Conversation.php:325
msgid "Share"
msgstr ""

#: src/Content/Conversation.php:331 src/Module/Item/Compose.php:151
#: src/Object/Post.php:965
msgid "Bold"
msgstr ""

#: src/Content/Conversation.php:332 src/Module/Item/Compose.php:152
#: src/Object/Post.php:966
msgid "Italic"
msgstr ""

#: src/Content/Conversation.php:333 src/Module/Item/Compose.php:153
#: src/Object/Post.php:967
msgid "Underline"
msgstr ""

#: src/Content/Conversation.php:334 src/Module/Item/Compose.php:154
#: src/Object/Post.php:968
msgid "Quote"
msgstr ""

#: src/Content/Conversation.php:335 src/Module/Item/Compose.php:155
#: src/Object/Post.php:969
msgid "Code"
msgstr ""

#: src/Content/Conversation.php:336 src/Module/Item/Compose.php:156
#: src/Object/Post.php:970
msgid "Image"
msgstr ""

#: src/Content/Conversation.php:337 src/Module/Item/Compose.php:157
#: src/Object/Post.php:971
msgid "Link"
msgstr ""

#: src/Content/Conversation.php:338 src/Module/Item/Compose.php:158
#: src/Object/Post.php:972
msgid "Link or Media"
msgstr ""

#: src/Content/Conversation.php:339
msgid "Video"
msgstr ""

#: src/Content/Conversation.php:352 src/Module/Item/Compose.php:172
msgid "Scheduled at"
msgstr ""

#: src/Content/Conversation.php:651 src/Object/Post.php:454
#: src/Object/Post.php:455
#, php-format
msgid "View %s's profile @ %s"
msgstr ""

#: src/Content/Conversation.php:664 src/Object/Post.php:442
msgid "Categories:"
msgstr ""

#: src/Content/Conversation.php:665 src/Object/Post.php:443
msgid "Filed under:"
msgstr ""

#: src/Content/Conversation.php:672 src/Object/Post.php:468
#, php-format
msgid "%s from %s"
msgstr ""

#: src/Content/Conversation.php:687
msgid "View in context"
msgstr ""

#: src/Content/Conversation.php:752
msgid "remove"
msgstr ""

#: src/Content/Conversation.php:756
msgid "Delete Selected Items"
msgstr ""

#: src/Content/Conversation.php:820 src/Content/Conversation.php:823
#: src/Content/Conversation.php:826 src/Content/Conversation.php:829
#, php-format
msgid "You had been addressed (%s)."
msgstr ""

#: src/Content/Conversation.php:832
#, php-format
msgid "You are following %s."
msgstr ""

#: src/Content/Conversation.php:835
msgid "Tagged"
msgstr ""

#: src/Content/Conversation.php:850
msgid "Reshared"
msgstr ""

#: src/Content/Conversation.php:850
#, php-format
msgid "Reshared by %s <%s>"
msgstr ""

#: src/Content/Conversation.php:853
#, php-format
msgid "%s is participating in this thread."
msgstr ""

#: src/Content/Conversation.php:856
msgid "Stored"
msgstr ""

#: src/Content/Conversation.php:859
msgid "Global"
msgstr ""

#: src/Content/Conversation.php:862
msgid "Relayed"
msgstr ""

#: src/Content/Conversation.php:862
#, php-format
msgid "Relayed by %s <%s>"
msgstr ""

#: src/Content/Conversation.php:865
msgid "Fetched"
msgstr ""

#: src/Content/Conversation.php:865
#, php-format
msgid "Fetched because of %s <%s>"
msgstr ""

#: src/Content/Feature.php:96
msgid "General Features"
msgstr ""

#: src/Content/Feature.php:98
msgid "Photo Location"
msgstr ""

#: src/Content/Feature.php:98
msgid ""
"Photo metadata is normally stripped. This extracts the location (if present) "
"prior to stripping metadata and links it to a map."
msgstr ""

#: src/Content/Feature.php:99
msgid "Trending Tags"
msgstr ""

#: src/Content/Feature.php:99
msgid ""
"Show a community page widget with a list of the most popular tags in recent "
"public posts."
msgstr ""

#: src/Content/Feature.php:104
msgid "Post Composition Features"
msgstr ""

#: src/Content/Feature.php:105
msgid "Auto-mention Forums"
msgstr ""

#: src/Content/Feature.php:105
msgid ""
"Add/remove mention when a forum page is selected/deselected in ACL window."
msgstr ""

#: src/Content/Feature.php:106
msgid "Explicit Mentions"
msgstr ""

#: src/Content/Feature.php:106
msgid ""
"Add explicit mentions to comment box for manual control over who gets "
"mentioned in replies."
msgstr ""

#: src/Content/Feature.php:111
msgid "Post/Comment Tools"
msgstr ""

#: src/Content/Feature.php:112
msgid "Post Categories"
msgstr ""

#: src/Content/Feature.php:112
msgid "Add categories to your posts"
msgstr ""

#: src/Content/Feature.php:117
msgid "Advanced Profile Settings"
msgstr ""

#: src/Content/Feature.php:118
msgid "List Forums"
msgstr ""

#: src/Content/Feature.php:118
msgid "Show visitors public community forums at the Advanced Profile Page"
msgstr ""

#: src/Content/Feature.php:119
msgid "Tag Cloud"
msgstr ""

#: src/Content/Feature.php:119
msgid "Provide a personal tag cloud on your profile page"
msgstr ""

#: src/Content/Feature.php:120
msgid "Display Membership Date"
msgstr ""

#: src/Content/Feature.php:120
msgid "Display membership date in profile"
msgstr ""

#: src/Content/ForumManager.php:145 src/Content/Nav.php:239
#: src/Content/Text/HTML.php:906 src/Content/Widget.php:530
msgid "Forums"
msgstr ""

#: src/Content/ForumManager.php:147
msgid "External link to forum"
msgstr ""

#: src/Content/ForumManager.php:150 src/Content/Widget.php:509
msgid "show less"
msgstr ""

#: src/Content/ForumManager.php:151 src/Content/Widget.php:411
#: src/Content/Widget.php:510
msgid "show more"
msgstr ""

#: src/Content/Item.php:305
#, php-format
msgid "%1$s poked %2$s"
msgstr ""

#: src/Content/Item.php:338 src/Model/Item.php:2622
msgid "event"
msgstr ""

#: src/Content/Item.php:442 view/theme/frio/theme.php:323
msgid "Follow Thread"
msgstr ""

#: src/Content/Item.php:443 src/Model/Contact.php:1056
msgid "View Status"
msgstr ""

#: src/Content/Item.php:444 src/Content/Item.php:466 src/Model/Contact.php:982
#: src/Model/Contact.php:1048 src/Model/Contact.php:1057
#: src/Module/Directory.php:160 src/Module/Settings/Profile/Index.php:223
msgid "View Profile"
msgstr ""

#: src/Content/Item.php:445 src/Model/Contact.php:1058
msgid "View Photos"
msgstr ""

#: src/Content/Item.php:446 src/Model/Contact.php:1049
#: src/Model/Contact.php:1059
msgid "Network Posts"
msgstr ""

#: src/Content/Item.php:447 src/Model/Contact.php:1050
#: src/Model/Contact.php:1060
msgid "View Contact"
msgstr ""

#: src/Content/Item.php:448 src/Model/Contact.php:1062
msgid "Send PM"
msgstr ""

#: src/Content/Item.php:449 src/Module/Admin/Blocklist/Contact.php:84
#: src/Module/Admin/Users/Active.php:140 src/Module/Admin/Users/Index.php:154
#: src/Module/Contact.php:602 src/Module/Contact.php:863
#: src/Module/Contact.php:1133
msgid "Block"
msgstr ""

#: src/Content/Item.php:450 src/Module/Contact.php:603
#: src/Module/Contact.php:864 src/Module/Contact.php:1141
#: src/Module/Notifications/Introductions.php:113
#: src/Module/Notifications/Introductions.php:185
#: src/Module/Notifications/Notification.php:59
msgid "Ignore"
msgstr ""

#: src/Content/Item.php:454 src/Object/Post.php:429
msgid "Languages"
msgstr ""

#: src/Content/Item.php:458 src/Model/Contact.php:1063
msgid "Poke"
msgstr ""

#: src/Content/Nav.php:90
msgid "Nothing new here"
msgstr ""

#: src/Content/Nav.php:94 src/Module/Special/HTTPException.php:75
msgid "Go back"
msgstr ""

#: src/Content/Nav.php:95
msgid "Clear notifications"
msgstr ""

#: src/Content/Nav.php:96 src/Content/Text/HTML.php:893
msgid "@name, !forum, #tags, content"
msgstr ""

#: src/Content/Nav.php:183 src/Module/Security/Login.php:145
msgid "Logout"
msgstr ""

#: src/Content/Nav.php:183
msgid "End this session"
msgstr ""

#: src/Content/Nav.php:185 src/Module/Bookmarklet.php:44
#: src/Module/Security/Login.php:146
msgid "Login"
msgstr ""

#: src/Content/Nav.php:185
msgid "Sign in"
msgstr ""

#: src/Content/Nav.php:190 src/Module/BaseProfile.php:56
#: src/Module/Contact.php:634 src/Module/Contact.php:899
#: src/Module/Settings/TwoFactor/Index.php:112 view/theme/frio/theme.php:226
msgid "Status"
msgstr ""

#: src/Content/Nav.php:190 src/Content/Nav.php:273
#: view/theme/frio/theme.php:226
msgid "Your posts and conversations"
msgstr ""

#: src/Content/Nav.php:191 src/Module/BaseProfile.php:48
#: src/Module/BaseSettings.php:57 src/Module/Contact.php:636
#: src/Module/Contact.php:915 src/Module/Profile/Profile.php:241
#: src/Module/Welcome.php:57 view/theme/frio/theme.php:227
msgid "Profile"
msgstr ""

#: src/Content/Nav.php:191 view/theme/frio/theme.php:227
msgid "Your profile page"
msgstr ""

#: src/Content/Nav.php:192 view/theme/frio/theme.php:228
msgid "Your photos"
msgstr ""

#: src/Content/Nav.php:193 view/theme/frio/theme.php:229
msgid "Videos"
msgstr ""

#: src/Content/Nav.php:193 view/theme/frio/theme.php:229
msgid "Your videos"
msgstr ""

#: src/Content/Nav.php:194 view/theme/frio/theme.php:230
msgid "Your events"
msgstr ""

#: src/Content/Nav.php:195
msgid "Personal notes"
msgstr ""

#: src/Content/Nav.php:195
msgid "Your personal notes"
msgstr ""

#: src/Content/Nav.php:212 src/Content/Nav.php:273
msgid "Home"
msgstr ""

#: src/Content/Nav.php:216 src/Module/Register.php:157
#: src/Module/Security/Login.php:106
msgid "Register"
msgstr ""

#: src/Content/Nav.php:216
msgid "Create an account"
msgstr ""

#: src/Content/Nav.php:222 src/Module/Help.php:69
#: src/Module/Settings/TwoFactor/AppSpecific.php:115
#: src/Module/Settings/TwoFactor/Index.php:111
#: src/Module/Settings/TwoFactor/Recovery.php:93
#: src/Module/Settings/TwoFactor/Verify.php:132 view/theme/vier/theme.php:217
msgid "Help"
msgstr ""

#: src/Content/Nav.php:222
msgid "Help and documentation"
msgstr ""

#: src/Content/Nav.php:226
msgid "Apps"
msgstr ""

#: src/Content/Nav.php:226
msgid "Addon applications, utilities, games"
msgstr ""

#: src/Content/Nav.php:230 src/Content/Text/HTML.php:891
#: src/Module/Admin/Logs/View.php:87 src/Module/Search/Index.php:99
msgid "Search"
msgstr ""

#: src/Content/Nav.php:230
msgid "Search site content"
msgstr ""

#: src/Content/Nav.php:233 src/Content/Text/HTML.php:900
msgid "Full Text"
msgstr ""

#: src/Content/Nav.php:234 src/Content/Text/HTML.php:901
#: src/Content/Widget/TagCloud.php:68
msgid "Tags"
msgstr ""

#: src/Content/Nav.php:235 src/Content/Nav.php:294
#: src/Content/Text/HTML.php:902 src/Module/BaseProfile.php:126
#: src/Module/BaseProfile.php:129 src/Module/Contact.php:834
#: src/Module/Contact.php:922 view/theme/frio/theme.php:237
msgid "Contacts"
msgstr ""

#: src/Content/Nav.php:254
msgid "Community"
msgstr ""

#: src/Content/Nav.php:254
msgid "Conversations on this and other servers"
msgstr ""

#: src/Content/Nav.php:258 src/Module/BaseProfile.php:88
#: src/Module/BaseProfile.php:99 view/theme/frio/theme.php:234
msgid "Events and Calendar"
msgstr ""

#: src/Content/Nav.php:261
msgid "Directory"
msgstr ""

#: src/Content/Nav.php:261
msgid "People directory"
msgstr ""

#: src/Content/Nav.php:263 src/Module/BaseAdmin.php:85
msgid "Information"
msgstr ""

#: src/Content/Nav.php:263
msgid "Information about this friendica instance"
msgstr ""

#: src/Content/Nav.php:266 src/Module/Admin/Tos.php:59
#: src/Module/BaseAdmin.php:96 src/Module/Register.php:165
#: src/Module/Tos.php:84
msgid "Terms of Service"
msgstr ""

#: src/Content/Nav.php:266
msgid "Terms of Service of this Friendica instance"
msgstr ""

#: src/Content/Nav.php:271 view/theme/frio/theme.php:233
msgid "Network"
msgstr ""

#: src/Content/Nav.php:271 view/theme/frio/theme.php:233
msgid "Conversations from your friends"
msgstr ""

#: src/Content/Nav.php:277
msgid "Introductions"
msgstr ""

#: src/Content/Nav.php:277
msgid "Friend Requests"
msgstr ""

#: src/Content/Nav.php:278 src/Module/BaseNotifications.php:139
#: src/Module/Notifications/Introductions.php:54
msgid "Notifications"
msgstr ""

#: src/Content/Nav.php:279
msgid "See all notifications"
msgstr ""

#: src/Content/Nav.php:280
msgid "Mark all system notifications seen"
msgstr ""

#: src/Content/Nav.php:283 view/theme/frio/theme.php:235
msgid "Private mail"
msgstr ""

#: src/Content/Nav.php:284
msgid "Inbox"
msgstr ""

#: src/Content/Nav.php:285
msgid "Outbox"
msgstr ""

#: src/Content/Nav.php:289
msgid "Accounts"
msgstr ""

#: src/Content/Nav.php:289
msgid "Manage other pages"
msgstr ""

#: src/Content/Nav.php:292 src/Module/Admin/Addons/Details.php:114
#: src/Module/Admin/Themes/Details.php:93 src/Module/BaseSettings.php:124
#: src/Module/Welcome.php:52 view/theme/frio/theme.php:236
msgid "Settings"
msgstr ""

#: src/Content/Nav.php:292 view/theme/frio/theme.php:236
msgid "Account settings"
msgstr ""

#: src/Content/Nav.php:294 view/theme/frio/theme.php:237
msgid "Manage/edit friends and contacts"
msgstr ""

#: src/Content/Nav.php:299 src/Module/BaseAdmin.php:126
msgid "Admin"
msgstr ""

#: src/Content/Nav.php:299
msgid "Site setup and configuration"
msgstr ""

#: src/Content/Nav.php:302
msgid "Navigation"
msgstr ""

#: src/Content/Nav.php:302
msgid "Site map"
msgstr ""

#: src/Content/OEmbed.php:298
msgid "Embedding disabled"
msgstr ""

#: src/Content/OEmbed.php:416
msgid "Embedded content"
msgstr ""

#: src/Content/Pager.php:216
msgid "first"
msgstr ""

#: src/Content/Pager.php:221
msgid "prev"
msgstr ""

#: src/Content/Pager.php:276
msgid "next"
msgstr ""

#: src/Content/Pager.php:281
msgid "last"
msgstr ""

#: src/Content/Text/BBCode.php:987 src/Content/Text/BBCode.php:1775
#: src/Content/Text/BBCode.php:1776
msgid "Image/photo"
msgstr ""

#: src/Content/Text/BBCode.php:1160
#, php-format
msgid ""
"<a href=\"%1$s\" target=\"_blank\" rel=\"noopener noreferrer\">%2$s</a> %3$s"
msgstr ""

#: src/Content/Text/BBCode.php:1185 src/Model/Item.php:3152
#: src/Model/Item.php:3158 src/Model/Item.php:3159
msgid "Link to source"
msgstr ""

#: src/Content/Text/BBCode.php:1693 src/Content/Text/HTML.php:943
msgid "Click to open/close"
msgstr ""

#: src/Content/Text/BBCode.php:1724
msgid "$1 wrote:"
msgstr ""

#: src/Content/Text/BBCode.php:1780 src/Content/Text/BBCode.php:1781
msgid "Encrypted content"
msgstr ""

#: src/Content/Text/BBCode.php:1997
msgid "Invalid source protocol"
msgstr ""

#: src/Content/Text/BBCode.php:2012
msgid "Invalid link protocol"
msgstr ""

#: src/Content/Text/HTML.php:807
msgid "Loading more entries..."
msgstr ""

#: src/Content/Text/HTML.php:808
msgid "The end"
msgstr ""

#: src/Content/Text/HTML.php:885 src/Content/Widget/VCard.php:103
#: src/Model/Profile.php:453
msgid "Follow"
msgstr ""

#: src/Content/Widget.php:49
msgid "Add New Contact"
msgstr ""

#: src/Content/Widget.php:50
msgid "Enter address or web location"
msgstr ""

#: src/Content/Widget.php:51
msgid "Example: bob@example.com, http://example.com/barbara"
msgstr ""

#: src/Content/Widget.php:53
msgid "Connect"
msgstr ""

#: src/Content/Widget.php:68
#, php-format
msgid "%d invitation available"
msgid_plural "%d invitations available"
msgstr[0] ""
msgstr[1] ""

#: src/Content/Widget.php:74 view/theme/vier/theme.php:170
msgid "Find People"
msgstr ""

#: src/Content/Widget.php:75 view/theme/vier/theme.php:171
msgid "Enter name or interest"
msgstr ""

#: src/Content/Widget.php:77 view/theme/vier/theme.php:173
msgid "Examples: Robert Morgenstein, Fishing"
msgstr ""

#: src/Content/Widget.php:78 src/Module/Contact.php:855
#: src/Module/Directory.php:99 view/theme/vier/theme.php:174
msgid "Find"
msgstr ""

#: src/Content/Widget.php:80 view/theme/vier/theme.php:176
msgid "Similar Interests"
msgstr ""

#: src/Content/Widget.php:81 view/theme/vier/theme.php:177
msgid "Random Profile"
msgstr ""

#: src/Content/Widget.php:82 view/theme/vier/theme.php:178
msgid "Invite Friends"
msgstr ""

#: src/Content/Widget.php:83 src/Module/Directory.php:91
#: view/theme/vier/theme.php:179
msgid "Global Directory"
msgstr ""

#: src/Content/Widget.php:85 view/theme/vier/theme.php:181
msgid "Local Directory"
msgstr ""

#: src/Content/Widget.php:214 src/Model/Group.php:535
#: src/Module/Contact.php:818 src/Module/Welcome.php:76
msgid "Groups"
msgstr ""

#: src/Content/Widget.php:216
msgid "Everyone"
msgstr ""

#: src/Content/Widget.php:245
msgid "Relationships"
msgstr ""

#: src/Content/Widget.php:247 src/Module/Contact.php:770
#: src/Module/Group.php:292
msgid "All Contacts"
msgstr ""

#: src/Content/Widget.php:286
msgid "Protocols"
msgstr ""

#: src/Content/Widget.php:288
msgid "All Protocols"
msgstr ""

#: src/Content/Widget.php:316
msgid "Saved Folders"
msgstr ""

#: src/Content/Widget.php:318 src/Content/Widget.php:352
msgid "Everything"
msgstr ""

#: src/Content/Widget.php:350
msgid "Categories"
msgstr ""

#: src/Content/Widget.php:407
#, php-format
msgid "%d contact in common"
msgid_plural "%d contacts in common"
msgstr[0] ""
msgstr[1] ""

#: src/Content/Widget.php:503
msgid "Archives"
msgstr ""

#: src/Content/Widget.php:527
msgid "Persons"
msgstr ""

#: src/Content/Widget.php:528
msgid "Organisations"
msgstr ""

<<<<<<< HEAD
#: src/Content/Widget.php:529 src/Model/Contact.php:1505
=======
#: src/Content/Widget.php:529 src/Model/Contact.php:1480
>>>>>>> de2352e3
msgid "News"
msgstr ""

#: src/Content/Widget.php:534 src/Module/Admin/BaseUsers.php:50
msgid "All"
msgstr ""

#: src/Content/Widget/CalendarExport.php:54
msgid "Export"
msgstr ""

#: src/Content/Widget/CalendarExport.php:55
msgid "Export calendar as ical"
msgstr ""

#: src/Content/Widget/CalendarExport.php:56
msgid "Export calendar as csv"
msgstr ""

#: src/Content/Widget/ContactBlock.php:79
msgid "No contacts"
msgstr ""

#: src/Content/Widget/ContactBlock.php:108
#, php-format
msgid "%d Contact"
msgid_plural "%d Contacts"
msgstr[0] ""
msgstr[1] ""

#: src/Content/Widget/ContactBlock.php:125
msgid "View Contacts"
msgstr ""

#: src/Content/Widget/SavedSearches.php:47
msgid "Remove term"
msgstr ""

#: src/Content/Widget/SavedSearches.php:60
msgid "Saved Searches"
msgstr ""

#: src/Content/Widget/TrendingTags.php:51
#, php-format
msgid "Trending Tags (last %d hour)"
msgid_plural "Trending Tags (last %d hours)"
msgstr[0] ""
msgstr[1] ""

#: src/Content/Widget/TrendingTags.php:52
msgid "More Trending Tags"
msgstr ""

#: src/Content/Widget/VCard.php:96 src/Model/Profile.php:372
#: src/Module/Contact.php:625 src/Module/Profile/Profile.php:176
msgid "XMPP:"
msgstr ""

#: src/Content/Widget/VCard.php:97 src/Model/Profile.php:373
#: src/Module/Contact.php:627 src/Module/Profile/Profile.php:180
msgid "Matrix:"
msgstr ""

#: src/Content/Widget/VCard.php:101 src/Model/Profile.php:465
#: src/Module/Notifications/Introductions.php:180
msgid "Network:"
msgstr ""

#: src/Content/Widget/VCard.php:105 src/Model/Profile.php:455
msgid "Unfollow"
msgstr ""

#: src/Core/ACL.php:166 src/Module/Profile/Profile.php:242
msgid "Yourself"
msgstr ""

#: src/Core/ACL.php:202 src/Module/PermissionTooltip.php:83
#: src/Module/PermissionTooltip.php:105
msgid "Mutuals"
msgstr ""

#: src/Core/ACL.php:294
msgid "Post to Email"
msgstr ""

#: src/Core/ACL.php:321
msgid "Public"
msgstr ""

#: src/Core/ACL.php:322
msgid ""
"This content will be shown to all your followers and can be seen in the "
"community pages and by anyone with its link."
msgstr ""

#: src/Core/ACL.php:323
msgid "Limited/Private"
msgstr ""

#: src/Core/ACL.php:324
msgid ""
"This content will be shown only to the people in the first box, to the "
"exception of the people mentioned in the second box. It won't appear "
"anywhere public."
msgstr ""

#: src/Core/ACL.php:325
msgid "Show to:"
msgstr ""

#: src/Core/ACL.php:326
msgid "Except to:"
msgstr ""

#: src/Core/ACL.php:329
msgid "Connectors"
msgstr ""

#: src/Core/Installer.php:183
msgid ""
"The database configuration file \"config/local.config.php\" could not be "
"written. Please use the enclosed text to create a configuration file in your "
"web server root."
msgstr ""

#: src/Core/Installer.php:202
msgid ""
"You may need to import the file \"database.sql\" manually using phpmyadmin "
"or mysql."
msgstr ""

#: src/Core/Installer.php:203 src/Module/Install.php:206
#: src/Module/Install.php:365
msgid "Please see the file \"doc/INSTALL.md\"."
msgstr ""

#: src/Core/Installer.php:264
msgid "Could not find a command line version of PHP in the web server PATH."
msgstr ""

#: src/Core/Installer.php:265
msgid ""
"If you don't have a command line version of PHP installed on your server, "
"you will not be able to run the background processing. See <a href='https://"
"github.com/friendica/friendica/blob/stable/doc/Install.md#set-up-the-"
"worker'>'Setup the worker'</a>"
msgstr ""

#: src/Core/Installer.php:270
msgid "PHP executable path"
msgstr ""

#: src/Core/Installer.php:270
msgid ""
"Enter full path to php executable. You can leave this blank to continue the "
"installation."
msgstr ""

#: src/Core/Installer.php:275
msgid "Command line PHP"
msgstr ""

#: src/Core/Installer.php:284
msgid "PHP executable is not the php cli binary (could be cgi-fgci version)"
msgstr ""

#: src/Core/Installer.php:285
msgid "Found PHP version: "
msgstr ""

#: src/Core/Installer.php:287
msgid "PHP cli binary"
msgstr ""

#: src/Core/Installer.php:300
msgid ""
"The command line version of PHP on your system does not have "
"\"register_argc_argv\" enabled."
msgstr ""

#: src/Core/Installer.php:301
msgid "This is required for message delivery to work."
msgstr ""

#: src/Core/Installer.php:306
msgid "PHP register_argc_argv"
msgstr ""

#: src/Core/Installer.php:338
msgid ""
"Error: the \"openssl_pkey_new\" function on this system is not able to "
"generate encryption keys"
msgstr ""

#: src/Core/Installer.php:339
msgid ""
"If running under Windows, please see \"http://www.php.net/manual/en/openssl."
"installation.php\"."
msgstr ""

#: src/Core/Installer.php:342
msgid "Generate encryption keys"
msgstr ""

#: src/Core/Installer.php:394
msgid ""
"Error: Apache webserver mod-rewrite module is required but not installed."
msgstr ""

#: src/Core/Installer.php:399
msgid "Apache mod_rewrite module"
msgstr ""

#: src/Core/Installer.php:405
msgid "Error: PDO or MySQLi PHP module required but not installed."
msgstr ""

#: src/Core/Installer.php:410
msgid "Error: The MySQL driver for PDO is not installed."
msgstr ""

#: src/Core/Installer.php:414
msgid "PDO or MySQLi PHP module"
msgstr ""

#: src/Core/Installer.php:422
msgid "Error, XML PHP module required but not installed."
msgstr ""

#: src/Core/Installer.php:426
msgid "XML PHP module"
msgstr ""

#: src/Core/Installer.php:429
msgid "libCurl PHP module"
msgstr ""

#: src/Core/Installer.php:430
msgid "Error: libCURL PHP module required but not installed."
msgstr ""

#: src/Core/Installer.php:436
msgid "GD graphics PHP module"
msgstr ""

#: src/Core/Installer.php:437
msgid ""
"Error: GD graphics PHP module with JPEG support required but not installed."
msgstr ""

#: src/Core/Installer.php:443
msgid "OpenSSL PHP module"
msgstr ""

#: src/Core/Installer.php:444
msgid "Error: openssl PHP module required but not installed."
msgstr ""

#: src/Core/Installer.php:450
msgid "mb_string PHP module"
msgstr ""

#: src/Core/Installer.php:451
msgid "Error: mb_string PHP module required but not installed."
msgstr ""

#: src/Core/Installer.php:457
msgid "iconv PHP module"
msgstr ""

#: src/Core/Installer.php:458
msgid "Error: iconv PHP module required but not installed."
msgstr ""

#: src/Core/Installer.php:464
msgid "POSIX PHP module"
msgstr ""

#: src/Core/Installer.php:465
msgid "Error: POSIX PHP module required but not installed."
msgstr ""

#: src/Core/Installer.php:471
msgid "Program execution functions"
msgstr ""

#: src/Core/Installer.php:472
msgid ""
"Error: Program execution functions (proc_open) required but not enabled."
msgstr ""

#: src/Core/Installer.php:478
msgid "JSON PHP module"
msgstr ""

#: src/Core/Installer.php:479
msgid "Error: JSON PHP module required but not installed."
msgstr ""

#: src/Core/Installer.php:485
msgid "File Information PHP module"
msgstr ""

#: src/Core/Installer.php:486
msgid "Error: File Information PHP module required but not installed."
msgstr ""

#: src/Core/Installer.php:509
msgid ""
"The web installer needs to be able to create a file called \"local.config.php"
"\" in the \"config\" folder of your web server and it is unable to do so."
msgstr ""

#: src/Core/Installer.php:510
msgid ""
"This is most often a permission setting, as the web server may not be able "
"to write files in your folder - even if you can."
msgstr ""

#: src/Core/Installer.php:511
msgid ""
"At the end of this procedure, we will give you a text to save in a file "
"named local.config.php in your Friendica \"config\" folder."
msgstr ""

#: src/Core/Installer.php:512
msgid ""
"You can alternatively skip this procedure and perform a manual installation. "
"Please see the file \"doc/INSTALL.md\" for instructions."
msgstr ""

#: src/Core/Installer.php:515
msgid "config/local.config.php is writable"
msgstr ""

#: src/Core/Installer.php:535
msgid ""
"Friendica uses the Smarty3 template engine to render its web views. Smarty3 "
"compiles templates to PHP to speed up rendering."
msgstr ""

#: src/Core/Installer.php:536
msgid ""
"In order to store these compiled templates, the web server needs to have "
"write access to the directory view/smarty3/ under the Friendica top level "
"folder."
msgstr ""

#: src/Core/Installer.php:537
msgid ""
"Please ensure that the user that your web server runs as (e.g. www-data) has "
"write access to this folder."
msgstr ""

#: src/Core/Installer.php:538
msgid ""
"Note: as a security measure, you should give the web server write access to "
"view/smarty3/ only--not the template files (.tpl) that it contains."
msgstr ""

#: src/Core/Installer.php:541
msgid "view/smarty3 is writable"
msgstr ""

#: src/Core/Installer.php:569
msgid ""
"Url rewrite in .htaccess seems not working. Make sure you copied .htaccess-"
"dist to .htaccess."
msgstr ""

#: src/Core/Installer.php:570
msgid ""
"In some circumstances (like running inside containers), you can skip this "
"error."
msgstr ""

#: src/Core/Installer.php:572
msgid "Error message from Curl when fetching"
msgstr ""

#: src/Core/Installer.php:578
msgid "Url rewrite is working"
msgstr ""

#: src/Core/Installer.php:607
msgid ""
"The detection of TLS to secure the communication between the browser and the "
"new Friendica server failed."
msgstr ""

#: src/Core/Installer.php:608
msgid ""
"It is highly encouraged to use Friendica only over a secure connection as "
"sensitive information like passwords will be transmitted."
msgstr ""

#: src/Core/Installer.php:609
msgid "Please ensure that the connection to the server is secure."
msgstr ""

#: src/Core/Installer.php:610
msgid "No TLS detected"
msgstr ""

#: src/Core/Installer.php:612
msgid "TLS detected"
msgstr ""

#: src/Core/Installer.php:639
msgid "ImageMagick PHP extension is not installed"
msgstr ""

#: src/Core/Installer.php:641
msgid "ImageMagick PHP extension is installed"
msgstr ""

#: src/Core/Installer.php:643
msgid "ImageMagick supports GIF"
msgstr ""

#: src/Core/Installer.php:665
msgid "Database already in use."
msgstr ""

#: src/Core/Installer.php:670
msgid "Could not connect to database."
msgstr ""

#: src/Core/L10n.php:377 src/Model/Event.php:442
#: src/Module/Settings/Display.php:183
msgid "Monday"
msgstr ""

#: src/Core/L10n.php:377 src/Model/Event.php:443
msgid "Tuesday"
msgstr ""

#: src/Core/L10n.php:377 src/Model/Event.php:444
msgid "Wednesday"
msgstr ""

#: src/Core/L10n.php:377 src/Model/Event.php:445
msgid "Thursday"
msgstr ""

#: src/Core/L10n.php:377 src/Model/Event.php:446
msgid "Friday"
msgstr ""

#: src/Core/L10n.php:377 src/Model/Event.php:447
msgid "Saturday"
msgstr ""

#: src/Core/L10n.php:377 src/Model/Event.php:441
#: src/Module/Settings/Display.php:183
msgid "Sunday"
msgstr ""

#: src/Core/L10n.php:381 src/Model/Event.php:462
msgid "January"
msgstr ""

#: src/Core/L10n.php:381 src/Model/Event.php:463
msgid "February"
msgstr ""

#: src/Core/L10n.php:381 src/Model/Event.php:464
msgid "March"
msgstr ""

#: src/Core/L10n.php:381 src/Model/Event.php:465
msgid "April"
msgstr ""

#: src/Core/L10n.php:381 src/Core/L10n.php:401 src/Model/Event.php:453
msgid "May"
msgstr ""

#: src/Core/L10n.php:381 src/Model/Event.php:466
msgid "June"
msgstr ""

#: src/Core/L10n.php:381 src/Model/Event.php:467
msgid "July"
msgstr ""

#: src/Core/L10n.php:381 src/Model/Event.php:468
msgid "August"
msgstr ""

#: src/Core/L10n.php:381 src/Model/Event.php:469
msgid "September"
msgstr ""

#: src/Core/L10n.php:381 src/Model/Event.php:470
msgid "October"
msgstr ""

#: src/Core/L10n.php:381 src/Model/Event.php:471
msgid "November"
msgstr ""

#: src/Core/L10n.php:381 src/Model/Event.php:472
msgid "December"
msgstr ""

#: src/Core/L10n.php:397 src/Model/Event.php:434
msgid "Mon"
msgstr ""

#: src/Core/L10n.php:397 src/Model/Event.php:435
msgid "Tue"
msgstr ""

#: src/Core/L10n.php:397 src/Model/Event.php:436
msgid "Wed"
msgstr ""

#: src/Core/L10n.php:397 src/Model/Event.php:437
msgid "Thu"
msgstr ""

#: src/Core/L10n.php:397 src/Model/Event.php:438
msgid "Fri"
msgstr ""

#: src/Core/L10n.php:397 src/Model/Event.php:439
msgid "Sat"
msgstr ""

#: src/Core/L10n.php:397 src/Model/Event.php:433
msgid "Sun"
msgstr ""

#: src/Core/L10n.php:401 src/Model/Event.php:449
msgid "Jan"
msgstr ""

#: src/Core/L10n.php:401 src/Model/Event.php:450
msgid "Feb"
msgstr ""

#: src/Core/L10n.php:401 src/Model/Event.php:451
msgid "Mar"
msgstr ""

#: src/Core/L10n.php:401 src/Model/Event.php:452
msgid "Apr"
msgstr ""

#: src/Core/L10n.php:401 src/Model/Event.php:454
msgid "Jun"
msgstr ""

#: src/Core/L10n.php:401 src/Model/Event.php:455
msgid "Jul"
msgstr ""

#: src/Core/L10n.php:401 src/Model/Event.php:456
msgid "Aug"
msgstr ""

#: src/Core/L10n.php:401
msgid "Sep"
msgstr ""

#: src/Core/L10n.php:401 src/Model/Event.php:458
msgid "Oct"
msgstr ""

#: src/Core/L10n.php:401 src/Model/Event.php:459
msgid "Nov"
msgstr ""

#: src/Core/L10n.php:401 src/Model/Event.php:460
msgid "Dec"
msgstr ""

#: src/Core/L10n.php:420
msgid "poke"
msgstr ""

#: src/Core/L10n.php:420
msgid "poked"
msgstr ""

#: src/Core/L10n.php:421
msgid "ping"
msgstr ""

#: src/Core/L10n.php:421
msgid "pinged"
msgstr ""

#: src/Core/L10n.php:422
msgid "prod"
msgstr ""

#: src/Core/L10n.php:422
msgid "prodded"
msgstr ""

#: src/Core/L10n.php:423
msgid "slap"
msgstr ""

#: src/Core/L10n.php:423
msgid "slapped"
msgstr ""

#: src/Core/L10n.php:424
msgid "finger"
msgstr ""

#: src/Core/L10n.php:424
msgid "fingered"
msgstr ""

#: src/Core/L10n.php:425
msgid "rebuff"
msgstr ""

#: src/Core/L10n.php:425
msgid "rebuffed"
msgstr ""

#: src/Core/Renderer.php:89 src/Core/Renderer.php:118 src/Core/Renderer.php:145
#: src/Core/Renderer.php:179 src/Render/FriendicaSmartyEngine.php:56
msgid ""
"Friendica can't display this page at the moment, please contact the "
"administrator."
msgstr ""

#: src/Core/Renderer.php:141
msgid "template engine cannot be registered without a name."
msgstr ""

#: src/Core/Renderer.php:175
msgid "template engine is not registered!"
msgstr ""

#: src/Core/Update.php:67
#, php-format
msgid ""
"Updates from version %s are not supported. Please update at least to version "
"2021.01 and wait until the postupdate finished version 1383."
msgstr ""

#: src/Core/Update.php:78
#, php-format
msgid ""
"Updates from postupdate version %s are not supported. Please update at least "
"to version 2021.01 and wait until the postupdate finished version 1383."
msgstr ""

#: src/Core/Update.php:152
#, php-format
msgid "%s: executing pre update %d"
msgstr ""

#: src/Core/Update.php:190
#, php-format
msgid "%s: executing post update %d"
msgstr ""

#: src/Core/Update.php:261
#, php-format
msgid "Update %s failed. See error logs."
msgstr ""

#: src/Core/Update.php:314
#, php-format
msgid ""
"\n"
"\t\t\t\tThe friendica developers released update %s recently,\n"
"\t\t\t\tbut when I tried to install it, something went terribly wrong.\n"
"\t\t\t\tThis needs to be fixed soon and I can't do it alone. Please contact "
"a\n"
"\t\t\t\tfriendica developer if you can not help me on your own. My database "
"might be invalid."
msgstr ""

#: src/Core/Update.php:320
#, php-format
msgid "The error message is\\n[pre]%s[/pre]"
msgstr ""

#: src/Core/Update.php:324 src/Core/Update.php:366
msgid "[Friendica Notify] Database update"
msgstr ""

#: src/Core/Update.php:360
#, php-format
msgid ""
"\n"
"\t\t\t\t\tThe friendica database was successfully updated from %s to %s."
msgstr ""

#: src/Core/UserImport.php:126
msgid "Error decoding account file"
msgstr ""

#: src/Core/UserImport.php:132
msgid "Error! No version data in file! This is not a Friendica account file?"
msgstr ""

#: src/Core/UserImport.php:140
#, php-format
msgid "User '%s' already exists on this server!"
msgstr ""

#: src/Core/UserImport.php:176
msgid "User creation error"
msgstr ""

#: src/Core/UserImport.php:221
#, php-format
msgid "%d contact not imported"
msgid_plural "%d contacts not imported"
msgstr[0] ""
msgstr[1] ""

#: src/Core/UserImport.php:274
msgid "User profile creation error"
msgstr ""

#: src/Core/UserImport.php:330
msgid "Done. You can now login with your username and password"
msgstr ""

#: src/Database/DBStructure.php:65
#, php-format
msgid "The database version had been set to %s."
msgstr ""

#: src/Database/DBStructure.php:78
#, php-format
msgid ""
"The post update is at version %d, it has to be at %d to safely drop the "
"tables."
msgstr ""

#: src/Database/DBStructure.php:91
msgid "No unused tables found."
msgstr ""

#: src/Database/DBStructure.php:96
msgid ""
"These tables are not used for friendica and will be deleted when you execute "
"\"dbstructure drop -e\":"
msgstr ""

#: src/Database/DBStructure.php:134
msgid "There are no tables on MyISAM or InnoDB with the Antelope file format."
msgstr ""

#: src/Database/DBStructure.php:158
#, php-format
msgid ""
"\n"
"Error %d occurred during database update:\n"
"%s\n"
msgstr ""

#: src/Database/DBStructure.php:161
msgid "Errors encountered performing database changes: "
msgstr ""

#: src/Database/DBStructure.php:549
msgid "Another database update is currently running."
msgstr ""

#: src/Database/DBStructure.php:553
#, php-format
msgid "%s: Database update"
msgstr ""

#: src/Database/DBStructure.php:803
#, php-format
msgid "%s: updating %s table."
msgstr ""

#: src/Factory/Api/Mastodon/Error.php:55
msgid "Record not found"
msgstr ""

#: src/Factory/Api/Mastodon/Error.php:65
msgid "Unprocessable Entity"
msgstr ""

#: src/Factory/Api/Mastodon/Error.php:75
#: src/Module/Special/HTTPException.php:50
msgid "Unauthorized"
msgstr ""

#: src/Factory/Api/Mastodon/Error.php:85
msgid ""
"Token is not authorized with a valid user or is missing a required scope"
msgstr ""

#: src/Factory/Api/Mastodon/Error.php:95
#: src/Module/Special/HTTPException.php:53
msgid "Internal Server Error"
msgstr ""

#: src/Factory/Notification/Introduction.php:135
msgid "Friend Suggestion"
msgstr ""

#: src/Factory/Notification/Introduction.php:161
msgid "Friend/Connect Request"
msgstr ""

#: src/Factory/Notification/Introduction.php:161
msgid "New Follower"
msgstr ""

#: src/Factory/Notification/Notification.php:101
#, php-format
msgid "%s created a new post"
msgstr ""

#: src/Factory/Notification/Notification.php:102
#: src/Factory/Notification/Notification.php:360
#, php-format
msgid "%s commented on %s's post"
msgstr ""

#: src/Factory/Notification/Notification.php:128
#, php-format
msgid "%s liked %s's post"
msgstr ""

#: src/Factory/Notification/Notification.php:139
#, php-format
msgid "%s disliked %s's post"
msgstr ""

#: src/Factory/Notification/Notification.php:150
#, php-format
msgid "%s is attending %s's event"
msgstr ""

#: src/Factory/Notification/Notification.php:161
#, php-format
msgid "%s is not attending %s's event"
msgstr ""

#: src/Factory/Notification/Notification.php:172
#, php-format
msgid "%s may attending %s's event"
msgstr ""

#: src/Factory/Notification/Notification.php:199
#, php-format
msgid "%s is now friends with %s"
msgstr ""

#: src/LegacyModule.php:49
#, php-format
msgid "Legacy module file not found: %s"
msgstr ""

<<<<<<< HEAD
#: src/Model/Contact.php:1078 src/Model/Contact.php:1091
msgid "UnFollow"
msgstr ""

#: src/Model/Contact.php:1087
msgid "Drop Contact"
msgstr ""

#: src/Model/Contact.php:1097 src/Module/Admin/Users/Pending.php:107
=======
#: src/Model/Contact.php:1052 src/Model/Contact.php:1065
msgid "UnFollow"
msgstr ""

#: src/Model/Contact.php:1061
msgid "Drop Contact"
msgstr ""

#: src/Model/Contact.php:1071 src/Module/Admin/Users/Pending.php:107
>>>>>>> de2352e3
#: src/Module/Notifications/Introductions.php:111
#: src/Module/Notifications/Introductions.php:183
msgid "Approve"
msgstr ""

<<<<<<< HEAD
#: src/Model/Contact.php:1501
msgid "Organisation"
msgstr ""

#: src/Model/Contact.php:1509
msgid "Forum"
msgstr ""

#: src/Model/Contact.php:2365
msgid "Disallowed profile URL."
msgstr ""

#: src/Model/Contact.php:2370 src/Module/Friendica.php:81
msgid "Blocked domain"
msgstr ""

#: src/Model/Contact.php:2375
msgid "Connect URL missing."
msgstr ""

#: src/Model/Contact.php:2384
=======
#: src/Model/Contact.php:1476
msgid "Organisation"
msgstr ""

#: src/Model/Contact.php:1484
msgid "Forum"
msgstr ""

#: src/Model/Contact.php:2340
msgid "Disallowed profile URL."
msgstr ""

#: src/Model/Contact.php:2345 src/Module/Friendica.php:81
msgid "Blocked domain"
msgstr ""

#: src/Model/Contact.php:2350
msgid "Connect URL missing."
msgstr ""

#: src/Model/Contact.php:2359
>>>>>>> de2352e3
msgid ""
"The contact could not be added. Please check the relevant network "
"credentials in your Settings -> Social Networks page."
msgstr ""

<<<<<<< HEAD
#: src/Model/Contact.php:2421
msgid "The profile address specified does not provide adequate information."
msgstr ""

#: src/Model/Contact.php:2423
msgid "No compatible communication protocols or feeds were discovered."
msgstr ""

#: src/Model/Contact.php:2426
msgid "An author or name was not found."
msgstr ""

#: src/Model/Contact.php:2429
msgid "No browser URL could be matched to this address."
msgstr ""

#: src/Model/Contact.php:2432
=======
#: src/Model/Contact.php:2396
msgid "The profile address specified does not provide adequate information."
msgstr ""

#: src/Model/Contact.php:2398
msgid "No compatible communication protocols or feeds were discovered."
msgstr ""

#: src/Model/Contact.php:2401
msgid "An author or name was not found."
msgstr ""

#: src/Model/Contact.php:2404
msgid "No browser URL could be matched to this address."
msgstr ""

#: src/Model/Contact.php:2407
>>>>>>> de2352e3
msgid ""
"Unable to match @-style Identity Address with a known protocol or email "
"contact."
msgstr ""

<<<<<<< HEAD
#: src/Model/Contact.php:2433
msgid "Use mailto: in front of address to force email check."
msgstr ""

#: src/Model/Contact.php:2439
=======
#: src/Model/Contact.php:2408
msgid "Use mailto: in front of address to force email check."
msgstr ""

#: src/Model/Contact.php:2414
>>>>>>> de2352e3
msgid ""
"The profile address specified belongs to a network which has been disabled "
"on this site."
msgstr ""

<<<<<<< HEAD
#: src/Model/Contact.php:2444
=======
#: src/Model/Contact.php:2419
>>>>>>> de2352e3
msgid ""
"Limited profile. This person will be unable to receive direct/personal "
"notifications from you."
msgstr ""

<<<<<<< HEAD
#: src/Model/Contact.php:2503
=======
#: src/Model/Contact.php:2478
>>>>>>> de2352e3
msgid "Unable to retrieve contact information."
msgstr ""

#: src/Model/Event.php:52 src/Model/Event.php:881
#: src/Module/Debug/Localtime.php:38
msgid "l F d, Y \\@ g:i A"
msgstr ""

#: src/Model/Event.php:79 src/Model/Event.php:96 src/Model/Event.php:481
#: src/Model/Event.php:951
msgid "Starts:"
msgstr ""

#: src/Model/Event.php:82 src/Model/Event.php:102 src/Model/Event.php:482
#: src/Model/Event.php:955
msgid "Finishes:"
msgstr ""

#: src/Model/Event.php:431
msgid "all-day"
msgstr ""

#: src/Model/Event.php:457
msgid "Sept"
msgstr ""

#: src/Model/Event.php:479
msgid "No events to display"
msgstr ""

#: src/Model/Event.php:597
msgid "l, F j"
msgstr ""

#: src/Model/Event.php:628
msgid "Edit event"
msgstr ""

#: src/Model/Event.php:629
msgid "Duplicate event"
msgstr ""

#: src/Model/Event.php:630
msgid "Delete event"
msgstr ""

#: src/Model/Event.php:882
msgid "D g:i A"
msgstr ""

#: src/Model/Event.php:883
msgid "g:i A"
msgstr ""

#: src/Model/Event.php:970 src/Model/Event.php:972
msgid "Show map"
msgstr ""

#: src/Model/Event.php:971
msgid "Hide map"
msgstr ""

#: src/Model/Event.php:1063
#, php-format
msgid "%s's birthday"
msgstr ""

#: src/Model/Event.php:1064
#, php-format
msgid "Happy Birthday %s"
msgstr ""

#: src/Model/Group.php:92
msgid ""
"A deleted group with this name was revived. Existing item permissions "
"<strong>may</strong> apply to this group and any future members. If this is "
"not what you intended, please create another group with a different name."
msgstr ""

#: src/Model/Group.php:451
msgid "Default privacy group for new contacts"
msgstr ""

#: src/Model/Group.php:483
msgid "Everybody"
msgstr ""

#: src/Model/Group.php:502
msgid "edit"
msgstr ""

#: src/Model/Group.php:534
msgid "add"
msgstr ""

#: src/Model/Group.php:539
msgid "Edit group"
msgstr ""

#: src/Model/Group.php:540 src/Module/Group.php:193
msgid "Contacts not in any group"
msgstr ""

#: src/Model/Group.php:542
msgid "Create a new group"
msgstr ""

#: src/Model/Group.php:543 src/Module/Group.php:178 src/Module/Group.php:201
#: src/Module/Group.php:276
msgid "Group Name: "
msgstr ""

#: src/Model/Group.php:544
msgid "Edit groups"
msgstr ""

#: src/Model/Item.php:1676
#, php-format
msgid "Detected languages in this post:\\n%s"
msgstr ""

#: src/Model/Item.php:2626
msgid "activity"
msgstr ""

#: src/Model/Item.php:2628
msgid "comment"
msgstr ""

#: src/Model/Item.php:2631
msgid "post"
msgstr ""

#: src/Model/Item.php:2768
#, php-format
msgid "Content warning: %s"
msgstr ""

#: src/Model/Item.php:3117
msgid "bytes"
msgstr ""

#: src/Model/Item.php:3146 src/Model/Item.php:3147
msgid "View on separate page"
msgstr ""

#: src/Model/Mail.php:134 src/Model/Mail.php:266
msgid "[no subject]"
msgstr ""

#: src/Model/Notification.php:187
#, php-format
msgid "%1$s wants to follow you"
msgstr ""

#: src/Model/Notification.php:189
#, php-format
msgid "%1$s had started following you"
msgstr ""

#: src/Model/Notification.php:259
#, php-format
msgid "%1$s liked your comment %2$s"
msgstr ""

#: src/Model/Notification.php:262
#, php-format
msgid "%1$s liked your post %2$s"
msgstr ""

#: src/Model/Notification.php:269
#, php-format
msgid "%1$s disliked your comment %2$s"
msgstr ""

#: src/Model/Notification.php:272
#, php-format
msgid "%1$s disliked your post %2$s"
msgstr ""

#: src/Model/Notification.php:279
#, php-format
msgid "%1$s shared your comment %2$s"
msgstr ""

#: src/Model/Notification.php:282
#, php-format
msgid "%1$s shared your post %2$s"
msgstr ""

#: src/Model/Notification.php:289
#, php-format
msgid "%1$s tagged you on %2$s"
msgstr ""

#: src/Model/Notification.php:293
#, php-format
msgid "%1$s replied to you on %2$s"
msgstr ""

#: src/Model/Notification.php:297
#, php-format
msgid "%1$s commented in your thread %2$s"
msgstr ""

#: src/Model/Notification.php:301
#, php-format
msgid "%1$s commented on your comment %2$s"
msgstr ""

#: src/Model/Notification.php:307
#, php-format
msgid "%1$s commented in their thread %2$s"
msgstr ""

#: src/Model/Notification.php:309
#, php-format
msgid "%1$s commented in their thread"
msgstr ""

#: src/Model/Notification.php:311
#, php-format
msgid "%1$s commented in the thread %2$s from %3$s"
msgstr ""

#: src/Model/Notification.php:313
#, php-format
msgid "%1$s commented in the thread from %3$s"
msgstr ""

#: src/Model/Notification.php:318
#, php-format
msgid "%1$s commented on your thread %2$s"
msgstr ""

#: src/Model/Notification.php:323
#, php-format
msgid "%1$s shared the post %2$s from %3$s"
msgstr ""

#: src/Model/Notification.php:325
#, php-format
msgid "%1$s shared a post from %3$s"
msgstr ""

#: src/Model/Notification.php:327
#, php-format
msgid "%1$s shared the post %2$s"
msgstr ""

#: src/Model/Notification.php:329
#, php-format
msgid "%1$s shared a post"
msgstr ""

#: src/Model/Profile.php:355 src/Module/Profile/Profile.php:256
#: src/Module/Profile/Profile.php:258
msgid "Edit profile"
msgstr ""

#: src/Model/Profile.php:357
msgid "Change profile photo"
msgstr ""

#: src/Model/Profile.php:370 src/Module/Directory.php:155
#: src/Module/Profile/Profile.php:184
msgid "Homepage:"
msgstr ""

#: src/Model/Profile.php:371 src/Module/Contact.php:629
#: src/Module/Notifications/Introductions.php:168
msgid "About:"
msgstr ""

#: src/Model/Profile.php:457
msgid "Atom feed"
msgstr ""

#: src/Model/Profile.php:495 src/Model/Profile.php:592
msgid "g A l F d"
msgstr ""

#: src/Model/Profile.php:496
msgid "F d"
msgstr ""

#: src/Model/Profile.php:558 src/Model/Profile.php:643
msgid "[today]"
msgstr ""

#: src/Model/Profile.php:568
msgid "Birthday Reminders"
msgstr ""

#: src/Model/Profile.php:569
msgid "Birthdays this week:"
msgstr ""

#: src/Model/Profile.php:630
msgid "[No description]"
msgstr ""

#: src/Model/Profile.php:656
msgid "Event Reminders"
msgstr ""

#: src/Model/Profile.php:657
msgid "Upcoming events the next 7 days:"
msgstr ""

#: src/Model/Profile.php:845
#, php-format
msgid "OpenWebAuth: %1$s welcomes %2$s"
msgstr ""

#: src/Model/Storage/Filesystem.php:187
msgid "Storage base path"
msgstr ""

#: src/Model/Storage/Filesystem.php:189
msgid ""
"Folder where uploaded files are saved. For maximum security, This should be "
"a path outside web server folder tree"
msgstr ""

#: src/Model/Storage/Filesystem.php:202
msgid "Enter a valid existing folder"
msgstr ""

#: src/Model/User.php:208 src/Model/User.php:1055
msgid "SERIOUS ERROR: Generation of security keys failed."
msgstr ""

#: src/Model/User.php:589 src/Model/User.php:622
msgid "Login failed"
msgstr ""

#: src/Model/User.php:654
msgid "Not enough information to authenticate"
msgstr ""

#: src/Model/User.php:749
msgid "Password can't be empty"
msgstr ""

#: src/Model/User.php:768
msgid "Empty passwords are not allowed."
msgstr ""

#: src/Model/User.php:772
msgid ""
"The new password has been exposed in a public data dump, please choose "
"another."
msgstr ""

#: src/Model/User.php:778
msgid ""
"The password can't contain accentuated letters, white spaces or colons (:)"
msgstr ""

#: src/Model/User.php:935
msgid "Passwords do not match. Password unchanged."
msgstr ""

#: src/Model/User.php:942
msgid "An invitation is required."
msgstr ""

#: src/Model/User.php:946
msgid "Invitation could not be verified."
msgstr ""

#: src/Model/User.php:954
msgid "Invalid OpenID url"
msgstr ""

#: src/Model/User.php:967 src/Security/Authentication.php:223
msgid ""
"We encountered a problem while logging in with the OpenID you provided. "
"Please check the correct spelling of the ID."
msgstr ""

#: src/Model/User.php:967 src/Security/Authentication.php:223
msgid "The error message was:"
msgstr ""

#: src/Model/User.php:973
msgid "Please enter the required information."
msgstr ""

#: src/Model/User.php:987
#, php-format
msgid ""
"system.username_min_length (%s) and system.username_max_length (%s) are "
"excluding each other, swapping values."
msgstr ""

#: src/Model/User.php:994
#, php-format
msgid "Username should be at least %s character."
msgid_plural "Username should be at least %s characters."
msgstr[0] ""
msgstr[1] ""

#: src/Model/User.php:998
#, php-format
msgid "Username should be at most %s character."
msgid_plural "Username should be at most %s characters."
msgstr[0] ""
msgstr[1] ""

#: src/Model/User.php:1006
msgid "That doesn't appear to be your full (First Last) name."
msgstr ""

#: src/Model/User.php:1011
msgid "Your email domain is not among those allowed on this site."
msgstr ""

#: src/Model/User.php:1015
msgid "Not a valid email address."
msgstr ""

#: src/Model/User.php:1018
msgid "The nickname was blocked from registration by the nodes admin."
msgstr ""

#: src/Model/User.php:1022 src/Model/User.php:1030
msgid "Cannot use that email."
msgstr ""

#: src/Model/User.php:1037
msgid "Your nickname can only contain a-z, 0-9 and _."
msgstr ""

#: src/Model/User.php:1045 src/Model/User.php:1102
msgid "Nickname is already registered. Please choose another."
msgstr ""

#: src/Model/User.php:1089 src/Model/User.php:1093
msgid "An error occurred during registration. Please try again."
msgstr ""

#: src/Model/User.php:1116
msgid "An error occurred creating your default profile. Please try again."
msgstr ""

#: src/Model/User.php:1123
msgid "An error occurred creating your self contact. Please try again."
msgstr ""

#: src/Model/User.php:1128
msgid "Friends"
msgstr ""

#: src/Model/User.php:1132
msgid ""
"An error occurred creating your default contact group. Please try again."
msgstr ""

#: src/Model/User.php:1361
#, php-format
msgid ""
"\n"
"\t\tDear %1$s,\n"
"\t\t\tthe administrator of %2$s has set up an account for you."
msgstr ""

#: src/Model/User.php:1364
#, php-format
msgid ""
"\n"
"\t\tThe login details are as follows:\n"
"\n"
"\t\tSite Location:\t%1$s\n"
"\t\tLogin Name:\t\t%2$s\n"
"\t\tPassword:\t\t%3$s\n"
"\n"
"\t\tYou may change your password from your account \"Settings\" page after "
"logging\n"
"\t\tin.\n"
"\n"
"\t\tPlease take a few moments to review the other account settings on that "
"page.\n"
"\n"
"\t\tYou may also wish to add some basic information to your default profile\n"
"\t\t(on the \"Profiles\" page) so that other people can easily find you.\n"
"\n"
"\t\tWe recommend setting your full name, adding a profile photo,\n"
"\t\tadding some profile \"keywords\" (very useful in making new friends) - "
"and\n"
"\t\tperhaps what country you live in; if you do not wish to be more "
"specific\n"
"\t\tthan that.\n"
"\n"
"\t\tWe fully respect your right to privacy, and none of these items are "
"necessary.\n"
"\t\tIf you are new and do not know anybody here, they may help\n"
"\t\tyou to make some new and interesting friends.\n"
"\n"
"\t\tIf you ever want to delete your account, you can do so at %1$s/removeme\n"
"\n"
"\t\tThank you and welcome to %4$s."
msgstr ""

#: src/Model/User.php:1397 src/Model/User.php:1504
#, php-format
msgid "Registration details for %s"
msgstr ""

#: src/Model/User.php:1417
#, php-format
msgid ""
"\n"
"\t\t\tDear %1$s,\n"
"\t\t\t\tThank you for registering at %2$s. Your account is pending for "
"approval by the administrator.\n"
"\n"
"\t\t\tYour login details are as follows:\n"
"\n"
"\t\t\tSite Location:\t%3$s\n"
"\t\t\tLogin Name:\t\t%4$s\n"
"\t\t\tPassword:\t\t%5$s\n"
"\t\t"
msgstr ""

#: src/Model/User.php:1436
#, php-format
msgid "Registration at %s"
msgstr ""

#: src/Model/User.php:1460
#, php-format
msgid ""
"\n"
"\t\t\t\tDear %1$s,\n"
"\t\t\t\tThank you for registering at %2$s. Your account has been created.\n"
"\t\t\t"
msgstr ""

#: src/Model/User.php:1468
#, php-format
msgid ""
"\n"
"\t\t\tThe login details are as follows:\n"
"\n"
"\t\t\tSite Location:\t%3$s\n"
"\t\t\tLogin Name:\t\t%1$s\n"
"\t\t\tPassword:\t\t%5$s\n"
"\n"
"\t\t\tYou may change your password from your account \"Settings\" page after "
"logging\n"
"\t\t\tin.\n"
"\n"
"\t\t\tPlease take a few moments to review the other account settings on that "
"page.\n"
"\n"
"\t\t\tYou may also wish to add some basic information to your default "
"profile\n"
"\t\t\t(on the \"Profiles\" page) so that other people can easily find you.\n"
"\n"
"\t\t\tWe recommend setting your full name, adding a profile photo,\n"
"\t\t\tadding some profile \"keywords\" (very useful in making new friends) - "
"and\n"
"\t\t\tperhaps what country you live in; if you do not wish to be more "
"specific\n"
"\t\t\tthan that.\n"
"\n"
"\t\t\tWe fully respect your right to privacy, and none of these items are "
"necessary.\n"
"\t\t\tIf you are new and do not know anybody here, they may help\n"
"\t\t\tyou to make some new and interesting friends.\n"
"\n"
"\t\t\tIf you ever want to delete your account, you can do so at %3$s/"
"removeme\n"
"\n"
"\t\t\tThank you and welcome to %2$s."
msgstr ""

#: src/Module/Admin/Addons/Details.php:65
msgid "Addon not found."
msgstr ""

#: src/Module/Admin/Addons/Details.php:76 src/Module/Admin/Addons/Index.php:49
#, php-format
msgid "Addon %s disabled."
msgstr ""

#: src/Module/Admin/Addons/Details.php:79 src/Module/Admin/Addons/Index.php:51
#, php-format
msgid "Addon %s enabled."
msgstr ""

#: src/Module/Admin/Addons/Details.php:88
#: src/Module/Admin/Themes/Details.php:46
msgid "Disable"
msgstr ""

#: src/Module/Admin/Addons/Details.php:91
#: src/Module/Admin/Themes/Details.php:49
msgid "Enable"
msgstr ""

#: src/Module/Admin/Addons/Details.php:111 src/Module/Admin/Addons/Index.php:67
#: src/Module/Admin/Blocklist/Contact.php:78
#: src/Module/Admin/Blocklist/Server.php:88 src/Module/Admin/Federation.php:159
#: src/Module/Admin/Item/Delete.php:65 src/Module/Admin/Logs/Settings.php:80
#: src/Module/Admin/Logs/View.php:84 src/Module/Admin/Queue.php:72
#: src/Module/Admin/Site.php:497 src/Module/Admin/Storage.php:131
#: src/Module/Admin/Summary.php:233 src/Module/Admin/Themes/Details.php:90
#: src/Module/Admin/Themes/Index.php:111 src/Module/Admin/Tos.php:58
#: src/Module/Admin/Users/Active.php:136 src/Module/Admin/Users/Blocked.php:137
#: src/Module/Admin/Users/Create.php:61 src/Module/Admin/Users/Deleted.php:85
#: src/Module/Admin/Users/Index.php:149 src/Module/Admin/Users/Pending.php:101
msgid "Administration"
msgstr ""

#: src/Module/Admin/Addons/Details.php:112 src/Module/Admin/Addons/Index.php:68
#: src/Module/BaseAdmin.php:93 src/Module/BaseSettings.php:87
msgid "Addons"
msgstr ""

#: src/Module/Admin/Addons/Details.php:113
#: src/Module/Admin/Themes/Details.php:92
msgid "Toggle"
msgstr ""

#: src/Module/Admin/Addons/Details.php:121
#: src/Module/Admin/Themes/Details.php:101
msgid "Author: "
msgstr ""

#: src/Module/Admin/Addons/Details.php:122
#: src/Module/Admin/Themes/Details.php:102
msgid "Maintainer: "
msgstr ""

#: src/Module/Admin/Addons/Index.php:42
msgid "Addons reloaded"
msgstr ""

#: src/Module/Admin/Addons/Index.php:53
#, php-format
msgid "Addon %s failed to install."
msgstr ""

#: src/Module/Admin/Addons/Index.php:70
msgid "Reload active addons"
msgstr ""

#: src/Module/Admin/Addons/Index.php:75
#, php-format
msgid ""
"There are currently no addons available on your node. You can find the "
"official addon repository at %1$s and might find other interesting addons in "
"the open addon registry at %2$s"
msgstr ""

#: src/Module/Admin/BaseUsers.php:53
msgid "List of all users"
msgstr ""

#: src/Module/Admin/BaseUsers.php:58
msgid "Active"
msgstr ""

#: src/Module/Admin/BaseUsers.php:61
msgid "List of active accounts"
msgstr ""

#: src/Module/Admin/BaseUsers.php:66 src/Module/Contact.php:778
#: src/Module/Contact.php:838
msgid "Pending"
msgstr ""

#: src/Module/Admin/BaseUsers.php:69
msgid "List of pending registrations"
msgstr ""

#: src/Module/Admin/BaseUsers.php:74 src/Module/Contact.php:786
#: src/Module/Contact.php:839
msgid "Blocked"
msgstr ""

#: src/Module/Admin/BaseUsers.php:77
msgid "List of blocked users"
msgstr ""

#: src/Module/Admin/BaseUsers.php:82
msgid "Deleted"
msgstr ""

#: src/Module/Admin/BaseUsers.php:85
msgid "List of pending user deletions"
msgstr ""

#: src/Module/Admin/BaseUsers.php:103
msgid "Private Forum"
msgstr ""

#: src/Module/Admin/BaseUsers.php:110
msgid "Relay"
msgstr ""

#: src/Module/Admin/Blocklist/Contact.php:57
#, php-format
msgid "%s contact unblocked"
msgid_plural "%s contacts unblocked"
msgstr[0] ""
msgstr[1] ""

#: src/Module/Admin/Blocklist/Contact.php:79
msgid "Remote Contact Blocklist"
msgstr ""

#: src/Module/Admin/Blocklist/Contact.php:80
msgid ""
"This page allows you to prevent any message from a remote contact to reach "
"your node."
msgstr ""

#: src/Module/Admin/Blocklist/Contact.php:81
msgid "Block Remote Contact"
msgstr ""

#: src/Module/Admin/Blocklist/Contact.php:82
#: src/Module/Admin/Users/Active.php:138 src/Module/Admin/Users/Blocked.php:139
#: src/Module/Admin/Users/Index.php:151 src/Module/Admin/Users/Pending.php:103
msgid "select all"
msgstr ""

#: src/Module/Admin/Blocklist/Contact.php:83
msgid "select none"
msgstr ""

#: src/Module/Admin/Blocklist/Contact.php:85
#: src/Module/Admin/Users/Blocked.php:142 src/Module/Admin/Users/Index.php:156
#: src/Module/Contact.php:602 src/Module/Contact.php:863
#: src/Module/Contact.php:1133
msgid "Unblock"
msgstr ""

#: src/Module/Admin/Blocklist/Contact.php:86
msgid "No remote contact is blocked from this node."
msgstr ""

#: src/Module/Admin/Blocklist/Contact.php:88
msgid "Blocked Remote Contacts"
msgstr ""

#: src/Module/Admin/Blocklist/Contact.php:89
msgid "Block New Remote Contact"
msgstr ""

#: src/Module/Admin/Blocklist/Contact.php:90
msgid "Photo"
msgstr ""

#: src/Module/Admin/Blocklist/Contact.php:90
msgid "Reason"
msgstr ""

#: src/Module/Admin/Blocklist/Contact.php:98
#, php-format
msgid "%s total blocked contact"
msgid_plural "%s total blocked contacts"
msgstr[0] ""
msgstr[1] ""

#: src/Module/Admin/Blocklist/Contact.php:100
msgid "URL of the remote contact to block."
msgstr ""

#: src/Module/Admin/Blocklist/Contact.php:101
msgid "Block Reason"
msgstr ""

#: src/Module/Admin/Blocklist/Server.php:49
msgid "Server domain pattern added to blocklist."
msgstr ""

#: src/Module/Admin/Blocklist/Server.php:79
#: src/Module/Admin/Blocklist/Server.php:104
msgid "Blocked server domain pattern"
msgstr ""

#: src/Module/Admin/Blocklist/Server.php:80
#: src/Module/Admin/Blocklist/Server.php:105 src/Module/Friendica.php:82
msgid "Reason for the block"
msgstr ""

#: src/Module/Admin/Blocklist/Server.php:81
msgid "Delete server domain pattern"
msgstr ""

#: src/Module/Admin/Blocklist/Server.php:81
msgid "Check to delete this entry from the blocklist"
msgstr ""

#: src/Module/Admin/Blocklist/Server.php:89
msgid "Server Domain Pattern Blocklist"
msgstr ""

#: src/Module/Admin/Blocklist/Server.php:90
msgid ""
"This page can be used to define a blocklist of server domain patterns from "
"the federated network that are not allowed to interact with your node. For "
"each domain pattern you should also provide the reason why you block it."
msgstr ""

#: src/Module/Admin/Blocklist/Server.php:91
msgid ""
"The list of blocked server domain patterns will be made publically available "
"on the <a href=\"/friendica\">/friendica</a> page so that your users and "
"people investigating communication problems can find the reason easily."
msgstr ""

#: src/Module/Admin/Blocklist/Server.php:92
msgid ""
"<p>The server domain pattern syntax is case-insensitive shell wildcard, "
"comprising the following special characters:</p>\n"
"<ul>\n"
"\t<li><code>*</code>: Any number of characters</li>\n"
"\t<li><code>?</code>: Any single character</li>\n"
"\t<li><code>[&lt;char1&gt;&lt;char2&gt;...]</code>: char1 or char2</li>\n"
"</ul>"
msgstr ""

#: src/Module/Admin/Blocklist/Server.php:98
msgid "Add new entry to block list"
msgstr ""

#: src/Module/Admin/Blocklist/Server.php:99
msgid "Server Domain Pattern"
msgstr ""

#: src/Module/Admin/Blocklist/Server.php:99
msgid ""
"The domain pattern of the new server to add to the block list. Do not "
"include the protocol."
msgstr ""

#: src/Module/Admin/Blocklist/Server.php:100
msgid "Block reason"
msgstr ""

#: src/Module/Admin/Blocklist/Server.php:100
msgid "The reason why you blocked this server domain pattern."
msgstr ""

#: src/Module/Admin/Blocklist/Server.php:101
msgid "Add Entry"
msgstr ""

#: src/Module/Admin/Blocklist/Server.php:102
msgid "Save changes to the blocklist"
msgstr ""

#: src/Module/Admin/Blocklist/Server.php:103
msgid "Current Entries in the Blocklist"
msgstr ""

#: src/Module/Admin/Blocklist/Server.php:106
msgid "Delete entry from blocklist"
msgstr ""

#: src/Module/Admin/Blocklist/Server.php:109
msgid "Delete entry from blocklist?"
msgstr ""

#: src/Module/Admin/DBSync.php:51
msgid "Update has been marked successful"
msgstr ""

#: src/Module/Admin/DBSync.php:59
#, php-format
msgid "Database structure update %s was successfully applied."
msgstr ""

#: src/Module/Admin/DBSync.php:61
#, php-format
msgid "Executing of database structure update %s failed with error: %s"
msgstr ""

#: src/Module/Admin/DBSync.php:76
#, php-format
msgid "Executing %s failed with error: %s"
msgstr ""

#: src/Module/Admin/DBSync.php:78
#, php-format
msgid "Update %s was successfully applied."
msgstr ""

#: src/Module/Admin/DBSync.php:81
#, php-format
msgid "Update %s did not return a status. Unknown if it succeeded."
msgstr ""

#: src/Module/Admin/DBSync.php:84
#, php-format
msgid "There was no additional update function %s that needed to be called."
msgstr ""

#: src/Module/Admin/DBSync.php:106
msgid "No failed updates."
msgstr ""

#: src/Module/Admin/DBSync.php:107
msgid "Check database structure"
msgstr ""

#: src/Module/Admin/DBSync.php:112
msgid "Failed Updates"
msgstr ""

#: src/Module/Admin/DBSync.php:113
msgid ""
"This does not include updates prior to 1139, which did not return a status."
msgstr ""

#: src/Module/Admin/DBSync.php:114
msgid "Mark success (if update was manually applied)"
msgstr ""

#: src/Module/Admin/DBSync.php:115
msgid "Attempt to execute this update step automatically"
msgstr ""

#: src/Module/Admin/Features.php:76
#, php-format
msgid "Lock feature %s"
msgstr ""

#: src/Module/Admin/Features.php:85
msgid "Manage Additional Features"
msgstr ""

#: src/Module/Admin/Federation.php:56
msgid "Other"
msgstr ""

#: src/Module/Admin/Federation.php:118 src/Module/Admin/Federation.php:348
msgid "unknown"
msgstr ""

#: src/Module/Admin/Federation.php:154
msgid ""
"This page offers you some numbers to the known part of the federated social "
"network your Friendica node is part of. These numbers are not complete but "
"only reflect the part of the network your node is aware of."
msgstr ""

#: src/Module/Admin/Federation.php:160 src/Module/BaseAdmin.php:87
msgid "Federation Statistics"
msgstr ""

#: src/Module/Admin/Federation.php:164
#, php-format
msgid ""
"Currently this node is aware of %d nodes with %d registered users from the "
"following platforms:"
msgstr ""

#: src/Module/Admin/Item/Delete.php:54
msgid "Item marked for deletion."
msgstr ""

#: src/Module/Admin/Item/Delete.php:66 src/Module/BaseAdmin.php:106
msgid "Delete Item"
msgstr ""

#: src/Module/Admin/Item/Delete.php:67
msgid "Delete this Item"
msgstr ""

#: src/Module/Admin/Item/Delete.php:68
msgid ""
"On this page you can delete an item from your node. If the item is a top "
"level posting, the entire thread will be deleted."
msgstr ""

#: src/Module/Admin/Item/Delete.php:69
msgid ""
"You need to know the GUID of the item. You can find it e.g. by looking at "
"the display URL. The last part of http://example.com/display/123456 is the "
"GUID, here 123456."
msgstr ""

#: src/Module/Admin/Item/Delete.php:70
msgid "GUID"
msgstr ""

#: src/Module/Admin/Item/Delete.php:70
msgid "The GUID of the item you want to delete."
msgstr ""

#: src/Module/Admin/Item/Source.php:57 src/Module/BaseAdmin.php:116
msgid "Item Source"
msgstr ""

#: src/Module/Admin/Item/Source.php:58
msgid "Item Guid"
msgstr ""

#: src/Module/Admin/Item/Source.php:63
msgid "Item Id"
msgstr ""

#: src/Module/Admin/Item/Source.php:64
msgid "Item URI"
msgstr ""

#: src/Module/Admin/Item/Source.php:66
msgid "Terms"
msgstr ""

#: src/Module/Admin/Item/Source.php:67
msgid "Tag"
msgstr ""

#: src/Module/Admin/Item/Source.php:68 src/Module/Admin/Users/Active.php:129
#: src/Module/Admin/Users/Blocked.php:130 src/Module/Admin/Users/Index.php:142
msgid "Type"
msgstr ""

#: src/Module/Admin/Item/Source.php:69
msgid "Term"
msgstr ""

#: src/Module/Admin/Item/Source.php:70
msgid "URL"
msgstr ""

#: src/Module/Admin/Item/Source.php:71
msgid "Mention"
msgstr ""

#: src/Module/Admin/Item/Source.php:72
msgid "Implicit Mention"
msgstr ""

#: src/Module/Admin/Item/Source.php:73 src/Module/Admin/Logs/View.php:99
#: src/Module/Debug/ActivityPubConversion.php:62
msgid "Source"
msgstr ""

#: src/Module/Admin/Logs/Settings.php:48
#, php-format
msgid "The logfile '%s' is not writable. No logging possible"
msgstr ""

#: src/Module/Admin/Logs/Settings.php:72
msgid "PHP log currently enabled."
msgstr ""

#: src/Module/Admin/Logs/Settings.php:74
msgid "PHP log currently disabled."
msgstr ""

#: src/Module/Admin/Logs/Settings.php:81 src/Module/BaseAdmin.php:108
#: src/Module/BaseAdmin.php:109
msgid "Logs"
msgstr ""

#: src/Module/Admin/Logs/Settings.php:83
msgid "Clear"
msgstr ""

#: src/Module/Admin/Logs/Settings.php:87
msgid "Enable Debugging"
msgstr ""

#: src/Module/Admin/Logs/Settings.php:88
msgid "Log file"
msgstr ""

#: src/Module/Admin/Logs/Settings.php:88
msgid ""
"Must be writable by web server. Relative to your Friendica top-level "
"directory."
msgstr ""

#: src/Module/Admin/Logs/Settings.php:89
msgid "Log level"
msgstr ""

#: src/Module/Admin/Logs/Settings.php:91
msgid "PHP logging"
msgstr ""

#: src/Module/Admin/Logs/Settings.php:92
msgid ""
"To temporarily enable logging of PHP errors and warnings you can prepend the "
"following to the index.php file of your installation. The filename set in "
"the 'error_log' line is relative to the friendica top-level directory and "
"must be writeable by the web server. The option '1' for 'log_errors' and "
"'display_errors' is to enable these options, set to '0' to disable them."
msgstr ""

#: src/Module/Admin/Logs/View.php:71
#, php-format
msgid ""
"Error trying to open <strong>%1$s</strong> log file.<br/>Check to see if "
"file %1$s exist and is readable."
msgstr ""

#: src/Module/Admin/Logs/View.php:80
#, php-format
msgid ""
"Couldn't open <strong>%1$s</strong> log file.<br/>Check to see if file %1$s "
"is readable."
msgstr ""

#: src/Module/Admin/Logs/View.php:85 src/Module/BaseAdmin.php:110
msgid "View Logs"
msgstr ""

#: src/Module/Admin/Logs/View.php:88
msgid "Search in logs"
msgstr ""

#: src/Module/Admin/Logs/View.php:89
#: src/Module/Notifications/Notifications.php:138
msgid "Show all"
msgstr ""

#: src/Module/Admin/Logs/View.php:90
msgid "Date"
msgstr ""

#: src/Module/Admin/Logs/View.php:91
msgid "Level"
msgstr ""

#: src/Module/Admin/Logs/View.php:92
msgid "Context"
msgstr ""

#: src/Module/Admin/Logs/View.php:94
msgid "ALL"
msgstr ""

#: src/Module/Admin/Logs/View.php:95
msgid "View details"
msgstr ""

#: src/Module/Admin/Logs/View.php:96
msgid "Click to view details"
msgstr ""

#: src/Module/Admin/Logs/View.php:98
msgid "Data"
msgstr ""

#: src/Module/Admin/Logs/View.php:100
msgid "File"
msgstr ""

#: src/Module/Admin/Logs/View.php:101
msgid "Line"
msgstr ""

#: src/Module/Admin/Logs/View.php:102
msgid "Function"
msgstr ""

#: src/Module/Admin/Logs/View.php:103
msgid "UID"
msgstr ""

#: src/Module/Admin/Logs/View.php:104
msgid "Process ID"
msgstr ""

#: src/Module/Admin/Logs/View.php:105
msgid "Close"
msgstr ""

#: src/Module/Admin/Queue.php:50
msgid "Inspect Deferred Worker Queue"
msgstr ""

#: src/Module/Admin/Queue.php:51
msgid ""
"This page lists the deferred worker jobs. This are jobs that couldn't be "
"executed at the first time."
msgstr ""

#: src/Module/Admin/Queue.php:54
msgid "Inspect Worker Queue"
msgstr ""

#: src/Module/Admin/Queue.php:55
msgid ""
"This page lists the currently queued worker jobs. These jobs are handled by "
"the worker cronjob you've set up during install."
msgstr ""

#: src/Module/Admin/Queue.php:75
msgid "ID"
msgstr ""

#: src/Module/Admin/Queue.php:76
msgid "Command"
msgstr ""

#: src/Module/Admin/Queue.php:77
msgid "Job Parameters"
msgstr ""

#: src/Module/Admin/Queue.php:79
msgid "Priority"
msgstr ""

#: src/Module/Admin/Site.php:70
msgid "Can not parse base url. Must have at least <scheme>://<domain>"
msgstr ""

#: src/Module/Admin/Site.php:124
msgid "Relocation started. Could take a while to complete."
msgstr ""

#: src/Module/Admin/Site.php:402 src/Module/Settings/Display.php:139
msgid "No special theme for mobile devices"
msgstr ""

#: src/Module/Admin/Site.php:419 src/Module/Settings/Display.php:149
#, php-format
msgid "%s - (Experimental)"
msgstr ""

#: src/Module/Admin/Site.php:431
msgid "No community page for local users"
msgstr ""

#: src/Module/Admin/Site.php:432
msgid "No community page"
msgstr ""

#: src/Module/Admin/Site.php:433
msgid "Public postings from users of this site"
msgstr ""

#: src/Module/Admin/Site.php:434
msgid "Public postings from the federated network"
msgstr ""

#: src/Module/Admin/Site.php:435
msgid "Public postings from local users and the federated network"
msgstr ""

#: src/Module/Admin/Site.php:441
msgid "Multi user instance"
msgstr ""

#: src/Module/Admin/Site.php:468
msgid "Closed"
msgstr ""

#: src/Module/Admin/Site.php:469
msgid "Requires approval"
msgstr ""

#: src/Module/Admin/Site.php:470
msgid "Open"
msgstr ""

#: src/Module/Admin/Site.php:474 src/Module/Install.php:215
msgid "No SSL policy, links will track page SSL state"
msgstr ""

#: src/Module/Admin/Site.php:475 src/Module/Install.php:216
msgid "Force all links to use SSL"
msgstr ""

#: src/Module/Admin/Site.php:476 src/Module/Install.php:217
msgid "Self-signed certificate, use SSL for local links only (discouraged)"
msgstr ""

#: src/Module/Admin/Site.php:480
msgid "Don't check"
msgstr ""

#: src/Module/Admin/Site.php:481
msgid "check the stable version"
msgstr ""

#: src/Module/Admin/Site.php:482
msgid "check the development version"
msgstr ""

#: src/Module/Admin/Site.php:486
msgid "none"
msgstr ""

#: src/Module/Admin/Site.php:487
msgid "Local contacts"
msgstr ""

#: src/Module/Admin/Site.php:488
msgid "Interactors"
msgstr ""

#: src/Module/Admin/Site.php:498 src/Module/BaseAdmin.php:90
msgid "Site"
msgstr ""

#: src/Module/Admin/Site.php:499
msgid "General Information"
msgstr ""

#: src/Module/Admin/Site.php:501
msgid "Republish users to directory"
msgstr ""

#: src/Module/Admin/Site.php:502 src/Module/Register.php:141
msgid "Registration"
msgstr ""

#: src/Module/Admin/Site.php:503
msgid "File upload"
msgstr ""

#: src/Module/Admin/Site.php:504
msgid "Policies"
msgstr ""

#: src/Module/Admin/Site.php:506
msgid "Auto Discovered Contact Directory"
msgstr ""

#: src/Module/Admin/Site.php:507
msgid "Performance"
msgstr ""

#: src/Module/Admin/Site.php:508
msgid "Worker"
msgstr ""

#: src/Module/Admin/Site.php:509
msgid "Message Relay"
msgstr ""

#: src/Module/Admin/Site.php:510
msgid ""
"Use the command \"console relay\" in the command line to add or remove "
"relays."
msgstr ""

#: src/Module/Admin/Site.php:511
msgid "The system is not subscribed to any relays at the moment."
msgstr ""

#: src/Module/Admin/Site.php:512
msgid "The system is currently subscribed to the following relays:"
msgstr ""

#: src/Module/Admin/Site.php:514
msgid "Relocate Instance"
msgstr ""

#: src/Module/Admin/Site.php:515
msgid ""
"<strong>Warning!</strong> Advanced function. Could make this server "
"unreachable."
msgstr ""

#: src/Module/Admin/Site.php:519
msgid "Site name"
msgstr ""

#: src/Module/Admin/Site.php:520
msgid "Sender Email"
msgstr ""

#: src/Module/Admin/Site.php:520
msgid ""
"The email address your server shall use to send notification emails from."
msgstr ""

#: src/Module/Admin/Site.php:521
msgid "Name of the system actor"
msgstr ""

#: src/Module/Admin/Site.php:521
msgid ""
"Name of the internal system account that is used to perform ActivityPub "
"requests. This must be an unused username. If set, this can't be changed "
"again."
msgstr ""

#: src/Module/Admin/Site.php:522
msgid "Banner/Logo"
msgstr ""

#: src/Module/Admin/Site.php:523
msgid "Email Banner/Logo"
msgstr ""

#: src/Module/Admin/Site.php:524
msgid "Shortcut icon"
msgstr ""

#: src/Module/Admin/Site.php:524
msgid "Link to an icon that will be used for browsers."
msgstr ""

#: src/Module/Admin/Site.php:525
msgid "Touch icon"
msgstr ""

#: src/Module/Admin/Site.php:525
msgid "Link to an icon that will be used for tablets and mobiles."
msgstr ""

#: src/Module/Admin/Site.php:526
msgid "Additional Info"
msgstr ""

#: src/Module/Admin/Site.php:526
#, php-format
msgid ""
"For public servers: you can add additional information here that will be "
"listed at %s/servers."
msgstr ""

#: src/Module/Admin/Site.php:527
msgid "System language"
msgstr ""

#: src/Module/Admin/Site.php:528
msgid "System theme"
msgstr ""

#: src/Module/Admin/Site.php:528
msgid ""
"Default system theme - may be over-ridden by user profiles - <a href=\"/"
"admin/themes\" id=\"cnftheme\">Change default theme settings</a>"
msgstr ""

#: src/Module/Admin/Site.php:529
msgid "Mobile system theme"
msgstr ""

#: src/Module/Admin/Site.php:529
msgid "Theme for mobile devices"
msgstr ""

#: src/Module/Admin/Site.php:530 src/Module/Install.php:225
msgid "SSL link policy"
msgstr ""

#: src/Module/Admin/Site.php:530 src/Module/Install.php:227
msgid "Determines whether generated links should be forced to use SSL"
msgstr ""

#: src/Module/Admin/Site.php:531
msgid "Force SSL"
msgstr ""

#: src/Module/Admin/Site.php:531
msgid ""
"Force all Non-SSL requests to SSL - Attention: on some systems it could lead "
"to endless loops."
msgstr ""

#: src/Module/Admin/Site.php:532
msgid "Show help entry from navigation menu"
msgstr ""

#: src/Module/Admin/Site.php:532
msgid ""
"Displays the menu entry for the Help pages from the navigation menu. It is "
"always accessible by calling /help directly."
msgstr ""

#: src/Module/Admin/Site.php:533
msgid "Single user instance"
msgstr ""

#: src/Module/Admin/Site.php:533
msgid "Make this instance multi-user or single-user for the named user"
msgstr ""

#: src/Module/Admin/Site.php:535
msgid "Maximum image size"
msgstr ""

#: src/Module/Admin/Site.php:535
msgid ""
"Maximum size in bytes of uploaded images. Default is 0, which means no "
"limits."
msgstr ""

#: src/Module/Admin/Site.php:536
msgid "Maximum image length"
msgstr ""

#: src/Module/Admin/Site.php:536
msgid ""
"Maximum length in pixels of the longest side of uploaded images. Default is "
"-1, which means no limits."
msgstr ""

#: src/Module/Admin/Site.php:537
msgid "JPEG image quality"
msgstr ""

#: src/Module/Admin/Site.php:537
msgid ""
"Uploaded JPEGS will be saved at this quality setting [0-100]. Default is "
"100, which is full quality."
msgstr ""

#: src/Module/Admin/Site.php:539
msgid "Register policy"
msgstr ""

#: src/Module/Admin/Site.php:540
msgid "Maximum Daily Registrations"
msgstr ""

#: src/Module/Admin/Site.php:540
msgid ""
"If registration is permitted above, this sets the maximum number of new user "
"registrations to accept per day.  If register is set to closed, this setting "
"has no effect."
msgstr ""

#: src/Module/Admin/Site.php:541
msgid "Register text"
msgstr ""

#: src/Module/Admin/Site.php:541
msgid ""
"Will be displayed prominently on the registration page. You can use BBCode "
"here."
msgstr ""

#: src/Module/Admin/Site.php:542
msgid "Forbidden Nicknames"
msgstr ""

#: src/Module/Admin/Site.php:542
msgid ""
"Comma separated list of nicknames that are forbidden from registration. "
"Preset is a list of role names according RFC 2142."
msgstr ""

#: src/Module/Admin/Site.php:543
msgid "Accounts abandoned after x days"
msgstr ""

#: src/Module/Admin/Site.php:543
msgid ""
"Will not waste system resources polling external sites for abandonded "
"accounts. Enter 0 for no time limit."
msgstr ""

#: src/Module/Admin/Site.php:544
msgid "Allowed friend domains"
msgstr ""

#: src/Module/Admin/Site.php:544
msgid ""
"Comma separated list of domains which are allowed to establish friendships "
"with this site. Wildcards are accepted. Empty to allow any domains"
msgstr ""

#: src/Module/Admin/Site.php:545
msgid "Allowed email domains"
msgstr ""

#: src/Module/Admin/Site.php:545
msgid ""
"Comma separated list of domains which are allowed in email addresses for "
"registrations to this site. Wildcards are accepted. Empty to allow any "
"domains"
msgstr ""

#: src/Module/Admin/Site.php:546
msgid "No OEmbed rich content"
msgstr ""

#: src/Module/Admin/Site.php:546
msgid ""
"Don't show the rich content (e.g. embedded PDF), except from the domains "
"listed below."
msgstr ""

#: src/Module/Admin/Site.php:547
msgid "Trusted third-party domains"
msgstr ""

#: src/Module/Admin/Site.php:547
msgid ""
"Comma separated list of domains from which content is allowed to be embedded "
"in posts like with OEmbed. All sub-domains of the listed domains are allowed "
"as well."
msgstr ""

#: src/Module/Admin/Site.php:548
msgid "Block public"
msgstr ""

#: src/Module/Admin/Site.php:548
msgid ""
"Check to block public access to all otherwise public personal pages on this "
"site unless you are currently logged in."
msgstr ""

#: src/Module/Admin/Site.php:549
msgid "Force publish"
msgstr ""

#: src/Module/Admin/Site.php:549
msgid ""
"Check to force all profiles on this site to be listed in the site directory."
msgstr ""

#: src/Module/Admin/Site.php:549
msgid "Enabling this may violate privacy laws like the GDPR"
msgstr ""

#: src/Module/Admin/Site.php:550
msgid "Global directory URL"
msgstr ""

#: src/Module/Admin/Site.php:550
msgid ""
"URL to the global directory. If this is not set, the global directory is "
"completely unavailable to the application."
msgstr ""

#: src/Module/Admin/Site.php:551
msgid "Private posts by default for new users"
msgstr ""

#: src/Module/Admin/Site.php:551
msgid ""
"Set default post permissions for all new members to the default privacy "
"group rather than public."
msgstr ""

#: src/Module/Admin/Site.php:552
msgid "Don't include post content in email notifications"
msgstr ""

#: src/Module/Admin/Site.php:552
msgid ""
"Don't include the content of a post/comment/private message/etc. in the "
"email notifications that are sent out from this site, as a privacy measure."
msgstr ""

#: src/Module/Admin/Site.php:553
msgid "Disallow public access to addons listed in the apps menu."
msgstr ""

#: src/Module/Admin/Site.php:553
msgid ""
"Checking this box will restrict addons listed in the apps menu to members "
"only."
msgstr ""

#: src/Module/Admin/Site.php:554
msgid "Don't embed private images in posts"
msgstr ""

#: src/Module/Admin/Site.php:554
msgid ""
"Don't replace locally-hosted private photos in posts with an embedded copy "
"of the image. This means that contacts who receive posts containing private "
"photos will have to authenticate and load each image, which may take a while."
msgstr ""

#: src/Module/Admin/Site.php:555
msgid "Explicit Content"
msgstr ""

#: src/Module/Admin/Site.php:555
msgid ""
"Set this to announce that your node is used mostly for explicit content that "
"might not be suited for minors. This information will be published in the "
"node information and might be used, e.g. by the global directory, to filter "
"your node from listings of nodes to join. Additionally a note about this "
"will be shown at the user registration page."
msgstr ""

#: src/Module/Admin/Site.php:556
msgid "Proxify external content"
msgstr ""

#: src/Module/Admin/Site.php:556
msgid ""
"Route external content via the proxy functionality. This is used for example "
"for some OEmbed accesses and in some other rare cases."
msgstr ""

#: src/Module/Admin/Site.php:557
msgid "Allow Users to set remote_self"
msgstr ""

#: src/Module/Admin/Site.php:557
msgid ""
"With checking this, every user is allowed to mark every contact as a "
"remote_self in the repair contact dialog. Setting this flag on a contact "
"causes mirroring every posting of that contact in the users stream."
msgstr ""

#: src/Module/Admin/Site.php:558
msgid "Enable multiple registrations"
msgstr ""

#: src/Module/Admin/Site.php:558
msgid "Enable users to register additional accounts for use as pages."
msgstr ""

#: src/Module/Admin/Site.php:559
msgid "Enable OpenID"
msgstr ""

#: src/Module/Admin/Site.php:559
msgid "Enable OpenID support for registration and logins."
msgstr ""

#: src/Module/Admin/Site.php:560
msgid "Enable Fullname check"
msgstr ""

#: src/Module/Admin/Site.php:560
msgid ""
"Enable check to only allow users to register with a space between the first "
"name and the last name in their full name."
msgstr ""

#: src/Module/Admin/Site.php:561
msgid "Community pages for visitors"
msgstr ""

#: src/Module/Admin/Site.php:561
msgid ""
"Which community pages should be available for visitors. Local users always "
"see both pages."
msgstr ""

#: src/Module/Admin/Site.php:562
msgid "Posts per user on community page"
msgstr ""

#: src/Module/Admin/Site.php:562
msgid ""
"The maximum number of posts per user on the community page. (Not valid for "
"\"Global Community\")"
msgstr ""

#: src/Module/Admin/Site.php:564
msgid "Enable Mail support"
msgstr ""

#: src/Module/Admin/Site.php:564
msgid ""
"Enable built-in mail support to poll IMAP folders and to reply via mail."
msgstr ""

#: src/Module/Admin/Site.php:565
msgid ""
"Mail support can't be enabled because the PHP IMAP module is not installed."
msgstr ""

#: src/Module/Admin/Site.php:566
msgid "Enable OStatus support"
msgstr ""

#: src/Module/Admin/Site.php:566
msgid ""
"Enable built-in OStatus (StatusNet, GNU Social etc.) compatibility. All "
"communications in OStatus are public."
msgstr ""

#: src/Module/Admin/Site.php:568
msgid ""
"Diaspora support can't be enabled because Friendica was installed into a sub "
"directory."
msgstr ""

#: src/Module/Admin/Site.php:569
msgid "Enable Diaspora support"
msgstr ""

#: src/Module/Admin/Site.php:569
msgid ""
"Enable built-in Diaspora network compatibility for communicating with "
"diaspora servers."
msgstr ""

#: src/Module/Admin/Site.php:570
msgid "Verify SSL"
msgstr ""

#: src/Module/Admin/Site.php:570
msgid ""
"If you wish, you can turn on strict certificate checking. This will mean you "
"cannot connect (at all) to self-signed SSL sites."
msgstr ""

#: src/Module/Admin/Site.php:571
msgid "Proxy user"
msgstr ""

#: src/Module/Admin/Site.php:572
msgid "Proxy URL"
msgstr ""

#: src/Module/Admin/Site.php:573
msgid "Network timeout"
msgstr ""

#: src/Module/Admin/Site.php:573
msgid "Value is in seconds. Set to 0 for unlimited (not recommended)."
msgstr ""

#: src/Module/Admin/Site.php:574
msgid "Maximum Load Average"
msgstr ""

#: src/Module/Admin/Site.php:574
#, php-format
msgid ""
"Maximum system load before delivery and poll processes are deferred - "
"default %d."
msgstr ""

#: src/Module/Admin/Site.php:575
msgid "Maximum Load Average (Frontend)"
msgstr ""

#: src/Module/Admin/Site.php:575
msgid "Maximum system load before the frontend quits service - default 50."
msgstr ""

#: src/Module/Admin/Site.php:576
msgid "Minimal Memory"
msgstr ""

#: src/Module/Admin/Site.php:576
msgid ""
"Minimal free memory in MB for the worker. Needs access to /proc/meminfo - "
"default 0 (deactivated)."
msgstr ""

#: src/Module/Admin/Site.php:577
msgid "Periodically optimize tables"
msgstr ""

#: src/Module/Admin/Site.php:577
msgid "Periodically optimize tables like the cache and the workerqueue"
msgstr ""

#: src/Module/Admin/Site.php:579
msgid "Discover followers/followings from contacts"
msgstr ""

#: src/Module/Admin/Site.php:579
msgid ""
"If enabled, contacts are checked for their followers and following contacts."
msgstr ""

#: src/Module/Admin/Site.php:580
msgid "None - deactivated"
msgstr ""

#: src/Module/Admin/Site.php:581
msgid ""
"Local contacts - contacts of our local contacts are discovered for their "
"followers/followings."
msgstr ""

#: src/Module/Admin/Site.php:582
msgid ""
"Interactors - contacts of our local contacts and contacts who interacted on "
"locally visible postings are discovered for their followers/followings."
msgstr ""

#: src/Module/Admin/Site.php:584
msgid "Synchronize the contacts with the directory server"
msgstr ""

#: src/Module/Admin/Site.php:584
msgid ""
"if enabled, the system will check periodically for new contacts on the "
"defined directory server."
msgstr ""

#: src/Module/Admin/Site.php:586
msgid "Days between requery"
msgstr ""

#: src/Module/Admin/Site.php:586
msgid "Number of days after which a server is requeried for his contacts."
msgstr ""

#: src/Module/Admin/Site.php:587
msgid "Discover contacts from other servers"
msgstr ""

#: src/Module/Admin/Site.php:587
msgid ""
"Periodically query other servers for contacts. The system queries Friendica, "
"Mastodon and Hubzilla servers."
msgstr ""

#: src/Module/Admin/Site.php:588
msgid "Search the local directory"
msgstr ""

#: src/Module/Admin/Site.php:588
msgid ""
"Search the local directory instead of the global directory. When searching "
"locally, every search will be executed on the global directory in the "
"background. This improves the search results when the search is repeated."
msgstr ""

#: src/Module/Admin/Site.php:590
msgid "Publish server information"
msgstr ""

#: src/Module/Admin/Site.php:590
msgid ""
"If enabled, general server and usage data will be published. The data "
"contains the name and version of the server, number of users with public "
"profiles, number of posts and the activated protocols and connectors. See <a "
"href=\"http://the-federation.info/\">the-federation.info</a> for details."
msgstr ""

#: src/Module/Admin/Site.php:592
msgid "Check upstream version"
msgstr ""

#: src/Module/Admin/Site.php:592
msgid ""
"Enables checking for new Friendica versions at github. If there is a new "
"version, you will be informed in the admin panel overview."
msgstr ""

#: src/Module/Admin/Site.php:593
msgid "Suppress Tags"
msgstr ""

#: src/Module/Admin/Site.php:593
msgid "Suppress showing a list of hashtags at the end of the posting."
msgstr ""

#: src/Module/Admin/Site.php:594
msgid "Clean database"
msgstr ""

#: src/Module/Admin/Site.php:594
msgid ""
"Remove old remote items, orphaned database records and old content from some "
"other helper tables."
msgstr ""

#: src/Module/Admin/Site.php:595
msgid "Lifespan of remote items"
msgstr ""

#: src/Module/Admin/Site.php:595
msgid ""
"When the database cleanup is enabled, this defines the days after which "
"remote items will be deleted. Own items, and marked or filed items are "
"always kept. 0 disables this behaviour."
msgstr ""

#: src/Module/Admin/Site.php:596
msgid "Lifespan of unclaimed items"
msgstr ""

#: src/Module/Admin/Site.php:596
msgid ""
"When the database cleanup is enabled, this defines the days after which "
"unclaimed remote items (mostly content from the relay) will be deleted. "
"Default value is 90 days. Defaults to the general lifespan value of remote "
"items if set to 0."
msgstr ""

#: src/Module/Admin/Site.php:597
msgid "Lifespan of raw conversation data"
msgstr ""

#: src/Module/Admin/Site.php:597
msgid ""
"The conversation data is used for ActivityPub and OStatus, as well as for "
"debug purposes. It should be safe to remove it after 14 days, default is 90 "
"days."
msgstr ""

#: src/Module/Admin/Site.php:598
msgid "Maximum numbers of comments per post"
msgstr ""

#: src/Module/Admin/Site.php:598
msgid "How much comments should be shown for each post? Default value is 100."
msgstr ""

#: src/Module/Admin/Site.php:599
msgid "Maximum numbers of comments per post on the display page"
msgstr ""

#: src/Module/Admin/Site.php:599
msgid ""
"How many comments should be shown on the single view for each post? Default "
"value is 1000."
msgstr ""

#: src/Module/Admin/Site.php:600
msgid "Temp path"
msgstr ""

#: src/Module/Admin/Site.php:600
msgid ""
"If you have a restricted system where the webserver can't access the system "
"temp path, enter another path here."
msgstr ""

#: src/Module/Admin/Site.php:601
msgid "Only search in tags"
msgstr ""

#: src/Module/Admin/Site.php:601
msgid "On large systems the text search can slow down the system extremely."
msgstr ""

#: src/Module/Admin/Site.php:603
msgid "New base url"
msgstr ""

#: src/Module/Admin/Site.php:603
msgid ""
"Change base url for this server. Sends relocate message to all Friendica and "
"Diaspora* contacts of all users."
msgstr ""

#: src/Module/Admin/Site.php:605
msgid "Maximum number of parallel workers"
msgstr ""

#: src/Module/Admin/Site.php:605
#, php-format
msgid ""
"On shared hosters set this to %d. On larger systems, values of %d are great. "
"Default value is %d."
msgstr ""

#: src/Module/Admin/Site.php:606
msgid "Enable fastlane"
msgstr ""

#: src/Module/Admin/Site.php:606
msgid ""
"When enabed, the fastlane mechanism starts an additional worker if processes "
"with higher priority are blocked by processes of lower priority."
msgstr ""

#: src/Module/Admin/Site.php:608
msgid "Direct relay transfer"
msgstr ""

#: src/Module/Admin/Site.php:608
msgid ""
"Enables the direct transfer to other servers without using the relay servers"
msgstr ""

#: src/Module/Admin/Site.php:609
msgid "Relay scope"
msgstr ""

#: src/Module/Admin/Site.php:609
msgid ""
"Can be \"all\" or \"tags\". \"all\" means that every public post should be "
"received. \"tags\" means that only posts with selected tags should be "
"received."
msgstr ""

#: src/Module/Admin/Site.php:609 src/Module/Contact.php:531
#: src/Module/Settings/TwoFactor/Index.php:118
msgid "Disabled"
msgstr ""

#: src/Module/Admin/Site.php:609
msgid "all"
msgstr ""

#: src/Module/Admin/Site.php:609
msgid "tags"
msgstr ""

#: src/Module/Admin/Site.php:610
msgid "Server tags"
msgstr ""

#: src/Module/Admin/Site.php:610
msgid "Comma separated list of tags for the \"tags\" subscription."
msgstr ""

#: src/Module/Admin/Site.php:611
msgid "Deny Server tags"
msgstr ""

#: src/Module/Admin/Site.php:611
msgid "Comma separated list of tags that are rejected."
msgstr ""

#: src/Module/Admin/Site.php:612
msgid "Allow user tags"
msgstr ""

#: src/Module/Admin/Site.php:612
msgid ""
"If enabled, the tags from the saved searches will used for the \"tags\" "
"subscription in addition to the \"relay_server_tags\"."
msgstr ""

#: src/Module/Admin/Site.php:615
msgid "Start Relocation"
msgstr ""

#: src/Module/Admin/Storage.php:45
#, php-format
msgid "Storage backend, %s is invalid."
msgstr ""

#: src/Module/Admin/Storage.php:71
#, php-format
msgid "Storage backend %s error: %s"
msgstr ""

#: src/Module/Admin/Storage.php:82 src/Module/Admin/Storage.php:85
msgid "Invalid storage backend setting value."
msgstr ""

#: src/Module/Admin/Storage.php:132
msgid "Current Storage Backend"
msgstr ""

#: src/Module/Admin/Storage.php:133
msgid "Storage Configuration"
msgstr ""

#: src/Module/Admin/Storage.php:134 src/Module/BaseAdmin.php:91
msgid "Storage"
msgstr ""

#: src/Module/Admin/Storage.php:136
msgid "Save & Use storage backend"
msgstr ""

#: src/Module/Admin/Storage.php:137
msgid "Use storage backend"
msgstr ""

#: src/Module/Admin/Storage.php:138
msgid "Save & Reload"
msgstr ""

#: src/Module/Admin/Storage.php:139
msgid "This backend doesn't have custom settings"
msgstr ""

#: src/Module/Admin/Storage.php:142
msgid "Database (legacy)"
msgstr ""

#: src/Module/Admin/Summary.php:54
#, php-format
msgid "Template engine (%s) error: %s"
msgstr ""

#: src/Module/Admin/Summary.php:58
#, php-format
msgid ""
"Your DB still runs with MyISAM tables. You should change the engine type to "
"InnoDB. As Friendica will use InnoDB only features in the future, you should "
"change this! See <a href=\"%s\">here</a> for a guide that may be helpful "
"converting the table engines. You may also use the command <tt>php bin/"
"console.php dbstructure toinnodb</tt> of your Friendica installation for an "
"automatic conversion.<br />"
msgstr ""

#: src/Module/Admin/Summary.php:63
#, php-format
msgid ""
"Your DB still runs with InnoDB tables in the Antelope file format. You "
"should change the file format to Barracuda. Friendica is using features that "
"are not provided by the Antelope format. See <a href=\"%s\">here</a> for a "
"guide that may be helpful converting the table engines. You may also use the "
"command <tt>php bin/console.php dbstructure toinnodb</tt> of your Friendica "
"installation for an automatic conversion.<br />"
msgstr ""

#: src/Module/Admin/Summary.php:73
#, php-format
msgid ""
"Your table_definition_cache is too low (%d). This can lead to the database "
"error \"Prepared statement needs to be re-prepared\". Please set it at least "
"to %d. See <a href=\"%s\">here</a> for more information.<br />"
msgstr ""

#: src/Module/Admin/Summary.php:83
#, php-format
msgid ""
"There is a new version of Friendica available for download. Your current "
"version is %1$s, upstream version is %2$s"
msgstr ""

#: src/Module/Admin/Summary.php:92
msgid ""
"The database update failed. Please run \"php bin/console.php dbstructure "
"update\" from the command line and have a look at the errors that might "
"appear."
msgstr ""

#: src/Module/Admin/Summary.php:96
msgid ""
"The last update failed. Please run \"php bin/console.php dbstructure update"
"\" from the command line and have a look at the errors that might appear. "
"(Some of the errors are possibly inside the logfile.)"
msgstr ""

#: src/Module/Admin/Summary.php:101
msgid "The worker was never executed. Please check your database structure!"
msgstr ""

#: src/Module/Admin/Summary.php:103
#, php-format
msgid ""
"The last worker execution was on %s UTC. This is older than one hour. Please "
"check your crontab settings."
msgstr ""

#: src/Module/Admin/Summary.php:108
#, php-format
msgid ""
"Friendica's configuration now is stored in config/local.config.php, please "
"copy config/local-sample.config.php and move your config from <code>."
"htconfig.php</code>. See <a href=\"%s\">the Config help page</a> for help "
"with the transition."
msgstr ""

#: src/Module/Admin/Summary.php:112
#, php-format
msgid ""
"Friendica's configuration now is stored in config/local.config.php, please "
"copy config/local-sample.config.php and move your config from <code>config/"
"local.ini.php</code>. See <a href=\"%s\">the Config help page</a> for help "
"with the transition."
msgstr ""

#: src/Module/Admin/Summary.php:118
#, php-format
msgid ""
"<a href=\"%s\">%s</a> is not reachable on your system. This is a severe "
"configuration issue that prevents server to server communication. See <a "
"href=\"%s\">the installation page</a> for help."
msgstr ""

#: src/Module/Admin/Summary.php:136
#, php-format
msgid "The logfile '%s' is not usable. No logging possible (error: '%s')"
msgstr ""

#: src/Module/Admin/Summary.php:150
#, php-format
msgid "The debug logfile '%s' is not usable. No logging possible (error: '%s')"
msgstr ""

#: src/Module/Admin/Summary.php:166
#, php-format
msgid ""
"Friendica's system.basepath was updated from '%s' to '%s'. Please remove the "
"system.basepath from your db to avoid differences."
msgstr ""

#: src/Module/Admin/Summary.php:174
#, php-format
msgid ""
"Friendica's current system.basepath '%s' is wrong and the config file '%s' "
"isn't used."
msgstr ""

#: src/Module/Admin/Summary.php:182
#, php-format
msgid ""
"Friendica's current system.basepath '%s' is not equal to the config file "
"'%s'. Please fix your configuration."
msgstr ""

#: src/Module/Admin/Summary.php:189
msgid "Normal Account"
msgstr ""

#: src/Module/Admin/Summary.php:190
msgid "Automatic Follower Account"
msgstr ""

#: src/Module/Admin/Summary.php:191
msgid "Public Forum Account"
msgstr ""

#: src/Module/Admin/Summary.php:192
msgid "Automatic Friend Account"
msgstr ""

#: src/Module/Admin/Summary.php:193
msgid "Blog Account"
msgstr ""

#: src/Module/Admin/Summary.php:194
msgid "Private Forum Account"
msgstr ""

#: src/Module/Admin/Summary.php:214
msgid "Message queues"
msgstr ""

#: src/Module/Admin/Summary.php:220
msgid "Server Settings"
msgstr ""

#: src/Module/Admin/Summary.php:234 src/Repository/ProfileField.php:285
msgid "Summary"
msgstr ""

#: src/Module/Admin/Summary.php:236
msgid "Registered users"
msgstr ""

#: src/Module/Admin/Summary.php:238
msgid "Pending registrations"
msgstr ""

#: src/Module/Admin/Summary.php:239
msgid "Version"
msgstr ""

#: src/Module/Admin/Summary.php:243
msgid "Active addons"
msgstr ""

#: src/Module/Admin/Themes/Details.php:57 src/Module/Admin/Themes/Index.php:65
#, php-format
msgid "Theme %s disabled."
msgstr ""

#: src/Module/Admin/Themes/Details.php:59 src/Module/Admin/Themes/Index.php:67
#, php-format
msgid "Theme %s successfully enabled."
msgstr ""

#: src/Module/Admin/Themes/Details.php:61 src/Module/Admin/Themes/Index.php:69
#, php-format
msgid "Theme %s failed to install."
msgstr ""

#: src/Module/Admin/Themes/Details.php:83
msgid "Screenshot"
msgstr ""

#: src/Module/Admin/Themes/Details.php:91 src/Module/Admin/Themes/Index.php:112
#: src/Module/BaseAdmin.php:94
msgid "Themes"
msgstr ""

#: src/Module/Admin/Themes/Embed.php:65
msgid "Unknown theme."
msgstr ""

#: src/Module/Admin/Themes/Index.php:51
msgid "Themes reloaded"
msgstr ""

#: src/Module/Admin/Themes/Index.php:114
msgid "Reload active themes"
msgstr ""

#: src/Module/Admin/Themes/Index.php:119
#, php-format
msgid "No themes found on the system. They should be placed in %1$s"
msgstr ""

#: src/Module/Admin/Themes/Index.php:120
msgid "[Experimental]"
msgstr ""

#: src/Module/Admin/Themes/Index.php:121
msgid "[Unsupported]"
msgstr ""

#: src/Module/Admin/Tos.php:60
msgid "Display Terms of Service"
msgstr ""

#: src/Module/Admin/Tos.php:60
msgid ""
"Enable the Terms of Service page. If this is enabled a link to the terms "
"will be added to the registration form and the general information page."
msgstr ""

#: src/Module/Admin/Tos.php:61
msgid "Display Privacy Statement"
msgstr ""

#: src/Module/Admin/Tos.php:61
#, php-format
msgid ""
"Show some informations regarding the needed information to operate the node "
"according e.g. to <a href=\"%s\" target=\"_blank\" rel=\"noopener noreferrer"
"\">EU-GDPR</a>."
msgstr ""

#: src/Module/Admin/Tos.php:62
msgid "Privacy Statement Preview"
msgstr ""

#: src/Module/Admin/Tos.php:64
msgid "The Terms of Service"
msgstr ""

#: src/Module/Admin/Tos.php:64
msgid ""
"Enter the Terms of Service for your node here. You can use BBCode. Headers "
"of sections should be [h2] and below."
msgstr ""

#: src/Module/Admin/Users/Active.php:45 src/Module/Admin/Users/Index.php:45
#, php-format
msgid "%s user blocked"
msgid_plural "%s users blocked"
msgstr[0] ""
msgstr[1] ""

#: src/Module/Admin/Users/Active.php:53 src/Module/Admin/Users/Active.php:88
#: src/Module/Admin/Users/Blocked.php:54 src/Module/Admin/Users/Blocked.php:89
#: src/Module/Admin/Users/Index.php:60 src/Module/Admin/Users/Index.php:95
msgid "You can't remove yourself"
msgstr ""

#: src/Module/Admin/Users/Active.php:57 src/Module/Admin/Users/Blocked.php:58
#: src/Module/Admin/Users/Index.php:64
#, php-format
msgid "%s user deleted"
msgid_plural "%s users deleted"
msgstr[0] ""
msgstr[1] ""

#: src/Module/Admin/Users/Active.php:86 src/Module/Admin/Users/Blocked.php:87
#: src/Module/Admin/Users/Index.php:93
#, php-format
msgid "User \"%s\" deleted"
msgstr ""

#: src/Module/Admin/Users/Active.php:96 src/Module/Admin/Users/Index.php:103
#, php-format
msgid "User \"%s\" blocked"
msgstr ""

#: src/Module/Admin/Users/Active.php:129 src/Module/Admin/Users/Blocked.php:130
#: src/Module/Admin/Users/Deleted.php:88 src/Module/Admin/Users/Index.php:142
#: src/Module/Admin/Users/Index.php:162
msgid "Register date"
msgstr ""

#: src/Module/Admin/Users/Active.php:129 src/Module/Admin/Users/Blocked.php:130
#: src/Module/Admin/Users/Deleted.php:88 src/Module/Admin/Users/Index.php:142
#: src/Module/Admin/Users/Index.php:162
msgid "Last login"
msgstr ""

#: src/Module/Admin/Users/Active.php:129 src/Module/Admin/Users/Blocked.php:130
#: src/Module/Admin/Users/Deleted.php:88 src/Module/Admin/Users/Index.php:142
#: src/Module/Admin/Users/Index.php:162
msgid "Last public item"
msgstr ""

#: src/Module/Admin/Users/Active.php:137
msgid "Active Accounts"
msgstr ""

#: src/Module/Admin/Users/Active.php:141 src/Module/Admin/Users/Blocked.php:141
#: src/Module/Admin/Users/Index.php:155
msgid "User blocked"
msgstr ""

#: src/Module/Admin/Users/Active.php:142 src/Module/Admin/Users/Blocked.php:143
#: src/Module/Admin/Users/Index.php:157
msgid "Site admin"
msgstr ""

#: src/Module/Admin/Users/Active.php:143 src/Module/Admin/Users/Blocked.php:144
#: src/Module/Admin/Users/Index.php:158
msgid "Account expired"
msgstr ""

#: src/Module/Admin/Users/Active.php:144 src/Module/Admin/Users/Index.php:161
msgid "Create a new user"
msgstr ""

#: src/Module/Admin/Users/Active.php:150 src/Module/Admin/Users/Blocked.php:150
#: src/Module/Admin/Users/Index.php:167
msgid ""
"Selected users will be deleted!\\n\\nEverything these users had posted on "
"this site will be permanently deleted!\\n\\nAre you sure?"
msgstr ""

#: src/Module/Admin/Users/Active.php:151 src/Module/Admin/Users/Blocked.php:151
#: src/Module/Admin/Users/Index.php:168
msgid ""
"The user {0} will be deleted!\\n\\nEverything this user has posted on this "
"site will be permanently deleted!\\n\\nAre you sure?"
msgstr ""

#: src/Module/Admin/Users/Blocked.php:46 src/Module/Admin/Users/Index.php:52
#, php-format
msgid "%s user unblocked"
msgid_plural "%s users unblocked"
msgstr[0] ""
msgstr[1] ""

#: src/Module/Admin/Users/Blocked.php:96 src/Module/Admin/Users/Index.php:109
#, php-format
msgid "User \"%s\" unblocked"
msgstr ""

#: src/Module/Admin/Users/Blocked.php:138
msgid "Blocked Users"
msgstr ""

#: src/Module/Admin/Users/Create.php:62
msgid "New User"
msgstr ""

#: src/Module/Admin/Users/Create.php:63
msgid "Add User"
msgstr ""

#: src/Module/Admin/Users/Create.php:71
msgid "Name of the new user."
msgstr ""

#: src/Module/Admin/Users/Create.php:72
msgid "Nickname"
msgstr ""

#: src/Module/Admin/Users/Create.php:72
msgid "Nickname of the new user."
msgstr ""

#: src/Module/Admin/Users/Create.php:73
msgid "Email address of the new user."
msgstr ""

#: src/Module/Admin/Users/Deleted.php:86
msgid "Users awaiting permanent deletion"
msgstr ""

#: src/Module/Admin/Users/Deleted.php:88 src/Module/Admin/Users/Index.php:162
msgid "Permanent deletion"
msgstr ""

#: src/Module/Admin/Users/Index.php:150 src/Module/Admin/Users/Index.php:160
#: src/Module/BaseAdmin.php:92
msgid "Users"
msgstr ""

#: src/Module/Admin/Users/Index.php:152
msgid "User waiting for permanent deletion"
msgstr ""

#: src/Module/Admin/Users/Pending.php:48
#, php-format
msgid "%s user approved"
msgid_plural "%s users approved"
msgstr[0] ""
msgstr[1] ""

#: src/Module/Admin/Users/Pending.php:55
#, php-format
msgid "%s registration revoked"
msgid_plural "%s registrations revoked"
msgstr[0] ""
msgstr[1] ""

#: src/Module/Admin/Users/Pending.php:81
msgid "Account approved."
msgstr ""

#: src/Module/Admin/Users/Pending.php:87
msgid "Registration revoked"
msgstr ""

#: src/Module/Admin/Users/Pending.php:102
msgid "User registrations awaiting review"
msgstr ""

#: src/Module/Admin/Users/Pending.php:104
msgid "Request date"
msgstr ""

#: src/Module/Admin/Users/Pending.php:105
msgid "No registrations."
msgstr ""

#: src/Module/Admin/Users/Pending.php:106
msgid "Note from the user"
msgstr ""

#: src/Module/Admin/Users/Pending.php:108
msgid "Deny"
msgstr ""

#: src/Module/Api/Mastodon/Apps.php:58
msgid "Missing parameters"
msgstr ""

#: src/Module/Api/Mastodon/Statuses/Bookmark.php:51
msgid "Only starting posts can be bookmarked"
msgstr ""

#: src/Module/Api/Mastodon/Statuses/Mute.php:50
msgid "Only starting posts can be muted"
msgstr ""

#: src/Module/Api/Mastodon/Statuses/Pin.php:50
#: src/Module/Api/Mastodon/Statuses/Unpin.php:50
msgid "Only starting posts can be pinned"
msgstr ""

#: src/Module/Api/Mastodon/Statuses/Reblog.php:53
#, php-format
msgid "Posts from %s can't be shared"
msgstr ""

#: src/Module/Api/Mastodon/Statuses/Unbookmark.php:51
msgid "Only starting posts can be unbookmarked"
msgstr ""

#: src/Module/Api/Mastodon/Statuses/Unmute.php:50
msgid "Only starting posts can be unmuted"
msgstr ""

#: src/Module/Api/Mastodon/Statuses/Unreblog.php:53
#, php-format
msgid "Posts from %s can't be unshared"
msgstr ""

#: src/Module/Api/Twitter/ContactEndpoint.php:63 src/Module/Contact.php:371
#: src/Module/Contact.php:386
msgid "Contact not found"
msgstr ""

#: src/Module/Api/Twitter/ContactEndpoint.php:133
msgid "Profile not found"
msgstr ""

#: src/Module/Apps.php:47
msgid "No installed applications."
msgstr ""

#: src/Module/Apps.php:52
msgid "Applications"
msgstr ""

#: src/Module/Attach.php:49 src/Module/Attach.php:61
msgid "Item was not found."
msgstr ""

#: src/Module/BaseAdmin.php:54 src/Module/BaseAdmin.php:58
msgid "Please login to continue."
msgstr ""

#: src/Module/BaseAdmin.php:63
msgid "You don't have access to administration pages."
msgstr ""

#: src/Module/BaseAdmin.php:67
msgid ""
"Submanaged account can't access the administration pages. Please log back in "
"as the main account."
msgstr ""

#: src/Module/BaseAdmin.php:86
msgid "Overview"
msgstr ""

#: src/Module/BaseAdmin.php:89
msgid "Configuration"
msgstr ""

#: src/Module/BaseAdmin.php:95 src/Module/BaseSettings.php:65
msgid "Additional features"
msgstr ""

#: src/Module/BaseAdmin.php:98
msgid "Database"
msgstr ""

#: src/Module/BaseAdmin.php:99
msgid "DB updates"
msgstr ""

#: src/Module/BaseAdmin.php:100
msgid "Inspect Deferred Workers"
msgstr ""

#: src/Module/BaseAdmin.php:101
msgid "Inspect worker Queue"
msgstr ""

#: src/Module/BaseAdmin.php:103
msgid "Tools"
msgstr ""

#: src/Module/BaseAdmin.php:104
msgid "Contact Blocklist"
msgstr ""

#: src/Module/BaseAdmin.php:105
msgid "Server Blocklist"
msgstr ""

#: src/Module/BaseAdmin.php:112
msgid "Diagnostics"
msgstr ""

#: src/Module/BaseAdmin.php:113
msgid "PHP Info"
msgstr ""

#: src/Module/BaseAdmin.php:114
msgid "probe address"
msgstr ""

#: src/Module/BaseAdmin.php:115
msgid "check webfinger"
msgstr ""

#: src/Module/BaseAdmin.php:117
msgid "Babel"
msgstr ""

#: src/Module/BaseAdmin.php:118 src/Module/Debug/ActivityPubConversion.php:138
msgid "ActivityPub Conversion"
msgstr ""

#: src/Module/BaseAdmin.php:127
msgid "Addon Features"
msgstr ""

#: src/Module/BaseAdmin.php:128
msgid "User registrations waiting for confirmation"
msgstr ""

#: src/Module/BaseApi.php:120
#, php-format
msgid "API endpoint %s %s is not implemented"
msgstr ""

#: src/Module/BaseApi.php:121
msgid ""
"The API endpoint is currently not implemented but might be in the future."
msgstr ""

#: src/Module/BaseApi.php:293 src/Module/BaseApi.php:309
#: src/Module/BaseApi.php:325
msgid "Too Many Requests"
msgstr ""

#: src/Module/BaseProfile.php:51 src/Module/Contact.php:918
msgid "Profile Details"
msgstr ""

#: src/Module/BaseProfile.php:110
msgid "Only You Can See This"
msgstr ""

#: src/Module/BaseProfile.php:115 src/Module/Profile/Schedule.php:82
msgid "Scheduled Posts"
msgstr ""

#: src/Module/BaseProfile.php:118
msgid "Posts that are scheduled for publishing"
msgstr ""

#: src/Module/BaseProfile.php:137 src/Module/BaseProfile.php:140
msgid "Tips for New Members"
msgstr ""

#: src/Module/BaseSearch.php:69
#, php-format
msgid "People Search - %s"
msgstr ""

#: src/Module/BaseSearch.php:79
#, php-format
msgid "Forum Search - %s"
msgstr ""

#: src/Module/BaseSettings.php:43
msgid "Account"
msgstr ""

#: src/Module/BaseSettings.php:50 src/Module/Security/TwoFactor/Verify.php:95
#: src/Module/Settings/TwoFactor/Index.php:110
msgid "Two-factor authentication"
msgstr ""

#: src/Module/BaseSettings.php:73
msgid "Display"
msgstr ""

#: src/Module/BaseSettings.php:94 src/Module/Settings/Delegation.php:171
msgid "Manage Accounts"
msgstr ""

#: src/Module/BaseSettings.php:101
msgid "Connected apps"
msgstr ""

#: src/Module/BaseSettings.php:108 src/Module/Settings/UserExport.php:76
msgid "Export personal data"
msgstr ""

#: src/Module/BaseSettings.php:115
msgid "Remove account"
msgstr ""

#: src/Module/Bookmarklet.php:54
msgid "This page is missing a url parameter."
msgstr ""

#: src/Module/Bookmarklet.php:66
msgid "The post was created"
msgstr ""

#: src/Module/Contact.php:97
#, php-format
msgid "%d contact edited."
msgid_plural "%d contacts edited."
msgstr[0] ""
msgstr[1] ""

#: src/Module/Contact.php:122
msgid "Could not access contact record."
msgstr ""

#: src/Module/Contact.php:158
msgid "Failed to update contact record."
msgstr ""

#: src/Module/Contact.php:403
msgid "You can't block yourself"
msgstr ""

#: src/Module/Contact.php:409
msgid "Contact has been blocked"
msgstr ""

#: src/Module/Contact.php:409
msgid "Contact has been unblocked"
msgstr ""

#: src/Module/Contact.php:417
msgid "You can't ignore yourself"
msgstr ""

#: src/Module/Contact.php:423
msgid "Contact has been ignored"
msgstr ""

#: src/Module/Contact.php:423
msgid "Contact has been unignored"
msgstr ""

#: src/Module/Contact.php:435
msgid "Drop contact"
msgstr ""

#: src/Module/Contact.php:438 src/Module/Contact.php:859
msgid "Do you really want to delete this contact?"
msgstr ""

#: src/Module/Contact.php:439 src/Module/Notifications/Introductions.php:123
#: src/Module/OAuth/Acknowledge.php:47 src/Module/Register.php:117
msgid "Yes"
msgstr ""

#: src/Module/Contact.php:452
msgid "Contact has been removed."
msgstr ""

#: src/Module/Contact.php:473
#, php-format
msgid "You are mutual friends with %s"
msgstr ""

#: src/Module/Contact.php:477
#, php-format
msgid "You are sharing with %s"
msgstr ""

#: src/Module/Contact.php:481
#, php-format
msgid "%s is sharing with you"
msgstr ""

#: src/Module/Contact.php:505
msgid "Private communications are not available for this contact."
msgstr ""

#: src/Module/Contact.php:507
msgid "Never"
msgstr ""

#: src/Module/Contact.php:510
msgid "(Update was not successful)"
msgstr ""

#: src/Module/Contact.php:510
msgid "(Update was successful)"
msgstr ""

#: src/Module/Contact.php:512 src/Module/Contact.php:1104
msgid "Suggest friends"
msgstr ""

#: src/Module/Contact.php:516
#, php-format
msgid "Network type: %s"
msgstr ""

#: src/Module/Contact.php:521
msgid "Communications lost with this contact!"
msgstr ""

#: src/Module/Contact.php:527
msgid "Fetch further information for feeds"
msgstr ""

#: src/Module/Contact.php:529
msgid ""
"Fetch information like preview pictures, title and teaser from the feed "
"item. You can activate this if the feed doesn't contain much text. Keywords "
"are taken from the meta header in the feed item and are posted as hash tags."
msgstr ""

#: src/Module/Contact.php:532
msgid "Fetch information"
msgstr ""

#: src/Module/Contact.php:533
msgid "Fetch keywords"
msgstr ""

#: src/Module/Contact.php:534
msgid "Fetch information and keywords"
msgstr ""

#: src/Module/Contact.php:546 src/Module/Contact.php:550
#: src/Module/Contact.php:553 src/Module/Contact.php:557
msgid "No mirroring"
msgstr ""

#: src/Module/Contact.php:547
msgid "Mirror as forwarded posting"
msgstr ""

#: src/Module/Contact.php:548 src/Module/Contact.php:554
#: src/Module/Contact.php:558
msgid "Mirror as my own posting"
msgstr ""

#: src/Module/Contact.php:551 src/Module/Contact.php:555
msgid "Native reshare"
msgstr ""

#: src/Module/Contact.php:570
msgid "Contact Information / Notes"
msgstr ""

#: src/Module/Contact.php:571
msgid "Contact Settings"
msgstr ""

#: src/Module/Contact.php:579
msgid "Contact"
msgstr ""

#: src/Module/Contact.php:583
msgid "Their personal note"
msgstr ""

#: src/Module/Contact.php:585
msgid "Edit contact notes"
msgstr ""

#: src/Module/Contact.php:588 src/Module/Contact.php:1070
#, php-format
msgid "Visit %s's profile [%s]"
msgstr ""

#: src/Module/Contact.php:589
msgid "Block/Unblock contact"
msgstr ""

#: src/Module/Contact.php:590
msgid "Ignore contact"
msgstr ""

#: src/Module/Contact.php:591
msgid "View conversations"
msgstr ""

#: src/Module/Contact.php:596
msgid "Last update:"
msgstr ""

#: src/Module/Contact.php:598
msgid "Update public posts"
msgstr ""

#: src/Module/Contact.php:600 src/Module/Contact.php:1114
msgid "Update now"
msgstr ""

#: src/Module/Contact.php:603 src/Module/Contact.php:864
#: src/Module/Contact.php:1141
msgid "Unignore"
msgstr ""

#: src/Module/Contact.php:607
msgid "Currently blocked"
msgstr ""

#: src/Module/Contact.php:608
msgid "Currently ignored"
msgstr ""

#: src/Module/Contact.php:609
msgid "Currently archived"
msgstr ""

#: src/Module/Contact.php:610
msgid "Awaiting connection acknowledge"
msgstr ""

#: src/Module/Contact.php:611 src/Module/Notifications/Introductions.php:171
msgid "Hide this contact from others"
msgstr ""

#: src/Module/Contact.php:611
msgid ""
"Replies/likes to your public posts <strong>may</strong> still be visible"
msgstr ""

#: src/Module/Contact.php:612
msgid "Notification for new posts"
msgstr ""

#: src/Module/Contact.php:612
msgid "Send a notification of every new post of this contact"
msgstr ""

#: src/Module/Contact.php:614
msgid "Keyword Deny List"
msgstr ""

#: src/Module/Contact.php:614
msgid ""
"Comma separated list of keywords that should not be converted to hashtags, "
"when \"Fetch information and keywords\" is selected"
msgstr ""

#: src/Module/Contact.php:632 src/Module/Settings/TwoFactor/Index.php:132
msgid "Actions"
msgstr ""

#: src/Module/Contact.php:639
msgid "Mirror postings from this contact"
msgstr ""

#: src/Module/Contact.php:641
msgid ""
"Mark this contact as remote_self, this will cause friendica to repost new "
"entries from this contact."
msgstr ""

#: src/Module/Contact.php:773
msgid "Show all contacts"
msgstr ""

#: src/Module/Contact.php:781
msgid "Only show pending contacts"
msgstr ""

#: src/Module/Contact.php:789
msgid "Only show blocked contacts"
msgstr ""

#: src/Module/Contact.php:794 src/Module/Contact.php:841
#: src/Object/Post.php:309
msgid "Ignored"
msgstr ""

#: src/Module/Contact.php:797
msgid "Only show ignored contacts"
msgstr ""

#: src/Module/Contact.php:802 src/Module/Contact.php:842
msgid "Archived"
msgstr ""

#: src/Module/Contact.php:805
msgid "Only show archived contacts"
msgstr ""

#: src/Module/Contact.php:810 src/Module/Contact.php:840
msgid "Hidden"
msgstr ""

#: src/Module/Contact.php:813
msgid "Only show hidden contacts"
msgstr ""

#: src/Module/Contact.php:821
msgid "Organize your contact groups"
msgstr ""

#: src/Module/Contact.php:853
msgid "Search your contacts"
msgstr ""

#: src/Module/Contact.php:854 src/Module/Search/Index.php:194
#, php-format
msgid "Results for: %s"
msgstr ""

#: src/Module/Contact.php:862
msgid "Update"
msgstr ""

#: src/Module/Contact.php:867
msgid "Batch Actions"
msgstr ""

#: src/Module/Contact.php:902
msgid "Conversations started by this contact"
msgstr ""

#: src/Module/Contact.php:907
msgid "Posts and Comments"
msgstr ""

#: src/Module/Contact.php:925
msgid "View all known contacts"
msgstr ""

#: src/Module/Contact.php:935
msgid "Advanced Contact Settings"
msgstr ""

#: src/Module/Contact.php:1029
msgid "Mutual Friendship"
msgstr ""

#: src/Module/Contact.php:1033
msgid "is a fan of yours"
msgstr ""

#: src/Module/Contact.php:1037
msgid "you are a fan of"
msgstr ""

#: src/Module/Contact.php:1055
msgid "Pending outgoing contact request"
msgstr ""

#: src/Module/Contact.php:1057
msgid "Pending incoming contact request"
msgstr ""

#: src/Module/Contact.php:1124
msgid "Refetch contact data"
msgstr ""

#: src/Module/Contact.php:1135
msgid "Toggle Blocked status"
msgstr ""

#: src/Module/Contact.php:1143
msgid "Toggle Ignored status"
msgstr ""

#: src/Module/Contact.php:1152
msgid "Delete contact"
msgstr ""

#: src/Module/Contact/Advanced.php:93
msgid "Contact update failed."
msgstr ""

#: src/Module/Contact/Advanced.php:110
msgid ""
"<strong>WARNING: This is highly advanced</strong> and if you enter incorrect "
"information your communications with this contact may stop working."
msgstr ""

#: src/Module/Contact/Advanced.php:111
msgid ""
"Please use your browser 'Back' button <strong>now</strong> if you are "
"uncertain what to do on this page."
msgstr ""

#: src/Module/Contact/Advanced.php:131
msgid "Return to contact editor"
msgstr ""

#: src/Module/Contact/Advanced.php:136
msgid "Account Nickname"
msgstr ""

#: src/Module/Contact/Advanced.php:137
msgid "@Tagname - overrides Name/Nickname"
msgstr ""

#: src/Module/Contact/Advanced.php:138
msgid "Account URL"
msgstr ""

#: src/Module/Contact/Advanced.php:139
msgid "Account URL Alias"
msgstr ""

#: src/Module/Contact/Advanced.php:140
msgid "Friend Request URL"
msgstr ""

#: src/Module/Contact/Advanced.php:141
msgid "Friend Confirm URL"
msgstr ""

#: src/Module/Contact/Advanced.php:142
msgid "Notification Endpoint URL"
msgstr ""

#: src/Module/Contact/Advanced.php:143
msgid "Poll/Feed URL"
msgstr ""

#: src/Module/Contact/Advanced.php:144
msgid "New photo from this URL"
msgstr ""

#: src/Module/Contact/Contacts.php:31 src/Module/Conversation/Network.php:168
msgid "Invalid contact."
msgstr ""

#: src/Module/Contact/Contacts.php:54
msgid "No known contacts."
msgstr ""

#: src/Module/Contact/Contacts.php:68 src/Module/Profile/Common.php:98
msgid "No common contacts."
msgstr ""

#: src/Module/Contact/Contacts.php:80 src/Module/Profile/Contacts.php:96
#, php-format
msgid "Follower (%s)"
msgid_plural "Followers (%s)"
msgstr[0] ""
msgstr[1] ""

#: src/Module/Contact/Contacts.php:84 src/Module/Profile/Contacts.php:99
#, php-format
msgid "Following (%s)"
msgid_plural "Following (%s)"
msgstr[0] ""
msgstr[1] ""

#: src/Module/Contact/Contacts.php:88 src/Module/Profile/Contacts.php:102
#, php-format
msgid "Mutual friend (%s)"
msgid_plural "Mutual friends (%s)"
msgstr[0] ""
msgstr[1] ""

#: src/Module/Contact/Contacts.php:90 src/Module/Profile/Contacts.php:104
#, php-format
msgid "These contacts both follow and are followed by <strong>%s</strong>."
msgstr ""

#: src/Module/Contact/Contacts.php:96 src/Module/Profile/Common.php:86
#, php-format
msgid "Common contact (%s)"
msgid_plural "Common contacts (%s)"
msgstr[0] ""
msgstr[1] ""

#: src/Module/Contact/Contacts.php:98 src/Module/Profile/Common.php:88
#, php-format
msgid ""
"Both <strong>%s</strong> and yourself have publicly interacted with these "
"contacts (follow, comment or likes on public posts)."
msgstr ""

#: src/Module/Contact/Contacts.php:104 src/Module/Profile/Contacts.php:110
#, php-format
msgid "Contact (%s)"
msgid_plural "Contacts (%s)"
msgstr[0] ""
msgstr[1] ""

#: src/Module/Contact/Poke.php:116
msgid "Error while sending poke, please retry."
msgstr ""

#: src/Module/Contact/Poke.php:129 src/Module/Search/Acl.php:55
msgid "You must be logged in to use this module."
msgstr ""

#: src/Module/Contact/Poke.php:152
msgid "Poke/Prod"
msgstr ""

#: src/Module/Contact/Poke.php:153
msgid "poke, prod or do other things to somebody"
msgstr ""

#: src/Module/Contact/Poke.php:155
msgid "Choose what you wish to do to recipient"
msgstr ""

#: src/Module/Contact/Poke.php:156
msgid "Make this post private"
msgstr ""

#: src/Module/Conversation/Community.php:68
msgid "Local Community"
msgstr ""

#: src/Module/Conversation/Community.php:71
msgid "Posts from local users on this server"
msgstr ""

#: src/Module/Conversation/Community.php:79
msgid "Global Community"
msgstr ""

#: src/Module/Conversation/Community.php:82
msgid "Posts from users of the whole federated network"
msgstr ""

#: src/Module/Conversation/Community.php:115
msgid "Own Contacts"
msgstr ""

#: src/Module/Conversation/Community.php:119
msgid "Include"
msgstr ""

#: src/Module/Conversation/Community.php:120
msgid "Hide"
msgstr ""

#: src/Module/Conversation/Community.php:137 src/Module/Search/Index.php:139
#: src/Module/Search/Index.php:181
msgid "No results."
msgstr ""

#: src/Module/Conversation/Community.php:162
msgid ""
"This community stream shows all public posts received by this node. They may "
"not reflect the opinions of this node’s users."
msgstr ""

#: src/Module/Conversation/Community.php:200
msgid "Community option not available."
msgstr ""

#: src/Module/Conversation/Community.php:216
msgid "Not available."
msgstr ""

#: src/Module/Conversation/Network.php:154
msgid "No such group"
msgstr ""

#: src/Module/Conversation/Network.php:158
#, php-format
msgid "Group: %s"
msgstr ""

#: src/Module/Conversation/Network.php:234
msgid "Latest Activity"
msgstr ""

#: src/Module/Conversation/Network.php:237
msgid "Sort by latest activity"
msgstr ""

#: src/Module/Conversation/Network.php:242
msgid "Latest Posts"
msgstr ""

#: src/Module/Conversation/Network.php:245
msgid "Sort by post received date"
msgstr ""

#: src/Module/Conversation/Network.php:250
#: src/Module/Settings/Profile/Index.php:225
msgid "Personal"
msgstr ""

#: src/Module/Conversation/Network.php:253
msgid "Posts that mention or involve you"
msgstr ""

#: src/Module/Conversation/Network.php:258 src/Object/Post.php:321
msgid "Starred"
msgstr ""

#: src/Module/Conversation/Network.php:261
msgid "Favourite Posts"
msgstr ""

#: src/Module/Credits.php:44
msgid "Credits"
msgstr ""

#: src/Module/Credits.php:45
msgid ""
"Friendica is a community project, that would not be possible without the "
"help of many people. Here is a list of those who have contributed to the "
"code or the translation of Friendica. Thank you all!"
msgstr ""

#: src/Module/Debug/ActivityPubConversion.php:58
msgid "Formatted"
msgstr ""

#: src/Module/Debug/ActivityPubConversion.php:70
msgid "Activity"
msgstr ""

#: src/Module/Debug/ActivityPubConversion.php:118
msgid "Object data"
msgstr ""

#: src/Module/Debug/ActivityPubConversion.php:125
msgid "Result Item"
msgstr ""

#: src/Module/Debug/ActivityPubConversion.php:139
msgid "Source activity"
msgstr ""

#: src/Module/Debug/Babel.php:51
msgid "Source input"
msgstr ""

#: src/Module/Debug/Babel.php:57
msgid "BBCode::toPlaintext"
msgstr ""

#: src/Module/Debug/Babel.php:63
msgid "BBCode::convert (raw HTML)"
msgstr ""

#: src/Module/Debug/Babel.php:68
msgid "BBCode::convert (hex)"
msgstr ""

#: src/Module/Debug/Babel.php:73
msgid "BBCode::convert"
msgstr ""

#: src/Module/Debug/Babel.php:79
msgid "BBCode::convert => HTML::toBBCode"
msgstr ""

#: src/Module/Debug/Babel.php:85
msgid "BBCode::toMarkdown"
msgstr ""

#: src/Module/Debug/Babel.php:91
msgid "BBCode::toMarkdown => Markdown::convert (raw HTML)"
msgstr ""

#: src/Module/Debug/Babel.php:95
msgid "BBCode::toMarkdown => Markdown::convert"
msgstr ""

#: src/Module/Debug/Babel.php:101
msgid "BBCode::toMarkdown => Markdown::toBBCode"
msgstr ""

#: src/Module/Debug/Babel.php:107
msgid "BBCode::toMarkdown =>  Markdown::convert => HTML::toBBCode"
msgstr ""

#: src/Module/Debug/Babel.php:115
msgid "Item Body"
msgstr ""

#: src/Module/Debug/Babel.php:119
msgid "Item Tags"
msgstr ""

#: src/Module/Debug/Babel.php:125
msgid "PageInfo::appendToBody"
msgstr ""

#: src/Module/Debug/Babel.php:130
msgid "PageInfo::appendToBody => BBCode::convert (raw HTML)"
msgstr ""

#: src/Module/Debug/Babel.php:134
msgid "PageInfo::appendToBody => BBCode::convert"
msgstr ""

#: src/Module/Debug/Babel.php:141
msgid "Source input (Diaspora format)"
msgstr ""

#: src/Module/Debug/Babel.php:150
msgid "Source input (Markdown)"
msgstr ""

#: src/Module/Debug/Babel.php:156
msgid "Markdown::convert (raw HTML)"
msgstr ""

#: src/Module/Debug/Babel.php:161
msgid "Markdown::convert"
msgstr ""

#: src/Module/Debug/Babel.php:167
msgid "Markdown::toBBCode"
msgstr ""

#: src/Module/Debug/Babel.php:174
msgid "Raw HTML input"
msgstr ""

#: src/Module/Debug/Babel.php:179
msgid "HTML Input"
msgstr ""

#: src/Module/Debug/Babel.php:186
msgid "HTML Purified (raw)"
msgstr ""

#: src/Module/Debug/Babel.php:191
msgid "HTML Purified (hex)"
msgstr ""

#: src/Module/Debug/Babel.php:196
msgid "HTML Purified"
msgstr ""

#: src/Module/Debug/Babel.php:202
msgid "HTML::toBBCode"
msgstr ""

#: src/Module/Debug/Babel.php:208
msgid "HTML::toBBCode => BBCode::convert"
msgstr ""

#: src/Module/Debug/Babel.php:213
msgid "HTML::toBBCode => BBCode::convert (raw HTML)"
msgstr ""

#: src/Module/Debug/Babel.php:219
msgid "HTML::toBBCode => BBCode::toPlaintext"
msgstr ""

#: src/Module/Debug/Babel.php:225
msgid "HTML::toMarkdown"
msgstr ""

#: src/Module/Debug/Babel.php:231
msgid "HTML::toPlaintext"
msgstr ""

#: src/Module/Debug/Babel.php:237
msgid "HTML::toPlaintext (compact)"
msgstr ""

#: src/Module/Debug/Babel.php:255
msgid "Decoded post"
msgstr ""

#: src/Module/Debug/Babel.php:276
msgid "Post array before expand entities"
msgstr ""

#: src/Module/Debug/Babel.php:283
msgid "Post converted"
msgstr ""

#: src/Module/Debug/Babel.php:288
msgid "Converted body"
msgstr ""

#: src/Module/Debug/Babel.php:294
msgid "Twitter addon is absent from the addon/ folder."
msgstr ""

#: src/Module/Debug/Babel.php:304
msgid "Babel Diagnostic"
msgstr ""

#: src/Module/Debug/Babel.php:305
msgid "Source text"
msgstr ""

#: src/Module/Debug/Babel.php:306
msgid "BBCode"
msgstr ""

#: src/Module/Debug/Babel.php:308
msgid "Markdown"
msgstr ""

#: src/Module/Debug/Babel.php:309
msgid "HTML"
msgstr ""

#: src/Module/Debug/Babel.php:311
msgid "Twitter Source / Tweet URL (requires API key)"
msgstr ""

#: src/Module/Debug/Feed.php:38 src/Module/Filer/SaveTag.php:40
#: src/Module/Settings/Profile/Index.php:141
msgid "You must be logged in to use this module"
msgstr ""

#: src/Module/Debug/Feed.php:63
msgid "Source URL"
msgstr ""

#: src/Module/Debug/Localtime.php:49
msgid "Time Conversion"
msgstr ""

#: src/Module/Debug/Localtime.php:50
msgid ""
"Friendica provides this service for sharing events with other networks and "
"friends in unknown timezones."
msgstr ""

#: src/Module/Debug/Localtime.php:51
#, php-format
msgid "UTC time: %s"
msgstr ""

#: src/Module/Debug/Localtime.php:54
#, php-format
msgid "Current timezone: %s"
msgstr ""

#: src/Module/Debug/Localtime.php:58
#, php-format
msgid "Converted localtime: %s"
msgstr ""

#: src/Module/Debug/Localtime.php:62
msgid "Please select your timezone:"
msgstr ""

#: src/Module/Debug/Probe.php:38 src/Module/Debug/WebFinger.php:37
msgid "Only logged in users are permitted to perform a probing."
msgstr ""

#: src/Module/Debug/Probe.php:54
msgid "Probe Diagnostic"
msgstr ""

#: src/Module/Debug/Probe.php:55
msgid "Output"
msgstr ""

#: src/Module/Debug/Probe.php:58
msgid "Lookup address"
msgstr ""

#: src/Module/Debug/WebFinger.php:52
msgid "Webfinger Diagnostic"
msgstr ""

#: src/Module/Debug/WebFinger.php:54
msgid "Lookup address:"
msgstr ""

#: src/Module/Delegation.php:142
msgid "Switch between your accounts"
msgstr ""

#: src/Module/Delegation.php:143
msgid "Manage your accounts"
msgstr ""

#: src/Module/Delegation.php:144
msgid ""
"Toggle between different identities or community/group pages which share "
"your account details or which you have been granted \"manage\" permissions"
msgstr ""

#: src/Module/Delegation.php:145
msgid "Select an identity to manage: "
msgstr ""

#: src/Module/Directory.php:77
msgid "No entries (some entries may be hidden)."
msgstr ""

#: src/Module/Directory.php:93
msgid "Find on this site"
msgstr ""

#: src/Module/Directory.php:95
msgid "Results for:"
msgstr ""

#: src/Module/Directory.php:97
msgid "Site Directory"
msgstr ""

#: src/Module/Filer/RemoveTag.php:68
msgid "Item was not removed"
msgstr ""

#: src/Module/Filer/RemoveTag.php:71
msgid "Item was not deleted"
msgstr ""

#: src/Module/Filer/SaveTag.php:68
msgid "- select -"
msgstr ""

#: src/Module/FriendSuggest.php:65
msgid "Suggested contact not found."
msgstr ""

#: src/Module/FriendSuggest.php:84
msgid "Friend suggestion sent."
msgstr ""

#: src/Module/FriendSuggest.php:121
msgid "Suggest Friends"
msgstr ""

#: src/Module/FriendSuggest.php:124
#, php-format
msgid "Suggest a friend for %s"
msgstr ""

#: src/Module/Friendica.php:62
msgid "Installed addons/apps:"
msgstr ""

#: src/Module/Friendica.php:67
msgid "No installed addons/apps"
msgstr ""

#: src/Module/Friendica.php:72
#, php-format
msgid "Read about the <a href=\"%1$s/tos\">Terms of Service</a> of this node."
msgstr ""

#: src/Module/Friendica.php:79
msgid "On this server the following remote servers are blocked."
msgstr ""

#: src/Module/Friendica.php:97
#, php-format
msgid ""
"This is Friendica, version %s that is running at the web location %s. The "
"database version is %s, the post update version is %s."
msgstr ""

#: src/Module/Friendica.php:102
msgid ""
"Please visit <a href=\"https://friendi.ca\">Friendi.ca</a> to learn more "
"about the Friendica project."
msgstr ""

#: src/Module/Friendica.php:103
msgid "Bug reports and issues: please visit"
msgstr ""

#: src/Module/Friendica.php:103
msgid "the bugtracker at github"
msgstr ""

#: src/Module/Friendica.php:104
msgid ""
"Suggestions, praise, etc. - please email \"info\" at \"friendi - dot - ca"
msgstr ""

#: src/Module/Group.php:61
msgid "Could not create group."
msgstr ""

#: src/Module/Group.php:72 src/Module/Group.php:214 src/Module/Group.php:238
msgid "Group not found."
msgstr ""

#: src/Module/Group.php:78
msgid "Group name was not changed."
msgstr ""

#: src/Module/Group.php:100
msgid "Unknown group."
msgstr ""

#: src/Module/Group.php:109
msgid "Contact is deleted."
msgstr ""

#: src/Module/Group.php:115
msgid "Unable to add the contact to the group."
msgstr ""

#: src/Module/Group.php:118
msgid "Contact successfully added to group."
msgstr ""

#: src/Module/Group.php:122
msgid "Unable to remove the contact from the group."
msgstr ""

#: src/Module/Group.php:125
msgid "Contact successfully removed from group."
msgstr ""

#: src/Module/Group.php:128
msgid "Unknown group command."
msgstr ""

#: src/Module/Group.php:131
msgid "Bad request."
msgstr ""

#: src/Module/Group.php:170
msgid "Save Group"
msgstr ""

#: src/Module/Group.php:171
msgid "Filter"
msgstr ""

#: src/Module/Group.php:177
msgid "Create a group of contacts/friends."
msgstr ""

#: src/Module/Group.php:219
msgid "Unable to remove group."
msgstr ""

#: src/Module/Group.php:270
msgid "Delete Group"
msgstr ""

#: src/Module/Group.php:280
msgid "Edit Group Name"
msgstr ""

#: src/Module/Group.php:290
msgid "Members"
msgstr ""

#: src/Module/Group.php:293
msgid "Group is empty"
msgstr ""

#: src/Module/Group.php:306
msgid "Remove contact from group"
msgstr ""

#: src/Module/Group.php:327
msgid "Click on a contact to add or remove."
msgstr ""

#: src/Module/Group.php:341
msgid "Add contact to group"
msgstr ""

#: src/Module/HCard.php:46
msgid "No profile"
msgstr ""

#: src/Module/HTTPException/MethodNotAllowed.php:32
msgid "Method Not Allowed."
msgstr ""

#: src/Module/Help.php:62
msgid "Help:"
msgstr ""

#: src/Module/Home.php:54
#, php-format
msgid "Welcome to %s"
msgstr ""

#: src/Module/Install.php:188
msgid "Friendica Communications Server - Setup"
msgstr ""

#: src/Module/Install.php:199
msgid "System check"
msgstr ""

#: src/Module/Install.php:201 src/Module/Install.php:258
#: src/Module/Install.php:341
msgid "Requirement not satisfied"
msgstr ""

#: src/Module/Install.php:202
msgid "Optional requirement not satisfied"
msgstr ""

#: src/Module/Install.php:203
msgid "OK"
msgstr ""

#: src/Module/Install.php:208
msgid "Check again"
msgstr ""

#: src/Module/Install.php:223
msgid "Base settings"
msgstr ""

#: src/Module/Install.php:230
msgid "Host name"
msgstr ""

#: src/Module/Install.php:232
msgid ""
"Overwrite this field in case the determinated hostname isn't right, "
"otherweise leave it as is."
msgstr ""

#: src/Module/Install.php:235
msgid "Base path to installation"
msgstr ""

#: src/Module/Install.php:237
msgid ""
"If the system cannot detect the correct path to your installation, enter the "
"correct path here. This setting should only be set if you are using a "
"restricted system and symbolic links to your webroot."
msgstr ""

#: src/Module/Install.php:240
msgid "Sub path of the URL"
msgstr ""

#: src/Module/Install.php:242
msgid ""
"Overwrite this field in case the sub path determination isn't right, "
"otherwise leave it as is. Leaving this field blank means the installation is "
"at the base URL without sub path."
msgstr ""

#: src/Module/Install.php:253
msgid "Database connection"
msgstr ""

#: src/Module/Install.php:254
msgid ""
"In order to install Friendica we need to know how to connect to your "
"database."
msgstr ""

#: src/Module/Install.php:255
msgid ""
"Please contact your hosting provider or site administrator if you have "
"questions about these settings."
msgstr ""

#: src/Module/Install.php:256
msgid ""
"The database you specify below should already exist. If it does not, please "
"create it before continuing."
msgstr ""

#: src/Module/Install.php:265
msgid "Database Server Name"
msgstr ""

#: src/Module/Install.php:270
msgid "Database Login Name"
msgstr ""

#: src/Module/Install.php:276
msgid "Database Login Password"
msgstr ""

#: src/Module/Install.php:278
msgid "For security reasons the password must not be empty"
msgstr ""

#: src/Module/Install.php:281
msgid "Database Name"
msgstr ""

#: src/Module/Install.php:285 src/Module/Install.php:315
msgid "Please select a default timezone for your website"
msgstr ""

#: src/Module/Install.php:300
msgid "Site settings"
msgstr ""

#: src/Module/Install.php:310
msgid "Site administrator email address"
msgstr ""

#: src/Module/Install.php:312
msgid ""
"Your account email address must match this in order to use the web admin "
"panel."
msgstr ""

#: src/Module/Install.php:319
msgid "System Language:"
msgstr ""

#: src/Module/Install.php:321
msgid ""
"Set the default language for your Friendica installation interface and to "
"send emails."
msgstr ""

#: src/Module/Install.php:333
msgid "Your Friendica site database has been installed."
msgstr ""

#: src/Module/Install.php:343
msgid "Installation finished"
msgstr ""

#: src/Module/Install.php:363
msgid "<h1>What next</h1>"
msgstr ""

#: src/Module/Install.php:364
msgid ""
"IMPORTANT: You will need to [manually] setup a scheduled task for the worker."
msgstr ""

#: src/Module/Install.php:367
#, php-format
msgid ""
"Go to your new Friendica node <a href=\"%s/register\">registration page</a> "
"and register as new user. Remember to use the same email you have entered as "
"administrator email. This will allow you to enter the site admin panel."
msgstr ""

#: src/Module/Invite.php:56
msgid "Total invitation limit exceeded."
msgstr ""

#: src/Module/Invite.php:81
#, php-format
msgid "%s : Not a valid email address."
msgstr ""

#: src/Module/Invite.php:107
msgid "Please join us on Friendica"
msgstr ""

#: src/Module/Invite.php:116
msgid "Invitation limit exceeded. Please contact your site administrator."
msgstr ""

#: src/Module/Invite.php:120
#, php-format
msgid "%s : Message delivery failed."
msgstr ""

#: src/Module/Invite.php:124
#, php-format
msgid "%d message sent."
msgid_plural "%d messages sent."
msgstr[0] ""
msgstr[1] ""

#: src/Module/Invite.php:142
msgid "You have no more invitations available"
msgstr ""

#: src/Module/Invite.php:149
#, php-format
msgid ""
"Visit %s for a list of public sites that you can join. Friendica members on "
"other sites can all connect with each other, as well as with members of many "
"other social networks."
msgstr ""

#: src/Module/Invite.php:151
#, php-format
msgid ""
"To accept this invitation, please visit and register at %s or any other "
"public Friendica website."
msgstr ""

#: src/Module/Invite.php:152
#, php-format
msgid ""
"Friendica sites all inter-connect to create a huge privacy-enhanced social "
"web that is owned and controlled by its members. They can also connect with "
"many traditional social networks. See %s for a list of alternate Friendica "
"sites you can join."
msgstr ""

#: src/Module/Invite.php:156
msgid ""
"Our apologies. This system is not currently configured to connect with other "
"public sites or invite members."
msgstr ""

#: src/Module/Invite.php:159
msgid ""
"Friendica sites all inter-connect to create a huge privacy-enhanced social "
"web that is owned and controlled by its members. They can also connect with "
"many traditional social networks."
msgstr ""

#: src/Module/Invite.php:158
#, php-format
msgid "To accept this invitation, please visit and register at %s."
msgstr ""

#: src/Module/Invite.php:166
msgid "Send invitations"
msgstr ""

#: src/Module/Invite.php:167
msgid "Enter email addresses, one per line:"
msgstr ""

#: src/Module/Invite.php:171
msgid ""
"You are cordially invited to join me and other close friends on Friendica - "
"and help us to create a better social web."
msgstr ""

#: src/Module/Invite.php:173
msgid "You will need to supply this invitation code: $invite_code"
msgstr ""

#: src/Module/Invite.php:173
msgid ""
"Once you have registered, please connect with me via my profile page at:"
msgstr ""

#: src/Module/Invite.php:175
msgid ""
"For more information about the Friendica project and why we feel it is "
"important, please visit http://friendi.ca"
msgstr ""

#: src/Module/Item/Compose.php:50
msgid "Please enter a post body."
msgstr ""

#: src/Module/Item/Compose.php:63
msgid "This feature is only available with the frio theme."
msgstr ""

#: src/Module/Item/Compose.php:90
msgid "Compose new personal note"
msgstr ""

#: src/Module/Item/Compose.php:99
msgid "Compose new post"
msgstr ""

#: src/Module/Item/Compose.php:141
msgid "Visibility"
msgstr ""

#: src/Module/Item/Compose.php:162
msgid "Clear the location"
msgstr ""

#: src/Module/Item/Compose.php:163
msgid "Location services are unavailable on your device"
msgstr ""

#: src/Module/Item/Compose.php:164
msgid ""
"Location services are disabled. Please check the website's permissions on "
"your device"
msgstr ""

#: src/Module/Item/Follow.php:52
msgid "Unable to follow this item."
msgstr ""

#: src/Module/Maintenance.php:48 src/Module/Maintenance.php:53
msgid "System down for maintenance"
msgstr ""

#: src/Module/Maintenance.php:54
msgid ""
"This Friendica node is currently in maintenance mode, either automatically "
"because it is self-updating or manually by the node administrator. This "
"condition should be temporary, please come back in a few minutes."
msgstr ""

#: src/Module/Manifest.php:42
msgid "A Decentralized Social Network"
msgstr ""

#: src/Module/Notifications/Introductions.php:78
msgid "Show Ignored Requests"
msgstr ""

#: src/Module/Notifications/Introductions.php:78
msgid "Hide Ignored Requests"
msgstr ""

#: src/Module/Notifications/Introductions.php:94
#: src/Module/Notifications/Introductions.php:157
msgid "Notification type:"
msgstr ""

#: src/Module/Notifications/Introductions.php:97
msgid "Suggested by:"
msgstr ""

#: src/Module/Notifications/Introductions.php:122
msgid "Claims to be known to you: "
msgstr ""

#: src/Module/Notifications/Introductions.php:123
#: src/Module/OAuth/Acknowledge.php:48 src/Module/Register.php:118
msgid "No"
msgstr ""

#: src/Module/Notifications/Introductions.php:131
msgid "Shall your connection be bidirectional or not?"
msgstr ""

#: src/Module/Notifications/Introductions.php:132
#, php-format
msgid ""
"Accepting %s as a friend allows %s to subscribe to your posts, and you will "
"also receive updates from them in your news feed."
msgstr ""

#: src/Module/Notifications/Introductions.php:133
#, php-format
msgid ""
"Accepting %s as a subscriber allows them to subscribe to your posts, but you "
"will not receive updates from them in your news feed."
msgstr ""

#: src/Module/Notifications/Introductions.php:135
msgid "Friend"
msgstr ""

#: src/Module/Notifications/Introductions.php:136
msgid "Subscriber"
msgstr ""

#: src/Module/Notifications/Introductions.php:195
msgid "No introductions."
msgstr ""

#: src/Module/Notifications/Introductions.php:196
#: src/Module/Notifications/Notifications.php:133
#, php-format
msgid "No more %s notifications."
msgstr ""

#: src/Module/Notifications/Notification.php:103
msgid "You must be logged in to show this page."
msgstr ""

#: src/Module/Notifications/Notifications.php:50
msgid "Network Notifications"
msgstr ""

#: src/Module/Notifications/Notifications.php:58
msgid "System Notifications"
msgstr ""

#: src/Module/Notifications/Notifications.php:66
msgid "Personal Notifications"
msgstr ""

#: src/Module/Notifications/Notifications.php:74
msgid "Home Notifications"
msgstr ""

#: src/Module/Notifications/Notifications.php:138
msgid "Show unread"
msgstr ""

#: src/Module/OAuth/Acknowledge.php:44
msgid "Authorize application connection"
msgstr ""

#: src/Module/OAuth/Acknowledge.php:46
msgid ""
"Do you want to authorize this application to access your posts and contacts, "
"and/or create new posts for you?"
msgstr ""

#: src/Module/OAuth/Authorize.php:55
msgid "Unsupported or missing response type"
msgstr ""

#: src/Module/OAuth/Authorize.php:60 src/Module/OAuth/Token.php:65
msgid "Incomplete request data"
msgstr ""

#: src/Module/OAuth/Authorize.php:107
#, php-format
msgid ""
"Please copy the following authentication code into your application and "
"close this window: %s"
msgstr ""

#: src/Module/OAuth/Token.php:89
msgid "Unsupported or missing grant type"
msgstr ""

#: src/Module/PermissionTooltip.php:25
#, php-format
msgid "Wrong type \"%s\", expected one of: %s"
msgstr ""

#: src/Module/PermissionTooltip.php:38
msgid "Model not found"
msgstr ""

#: src/Module/PermissionTooltip.php:60
msgid "Remote privacy information not available."
msgstr ""

#: src/Module/PermissionTooltip.php:71
msgid "Visible to:"
msgstr ""

#: src/Module/Photo.php:98
#, php-format
msgid "The Photo with id %s is not available."
msgstr ""

#: src/Module/Photo.php:132
#, php-format
msgid "Invalid external resource with url %s."
msgstr ""

#: src/Module/Photo.php:134
#, php-format
msgid "Invalid photo with id %s."
msgstr ""

#: src/Module/Profile/Contacts.php:120
msgid "No contacts."
msgstr ""

#: src/Module/Profile/Profile.php:82
msgid "Profile not found."
msgstr ""

#: src/Module/Profile/Profile.php:135
#, php-format
msgid ""
"You're currently viewing your profile as <b>%s</b> <a href=\"%s\" class="
"\"btn btn-sm pull-right\">Cancel</a>"
msgstr ""

#: src/Module/Profile/Profile.php:149
msgid "Member since:"
msgstr ""

#: src/Module/Profile/Profile.php:155
msgid "j F, Y"
msgstr ""

#: src/Module/Profile/Profile.php:156
msgid "j F"
msgstr ""

#: src/Module/Profile/Profile.php:164 src/Util/Temporal.php:163
msgid "Birthday:"
msgstr ""

#: src/Module/Profile/Profile.php:167 src/Module/Settings/Profile/Index.php:243
#: src/Util/Temporal.php:165
msgid "Age: "
msgstr ""

#: src/Module/Profile/Profile.php:167 src/Module/Settings/Profile/Index.php:243
#: src/Util/Temporal.php:165
#, php-format
msgid "%d year old"
msgid_plural "%d years old"
msgstr[0] ""
msgstr[1] ""

#: src/Module/Profile/Profile.php:234
msgid "Forums:"
msgstr ""

#: src/Module/Profile/Profile.php:246
msgid "View profile as:"
msgstr ""

#: src/Module/Profile/Profile.php:263
msgid "View as"
msgstr ""

#: src/Module/Profile/Profile.php:326 src/Module/Profile/Profile.php:329
#: src/Module/Profile/Status.php:65 src/Module/Profile/Status.php:68
#: src/Protocol/Feed.php:951 src/Protocol/OStatus.php:1259
#, php-format
msgid "%s's timeline"
msgstr ""

#: src/Module/Profile/Profile.php:327 src/Module/Profile/Status.php:66
#: src/Protocol/Feed.php:955 src/Protocol/OStatus.php:1263
#, php-format
msgid "%s's posts"
msgstr ""

#: src/Module/Profile/Profile.php:328 src/Module/Profile/Status.php:67
#: src/Protocol/Feed.php:958 src/Protocol/OStatus.php:1266
#, php-format
msgid "%s's comments"
msgstr ""

#: src/Module/Profile/Schedule.php:84
msgid "Scheduled"
msgstr ""

#: src/Module/Profile/Schedule.php:85
msgid "Content"
msgstr ""

#: src/Module/Profile/Schedule.php:86
msgid "Remove post"
msgstr ""

#: src/Module/Register.php:71
msgid "Only parent users can create additional accounts."
msgstr ""

#: src/Module/Register.php:103
msgid ""
"You may (optionally) fill in this form via OpenID by supplying your OpenID "
"and clicking \"Register\"."
msgstr ""

#: src/Module/Register.php:104
msgid ""
"If you are not familiar with OpenID, please leave that field blank and fill "
"in the rest of the items."
msgstr ""

#: src/Module/Register.php:105
msgid "Your OpenID (optional): "
msgstr ""

#: src/Module/Register.php:114
msgid "Include your profile in member directory?"
msgstr ""

#: src/Module/Register.php:137
msgid "Note for the admin"
msgstr ""

#: src/Module/Register.php:137
msgid "Leave a message for the admin, why you want to join this node"
msgstr ""

#: src/Module/Register.php:138
msgid "Membership on this site is by invitation only."
msgstr ""

#: src/Module/Register.php:139
msgid "Your invitation code: "
msgstr ""

#: src/Module/Register.php:147
msgid "Your Full Name (e.g. Joe Smith, real or real-looking): "
msgstr ""

#: src/Module/Register.php:148
msgid ""
"Your Email Address: (Initial information will be send there, so this has to "
"be an existing address.)"
msgstr ""

#: src/Module/Register.php:149
msgid "Please repeat your e-mail address:"
msgstr ""

#: src/Module/Register.php:151
msgid "Leave empty for an auto generated password."
msgstr ""

#: src/Module/Register.php:153
#, php-format
msgid ""
"Choose a profile nickname. This must begin with a text character. Your "
"profile address on this site will then be \"<strong>nickname@%s</strong>\"."
msgstr ""

#: src/Module/Register.php:154
msgid "Choose a nickname: "
msgstr ""

#: src/Module/Register.php:163
msgid "Import your profile to this friendica instance"
msgstr ""

#: src/Module/Register.php:170
msgid "Note: This node explicitly contains adult content"
msgstr ""

#: src/Module/Register.php:172 src/Module/Settings/Delegation.php:155
msgid "Parent Password:"
msgstr ""

#: src/Module/Register.php:172 src/Module/Settings/Delegation.php:155
msgid ""
"Please enter the password of the parent account to legitimize your request."
msgstr ""

#: src/Module/Register.php:201
msgid "Password doesn't match."
msgstr ""

#: src/Module/Register.php:207
msgid "Please enter your password."
msgstr ""

#: src/Module/Register.php:249
msgid "You have entered too much information."
msgstr ""

#: src/Module/Register.php:272
msgid "Please enter the identical mail address in the second field."
msgstr ""

#: src/Module/Register.php:299
msgid "The additional account was created."
msgstr ""

#: src/Module/Register.php:324
msgid ""
"Registration successful. Please check your email for further instructions."
msgstr ""

#: src/Module/Register.php:328
#, php-format
msgid ""
"Failed to send email message. Here your accout details:<br> login: %s<br> "
"password: %s<br><br>You can change your password after login."
msgstr ""

#: src/Module/Register.php:334
msgid "Registration successful."
msgstr ""

#: src/Module/Register.php:339 src/Module/Register.php:346
msgid "Your registration can not be processed."
msgstr ""

#: src/Module/Register.php:345
msgid "You have to leave a request note for the admin."
msgstr ""

#: src/Module/Register.php:391
msgid "Your registration is pending approval by the site owner."
msgstr ""

#: src/Module/RemoteFollow.php:62
msgid "Profile unavailable."
msgstr ""

#: src/Module/RemoteFollow.php:68
msgid "Invalid locator"
msgstr ""

#: src/Module/RemoteFollow.php:75
msgid "The provided profile link doesn't seem to be valid"
msgstr ""

#: src/Module/RemoteFollow.php:80
msgid ""
"Remote subscription can't be done for your network. Please subscribe "
"directly on your system."
msgstr ""

#: src/Module/RemoteFollow.php:110
msgid "Friend/Connection Request"
msgstr ""

#: src/Module/RemoteFollow.php:111
#, php-format
msgid ""
"Enter your Webfinger address (user@domain.tld) or profile URL here. If this "
"isn't supported by your system, you have to subscribe to <strong>%s</strong> "
"or <strong>%s</strong> directly on your system."
msgstr ""

#: src/Module/RemoteFollow.php:112
#, php-format
msgid ""
"If you are not yet a member of the free social web, <a href=\"%s\">follow "
"this link to find a public Friendica node and join us today</a>."
msgstr ""

#: src/Module/RemoteFollow.php:113
msgid "Your Webfinger address or profile URL:"
msgstr ""

#: src/Module/Search/Index.php:54
msgid "Only logged in users are permitted to perform a search."
msgstr ""

#: src/Module/Search/Index.php:76
msgid "Only one search per minute is permitted for not logged in users."
msgstr ""

#: src/Module/Search/Index.php:192
#, php-format
msgid "Items tagged with: %s"
msgstr ""

#: src/Module/Search/Saved.php:45
msgid "Search term was not saved."
msgstr ""

#: src/Module/Search/Saved.php:48
msgid "Search term already saved."
msgstr ""

#: src/Module/Search/Saved.php:54
msgid "Search term was not removed."
msgstr ""

#: src/Module/Security/Login.php:105
msgid "Create a New Account"
msgstr ""

#: src/Module/Security/Login.php:130
msgid "Your OpenID: "
msgstr ""

#: src/Module/Security/Login.php:133
msgid ""
"Please enter your username and password to add the OpenID to your existing "
"account."
msgstr ""

#: src/Module/Security/Login.php:135
msgid "Or login using OpenID: "
msgstr ""

#: src/Module/Security/Login.php:149
msgid "Password: "
msgstr ""

#: src/Module/Security/Login.php:150
msgid "Remember me"
msgstr ""

#: src/Module/Security/Login.php:159
msgid "Forgot your password?"
msgstr ""

#: src/Module/Security/Login.php:162
msgid "Website Terms of Service"
msgstr ""

#: src/Module/Security/Login.php:163
msgid "terms of service"
msgstr ""

#: src/Module/Security/Login.php:165
msgid "Website Privacy Policy"
msgstr ""

#: src/Module/Security/Login.php:166
msgid "privacy policy"
msgstr ""

#: src/Module/Security/Logout.php:61
msgid "Logged out."
msgstr ""

#: src/Module/Security/OpenID.php:54
msgid "OpenID protocol error. No ID returned"
msgstr ""

#: src/Module/Security/OpenID.php:92
msgid ""
"Account not found. Please login to your existing account to add the OpenID "
"to it."
msgstr ""

#: src/Module/Security/OpenID.php:94
msgid ""
"Account not found. Please register a new account or login to your existing "
"account to add the OpenID to it."
msgstr ""

#: src/Module/Security/TwoFactor/Recovery.php:61
#, php-format
msgid "Remaining recovery codes: %d"
msgstr ""

#: src/Module/Security/TwoFactor/Recovery.php:65
#: src/Module/Security/TwoFactor/Verify.php:76
#: src/Module/Settings/TwoFactor/Verify.php:82
msgid "Invalid code, please retry."
msgstr ""

#: src/Module/Security/TwoFactor/Recovery.php:84
msgid "Two-factor recovery"
msgstr ""

#: src/Module/Security/TwoFactor/Recovery.php:85
msgid ""
"<p>You can enter one of your one-time recovery codes in case you lost access "
"to your mobile device.</p>"
msgstr ""

#: src/Module/Security/TwoFactor/Recovery.php:86
#: src/Module/Security/TwoFactor/Verify.php:99
#, php-format
msgid ""
"Don’t have your phone? <a href=\"%s\">Enter a two-factor recovery code</a>"
msgstr ""

#: src/Module/Security/TwoFactor/Recovery.php:87
msgid "Please enter a recovery code"
msgstr ""

#: src/Module/Security/TwoFactor/Recovery.php:88
msgid "Submit recovery code and complete login"
msgstr ""

#: src/Module/Security/TwoFactor/Verify.php:96
msgid ""
"<p>Open the two-factor authentication app on your device to get an "
"authentication code and verify your identity.</p>"
msgstr ""

#: src/Module/Security/TwoFactor/Verify.php:100
#: src/Module/Settings/TwoFactor/Verify.php:141
msgid "Please enter a code from your authentication app"
msgstr ""

#: src/Module/Security/TwoFactor/Verify.php:101
msgid "This is my two-factor authenticator app device"
msgstr ""

#: src/Module/Security/TwoFactor/Verify.php:102
msgid "Verify code and complete login"
msgstr ""

#: src/Module/Settings/Delegation.php:53
msgid "Delegation successfully granted."
msgstr ""

#: src/Module/Settings/Delegation.php:55
msgid "Parent user not found, unavailable or password doesn't match."
msgstr ""

#: src/Module/Settings/Delegation.php:59
msgid "Delegation successfully revoked."
msgstr ""

#: src/Module/Settings/Delegation.php:81 src/Module/Settings/Delegation.php:103
msgid ""
"Delegated administrators can view but not change delegation permissions."
msgstr ""

#: src/Module/Settings/Delegation.php:95
msgid "Delegate user not found."
msgstr ""

#: src/Module/Settings/Delegation.php:143
msgid "No parent user"
msgstr ""

#: src/Module/Settings/Delegation.php:154
#: src/Module/Settings/Delegation.php:165
msgid "Parent User"
msgstr ""

#: src/Module/Settings/Delegation.php:162
msgid "Additional Accounts"
msgstr ""

#: src/Module/Settings/Delegation.php:163
msgid ""
"Register additional accounts that are automatically connected to your "
"existing account so you can manage them from this account."
msgstr ""

#: src/Module/Settings/Delegation.php:164
msgid "Register an additional account"
msgstr ""

#: src/Module/Settings/Delegation.php:168
msgid ""
"Parent users have total control about this account, including the account "
"settings. Please double check whom you give this access."
msgstr ""

#: src/Module/Settings/Delegation.php:172
msgid "Delegates"
msgstr ""

#: src/Module/Settings/Delegation.php:174
msgid ""
"Delegates are able to manage all aspects of this account/page except for "
"basic account settings. Please do not delegate your personal account to "
"anybody that you do not trust completely."
msgstr ""

#: src/Module/Settings/Delegation.php:175
msgid "Existing Page Delegates"
msgstr ""

#: src/Module/Settings/Delegation.php:177
msgid "Potential Delegates"
msgstr ""

#: src/Module/Settings/Delegation.php:180
msgid "Add"
msgstr ""

#: src/Module/Settings/Delegation.php:181
msgid "No entries."
msgstr ""

#: src/Module/Settings/Display.php:108
msgid "The theme you chose isn't available."
msgstr ""

#: src/Module/Settings/Display.php:147
#, php-format
msgid "%s - (Unsupported)"
msgstr ""

#: src/Module/Settings/Display.php:193
msgid "Display Settings"
msgstr ""

#: src/Module/Settings/Display.php:195
msgid "General Theme Settings"
msgstr ""

#: src/Module/Settings/Display.php:196
msgid "Custom Theme Settings"
msgstr ""

#: src/Module/Settings/Display.php:197
msgid "Content Settings"
msgstr ""

#: src/Module/Settings/Display.php:198 view/theme/duepuntozero/config.php:70
#: view/theme/frio/config.php:161 view/theme/quattro/config.php:72
#: view/theme/vier/config.php:120
msgid "Theme settings"
msgstr ""

#: src/Module/Settings/Display.php:199
msgid "Calendar"
msgstr ""

#: src/Module/Settings/Display.php:205
msgid "Display Theme:"
msgstr ""

#: src/Module/Settings/Display.php:206
msgid "Mobile Theme:"
msgstr ""

#: src/Module/Settings/Display.php:209
msgid "Number of items to display per page:"
msgstr ""

#: src/Module/Settings/Display.php:209 src/Module/Settings/Display.php:210
msgid "Maximum of 100 items"
msgstr ""

#: src/Module/Settings/Display.php:210
msgid "Number of items to display per page when viewed from mobile device:"
msgstr ""

#: src/Module/Settings/Display.php:211
msgid "Update browser every xx seconds"
msgstr ""

#: src/Module/Settings/Display.php:211
msgid "Minimum of 10 seconds. Enter -1 to disable it."
msgstr ""

#: src/Module/Settings/Display.php:212
msgid "Automatic updates only at the top of the post stream pages"
msgstr ""

#: src/Module/Settings/Display.php:212
msgid ""
"Auto update may add new posts at the top of the post stream pages, which can "
"affect the scroll position and perturb normal reading if it happens anywhere "
"else the top of the page."
msgstr ""

#: src/Module/Settings/Display.php:213
msgid "Display emoticons"
msgstr ""

#: src/Module/Settings/Display.php:213
msgid "When enabled, emoticons are replaced with matching symbols."
msgstr ""

#: src/Module/Settings/Display.php:214
msgid "Infinite scroll"
msgstr ""

#: src/Module/Settings/Display.php:214
msgid "Automatic fetch new items when reaching the page end."
msgstr ""

#: src/Module/Settings/Display.php:215
msgid "Enable Smart Threading"
msgstr ""

#: src/Module/Settings/Display.php:215
msgid "Enable the automatic suppression of extraneous thread indentation."
msgstr ""

#: src/Module/Settings/Display.php:216
msgid "Display the Dislike feature"
msgstr ""

#: src/Module/Settings/Display.php:216
msgid "Display the Dislike button and dislike reactions on posts and comments."
msgstr ""

#: src/Module/Settings/Display.php:217
msgid "Display the resharer"
msgstr ""

#: src/Module/Settings/Display.php:217
msgid "Display the first resharer as icon and text on a reshared item."
msgstr ""

#: src/Module/Settings/Display.php:218
msgid "Stay local"
msgstr ""

#: src/Module/Settings/Display.php:218
msgid "Don't go to a remote system when following a contact link."
msgstr ""

#: src/Module/Settings/Display.php:220
msgid "Beginning of week:"
msgstr ""

#: src/Module/Settings/Profile/Index.php:82
msgid "Profile Name is required."
msgstr ""

#: src/Module/Settings/Profile/Index.php:133
msgid "Profile couldn't be updated."
msgstr ""

#: src/Module/Settings/Profile/Index.php:170
#: src/Module/Settings/Profile/Index.php:190
msgid "Label:"
msgstr ""

#: src/Module/Settings/Profile/Index.php:171
#: src/Module/Settings/Profile/Index.php:191
msgid "Value:"
msgstr ""

#: src/Module/Settings/Profile/Index.php:181
#: src/Module/Settings/Profile/Index.php:201
msgid "Field Permissions"
msgstr ""

#: src/Module/Settings/Profile/Index.php:182
#: src/Module/Settings/Profile/Index.php:202
msgid "(click to open/close)"
msgstr ""

#: src/Module/Settings/Profile/Index.php:188
msgid "Add a new profile field"
msgstr ""

#: src/Module/Settings/Profile/Index.php:218
msgid "Profile Actions"
msgstr ""

#: src/Module/Settings/Profile/Index.php:219
msgid "Edit Profile Details"
msgstr ""

#: src/Module/Settings/Profile/Index.php:221
msgid "Change Profile Photo"
msgstr ""

#: src/Module/Settings/Profile/Index.php:226
msgid "Profile picture"
msgstr ""

#: src/Module/Settings/Profile/Index.php:227
msgid "Location"
msgstr ""

#: src/Module/Settings/Profile/Index.php:228 src/Util/Temporal.php:93
#: src/Util/Temporal.php:95
msgid "Miscellaneous"
msgstr ""

#: src/Module/Settings/Profile/Index.php:229
msgid "Custom Profile Fields"
msgstr ""

#: src/Module/Settings/Profile/Index.php:231 src/Module/Welcome.php:58
msgid "Upload Profile Photo"
msgstr ""

#: src/Module/Settings/Profile/Index.php:235
msgid "Display name:"
msgstr ""

#: src/Module/Settings/Profile/Index.php:238
msgid "Street Address:"
msgstr ""

#: src/Module/Settings/Profile/Index.php:239
msgid "Locality/City:"
msgstr ""

#: src/Module/Settings/Profile/Index.php:240
msgid "Region/State:"
msgstr ""

#: src/Module/Settings/Profile/Index.php:241
msgid "Postal/Zip Code:"
msgstr ""

#: src/Module/Settings/Profile/Index.php:242
msgid "Country:"
msgstr ""

#: src/Module/Settings/Profile/Index.php:244
msgid "XMPP (Jabber) address:"
msgstr ""

#: src/Module/Settings/Profile/Index.php:244
msgid "The XMPP address will be published so that people can follow you there."
msgstr ""

#: src/Module/Settings/Profile/Index.php:245
msgid "Matrix (Element) address:"
msgstr ""

#: src/Module/Settings/Profile/Index.php:245
msgid ""
"The Matrix address will be published so that people can follow you there."
msgstr ""

#: src/Module/Settings/Profile/Index.php:246
msgid "Homepage URL:"
msgstr ""

#: src/Module/Settings/Profile/Index.php:247
msgid "Public Keywords:"
msgstr ""

#: src/Module/Settings/Profile/Index.php:247
msgid "(Used for suggesting potential friends, can be seen by others)"
msgstr ""

#: src/Module/Settings/Profile/Index.php:248
msgid "Private Keywords:"
msgstr ""

#: src/Module/Settings/Profile/Index.php:248
msgid "(Used for searching profiles, never shown to others)"
msgstr ""

#: src/Module/Settings/Profile/Index.php:249
#, php-format
msgid ""
"<p>Custom fields appear on <a href=\"%s\">your profile page</a>.</p>\n"
"\t\t\t\t<p>You can use BBCodes in the field values.</p>\n"
"\t\t\t\t<p>Reorder by dragging the field title.</p>\n"
"\t\t\t\t<p>Empty the label field to remove a custom field.</p>\n"
"\t\t\t\t<p>Non-public fields can only be seen by the selected Friendica "
"contacts or the Friendica contacts in the selected groups.</p>"
msgstr ""

#: src/Module/Settings/Profile/Photo/Crop.php:106
#: src/Module/Settings/Profile/Photo/Crop.php:122
#: src/Module/Settings/Profile/Photo/Crop.php:138
#: src/Module/Settings/Profile/Photo/Index.php:102
#, php-format
msgid "Image size reduction [%s] failed."
msgstr ""

#: src/Module/Settings/Profile/Photo/Crop.php:143
msgid ""
"Shift-reload the page or clear browser cache if the new photo does not "
"display immediately."
msgstr ""

#: src/Module/Settings/Profile/Photo/Crop.php:148
msgid "Unable to process image"
msgstr ""

#: src/Module/Settings/Profile/Photo/Crop.php:167
msgid "Photo not found."
msgstr ""

#: src/Module/Settings/Profile/Photo/Crop.php:189
msgid "Profile picture successfully updated."
msgstr ""

#: src/Module/Settings/Profile/Photo/Crop.php:215
#: src/Module/Settings/Profile/Photo/Crop.php:219
msgid "Crop Image"
msgstr ""

#: src/Module/Settings/Profile/Photo/Crop.php:216
msgid "Please adjust the image cropping for optimum viewing."
msgstr ""

#: src/Module/Settings/Profile/Photo/Crop.php:218
msgid "Use Image As Is"
msgstr ""

#: src/Module/Settings/Profile/Photo/Index.php:46
msgid "Missing uploaded image."
msgstr ""

#: src/Module/Settings/Profile/Photo/Index.php:125
msgid "Profile Picture Settings"
msgstr ""

#: src/Module/Settings/Profile/Photo/Index.php:126
msgid "Current Profile Picture"
msgstr ""

#: src/Module/Settings/Profile/Photo/Index.php:127
msgid "Upload Profile Picture"
msgstr ""

#: src/Module/Settings/Profile/Photo/Index.php:128
msgid "Upload Picture:"
msgstr ""

#: src/Module/Settings/Profile/Photo/Index.php:133
msgid "or"
msgstr ""

#: src/Module/Settings/Profile/Photo/Index.php:135
msgid "skip this step"
msgstr ""

#: src/Module/Settings/Profile/Photo/Index.php:137
msgid "select a photo from your photo albums"
msgstr ""

#: src/Module/Settings/TwoFactor/AppSpecific.php:52
#: src/Module/Settings/TwoFactor/Recovery.php:50
#: src/Module/Settings/TwoFactor/Trusted.php:30
#: src/Module/Settings/TwoFactor/Verify.php:56
msgid "Please enter your password to access this page."
msgstr ""

#: src/Module/Settings/TwoFactor/AppSpecific.php:70
msgid "App-specific password generation failed: The description is empty."
msgstr ""

#: src/Module/Settings/TwoFactor/AppSpecific.php:73
msgid ""
"App-specific password generation failed: This description already exists."
msgstr ""

#: src/Module/Settings/TwoFactor/AppSpecific.php:77
msgid "New app-specific password generated."
msgstr ""

#: src/Module/Settings/TwoFactor/AppSpecific.php:83
msgid "App-specific passwords successfully revoked."
msgstr ""

#: src/Module/Settings/TwoFactor/AppSpecific.php:93
msgid "App-specific password successfully revoked."
msgstr ""

#: src/Module/Settings/TwoFactor/AppSpecific.php:114
msgid "Two-factor app-specific passwords"
msgstr ""

#: src/Module/Settings/TwoFactor/AppSpecific.php:116
msgid ""
"<p>App-specific passwords are randomly generated passwords used instead your "
"regular password to authenticate your account on third-party applications "
"that don't support two-factor authentication.</p>"
msgstr ""

#: src/Module/Settings/TwoFactor/AppSpecific.php:117
msgid ""
"Make sure to copy your new app-specific password now. You won’t be able to "
"see it again!"
msgstr ""

#: src/Module/Settings/TwoFactor/AppSpecific.php:120
msgid "Description"
msgstr ""

#: src/Module/Settings/TwoFactor/AppSpecific.php:121
msgid "Last Used"
msgstr ""

#: src/Module/Settings/TwoFactor/AppSpecific.php:122
msgid "Revoke"
msgstr ""

#: src/Module/Settings/TwoFactor/AppSpecific.php:123
msgid "Revoke All"
msgstr ""

#: src/Module/Settings/TwoFactor/AppSpecific.php:126
msgid ""
"When you generate a new app-specific password, you must use it right away, "
"it will be shown to you once after you generate it."
msgstr ""

#: src/Module/Settings/TwoFactor/AppSpecific.php:127
msgid "Generate new app-specific password"
msgstr ""

#: src/Module/Settings/TwoFactor/AppSpecific.php:128
msgid "Friendiqa on my Fairphone 2..."
msgstr ""

#: src/Module/Settings/TwoFactor/AppSpecific.php:129
msgid "Generate"
msgstr ""

#: src/Module/Settings/TwoFactor/Index.php:67
msgid "Two-factor authentication successfully disabled."
msgstr ""

#: src/Module/Settings/TwoFactor/Index.php:93
msgid "Wrong Password"
msgstr ""

#: src/Module/Settings/TwoFactor/Index.php:113
msgid ""
"<p>Use an application on a mobile device to get two-factor authentication "
"codes when prompted on login.</p>"
msgstr ""

#: src/Module/Settings/TwoFactor/Index.php:117
msgid "Authenticator app"
msgstr ""

#: src/Module/Settings/TwoFactor/Index.php:118
msgid "Configured"
msgstr ""

#: src/Module/Settings/TwoFactor/Index.php:118
msgid "Not Configured"
msgstr ""

#: src/Module/Settings/TwoFactor/Index.php:119
msgid "<p>You haven't finished configuring your authenticator app.</p>"
msgstr ""

#: src/Module/Settings/TwoFactor/Index.php:120
msgid "<p>Your authenticator app is correctly configured.</p>"
msgstr ""

#: src/Module/Settings/TwoFactor/Index.php:122
msgid "Recovery codes"
msgstr ""

#: src/Module/Settings/TwoFactor/Index.php:123
msgid "Remaining valid codes"
msgstr ""

#: src/Module/Settings/TwoFactor/Index.php:125
msgid ""
"<p>These one-use codes can replace an authenticator app code in case you "
"have lost access to it.</p>"
msgstr ""

#: src/Module/Settings/TwoFactor/Index.php:127
msgid "App-specific passwords"
msgstr ""

#: src/Module/Settings/TwoFactor/Index.php:128
msgid "Generated app-specific passwords"
msgstr ""

#: src/Module/Settings/TwoFactor/Index.php:130
msgid ""
"<p>These randomly generated passwords allow you to authenticate on apps not "
"supporting two-factor authentication.</p>"
msgstr ""

#: src/Module/Settings/TwoFactor/Index.php:133
msgid "Current password:"
msgstr ""

#: src/Module/Settings/TwoFactor/Index.php:133
msgid ""
"You need to provide your current password to change two-factor "
"authentication settings."
msgstr ""

#: src/Module/Settings/TwoFactor/Index.php:134
msgid "Enable two-factor authentication"
msgstr ""

#: src/Module/Settings/TwoFactor/Index.php:135
msgid "Disable two-factor authentication"
msgstr ""

#: src/Module/Settings/TwoFactor/Index.php:136
msgid "Show recovery codes"
msgstr ""

#: src/Module/Settings/TwoFactor/Index.php:137
msgid "Manage app-specific passwords"
msgstr ""

#: src/Module/Settings/TwoFactor/Index.php:138
msgid "Manage trusted browsers"
msgstr ""

#: src/Module/Settings/TwoFactor/Index.php:139
msgid "Finish app configuration"
msgstr ""

#: src/Module/Settings/TwoFactor/Recovery.php:66
msgid "New recovery codes successfully generated."
msgstr ""

#: src/Module/Settings/TwoFactor/Recovery.php:92
msgid "Two-factor recovery codes"
msgstr ""

#: src/Module/Settings/TwoFactor/Recovery.php:94
msgid ""
"<p>Recovery codes can be used to access your account in the event you lose "
"access to your device and cannot receive two-factor authentication codes.</"
"p><p><strong>Put these in a safe spot!</strong> If you lose your device and "
"don’t have the recovery codes you will lose access to your account.</p>"
msgstr ""

#: src/Module/Settings/TwoFactor/Recovery.php:96
msgid ""
"When you generate new recovery codes, you must copy the new codes. Your old "
"codes won’t work anymore."
msgstr ""

#: src/Module/Settings/TwoFactor/Recovery.php:97
msgid "Generate new recovery codes"
msgstr ""

#: src/Module/Settings/TwoFactor/Recovery.php:99
msgid "Next: Verification"
msgstr ""

#: src/Module/Settings/TwoFactor/Trusted.php:49
msgid "Trusted browsers successfully removed."
msgstr ""

#: src/Module/Settings/TwoFactor/Trusted.php:59
msgid "Trusted browser successfully removed."
msgstr ""

#: src/Module/Settings/TwoFactor/Trusted.php:97
msgid "Two-factor Trusted Browsers"
msgstr ""

#: src/Module/Settings/TwoFactor/Trusted.php:98
msgid ""
"Trusted browsers are individual browsers you chose to skip two-factor "
"authentication to access Friendica. Please use this feature sparingly, as it "
"can negate the benefit of two-factor authentication."
msgstr ""

#: src/Module/Settings/TwoFactor/Trusted.php:99
msgid "Device"
msgstr ""

#: src/Module/Settings/TwoFactor/Trusted.php:100
msgid "OS"
msgstr ""

#: src/Module/Settings/TwoFactor/Trusted.php:102
msgid "Trusted"
msgstr ""

#: src/Module/Settings/TwoFactor/Trusted.php:103
msgid "Last Use"
msgstr ""

#: src/Module/Settings/TwoFactor/Trusted.php:105
msgid "Remove All"
msgstr ""

#: src/Module/Settings/TwoFactor/Verify.php:78
msgid "Two-factor authentication successfully activated."
msgstr ""

#: src/Module/Settings/TwoFactor/Verify.php:111
#, php-format
msgid ""
"<p>Or you can submit the authentication settings manually:</p>\n"
"<dl>\n"
"\t<dt>Issuer</dt>\n"
"\t<dd>%s</dd>\n"
"\t<dt>Account Name</dt>\n"
"\t<dd>%s</dd>\n"
"\t<dt>Secret Key</dt>\n"
"\t<dd>%s</dd>\n"
"\t<dt>Type</dt>\n"
"\t<dd>Time-based</dd>\n"
"\t<dt>Number of digits</dt>\n"
"\t<dd>6</dd>\n"
"\t<dt>Hashing algorithm</dt>\n"
"\t<dd>SHA-1</dd>\n"
"</dl>"
msgstr ""

#: src/Module/Settings/TwoFactor/Verify.php:131
msgid "Two-factor code verification"
msgstr ""

#: src/Module/Settings/TwoFactor/Verify.php:133
msgid ""
"<p>Please scan this QR Code with your authenticator app and submit the "
"provided code.</p>"
msgstr ""

#: src/Module/Settings/TwoFactor/Verify.php:135
#, php-format
msgid ""
"<p>Or you can open the following URL in your mobile device:</p><p><a href="
"\"%s\">%s</a></p>"
msgstr ""

#: src/Module/Settings/TwoFactor/Verify.php:142
msgid "Verify code and enable two-factor authentication"
msgstr ""

#: src/Module/Settings/UserExport.php:68
msgid "Export account"
msgstr ""

#: src/Module/Settings/UserExport.php:68
msgid ""
"Export your account info and contacts. Use this to make a backup of your "
"account and/or to move it to another server."
msgstr ""

#: src/Module/Settings/UserExport.php:69
msgid "Export all"
msgstr ""

#: src/Module/Settings/UserExport.php:69
msgid ""
"Export your account info, contacts and all your items as json. Could be a "
"very big file, and could take a lot of time. Use this to make a full backup "
"of your account (photos are not exported)"
msgstr ""

#: src/Module/Settings/UserExport.php:70
msgid "Export Contacts to CSV"
msgstr ""

#: src/Module/Settings/UserExport.php:70
msgid ""
"Export the list of the accounts you are following as CSV file. Compatible to "
"e.g. Mastodon."
msgstr ""

#: src/Module/Special/HTTPException.php:49
msgid "Bad Request"
msgstr ""

#: src/Module/Special/HTTPException.php:51
msgid "Forbidden"
msgstr ""

#: src/Module/Special/HTTPException.php:52
msgid "Not Found"
msgstr ""

#: src/Module/Special/HTTPException.php:54
msgid "Service Unavailable"
msgstr ""

#: src/Module/Special/HTTPException.php:61
msgid ""
"The server cannot or will not process the request due to an apparent client "
"error."
msgstr ""

#: src/Module/Special/HTTPException.php:62
msgid "Authentication is required and has failed or has not yet been provided."
msgstr ""

#: src/Module/Special/HTTPException.php:63
msgid ""
"The request was valid, but the server is refusing action. The user might not "
"have the necessary permissions for a resource, or may need an account."
msgstr ""

#: src/Module/Special/HTTPException.php:64
msgid ""
"The requested resource could not be found but may be available in the future."
msgstr ""

#: src/Module/Special/HTTPException.php:65
msgid ""
"An unexpected condition was encountered and no more specific message is "
"suitable."
msgstr ""

#: src/Module/Special/HTTPException.php:66
msgid ""
"The server is currently unavailable (because it is overloaded or down for "
"maintenance). Please try again later."
msgstr ""

#: src/Module/Special/HTTPException.php:76
msgid "Stack trace:"
msgstr ""

#: src/Module/Special/HTTPException.php:80
#, php-format
msgid "Exception thrown in %s:%d"
msgstr ""

#: src/Module/Tos.php:46 src/Module/Tos.php:88
msgid ""
"At the time of registration, and for providing communications between the "
"user account and their contacts, the user has to provide a display name (pen "
"name), an username (nickname) and a working email address. The names will be "
"accessible on the profile page of the account by any visitor of the page, "
"even if other profile details are not displayed. The email address will only "
"be used to send the user notifications about interactions, but wont be "
"visibly displayed. The listing of an account in the node's user directory or "
"the global user directory is optional and can be controlled in the user "
"settings, it is not necessary for communication."
msgstr ""

#: src/Module/Tos.php:47 src/Module/Tos.php:89
msgid ""
"This data is required for communication and is passed on to the nodes of the "
"communication partners and is stored there. Users can enter additional "
"private data that may be transmitted to the communication partners accounts."
msgstr ""

#: src/Module/Tos.php:48 src/Module/Tos.php:90
#, php-format
msgid ""
"At any point in time a logged in user can export their account data from the "
"<a href=\"%1$s/settings/userexport\">account settings</a>. If the user wants "
"to delete their account they can do so at <a href=\"%1$s/removeme\">%1$s/"
"removeme</a>. The deletion of the account will be permanent. Deletion of the "
"data will also be requested from the nodes of the communication partners."
msgstr ""

#: src/Module/Tos.php:51 src/Module/Tos.php:87
msgid "Privacy Statement"
msgstr ""

#: src/Module/Welcome.php:44
msgid "Welcome to Friendica"
msgstr ""

#: src/Module/Welcome.php:45
msgid "New Member Checklist"
msgstr ""

#: src/Module/Welcome.php:46
msgid ""
"We would like to offer some tips and links to help make your experience "
"enjoyable. Click any item to visit the relevant page. A link to this page "
"will be visible from your home page for two weeks after your initial "
"registration and then will quietly disappear."
msgstr ""

#: src/Module/Welcome.php:48
msgid "Getting Started"
msgstr ""

#: src/Module/Welcome.php:49
msgid "Friendica Walk-Through"
msgstr ""

#: src/Module/Welcome.php:50
msgid ""
"On your <em>Quick Start</em> page - find a brief introduction to your "
"profile and network tabs, make some new connections, and find some groups to "
"join."
msgstr ""

#: src/Module/Welcome.php:53
msgid "Go to Your Settings"
msgstr ""

#: src/Module/Welcome.php:54
msgid ""
"On your <em>Settings</em> page -  change your initial password. Also make a "
"note of your Identity Address. This looks just like an email address - and "
"will be useful in making friends on the free social web."
msgstr ""

#: src/Module/Welcome.php:55
msgid ""
"Review the other settings, particularly the privacy settings. An unpublished "
"directory listing is like having an unlisted phone number. In general, you "
"should probably publish your listing - unless all of your friends and "
"potential friends know exactly how to find you."
msgstr ""

#: src/Module/Welcome.php:59
msgid ""
"Upload a profile photo if you have not done so already. Studies have shown "
"that people with real photos of themselves are ten times more likely to make "
"friends than people who do not."
msgstr ""

#: src/Module/Welcome.php:60
msgid "Edit Your Profile"
msgstr ""

#: src/Module/Welcome.php:61
msgid ""
"Edit your <strong>default</strong> profile to your liking. Review the "
"settings for hiding your list of friends and hiding the profile from unknown "
"visitors."
msgstr ""

#: src/Module/Welcome.php:62
msgid "Profile Keywords"
msgstr ""

#: src/Module/Welcome.php:63
msgid ""
"Set some public keywords for your profile which describe your interests. We "
"may be able to find other people with similar interests and suggest "
"friendships."
msgstr ""

#: src/Module/Welcome.php:65
msgid "Connecting"
msgstr ""

#: src/Module/Welcome.php:67
msgid "Importing Emails"
msgstr ""

#: src/Module/Welcome.php:68
msgid ""
"Enter your email access information on your Connector Settings page if you "
"wish to import and interact with friends or mailing lists from your email "
"INBOX"
msgstr ""

#: src/Module/Welcome.php:69
msgid "Go to Your Contacts Page"
msgstr ""

#: src/Module/Welcome.php:70
msgid ""
"Your Contacts page is your gateway to managing friendships and connecting "
"with friends on other networks. Typically you enter their address or site "
"URL in the <em>Add New Contact</em> dialog."
msgstr ""

#: src/Module/Welcome.php:71
msgid "Go to Your Site's Directory"
msgstr ""

#: src/Module/Welcome.php:72
msgid ""
"The Directory page lets you find other people in this network or other "
"federated sites. Look for a <em>Connect</em> or <em>Follow</em> link on "
"their profile page. Provide your own Identity Address if requested."
msgstr ""

#: src/Module/Welcome.php:73
msgid "Finding New People"
msgstr ""

#: src/Module/Welcome.php:74
msgid ""
"On the side panel of the Contacts page are several tools to find new "
"friends. We can match people by interest, look up people by name or "
"interest, and provide suggestions based on network relationships. On a brand "
"new site, friend suggestions will usually begin to be populated within 24 "
"hours."
msgstr ""

#: src/Module/Welcome.php:77
msgid "Group Your Contacts"
msgstr ""

#: src/Module/Welcome.php:78
msgid ""
"Once you have made some friends, organize them into private conversation "
"groups from the sidebar of your Contacts page and then you can interact with "
"each group privately on your Network page."
msgstr ""

#: src/Module/Welcome.php:80
msgid "Why Aren't My Posts Public?"
msgstr ""

#: src/Module/Welcome.php:81
msgid ""
"Friendica respects your privacy. By default, your posts will only show up to "
"people you've added as friends. For more information, see the help section "
"from the link above."
msgstr ""

#: src/Module/Welcome.php:83
msgid "Getting Help"
msgstr ""

#: src/Module/Welcome.php:84
msgid "Go to the Help Section"
msgstr ""

#: src/Module/Welcome.php:85
msgid ""
"Our <strong>help</strong> pages may be consulted for detail on other program "
"features and resources."
msgstr ""

#: src/Object/EMail/ItemCCEMail.php:42
#, php-format
msgid ""
"This message was sent to you by %s, a member of the Friendica social network."
msgstr ""

#: src/Object/EMail/ItemCCEMail.php:44
#, php-format
msgid "You may visit them online at %s"
msgstr ""

#: src/Object/EMail/ItemCCEMail.php:45
msgid ""
"Please contact the sender by replying to this post if you do not wish to "
"receive these messages."
msgstr ""

#: src/Object/EMail/ItemCCEMail.php:49
#, php-format
msgid "%s posted an update."
msgstr ""

#: src/Object/Post.php:149
msgid "This entry was edited"
msgstr ""

#: src/Object/Post.php:177
msgid "Private Message"
msgstr ""

#: src/Object/Post.php:193 src/Object/Post.php:195
msgid "Edit"
msgstr ""

#: src/Object/Post.php:215
msgid "Pinned item"
msgstr ""

#: src/Object/Post.php:219
msgid "Delete globally"
msgstr ""

#: src/Object/Post.php:219
msgid "Remove locally"
msgstr ""

#: src/Object/Post.php:235
#, php-format
msgid "Block %s"
msgstr ""

#: src/Object/Post.php:240
msgid "Save to folder"
msgstr ""

#: src/Object/Post.php:274
msgid "I will attend"
msgstr ""

#: src/Object/Post.php:274
msgid "I will not attend"
msgstr ""

#: src/Object/Post.php:274
msgid "I might attend"
msgstr ""

#: src/Object/Post.php:304
msgid "Ignore thread"
msgstr ""

#: src/Object/Post.php:305
msgid "Unignore thread"
msgstr ""

#: src/Object/Post.php:306
msgid "Toggle ignore status"
msgstr ""

#: src/Object/Post.php:316
msgid "Add star"
msgstr ""

#: src/Object/Post.php:317
msgid "Remove star"
msgstr ""

#: src/Object/Post.php:318
msgid "Toggle star status"
msgstr ""

#: src/Object/Post.php:329
msgid "Pin"
msgstr ""

#: src/Object/Post.php:330
msgid "Unpin"
msgstr ""

#: src/Object/Post.php:331
msgid "Toggle pin status"
msgstr ""

#: src/Object/Post.php:334
msgid "Pinned"
msgstr ""

#: src/Object/Post.php:339
msgid "Add tag"
msgstr ""

#: src/Object/Post.php:352
msgid "Quote share this"
msgstr ""

#: src/Object/Post.php:352
msgid "Quote Share"
msgstr ""

#: src/Object/Post.php:355
msgid "Reshare this"
msgstr ""

#: src/Object/Post.php:355
msgid "Reshare"
msgstr ""

#: src/Object/Post.php:356
msgid "Cancel your Reshare"
msgstr ""

#: src/Object/Post.php:356
msgid "Unshare"
msgstr ""

#: src/Object/Post.php:401
#, php-format
msgid "%s (Received %s)"
msgstr ""

#: src/Object/Post.php:406
msgid "Comment this item on your system"
msgstr ""

#: src/Object/Post.php:406
msgid "Remote comment"
msgstr ""

#: src/Object/Post.php:422
msgid "Pushed"
msgstr ""

#: src/Object/Post.php:422
msgid "Pulled"
msgstr ""

#: src/Object/Post.php:456
msgid "to"
msgstr ""

#: src/Object/Post.php:457
msgid "via"
msgstr ""

#: src/Object/Post.php:458
msgid "Wall-to-Wall"
msgstr ""

#: src/Object/Post.php:459
msgid "via Wall-To-Wall:"
msgstr ""

#: src/Object/Post.php:497
#, php-format
msgid "Reply to %s"
msgstr ""

#: src/Object/Post.php:500
msgid "More"
msgstr ""

#: src/Object/Post.php:518
msgid "Notifier task is pending"
msgstr ""

#: src/Object/Post.php:519
msgid "Delivery to remote servers is pending"
msgstr ""

#: src/Object/Post.php:520
msgid "Delivery to remote servers is underway"
msgstr ""

#: src/Object/Post.php:521
msgid "Delivery to remote servers is mostly done"
msgstr ""

#: src/Object/Post.php:522
msgid "Delivery to remote servers is done"
msgstr ""

#: src/Object/Post.php:542
#, php-format
msgid "%d comment"
msgid_plural "%d comments"
msgstr[0] ""
msgstr[1] ""

#: src/Object/Post.php:543
msgid "Show more"
msgstr ""

#: src/Object/Post.php:544
msgid "Show fewer"
msgstr ""

#: src/Protocol/Diaspora.php:3448
msgid "Attachments:"
msgstr ""

#: src/Protocol/OStatus.php:1761
#, php-format
msgid "%s is now following %s."
msgstr ""

#: src/Protocol/OStatus.php:1762
msgid "following"
msgstr ""

#: src/Protocol/OStatus.php:1765
#, php-format
msgid "%s stopped following %s."
msgstr ""

#: src/Protocol/OStatus.php:1766
msgid "stopped following"
msgstr ""

#: src/Render/FriendicaSmartyEngine.php:52
msgid "The folder view/smarty3/ must be writable by webserver."
msgstr ""

#: src/Repository/ProfileField.php:275
msgid "Hometown:"
msgstr ""

#: src/Repository/ProfileField.php:276
msgid "Marital Status:"
msgstr ""

#: src/Repository/ProfileField.php:277
msgid "With:"
msgstr ""

#: src/Repository/ProfileField.php:278
msgid "Since:"
msgstr ""

#: src/Repository/ProfileField.php:279
msgid "Sexual Preference:"
msgstr ""

#: src/Repository/ProfileField.php:280
msgid "Political Views:"
msgstr ""

#: src/Repository/ProfileField.php:281
msgid "Religious Views:"
msgstr ""

#: src/Repository/ProfileField.php:282
msgid "Likes:"
msgstr ""

#: src/Repository/ProfileField.php:283
msgid "Dislikes:"
msgstr ""

#: src/Repository/ProfileField.php:284
msgid "Title/Description:"
msgstr ""

#: src/Repository/ProfileField.php:286
msgid "Musical interests"
msgstr ""

#: src/Repository/ProfileField.php:287
msgid "Books, literature"
msgstr ""

#: src/Repository/ProfileField.php:288
msgid "Television"
msgstr ""

#: src/Repository/ProfileField.php:289
msgid "Film/dance/culture/entertainment"
msgstr ""

#: src/Repository/ProfileField.php:290
msgid "Hobbies/Interests"
msgstr ""

#: src/Repository/ProfileField.php:291
msgid "Love/romance"
msgstr ""

#: src/Repository/ProfileField.php:292
msgid "Work/employment"
msgstr ""

#: src/Repository/ProfileField.php:293
msgid "School/education"
msgstr ""

#: src/Repository/ProfileField.php:294
msgid "Contact information and Social Networks"
msgstr ""

#: src/Security/Authentication.php:209
msgid "Login failed."
msgstr ""

#: src/Security/Authentication.php:250
msgid "Login failed. Please check your credentials."
msgstr ""

#: src/Security/Authentication.php:349
#, php-format
msgid "Welcome %s"
msgstr ""

#: src/Security/Authentication.php:350
msgid "Please upload a profile photo."
msgstr ""

#: src/Util/EMailer/MailBuilder.php:259
msgid "Friendica Notification"
msgstr ""

#: src/Util/EMailer/NotifyMailBuilder.php:78
#: src/Util/EMailer/SystemMailBuilder.php:54
#, php-format
msgid "%1$s, %2$s Administrator"
msgstr ""

#: src/Util/EMailer/NotifyMailBuilder.php:80
#: src/Util/EMailer/SystemMailBuilder.php:56
#, php-format
msgid "%s Administrator"
msgstr ""

#: src/Util/EMailer/NotifyMailBuilder.php:193
#: src/Util/EMailer/NotifyMailBuilder.php:217
#: src/Util/EMailer/SystemMailBuilder.php:101
#: src/Util/EMailer/SystemMailBuilder.php:118
msgid "thanks"
msgstr ""

#: src/Util/Temporal.php:167
msgid "YYYY-MM-DD or MM-DD"
msgstr ""

#: src/Util/Temporal.php:314
msgid "never"
msgstr ""

#: src/Util/Temporal.php:321
msgid "less than a second ago"
msgstr ""

#: src/Util/Temporal.php:329
msgid "year"
msgstr ""

#: src/Util/Temporal.php:329
msgid "years"
msgstr ""

#: src/Util/Temporal.php:330
msgid "months"
msgstr ""

#: src/Util/Temporal.php:331
msgid "weeks"
msgstr ""

#: src/Util/Temporal.php:332
msgid "days"
msgstr ""

#: src/Util/Temporal.php:333
msgid "hour"
msgstr ""

#: src/Util/Temporal.php:333
msgid "hours"
msgstr ""

#: src/Util/Temporal.php:334
msgid "minute"
msgstr ""

#: src/Util/Temporal.php:334
msgid "minutes"
msgstr ""

#: src/Util/Temporal.php:335
msgid "second"
msgstr ""

#: src/Util/Temporal.php:335
msgid "seconds"
msgstr ""

#: src/Util/Temporal.php:345
#, php-format
msgid "in %1$d %2$s"
msgstr ""

#: src/Util/Temporal.php:348
#, php-format
msgid "%1$d %2$s ago"
msgstr ""

#: src/Worker/Delivery.php:521
msgid "(no subject)"
msgstr ""

#: src/Worker/PushSubscription.php:103
msgid "Notification from Friendica"
msgstr ""

#: src/Worker/PushSubscription.php:104
msgid "Empty Post"
msgstr ""

#: view/theme/duepuntozero/config.php:52
msgid "default"
msgstr ""

#: view/theme/duepuntozero/config.php:53
msgid "greenzero"
msgstr ""

#: view/theme/duepuntozero/config.php:54
msgid "purplezero"
msgstr ""

#: view/theme/duepuntozero/config.php:55
msgid "easterbunny"
msgstr ""

#: view/theme/duepuntozero/config.php:56
msgid "darkzero"
msgstr ""

#: view/theme/duepuntozero/config.php:57
msgid "comix"
msgstr ""

#: view/theme/duepuntozero/config.php:58
msgid "slackr"
msgstr ""

#: view/theme/duepuntozero/config.php:71
msgid "Variations"
msgstr ""

#: view/theme/frio/config.php:142
msgid "Light (Accented)"
msgstr ""

#: view/theme/frio/config.php:143
msgid "Dark (Accented)"
msgstr ""

#: view/theme/frio/config.php:144
msgid "Black (Accented)"
msgstr ""

#: view/theme/frio/config.php:156
msgid "Note"
msgstr ""

#: view/theme/frio/config.php:156
msgid "Check image permissions if all users are allowed to see the image"
msgstr ""

#: view/theme/frio/config.php:162
msgid "Custom"
msgstr ""

#: view/theme/frio/config.php:163
msgid "Legacy"
msgstr ""

#: view/theme/frio/config.php:164
msgid "Accented"
msgstr ""

#: view/theme/frio/config.php:165
msgid "Select color scheme"
msgstr ""

#: view/theme/frio/config.php:166
msgid "Select scheme accent"
msgstr ""

#: view/theme/frio/config.php:166
msgid "Blue"
msgstr ""

#: view/theme/frio/config.php:166
msgid "Red"
msgstr ""

#: view/theme/frio/config.php:166
msgid "Purple"
msgstr ""

#: view/theme/frio/config.php:166
msgid "Green"
msgstr ""

#: view/theme/frio/config.php:166
msgid "Pink"
msgstr ""

#: view/theme/frio/config.php:167
msgid "Copy or paste schemestring"
msgstr ""

#: view/theme/frio/config.php:167
msgid ""
"You can copy this string to share your theme with others. Pasting here "
"applies the schemestring"
msgstr ""

#: view/theme/frio/config.php:168
msgid "Navigation bar background color"
msgstr ""

#: view/theme/frio/config.php:169
msgid "Navigation bar icon color "
msgstr ""

#: view/theme/frio/config.php:170
msgid "Link color"
msgstr ""

#: view/theme/frio/config.php:171
msgid "Set the background color"
msgstr ""

#: view/theme/frio/config.php:172
msgid "Content background opacity"
msgstr ""

#: view/theme/frio/config.php:173
msgid "Set the background image"
msgstr ""

#: view/theme/frio/config.php:174
msgid "Background image style"
msgstr ""

#: view/theme/frio/config.php:179
msgid "Login page background image"
msgstr ""

#: view/theme/frio/config.php:183
msgid "Login page background color"
msgstr ""

#: view/theme/frio/config.php:183
msgid "Leave background image and color empty for theme defaults"
msgstr ""

#: view/theme/frio/php/Image.php:40
msgid "Top Banner"
msgstr ""

#: view/theme/frio/php/Image.php:40
msgid ""
"Resize image to the width of the screen and show background color below on "
"long pages."
msgstr ""

#: view/theme/frio/php/Image.php:41
msgid "Full screen"
msgstr ""

#: view/theme/frio/php/Image.php:41
msgid ""
"Resize image to fill entire screen, clipping either the right or the bottom."
msgstr ""

#: view/theme/frio/php/Image.php:42
msgid "Single row mosaic"
msgstr ""

#: view/theme/frio/php/Image.php:42
msgid ""
"Resize image to repeat it on a single row, either vertical or horizontal."
msgstr ""

#: view/theme/frio/php/Image.php:43
msgid "Mosaic"
msgstr ""

#: view/theme/frio/php/Image.php:43
msgid "Repeat image to fill the screen."
msgstr ""

#: view/theme/frio/php/default.php:81 view/theme/frio/php/standard.php:40
msgid "Skip to main content"
msgstr ""

#: view/theme/frio/php/default.php:152 view/theme/frio/php/standard.php:75
msgid "Back to top"
msgstr ""

#: view/theme/frio/theme.php:208
msgid "Guest"
msgstr ""

#: view/theme/frio/theme.php:211
msgid "Visitor"
msgstr ""

#: view/theme/quattro/config.php:73
msgid "Alignment"
msgstr ""

#: view/theme/quattro/config.php:73
msgid "Left"
msgstr ""

#: view/theme/quattro/config.php:73
msgid "Center"
msgstr ""

#: view/theme/quattro/config.php:74
msgid "Color scheme"
msgstr ""

#: view/theme/quattro/config.php:75
msgid "Posts font size"
msgstr ""

#: view/theme/quattro/config.php:76
msgid "Textareas font size"
msgstr ""

#: view/theme/vier/config.php:75
msgid "Comma separated list of helper forums"
msgstr ""

#: view/theme/vier/config.php:115
msgid "don't show"
msgstr ""

#: view/theme/vier/config.php:115
msgid "show"
msgstr ""

#: view/theme/vier/config.php:121
msgid "Set style"
msgstr ""

#: view/theme/vier/config.php:122
msgid "Community Pages"
msgstr ""

#: view/theme/vier/config.php:123 view/theme/vier/theme.php:125
msgid "Community Profiles"
msgstr ""

#: view/theme/vier/config.php:124
msgid "Help or @NewHere ?"
msgstr ""

#: view/theme/vier/config.php:125 view/theme/vier/theme.php:296
msgid "Connect Services"
msgstr ""

#: view/theme/vier/config.php:126
msgid "Find Friends"
msgstr ""

#: view/theme/vier/config.php:127 view/theme/vier/theme.php:152
msgid "Last users"
msgstr ""

#: view/theme/vier/theme.php:211
msgid "Quick Start"
msgstr ""<|MERGE_RESOLUTION|>--- conflicted
+++ resolved
@@ -8,11 +8,7 @@
 msgstr ""
 "Project-Id-Version: 2021.12-dev\n"
 "Report-Msgid-Bugs-To: \n"
-<<<<<<< HEAD
-"POT-Creation-Date: 2021-09-26 03:07+0000\n"
-=======
-"POT-Creation-Date: 2021-10-01 16:40+0200\n"
->>>>>>> de2352e3
+"POT-Creation-Date: 2021-10-02 11:56+0000\n"
 "PO-Revision-Date: YEAR-MO-DA HO:MI+ZONE\n"
 "Last-Translator: FULL NAME <EMAIL@ADDRESS>\n"
 "Language-Team: LANGUAGE <LL@li.org>\n"
@@ -41,7 +37,7 @@
 msgid "Monthly posting limit of %d post reached. The post was rejected."
 msgstr ""
 
-#: include/api.php:4437 mod/photos.php:89 mod/photos.php:198 mod/photos.php:626
+#: include/api.php:4429 mod/photos.php:89 mod/photos.php:198 mod/photos.php:626
 #: mod/photos.php:1035 mod/photos.php:1052 mod/photos.php:1599
 #: src/Model/User.php:1169 src/Model/User.php:1177 src/Model/User.php:1185
 #: src/Module/Settings/Profile/Photo/Crop.php:101
@@ -53,461 +49,6 @@
 msgid "Profile Photos"
 msgstr ""
 
-<<<<<<< HEAD
-#: include/conversation.php:110
-#, php-format
-msgid "%1$s poked %2$s"
-msgstr ""
-
-#: include/conversation.php:143 src/Model/Item.php:2622
-msgid "event"
-msgstr ""
-
-#: include/conversation.php:146 include/conversation.php:155 mod/tagger.php:90
-msgid "status"
-msgstr ""
-
-#: include/conversation.php:151 mod/tagger.php:90 src/Model/Item.php:2624
-msgid "photo"
-msgstr ""
-
-#: include/conversation.php:165 mod/tagger.php:123
-#, php-format
-msgid "%1$s tagged %2$s's %3$s with %4$s"
-msgstr ""
-
-#: include/conversation.php:476 mod/photos.php:1461 src/Object/Post.php:227
-msgid "Select"
-msgstr ""
-
-#: include/conversation.php:477 mod/photos.php:1462 mod/settings.php:573
-#: src/Module/Admin/Users/Active.php:139 src/Module/Admin/Users/Blocked.php:140
-#: src/Module/Admin/Users/Index.php:153 src/Module/Contact.php:865
-#: src/Module/Contact.php:1150
-msgid "Delete"
-msgstr ""
-
-#: include/conversation.php:512 src/Object/Post.php:454 src/Object/Post.php:455
-#, php-format
-msgid "View %s's profile @ %s"
-msgstr ""
-
-#: include/conversation.php:525 src/Object/Post.php:442
-msgid "Categories:"
-msgstr ""
-
-#: include/conversation.php:526 src/Object/Post.php:443
-msgid "Filed under:"
-msgstr ""
-
-#: include/conversation.php:533 src/Object/Post.php:468
-#, php-format
-msgid "%s from %s"
-msgstr ""
-
-#: include/conversation.php:548
-msgid "View in context"
-msgstr ""
-
-#: include/conversation.php:550 include/conversation.php:1155
-#: mod/editpost.php:107 mod/message.php:203 mod/message.php:368
-#: mod/photos.php:1526 mod/wallmessage.php:155 src/Module/Item/Compose.php:165
-#: src/Object/Post.php:502
-msgid "Please wait"
-msgstr ""
-
-#: include/conversation.php:614
-msgid "remove"
-msgstr ""
-
-#: include/conversation.php:618
-msgid "Delete Selected Items"
-msgstr ""
-
-#: include/conversation.php:656 include/conversation.php:659
-#: include/conversation.php:662 include/conversation.php:665
-#, php-format
-msgid "You had been addressed (%s)."
-msgstr ""
-
-#: include/conversation.php:668
-#, php-format
-msgid "You are following %s."
-msgstr ""
-
-#: include/conversation.php:671
-msgid "Tagged"
-msgstr ""
-
-#: include/conversation.php:684 include/conversation.php:1022
-#: include/conversation.php:1060
-#, php-format
-msgid "%s reshared this."
-msgstr ""
-
-#: include/conversation.php:686
-msgid "Reshared"
-msgstr ""
-
-#: include/conversation.php:686
-#, php-format
-msgid "Reshared by %s <%s>"
-msgstr ""
-
-#: include/conversation.php:689
-#, php-format
-msgid "%s is participating in this thread."
-msgstr ""
-
-#: include/conversation.php:692
-msgid "Stored"
-msgstr ""
-
-#: include/conversation.php:695
-msgid "Global"
-msgstr ""
-
-#: include/conversation.php:698
-msgid "Relayed"
-msgstr ""
-
-#: include/conversation.php:698
-#, php-format
-msgid "Relayed by %s <%s>"
-msgstr ""
-
-#: include/conversation.php:701
-msgid "Fetched"
-msgstr ""
-
-#: include/conversation.php:701
-#, php-format
-msgid "Fetched because of %s <%s>"
-msgstr ""
-
-#: include/conversation.php:853 view/theme/frio/theme.php:323
-msgid "Follow Thread"
-msgstr ""
-
-#: include/conversation.php:854 src/Model/Contact.php:1082
-msgid "View Status"
-msgstr ""
-
-#: include/conversation.php:855 include/conversation.php:877
-#: src/Model/Contact.php:1008 src/Model/Contact.php:1074
-#: src/Model/Contact.php:1083 src/Module/Directory.php:160
-#: src/Module/Settings/Profile/Index.php:223
-msgid "View Profile"
-msgstr ""
-
-#: include/conversation.php:856 src/Model/Contact.php:1084
-msgid "View Photos"
-msgstr ""
-
-#: include/conversation.php:857 src/Model/Contact.php:1075
-#: src/Model/Contact.php:1085
-msgid "Network Posts"
-msgstr ""
-
-#: include/conversation.php:858 src/Model/Contact.php:1076
-#: src/Model/Contact.php:1086
-msgid "View Contact"
-msgstr ""
-
-#: include/conversation.php:859 src/Model/Contact.php:1088
-msgid "Send PM"
-msgstr ""
-
-#: include/conversation.php:860 src/Module/Admin/Blocklist/Contact.php:84
-#: src/Module/Admin/Users/Active.php:140 src/Module/Admin/Users/Index.php:154
-#: src/Module/Contact.php:602 src/Module/Contact.php:863
-#: src/Module/Contact.php:1133
-msgid "Block"
-msgstr ""
-
-#: include/conversation.php:861 src/Module/Contact.php:603
-#: src/Module/Contact.php:864 src/Module/Contact.php:1141
-#: src/Module/Notifications/Introductions.php:113
-#: src/Module/Notifications/Introductions.php:185
-#: src/Module/Notifications/Notification.php:59
-msgid "Ignore"
-msgstr ""
-
-#: include/conversation.php:865 src/Object/Post.php:429
-msgid "Languages"
-msgstr ""
-
-#: include/conversation.php:869 src/Model/Contact.php:1089
-msgid "Poke"
-msgstr ""
-
-#: include/conversation.php:874 mod/follow.php:138 src/Content/Widget.php:76
-#: src/Model/Contact.php:1077 src/Model/Contact.php:1090
-#: view/theme/vier/theme.php:172
-msgid "Connect/Follow"
-msgstr ""
-
-#: include/conversation.php:1007
-#, php-format
-msgid "%s likes this."
-msgstr ""
-
-#: include/conversation.php:1010
-#, php-format
-msgid "%s doesn't like this."
-msgstr ""
-
-#: include/conversation.php:1013
-#, php-format
-msgid "%s attends."
-msgstr ""
-
-#: include/conversation.php:1016
-#, php-format
-msgid "%s doesn't attend."
-msgstr ""
-
-#: include/conversation.php:1019
-#, php-format
-msgid "%s attends maybe."
-msgstr ""
-
-#: include/conversation.php:1028
-msgid "and"
-msgstr ""
-
-#: include/conversation.php:1031
-#, php-format
-msgid "and %d other people"
-msgstr ""
-
-#: include/conversation.php:1039
-#, php-format
-msgid "<span  %1$s>%2$d people</span> like this"
-msgstr ""
-
-#: include/conversation.php:1040
-#, php-format
-msgid "%s like this."
-msgstr ""
-
-#: include/conversation.php:1043
-#, php-format
-msgid "<span  %1$s>%2$d people</span> don't like this"
-msgstr ""
-
-#: include/conversation.php:1044
-#, php-format
-msgid "%s don't like this."
-msgstr ""
-
-#: include/conversation.php:1047
-#, php-format
-msgid "<span  %1$s>%2$d people</span> attend"
-msgstr ""
-
-#: include/conversation.php:1048
-#, php-format
-msgid "%s attend."
-msgstr ""
-
-#: include/conversation.php:1051
-#, php-format
-msgid "<span  %1$s>%2$d people</span> don't attend"
-msgstr ""
-
-#: include/conversation.php:1052
-#, php-format
-msgid "%s don't attend."
-msgstr ""
-
-#: include/conversation.php:1055
-#, php-format
-msgid "<span  %1$s>%2$d people</span> attend maybe"
-msgstr ""
-
-#: include/conversation.php:1056
-#, php-format
-msgid "%s attend maybe."
-msgstr ""
-
-#: include/conversation.php:1059
-#, php-format
-msgid "<span  %1$s>%2$d people</span> reshared this"
-msgstr ""
-
-#: include/conversation.php:1107
-msgid "Visible to <strong>everybody</strong>"
-msgstr ""
-
-#: include/conversation.php:1108 src/Module/Item/Compose.php:159
-#: src/Object/Post.php:973
-msgid "Please enter a image/video/audio/webpage URL:"
-msgstr ""
-
-#: include/conversation.php:1109
-msgid "Tag term:"
-msgstr ""
-
-#: include/conversation.php:1110 src/Module/Filer/SaveTag.php:68
-msgid "Save to Folder:"
-msgstr ""
-
-#: include/conversation.php:1111
-msgid "Where are you right now?"
-msgstr ""
-
-#: include/conversation.php:1112
-msgid "Delete item(s)?"
-msgstr ""
-
-#: include/conversation.php:1122
-msgid "New Post"
-msgstr ""
-
-#: include/conversation.php:1125
-msgid "Share"
-msgstr ""
-
-#: include/conversation.php:1126 mod/editpost.php:92 mod/photos.php:1375
-#: src/Module/Contact/Poke.php:157 src/Object/Post.php:964
-msgid "Loading..."
-msgstr ""
-
-#: include/conversation.php:1127 mod/editpost.php:93 mod/message.php:201
-#: mod/message.php:365 mod/wallmessage.php:153
-msgid "Upload photo"
-msgstr ""
-
-#: include/conversation.php:1128 mod/editpost.php:94
-msgid "upload photo"
-msgstr ""
-
-#: include/conversation.php:1129 mod/editpost.php:95
-msgid "Attach file"
-msgstr ""
-
-#: include/conversation.php:1130 mod/editpost.php:96
-msgid "attach file"
-msgstr ""
-
-#: include/conversation.php:1131 src/Module/Item/Compose.php:151
-#: src/Object/Post.php:965
-msgid "Bold"
-msgstr ""
-
-#: include/conversation.php:1132 src/Module/Item/Compose.php:152
-#: src/Object/Post.php:966
-msgid "Italic"
-msgstr ""
-
-#: include/conversation.php:1133 src/Module/Item/Compose.php:153
-#: src/Object/Post.php:967
-msgid "Underline"
-msgstr ""
-
-#: include/conversation.php:1134 src/Module/Item/Compose.php:154
-#: src/Object/Post.php:968
-msgid "Quote"
-msgstr ""
-
-#: include/conversation.php:1135 src/Module/Item/Compose.php:155
-#: src/Object/Post.php:969
-msgid "Code"
-msgstr ""
-
-#: include/conversation.php:1136 src/Module/Item/Compose.php:156
-#: src/Object/Post.php:970
-msgid "Image"
-msgstr ""
-
-#: include/conversation.php:1137 src/Module/Item/Compose.php:157
-#: src/Object/Post.php:971
-msgid "Link"
-msgstr ""
-
-#: include/conversation.php:1138 src/Module/Item/Compose.php:158
-#: src/Object/Post.php:972
-msgid "Link or Media"
-msgstr ""
-
-#: include/conversation.php:1139
-msgid "Video"
-msgstr ""
-
-#: include/conversation.php:1140 mod/editpost.php:103
-#: src/Module/Item/Compose.php:161
-msgid "Set your location"
-msgstr ""
-
-#: include/conversation.php:1141 mod/editpost.php:104
-msgid "set location"
-msgstr ""
-
-#: include/conversation.php:1142 mod/editpost.php:105
-msgid "Clear browser location"
-msgstr ""
-
-#: include/conversation.php:1143 mod/editpost.php:106
-msgid "clear location"
-msgstr ""
-
-#: include/conversation.php:1145 mod/editpost.php:120
-#: src/Module/Item/Compose.php:166
-msgid "Set title"
-msgstr ""
-
-#: include/conversation.php:1147 mod/editpost.php:122
-#: src/Module/Item/Compose.php:167
-msgid "Categories (comma-separated list)"
-msgstr ""
-
-#: include/conversation.php:1152 src/Module/Item/Compose.php:172
-msgid "Scheduled at"
-msgstr ""
-
-#: include/conversation.php:1156 mod/editpost.php:108
-msgid "Permission settings"
-msgstr ""
-
-#: include/conversation.php:1157 mod/editpost.php:136 mod/events.php:583
-#: mod/photos.php:965 mod/photos.php:1328
-msgid "Permissions"
-msgstr ""
-
-#: include/conversation.php:1166 mod/editpost.php:117
-msgid "Public post"
-msgstr ""
-
-#: include/conversation.php:1170 mod/editpost.php:128 mod/events.php:578
-#: mod/photos.php:1374 mod/photos.php:1430 mod/photos.php:1504
-#: src/Module/Item/Compose.php:160 src/Object/Post.php:974
-msgid "Preview"
-msgstr ""
-
-#: include/conversation.php:1173 mod/editpost.php:130 mod/fbrowser.php:105
-#: mod/fbrowser.php:134 mod/follow.php:144 mod/photos.php:1029
-#: mod/photos.php:1136 mod/tagrm.php:37 mod/tagrm.php:129 mod/unfollow.php:97
-#: src/Module/Contact.php:443 src/Module/RemoteFollow.php:116
-msgid "Cancel"
-msgstr ""
-
-#: include/conversation.php:1180 mod/editpost.php:134
-#: src/Content/Widget/VCard.php:107 src/Model/Profile.php:459
-msgid "Message"
-msgstr ""
-
-#: include/conversation.php:1181 mod/editpost.php:135
-#: src/Module/Settings/TwoFactor/Trusted.php:101
-msgid "Browser"
-msgstr ""
-
-#: include/conversation.php:1183 mod/editpost.php:138
-msgid "Open Compose page"
-msgstr ""
-
-=======
->>>>>>> de2352e3
 #: include/enotify.php:52 include/enotify.php:559
 msgid "[Friendica:Notify]"
 msgstr ""
@@ -1018,7 +559,7 @@
 
 #: mod/editpost.php:134 src/Content/Conversation.php:380
 #: src/Content/Widget/VCard.php:107 src/Model/Profile.php:459
-#: src/Module/Admin/Logs/View.php:93
+#: src/Module/Admin/Logs/View.php:92
 msgid "Message"
 msgstr ""
 
@@ -1048,7 +589,7 @@
 msgid "Create New Event"
 msgstr ""
 
-#: mod/events.php:536 src/Module/Admin/Logs/View.php:97
+#: mod/events.php:536 src/Module/Admin/Logs/View.php:96
 msgid "Event details"
 msgstr ""
 
@@ -1177,7 +718,7 @@
 msgstr ""
 
 #: mod/follow.php:138 src/Content/Item.php:463 src/Content/Widget.php:76
-#: src/Model/Contact.php:1051 src/Model/Contact.php:1064
+#: src/Model/Contact.php:1077 src/Model/Contact.php:1090
 #: view/theme/vier/theme.php:172
 msgid "Connect/Follow"
 msgstr ""
@@ -2888,11 +2429,7 @@
 msgid "Could not find any unarchived contact entry for this URL (%s)"
 msgstr ""
 
-<<<<<<< HEAD
 #: src/Console/ArchiveContact.php:109
-msgid "The contact entries have been archived"
-=======
-#: src/Console/ArchiveContact.php:108
 msgid "The contact entries have been archived"
 msgstr ""
 
@@ -3138,7 +2675,6 @@
 #: src/Content/Conversation.php:243
 #, php-format
 msgid "<span  %1$s>%2$d people</span> don't like this"
->>>>>>> de2352e3
 msgstr ""
 
 #: src/Content/Conversation.php:244
@@ -3466,31 +3002,31 @@
 msgid "Follow Thread"
 msgstr ""
 
-#: src/Content/Item.php:443 src/Model/Contact.php:1056
+#: src/Content/Item.php:443 src/Model/Contact.php:1082
 msgid "View Status"
 msgstr ""
 
-#: src/Content/Item.php:444 src/Content/Item.php:466 src/Model/Contact.php:982
-#: src/Model/Contact.php:1048 src/Model/Contact.php:1057
+#: src/Content/Item.php:444 src/Content/Item.php:466 src/Model/Contact.php:1008
+#: src/Model/Contact.php:1074 src/Model/Contact.php:1083
 #: src/Module/Directory.php:160 src/Module/Settings/Profile/Index.php:223
 msgid "View Profile"
 msgstr ""
 
-#: src/Content/Item.php:445 src/Model/Contact.php:1058
+#: src/Content/Item.php:445 src/Model/Contact.php:1084
 msgid "View Photos"
 msgstr ""
 
-#: src/Content/Item.php:446 src/Model/Contact.php:1049
-#: src/Model/Contact.php:1059
+#: src/Content/Item.php:446 src/Model/Contact.php:1075
+#: src/Model/Contact.php:1085
 msgid "Network Posts"
 msgstr ""
 
-#: src/Content/Item.php:447 src/Model/Contact.php:1050
-#: src/Model/Contact.php:1060
+#: src/Content/Item.php:447 src/Model/Contact.php:1076
+#: src/Model/Contact.php:1086
 msgid "View Contact"
 msgstr ""
 
-#: src/Content/Item.php:448 src/Model/Contact.php:1062
+#: src/Content/Item.php:448 src/Model/Contact.php:1088
 msgid "Send PM"
 msgstr ""
 
@@ -3513,7 +3049,7 @@
 msgid "Languages"
 msgstr ""
 
-#: src/Content/Item.php:458 src/Model/Contact.php:1063
+#: src/Content/Item.php:458 src/Model/Contact.php:1089
 msgid "Poke"
 msgstr ""
 
@@ -3630,7 +3166,7 @@
 msgstr ""
 
 #: src/Content/Nav.php:230 src/Content/Text/HTML.php:891
-#: src/Module/Admin/Logs/View.php:87 src/Module/Search/Index.php:99
+#: src/Module/Admin/Logs/View.php:86 src/Module/Search/Index.php:99
 msgid "Search"
 msgstr ""
 
@@ -3963,11 +3499,7 @@
 msgid "Organisations"
 msgstr ""
 
-<<<<<<< HEAD
 #: src/Content/Widget.php:529 src/Model/Contact.php:1505
-=======
-#: src/Content/Widget.php:529 src/Model/Contact.php:1480
->>>>>>> de2352e3
 msgid "News"
 msgstr ""
 
@@ -4831,7 +4363,6 @@
 msgid "Legacy module file not found: %s"
 msgstr ""
 
-<<<<<<< HEAD
 #: src/Model/Contact.php:1078 src/Model/Contact.php:1091
 msgid "UnFollow"
 msgstr ""
@@ -4841,23 +4372,11 @@
 msgstr ""
 
 #: src/Model/Contact.php:1097 src/Module/Admin/Users/Pending.php:107
-=======
-#: src/Model/Contact.php:1052 src/Model/Contact.php:1065
-msgid "UnFollow"
-msgstr ""
-
-#: src/Model/Contact.php:1061
-msgid "Drop Contact"
-msgstr ""
-
-#: src/Model/Contact.php:1071 src/Module/Admin/Users/Pending.php:107
->>>>>>> de2352e3
 #: src/Module/Notifications/Introductions.php:111
 #: src/Module/Notifications/Introductions.php:183
 msgid "Approve"
 msgstr ""
 
-<<<<<<< HEAD
 #: src/Model/Contact.php:1501
 msgid "Organisation"
 msgstr ""
@@ -4879,35 +4398,11 @@
 msgstr ""
 
 #: src/Model/Contact.php:2384
-=======
-#: src/Model/Contact.php:1476
-msgid "Organisation"
-msgstr ""
-
-#: src/Model/Contact.php:1484
-msgid "Forum"
-msgstr ""
-
-#: src/Model/Contact.php:2340
-msgid "Disallowed profile URL."
-msgstr ""
-
-#: src/Model/Contact.php:2345 src/Module/Friendica.php:81
-msgid "Blocked domain"
-msgstr ""
-
-#: src/Model/Contact.php:2350
-msgid "Connect URL missing."
-msgstr ""
-
-#: src/Model/Contact.php:2359
->>>>>>> de2352e3
 msgid ""
 "The contact could not be added. Please check the relevant network "
 "credentials in your Settings -> Social Networks page."
 msgstr ""
 
-<<<<<<< HEAD
 #: src/Model/Contact.php:2421
 msgid "The profile address specified does not provide adequate information."
 msgstr ""
@@ -4925,63 +4420,28 @@
 msgstr ""
 
 #: src/Model/Contact.php:2432
-=======
-#: src/Model/Contact.php:2396
-msgid "The profile address specified does not provide adequate information."
-msgstr ""
-
-#: src/Model/Contact.php:2398
-msgid "No compatible communication protocols or feeds were discovered."
-msgstr ""
-
-#: src/Model/Contact.php:2401
-msgid "An author or name was not found."
-msgstr ""
-
-#: src/Model/Contact.php:2404
-msgid "No browser URL could be matched to this address."
-msgstr ""
-
-#: src/Model/Contact.php:2407
->>>>>>> de2352e3
 msgid ""
 "Unable to match @-style Identity Address with a known protocol or email "
 "contact."
 msgstr ""
 
-<<<<<<< HEAD
 #: src/Model/Contact.php:2433
 msgid "Use mailto: in front of address to force email check."
 msgstr ""
 
 #: src/Model/Contact.php:2439
-=======
-#: src/Model/Contact.php:2408
-msgid "Use mailto: in front of address to force email check."
-msgstr ""
-
-#: src/Model/Contact.php:2414
->>>>>>> de2352e3
 msgid ""
 "The profile address specified belongs to a network which has been disabled "
 "on this site."
 msgstr ""
 
-<<<<<<< HEAD
 #: src/Model/Contact.php:2444
-=======
-#: src/Model/Contact.php:2419
->>>>>>> de2352e3
 msgid ""
 "Limited profile. This person will be unable to receive direct/personal "
 "notifications from you."
 msgstr ""
 
-<<<<<<< HEAD
 #: src/Model/Contact.php:2503
-=======
-#: src/Model/Contact.php:2478
->>>>>>> de2352e3
 msgid "Unable to retrieve contact information."
 msgstr ""
 
@@ -5589,7 +5049,7 @@
 #: src/Module/Admin/Blocklist/Contact.php:78
 #: src/Module/Admin/Blocklist/Server.php:88 src/Module/Admin/Federation.php:159
 #: src/Module/Admin/Item/Delete.php:65 src/Module/Admin/Logs/Settings.php:80
-#: src/Module/Admin/Logs/View.php:84 src/Module/Admin/Queue.php:72
+#: src/Module/Admin/Logs/View.php:83 src/Module/Admin/Queue.php:72
 #: src/Module/Admin/Site.php:497 src/Module/Admin/Storage.php:131
 #: src/Module/Admin/Summary.php:233 src/Module/Admin/Themes/Details.php:90
 #: src/Module/Admin/Themes/Index.php:111 src/Module/Admin/Tos.php:58
@@ -6024,7 +5484,7 @@
 msgid "Implicit Mention"
 msgstr ""
 
-#: src/Module/Admin/Item/Source.php:73 src/Module/Admin/Logs/View.php:99
+#: src/Module/Admin/Item/Source.php:73 src/Module/Admin/Logs/View.php:98
 #: src/Module/Debug/ActivityPubConversion.php:62
 msgid "Source"
 msgstr ""
@@ -6082,82 +5542,82 @@
 "'display_errors' is to enable these options, set to '0' to disable them."
 msgstr ""
 
-#: src/Module/Admin/Logs/View.php:71
+#: src/Module/Admin/Logs/View.php:70
 #, php-format
 msgid ""
 "Error trying to open <strong>%1$s</strong> log file.<br/>Check to see if "
 "file %1$s exist and is readable."
 msgstr ""
 
-#: src/Module/Admin/Logs/View.php:80
+#: src/Module/Admin/Logs/View.php:79
 #, php-format
 msgid ""
 "Couldn't open <strong>%1$s</strong> log file.<br/>Check to see if file %1$s "
 "is readable."
 msgstr ""
 
-#: src/Module/Admin/Logs/View.php:85 src/Module/BaseAdmin.php:110
+#: src/Module/Admin/Logs/View.php:84 src/Module/BaseAdmin.php:110
 msgid "View Logs"
 msgstr ""
 
+#: src/Module/Admin/Logs/View.php:87
+msgid "Search in logs"
+msgstr ""
+
 #: src/Module/Admin/Logs/View.php:88
-msgid "Search in logs"
-msgstr ""
-
-#: src/Module/Admin/Logs/View.php:89
 #: src/Module/Notifications/Notifications.php:138
 msgid "Show all"
 msgstr ""
 
+#: src/Module/Admin/Logs/View.php:89
+msgid "Date"
+msgstr ""
+
 #: src/Module/Admin/Logs/View.php:90
-msgid "Date"
+msgid "Level"
 msgstr ""
 
 #: src/Module/Admin/Logs/View.php:91
-msgid "Level"
-msgstr ""
-
-#: src/Module/Admin/Logs/View.php:92
 msgid "Context"
 msgstr ""
 
+#: src/Module/Admin/Logs/View.php:93
+msgid "ALL"
+msgstr ""
+
 #: src/Module/Admin/Logs/View.php:94
-msgid "ALL"
+msgid "View details"
 msgstr ""
 
 #: src/Module/Admin/Logs/View.php:95
-msgid "View details"
-msgstr ""
-
-#: src/Module/Admin/Logs/View.php:96
 msgid "Click to view details"
 msgstr ""
 
-#: src/Module/Admin/Logs/View.php:98
+#: src/Module/Admin/Logs/View.php:97
 msgid "Data"
 msgstr ""
 
+#: src/Module/Admin/Logs/View.php:99
+msgid "File"
+msgstr ""
+
 #: src/Module/Admin/Logs/View.php:100
-msgid "File"
+msgid "Line"
 msgstr ""
 
 #: src/Module/Admin/Logs/View.php:101
-msgid "Line"
+msgid "Function"
 msgstr ""
 
 #: src/Module/Admin/Logs/View.php:102
-msgid "Function"
+msgid "UID"
 msgstr ""
 
 #: src/Module/Admin/Logs/View.php:103
-msgid "UID"
+msgid "Process ID"
 msgstr ""
 
 #: src/Module/Admin/Logs/View.php:104
-msgid "Process ID"
-msgstr ""
-
-#: src/Module/Admin/Logs/View.php:105
 msgid "Close"
 msgstr ""
 
