# FRIENDICA Distributed Social Network
# Copyright (C) 2010-2022, the Friendica project
# This file is distributed under the same license as the Friendica package.
# Mike Macgirvin, 2010
#
#, fuzzy
msgid ""
msgstr ""
"Project-Id-Version: 2023.03-dev\n"
"Report-Msgid-Bugs-To: \n"
<<<<<<< HEAD
"POT-Creation-Date: 2022-12-30 21:30+0000\n"
=======
"POT-Creation-Date: 2022-12-29 20:29+0000\n"
>>>>>>> bacf901d
"PO-Revision-Date: YEAR-MO-DA HO:MI+ZONE\n"
"Last-Translator: FULL NAME <EMAIL@ADDRESS>\n"
"Language-Team: LANGUAGE <LL@li.org>\n"
"Language: \n"
"MIME-Version: 1.0\n"
"Content-Type: text/plain; charset=UTF-8\n"
"Content-Transfer-Encoding: 8bit\n"


#: mod/item.php:129 mod/item.php:133
msgid "Unable to locate original post."
msgstr ""

#: mod/item.php:179 mod/item.php:184 mod/item.php:855 mod/message.php:69
#: mod/message.php:114 mod/notes.php:44 mod/photos.php:157 mod/photos.php:674
#: src/Model/Event.php:522 src/Module/Attach.php:55 src/Module/BaseApi.php:95
#: src/Module/BaseNotifications.php:98 src/Module/BaseSettings.php:52
#: src/Module/Calendar/Event/API.php:88 src/Module/Calendar/Event/Form.php:84
#: src/Module/Calendar/Export.php:62 src/Module/Calendar/Show.php:82
#: src/Module/Contact/Advanced.php:60 src/Module/Contact/Follow.php:86
#: src/Module/Contact/Follow.php:159 src/Module/Contact/MatchInterests.php:86
#: src/Module/Contact/Suggestions.php:54 src/Module/Contact/Unfollow.php:66
#: src/Module/Contact/Unfollow.php:80 src/Module/Contact/Unfollow.php:112
#: src/Module/Delegation.php:118 src/Module/FollowConfirm.php:38
#: src/Module/FriendSuggest.php:57 src/Module/Group.php:40
#: src/Module/Group.php:83 src/Module/Invite.php:42 src/Module/Invite.php:131
#: src/Module/Notifications/Notification.php:76
#: src/Module/Notifications/Notification.php:107
#: src/Module/OStatus/Repair.php:60 src/Module/OStatus/Subscribe.php:66
#: src/Module/Post/Edit.php:76 src/Module/Profile/Common.php:75
#: src/Module/Profile/Contacts.php:78 src/Module/Profile/Photos.php:92
#: src/Module/Profile/Schedule.php:39 src/Module/Profile/Schedule.php:56
#: src/Module/Profile/UnkMail.php:69 src/Module/Profile/UnkMail.php:121
#: src/Module/Profile/UnkMail.php:132 src/Module/Register.php:77
#: src/Module/Register.php:90 src/Module/Register.php:206
#: src/Module/Register.php:245 src/Module/Search/Directory.php:37
#: src/Module/Settings/Account.php:50 src/Module/Settings/Account.php:407
#: src/Module/Settings/Delegation.php:41 src/Module/Settings/Delegation.php:69
#: src/Module/Settings/Display.php:69 src/Module/Settings/Display.php:153
#: src/Module/Settings/Profile/Photo/Crop.php:165
#: src/Module/Settings/Profile/Photo/Index.php:111
#: src/Module/Settings/RemoveMe.php:117 src/Module/Settings/UserExport.php:80
#: src/Module/Settings/UserExport.php:114
#: src/Module/Settings/UserExport.php:215
#: src/Module/Settings/UserExport.php:235
#: src/Module/Settings/UserExport.php:300 src/Module/User/Import.php:84
#: src/Module/User/Import.php:91
msgid "Permission denied."
msgstr ""

#: mod/item.php:330 mod/item.php:335
msgid "Empty post discarded."
msgstr ""

#: mod/item.php:673
msgid "Post updated."
msgstr ""

#: mod/item.php:683 mod/item.php:688
msgid "Item wasn't stored."
msgstr ""

#: mod/item.php:699
msgid "Item couldn't be fetched."
msgstr ""

#: mod/item.php:831 src/Module/Admin/Themes/Details.php:39
#: src/Module/Admin/Themes/Index.php:59 src/Module/Debug/ItemBody.php:42
#: src/Module/Debug/ItemBody.php:57 src/Module/Item/Feed.php:80
msgid "Item not found."
msgstr ""

#: mod/lostpass.php:40
msgid "No valid account found."
msgstr ""

#: mod/lostpass.php:52
msgid "Password reset request issued. Check your email."
msgstr ""

#: mod/lostpass.php:58
#, php-format
msgid ""
"\n"
"\t\tDear %1$s,\n"
"\t\t\tA request was recently received at \"%2$s\" to reset your account\n"
"\t\tpassword. In order to confirm this request, please select the "
"verification link\n"
"\t\tbelow or paste it into your web browser address bar.\n"
"\n"
"\t\tIf you did NOT request this change, please DO NOT follow the link\n"
"\t\tprovided and ignore and/or delete this email, the request will expire "
"shortly.\n"
"\n"
"\t\tYour password will not be changed unless we can verify that you\n"
"\t\tissued this request."
msgstr ""

#: mod/lostpass.php:69
#, php-format
msgid ""
"\n"
"\t\tFollow this link soon to verify your identity:\n"
"\n"
"\t\t%1$s\n"
"\n"
"\t\tYou will then receive a follow-up message containing the new password.\n"
"\t\tYou may change that password from your account settings page after "
"logging in.\n"
"\n"
"\t\tThe login details are as follows:\n"
"\n"
"\t\tSite Location:\t%2$s\n"
"\t\tLogin Name:\t%3$s"
msgstr ""

#: mod/lostpass.php:84
#, php-format
msgid "Password reset requested at %s"
msgstr ""

#: mod/lostpass.php:100
msgid ""
"Request could not be verified. (You may have previously submitted it.) "
"Password reset failed."
msgstr ""

#: mod/lostpass.php:113
msgid "Request has expired, please make a new one."
msgstr ""

#: mod/lostpass.php:128
msgid "Forgot your Password?"
msgstr ""

#: mod/lostpass.php:129
msgid ""
"Enter your email address and submit to have your password reset. Then check "
"your email for further instructions."
msgstr ""

#: mod/lostpass.php:130 src/Module/Security/Login.php:161
msgid "Nickname or Email: "
msgstr ""

#: mod/lostpass.php:131
msgid "Reset"
msgstr ""

#: mod/lostpass.php:146 src/Module/Security/Login.php:173
msgid "Password Reset"
msgstr ""

#: mod/lostpass.php:147
msgid "Your password has been reset as requested."
msgstr ""

#: mod/lostpass.php:148
msgid "Your new password is"
msgstr ""

#: mod/lostpass.php:149
msgid "Save or copy your new password - and then"
msgstr ""

#: mod/lostpass.php:150
msgid "click here to login"
msgstr ""

#: mod/lostpass.php:151
msgid ""
"Your password may be changed from the <em>Settings</em> page after "
"successful login."
msgstr ""

#: mod/lostpass.php:155
msgid "Your password has been reset."
msgstr ""

#: mod/lostpass.php:158
#, php-format
msgid ""
"\n"
"\t\t\tDear %1$s,\n"
"\t\t\t\tYour password has been changed as requested. Please retain this\n"
"\t\t\tinformation for your records (or change your password immediately to\n"
"\t\t\tsomething that you will remember).\n"
"\t\t"
msgstr ""

#: mod/lostpass.php:164
#, php-format
msgid ""
"\n"
"\t\t\tYour login details are as follows:\n"
"\n"
"\t\t\tSite Location:\t%1$s\n"
"\t\t\tLogin Name:\t%2$s\n"
"\t\t\tPassword:\t%3$s\n"
"\n"
"\t\t\tYou may change that password from your account settings page after "
"logging in.\n"
"\t\t"
msgstr ""

#: mod/lostpass.php:176
#, php-format
msgid "Your password has been changed at %s"
msgstr ""

#: mod/message.php:46 mod/message.php:129 src/Content/Nav.php:285
msgid "New Message"
msgstr ""

#: mod/message.php:83 src/Module/Profile/UnkMail.php:100
msgid "No recipient selected."
msgstr ""

#: mod/message.php:88
msgid "Unable to locate contact information."
msgstr ""

#: mod/message.php:92 src/Module/Profile/UnkMail.php:106
msgid "Message could not be sent."
msgstr ""

#: mod/message.php:96 src/Module/Profile/UnkMail.php:109
msgid "Message collection failure."
msgstr ""

#: mod/message.php:123 src/Module/Notifications/Introductions.php:135
#: src/Module/Notifications/Introductions.php:170
#: src/Module/Notifications/Notification.php:85
msgid "Discard"
msgstr ""

#: mod/message.php:136 src/Content/Nav.php:282 view/theme/frio/theme.php:248
msgid "Messages"
msgstr ""

#: mod/message.php:149
msgid "Conversation not found."
msgstr ""

#: mod/message.php:154
msgid "Message was not deleted."
msgstr ""

#: mod/message.php:169
msgid "Conversation was not removed."
msgstr ""

#: mod/message.php:183 mod/message.php:289 src/Module/Profile/UnkMail.php:146
msgid "Please enter a link URL:"
msgstr ""

#: mod/message.php:192 src/Module/Profile/UnkMail.php:152
msgid "Send Private Message"
msgstr ""

#: mod/message.php:193 mod/message.php:349
msgid "To:"
msgstr ""

#: mod/message.php:194 mod/message.php:350
msgid "Subject:"
msgstr ""

#: mod/message.php:198 mod/message.php:353 src/Module/Invite.php:171
msgid "Your message:"
msgstr ""

#: mod/message.php:201 mod/message.php:357 src/Content/Conversation.php:342
#: src/Module/Post/Edit.php:128
msgid "Upload photo"
msgstr ""

#: mod/message.php:202 mod/message.php:358 src/Module/Post/Edit.php:132
#: src/Module/Profile/UnkMail.php:154
msgid "Insert web link"
msgstr ""

#: mod/message.php:203 mod/message.php:360 mod/photos.php:1290
#: src/Content/Conversation.php:371 src/Content/Conversation.php:717
#: src/Module/Item/Compose.php:204 src/Module/Post/Edit.php:142
#: src/Module/Profile/UnkMail.php:155 src/Object/Post.php:537
msgid "Please wait"
msgstr ""

#: mod/message.php:204 mod/message.php:359 mod/photos.php:707
#: mod/photos.php:824 mod/photos.php:1096 mod/photos.php:1137
#: mod/photos.php:1193 mod/photos.php:1267
#: src/Module/Calendar/Event/Form.php:250 src/Module/Contact/Advanced.php:132
#: src/Module/Contact/Profile.php:327
#: src/Module/Debug/ActivityPubConversion.php:140
#: src/Module/Debug/Babel.php:313 src/Module/Debug/Localtime.php:64
#: src/Module/Debug/Probe.php:54 src/Module/Debug/WebFinger.php:51
#: src/Module/Delegation.php:147 src/Module/FriendSuggest.php:145
#: src/Module/Install.php:252 src/Module/Install.php:294
#: src/Module/Install.php:331 src/Module/Invite.php:178
#: src/Module/Item/Compose.php:189 src/Module/Moderation/Item/Source.php:79
#: src/Module/Profile/Profile.php:274 src/Module/Profile/UnkMail.php:156
#: src/Module/Settings/Profile/Index.php:231 src/Object/Post.php:986
#: view/theme/duepuntozero/config.php:85 view/theme/frio/config.php:171
#: view/theme/quattro/config.php:87 view/theme/vier/config.php:135
msgid "Submit"
msgstr ""

#: mod/message.php:225
msgid "No messages."
msgstr ""

#: mod/message.php:281
msgid "Message not available."
msgstr ""

#: mod/message.php:326
msgid "Delete message"
msgstr ""

#: mod/message.php:328 mod/message.php:459
msgid "D, d M Y - g:i A"
msgstr ""

#: mod/message.php:343 mod/message.php:456
msgid "Delete conversation"
msgstr ""

#: mod/message.php:345
msgid ""
"No secure communications available. You <strong>may</strong> be able to "
"respond from the sender's profile page."
msgstr ""

#: mod/message.php:348
msgid "Send Reply"
msgstr ""

#: mod/message.php:430
#, php-format
msgid "Unknown sender - %s"
msgstr ""

#: mod/message.php:432
#, php-format
msgid "You and %s"
msgstr ""

#: mod/message.php:434
#, php-format
msgid "%s and You"
msgstr ""

#: mod/message.php:462
#, php-format
msgid "%d message"
msgid_plural "%d messages"
msgstr[0] ""
msgstr[1] ""

#: mod/notes.php:51 src/Module/BaseProfile.php:108
msgid "Personal Notes"
msgstr ""

#: mod/notes.php:55
msgid "Personal notes are visible only by yourself."
msgstr ""

#: mod/notes.php:56 src/Content/Text/HTML.php:883
#: src/Module/Admin/Storage.php:142 src/Module/Filer/SaveTag.php:74
#: src/Module/Post/Edit.php:126
msgid "Save"
msgstr ""

#: mod/photos.php:66 mod/photos.php:137 mod/photos.php:582
#: src/Model/Event.php:514 src/Model/Profile.php:234
#: src/Module/Calendar/Export.php:67 src/Module/Calendar/Show.php:74
#: src/Module/DFRN/Poll.php:43 src/Module/Feed.php:65 src/Module/HCard.php:51
#: src/Module/Profile/Common.php:62 src/Module/Profile/Common.php:71
#: src/Module/Profile/Contacts.php:64 src/Module/Profile/Contacts.php:72
#: src/Module/Profile/Media.php:38 src/Module/Profile/Photos.php:83
#: src/Module/Profile/RemoteFollow.php:71 src/Module/Profile/Status.php:91
#: src/Module/Register.php:267
msgid "User not found."
msgstr ""

#: mod/photos.php:105 src/Module/BaseProfile.php:68
#: src/Module/Profile/Photos.php:399
msgid "Photo Albums"
msgstr ""

#: mod/photos.php:106 src/Module/Profile/Photos.php:400
#: src/Module/Profile/Photos.php:420
msgid "Recent Photos"
msgstr ""

#: mod/photos.php:108 mod/photos.php:872 src/Module/Profile/Photos.php:402
#: src/Module/Profile/Photos.php:422
msgid "Upload New Photos"
msgstr ""

#: mod/photos.php:126 src/Module/BaseSettings.php:74
#: src/Module/Profile/Photos.php:383
msgid "everybody"
msgstr ""

#: mod/photos.php:164
msgid "Contact information unavailable"
msgstr ""

#: mod/photos.php:193
msgid "Album not found."
msgstr ""

#: mod/photos.php:247
msgid "Album successfully deleted"
msgstr ""

#: mod/photos.php:249
msgid "Album was empty."
msgstr ""

#: mod/photos.php:281
msgid "Failed to delete the photo."
msgstr ""

#: mod/photos.php:549
msgid "a photo"
msgstr ""

#: mod/photos.php:549
#, php-format
msgid "%1$s was tagged in %2$s by %3$s"
msgstr ""

#: mod/photos.php:586 src/Module/Conversation/Community.php:187
#: src/Module/Directory.php:48 src/Module/Profile/Photos.php:315
#: src/Module/Search/Index.php:64
msgid "Public access denied."
msgstr ""

#: mod/photos.php:591
msgid "No photos selected"
msgstr ""

#: mod/photos.php:723
#, php-format
msgid "The maximum accepted image size is %s"
msgstr ""

#: mod/photos.php:730
msgid "Upload Photos"
msgstr ""

#: mod/photos.php:734 mod/photos.php:820
msgid "New album name: "
msgstr ""

#: mod/photos.php:735
msgid "or select existing album:"
msgstr ""

#: mod/photos.php:736
msgid "Do not show a status post for this upload"
msgstr ""

#: mod/photos.php:738 mod/photos.php:1092 src/Content/Conversation.php:373
#: src/Module/Calendar/Event/Form.php:253 src/Module/Post/Edit.php:179
msgid "Permissions"
msgstr ""

#: mod/photos.php:801
msgid "Do you really want to delete this photo album and all its photos?"
msgstr ""

#: mod/photos.php:802 mod/photos.php:825
msgid "Delete Album"
msgstr ""

#: mod/photos.php:803 mod/photos.php:904 src/Content/Conversation.php:389
#: src/Module/Contact/Follow.php:172 src/Module/Contact/Revoke.php:109
#: src/Module/Contact/Unfollow.php:126
#: src/Module/Media/Attachment/Browser.php:77
#: src/Module/Media/Photo/Browser.php:88 src/Module/Post/Edit.php:164
#: src/Module/Post/Tag/Remove.php:109 src/Module/Profile/RemoteFollow.php:134
#: src/Module/Security/TwoFactor/SignOut.php:125
msgid "Cancel"
msgstr ""

#: mod/photos.php:829
msgid "Edit Album"
msgstr ""

#: mod/photos.php:830
msgid "Drop Album"
msgstr ""

#: mod/photos.php:834
msgid "Show Newest First"
msgstr ""

#: mod/photos.php:836
msgid "Show Oldest First"
msgstr ""

#: mod/photos.php:857 src/Module/Profile/Photos.php:370
msgid "View Photo"
msgstr ""

#: mod/photos.php:890
msgid "Permission denied. Access to this item may be restricted."
msgstr ""

#: mod/photos.php:892
msgid "Photo not available"
msgstr ""

#: mod/photos.php:902
msgid "Do you really want to delete this photo?"
msgstr ""

#: mod/photos.php:903 mod/photos.php:1097
msgid "Delete Photo"
msgstr ""

#: mod/photos.php:995
msgid "View photo"
msgstr ""

#: mod/photos.php:997
msgid "Edit photo"
msgstr ""

#: mod/photos.php:998
msgid "Delete photo"
msgstr ""

#: mod/photos.php:999
msgid "Use as profile photo"
msgstr ""

#: mod/photos.php:1006
msgid "Private Photo"
msgstr ""

#: mod/photos.php:1012
msgid "View Full Size"
msgstr ""

#: mod/photos.php:1065
msgid "Tags: "
msgstr ""

#: mod/photos.php:1068
msgid "[Select tags to remove]"
msgstr ""

#: mod/photos.php:1083
msgid "New album name"
msgstr ""

#: mod/photos.php:1084
msgid "Caption"
msgstr ""

#: mod/photos.php:1085
msgid "Add a Tag"
msgstr ""

#: mod/photos.php:1085
msgid "Example: @bob, @Barbara_Jensen, @jim@example.com, #California, #camping"
msgstr ""

#: mod/photos.php:1086
msgid "Do not rotate"
msgstr ""

#: mod/photos.php:1087
msgid "Rotate CW (right)"
msgstr ""

#: mod/photos.php:1088
msgid "Rotate CCW (left)"
msgstr ""

#: mod/photos.php:1134 mod/photos.php:1190 mod/photos.php:1264
#: src/Module/Contact.php:550 src/Module/Item/Compose.php:188
#: src/Object/Post.php:983
msgid "This is you"
msgstr ""

#: mod/photos.php:1136 mod/photos.php:1192 mod/photos.php:1266
#: src/Object/Post.php:531 src/Object/Post.php:985
msgid "Comment"
msgstr ""

#: mod/photos.php:1138 mod/photos.php:1194 mod/photos.php:1268
#: src/Content/Conversation.php:386 src/Module/Calendar/Event/Form.php:248
#: src/Module/Item/Compose.php:199 src/Module/Post/Edit.php:162
#: src/Object/Post.php:997
msgid "Preview"
msgstr ""

#: mod/photos.php:1139 src/Content/Conversation.php:341
#: src/Module/Post/Edit.php:127 src/Object/Post.php:987
msgid "Loading..."
msgstr ""

#: mod/photos.php:1225 src/Content/Conversation.php:633 src/Object/Post.php:255
msgid "Select"
msgstr ""

#: mod/photos.php:1226 src/Content/Conversation.php:634
#: src/Module/Moderation/Users/Active.php:136
#: src/Module/Moderation/Users/Blocked.php:136
#: src/Module/Moderation/Users/Index.php:151
#: src/Module/Settings/Connectors.php:242
msgid "Delete"
msgstr ""

#: mod/photos.php:1287 src/Object/Post.php:378
msgid "Like"
msgstr ""

#: mod/photos.php:1288 src/Object/Post.php:378
msgid "I like this (toggle)"
msgstr ""

#: mod/photos.php:1289 src/Object/Post.php:379
msgid "Dislike"
msgstr ""

#: mod/photos.php:1291 src/Object/Post.php:379
msgid "I don't like this (toggle)"
msgstr ""

#: mod/photos.php:1313
msgid "Map"
msgstr ""

#: src/App.php:472
msgid "No system theme config value set."
msgstr ""

#: src/App.php:594
msgid "Apologies but the website is unavailable at the moment."
msgstr ""

#: src/App/Page.php:246
msgid "Delete this item?"
msgstr ""

#: src/App/Page.php:247
msgid ""
"Block this author? They won't be able to follow you nor see your public "
"posts, and you won't be able to see their posts and their notifications."
msgstr ""

#: src/App/Page.php:317
msgid "toggle mobile"
msgstr ""

#: src/App/Router.php:309
#, php-format
msgid "Method not allowed for this module. Allowed method(s): %s"
msgstr ""

#: src/App/Router.php:311 src/Module/HTTPException/PageNotFound.php:49
msgid "Page not found."
msgstr ""

#: src/App/Router.php:323
msgid "You must be logged in to use addons. "
msgstr ""

#: src/BaseModule.php:400
msgid ""
"The form security token was not correct. This probably happened because the "
"form has been opened for too long (>3 hours) before submitting it."
msgstr ""

#: src/BaseModule.php:427
msgid "All contacts"
msgstr ""

#: src/BaseModule.php:432 src/Content/Widget.php:235 src/Core/ACL.php:194
#: src/Module/Contact.php:371 src/Module/PermissionTooltip.php:122
#: src/Module/PermissionTooltip.php:144
msgid "Followers"
msgstr ""

#: src/BaseModule.php:437 src/Content/Widget.php:236 src/Module/Contact.php:372
msgid "Following"
msgstr ""

#: src/BaseModule.php:442 src/Content/Widget.php:237 src/Module/Contact.php:373
msgid "Mutual friends"
msgstr ""

#: src/BaseModule.php:450
msgid "Common"
msgstr ""

#: src/Console/Addon.php:175 src/Console/Addon.php:199
msgid "Addon not found"
msgstr ""

#: src/Console/Addon.php:179
msgid "Addon already enabled"
msgstr ""

#: src/Console/Addon.php:203
msgid "Addon already disabled"
msgstr ""

#: src/Console/ArchiveContact.php:106
#, php-format
msgid "Could not find any unarchived contact entry for this URL (%s)"
msgstr ""

#: src/Console/ArchiveContact.php:109
msgid "The contact entries have been archived"
msgstr ""

#: src/Console/GlobalCommunityBlock.php:96
#: src/Module/Moderation/Blocklist/Contact.php:65
#, php-format
msgid "Could not find any contact entry for this URL (%s)"
msgstr ""

#: src/Console/GlobalCommunityBlock.php:101
#: src/Module/Moderation/Blocklist/Contact.php:82
msgid "The contact has been blocked from the node"
msgstr ""

#: src/Console/MergeContacts.php:75
#, php-format
msgid "%d %s, %d duplicates."
msgstr ""

#: src/Console/MergeContacts.php:78
#, php-format
msgid "uri-id is empty for contact %s."
msgstr ""

#: src/Console/MergeContacts.php:91
#, php-format
msgid "No valid first contact found for uri-id %d."
msgstr ""

#: src/Console/MergeContacts.php:102
#, php-format
msgid "Wrong duplicate found for uri-id %d in %d (url: %s != %s)."
msgstr ""

#: src/Console/MergeContacts.php:106
#, php-format
msgid "Wrong duplicate found for uri-id %d in %d (nurl: %s != %s)."
msgstr ""

#: src/Console/MergeContacts.php:142
#, php-format
msgid "Deletion of id %d failed"
msgstr ""

#: src/Console/MergeContacts.php:144
#, php-format
msgid "Deletion of id %d was successful"
msgstr ""

#: src/Console/MergeContacts.php:150
#, php-format
msgid "Updating \"%s\" in \"%s\" from %d to %d"
msgstr ""

#: src/Console/MergeContacts.php:152
msgid " - found"
msgstr ""

#: src/Console/MergeContacts.php:159
msgid " - failed"
msgstr ""

#: src/Console/MergeContacts.php:161
msgid " - success"
msgstr ""

#: src/Console/MergeContacts.php:165
msgid " - deleted"
msgstr ""

#: src/Console/MergeContacts.php:168
msgid " - done"
msgstr ""

#: src/Console/MoveToAvatarCache.php:91
msgid "The avatar cache needs to be enabled to use this command."
msgstr ""

#: src/Console/MoveToAvatarCache.php:109
#, php-format
msgid "no resource in photo %s"
msgstr ""

#: src/Console/MoveToAvatarCache.php:137
#, php-format
msgid "no photo with id %s"
msgstr ""

#: src/Console/MoveToAvatarCache.php:146
#, php-format
msgid "no image data for photo with id %s"
msgstr ""

#: src/Console/MoveToAvatarCache.php:155
#, php-format
msgid "invalid image for id %s"
msgstr ""

#: src/Console/MoveToAvatarCache.php:168
#, php-format
msgid "Quit on invalid photo %s"
msgstr ""

#: src/Console/PostUpdate.php:87
#, php-format
msgid "Post update version number has been set to %s."
msgstr ""

#: src/Console/PostUpdate.php:95
msgid "Check for pending update actions."
msgstr ""

#: src/Console/PostUpdate.php:97
msgid "Done."
msgstr ""

#: src/Console/PostUpdate.php:99
msgid "Execute pending post updates."
msgstr ""

#: src/Console/PostUpdate.php:105
msgid "All pending post updates are done."
msgstr ""

#: src/Console/User.php:158 src/Console/User.php:245
msgid "Enter user nickname: "
msgstr ""

#: src/Console/User.php:182 src/Model/User.php:662
#: src/Module/Api/Twitter/ContactEndpoint.php:74
#: src/Module/Moderation/Users/Active.php:71
#: src/Module/Moderation/Users/Blocked.php:71
#: src/Module/Moderation/Users/Index.php:78
#: src/Module/Moderation/Users/Pending.php:67
msgid "User not found"
msgstr ""

#: src/Console/User.php:202
msgid "Enter new password: "
msgstr ""

#: src/Console/User.php:210 src/Module/Security/PasswordTooLong.php:69
#: src/Module/Settings/Account.php:75
msgid "Password update failed. Please try again."
msgstr ""

#: src/Console/User.php:213 src/Module/Security/PasswordTooLong.php:72
#: src/Module/Settings/Account.php:78
msgid "Password changed."
msgstr ""

#: src/Console/User.php:237
msgid "Enter user name: "
msgstr ""

#: src/Console/User.php:253
msgid "Enter user email address: "
msgstr ""

#: src/Console/User.php:261
msgid "Enter a language (optional): "
msgstr ""

#: src/Console/User.php:286
msgid "User is not pending."
msgstr ""

#: src/Console/User.php:318
msgid "User has already been marked for deletion."
msgstr ""

#: src/Console/User.php:323
#, php-format
msgid "Type \"yes\" to delete %s"
msgstr ""

#: src/Console/User.php:325
msgid "Deletion aborted."
msgstr ""

#: src/Console/User.php:450
msgid "Enter category: "
msgstr ""

#: src/Console/User.php:460
msgid "Enter key: "
msgstr ""

#: src/Console/User.php:494
msgid "Enter value: "
msgstr ""

#: src/Content/BoundariesPager.php:116 src/Content/Pager.php:171
msgid "newer"
msgstr ""

#: src/Content/BoundariesPager.php:124 src/Content/Pager.php:176
msgid "older"
msgstr ""

#: src/Content/ContactSelector.php:51
msgid "Frequently"
msgstr ""

#: src/Content/ContactSelector.php:52
msgid "Hourly"
msgstr ""

#: src/Content/ContactSelector.php:53
msgid "Twice daily"
msgstr ""

#: src/Content/ContactSelector.php:54
msgid "Daily"
msgstr ""

#: src/Content/ContactSelector.php:55
msgid "Weekly"
msgstr ""

#: src/Content/ContactSelector.php:56
msgid "Monthly"
msgstr ""

#: src/Content/ContactSelector.php:126
msgid "DFRN"
msgstr ""

#: src/Content/ContactSelector.php:127
msgid "OStatus"
msgstr ""

#: src/Content/ContactSelector.php:128
msgid "RSS/Atom"
msgstr ""

#: src/Content/ContactSelector.php:129
#: src/Module/Moderation/Users/Active.php:126
#: src/Module/Moderation/Users/Blocked.php:126
#: src/Module/Moderation/Users/Create.php:73
#: src/Module/Moderation/Users/Deleted.php:83
#: src/Module/Moderation/Users/Index.php:140
#: src/Module/Moderation/Users/Index.php:160
#: src/Module/Moderation/Users/Pending.php:99
msgid "Email"
msgstr ""

#: src/Content/ContactSelector.php:130 src/Module/Debug/Babel.php:307
msgid "Diaspora"
msgstr ""

#: src/Content/ContactSelector.php:131
msgid "Zot!"
msgstr ""

#: src/Content/ContactSelector.php:132
msgid "LinkedIn"
msgstr ""

#: src/Content/ContactSelector.php:133
msgid "XMPP/IM"
msgstr ""

#: src/Content/ContactSelector.php:134
msgid "MySpace"
msgstr ""

#: src/Content/ContactSelector.php:135
msgid "Google+"
msgstr ""

#: src/Content/ContactSelector.php:136
msgid "pump.io"
msgstr ""

#: src/Content/ContactSelector.php:137
msgid "Twitter"
msgstr ""

#: src/Content/ContactSelector.php:138
msgid "Discourse"
msgstr ""

#: src/Content/ContactSelector.php:139
msgid "Diaspora Connector"
msgstr ""

#: src/Content/ContactSelector.php:140
msgid "GNU Social Connector"
msgstr ""

#: src/Content/ContactSelector.php:141
msgid "ActivityPub"
msgstr ""

#: src/Content/ContactSelector.php:142
msgid "pnut"
msgstr ""

#: src/Content/ContactSelector.php:178
#, php-format
msgid "%s (via %s)"
msgstr ""

#: src/Content/Conversation.php:210
#, php-format
msgid "%s likes this."
msgstr ""

#: src/Content/Conversation.php:213
#, php-format
msgid "%s doesn't like this."
msgstr ""

#: src/Content/Conversation.php:216
#, php-format
msgid "%s attends."
msgstr ""

#: src/Content/Conversation.php:219
#, php-format
msgid "%s doesn't attend."
msgstr ""

#: src/Content/Conversation.php:222
#, php-format
msgid "%s attends maybe."
msgstr ""

#: src/Content/Conversation.php:225 src/Content/Conversation.php:263
#: src/Content/Conversation.php:877
#, php-format
msgid "%s reshared this."
msgstr ""

#: src/Content/Conversation.php:231
msgid "and"
msgstr ""

#: src/Content/Conversation.php:234
#, php-format
msgid "and %d other people"
msgstr ""

#: src/Content/Conversation.php:242
#, php-format
msgid "<button type=\"button\" %1$s>%2$d people</button> like this"
msgstr ""

#: src/Content/Conversation.php:243
#, php-format
msgid "%s like this."
msgstr ""

#: src/Content/Conversation.php:246
#, php-format
msgid "<button type=\"button\" %1$s>%2$d people</button> don't like this"
msgstr ""

#: src/Content/Conversation.php:247
#, php-format
msgid "%s don't like this."
msgstr ""

#: src/Content/Conversation.php:250
#, php-format
msgid "<button type=\"button\" %1$s>%2$d people</button> attend"
msgstr ""

#: src/Content/Conversation.php:251
#, php-format
msgid "%s attend."
msgstr ""

#: src/Content/Conversation.php:254
#, php-format
msgid "<button type=\"button\" %1$s>%2$d people</button> don't attend"
msgstr ""

#: src/Content/Conversation.php:255
#, php-format
msgid "%s don't attend."
msgstr ""

#: src/Content/Conversation.php:258
#, php-format
msgid "<button type=\"button\" %1$s>%2$d people</button> attend maybe"
msgstr ""

#: src/Content/Conversation.php:259
#, php-format
msgid "%s attend maybe."
msgstr ""

#: src/Content/Conversation.php:262
#, php-format
msgid "<button type=\"button\" %1$s>%2$d people</button> reshared this"
msgstr ""

#: src/Content/Conversation.php:310
msgid "Visible to <strong>everybody</strong>"
msgstr ""

#: src/Content/Conversation.php:311 src/Module/Item/Compose.php:198
#: src/Object/Post.php:996
msgid "Please enter a image/video/audio/webpage URL:"
msgstr ""

#: src/Content/Conversation.php:312
msgid "Tag term:"
msgstr ""

#: src/Content/Conversation.php:313 src/Module/Filer/SaveTag.php:73
msgid "Save to Folder:"
msgstr ""

#: src/Content/Conversation.php:314
msgid "Where are you right now?"
msgstr ""

#: src/Content/Conversation.php:315
msgid "Delete item(s)?"
msgstr ""

#: src/Content/Conversation.php:327 src/Module/Item/Compose.php:175
msgid "Created at"
msgstr ""

#: src/Content/Conversation.php:337
msgid "New Post"
msgstr ""

#: src/Content/Conversation.php:340
msgid "Share"
msgstr ""

#: src/Content/Conversation.php:343 src/Module/Post/Edit.php:129
msgid "upload photo"
msgstr ""

#: src/Content/Conversation.php:344 src/Module/Post/Edit.php:130
msgid "Attach file"
msgstr ""

#: src/Content/Conversation.php:345 src/Module/Post/Edit.php:131
msgid "attach file"
msgstr ""

#: src/Content/Conversation.php:346 src/Module/Item/Compose.php:190
#: src/Module/Post/Edit.php:168 src/Object/Post.php:988
msgid "Bold"
msgstr ""

#: src/Content/Conversation.php:347 src/Module/Item/Compose.php:191
#: src/Module/Post/Edit.php:169 src/Object/Post.php:989
msgid "Italic"
msgstr ""

#: src/Content/Conversation.php:348 src/Module/Item/Compose.php:192
#: src/Module/Post/Edit.php:170 src/Object/Post.php:990
msgid "Underline"
msgstr ""

#: src/Content/Conversation.php:349 src/Module/Item/Compose.php:193
#: src/Module/Post/Edit.php:171 src/Object/Post.php:991
msgid "Quote"
msgstr ""

#: src/Content/Conversation.php:350 src/Module/Item/Compose.php:194
#: src/Module/Post/Edit.php:172 src/Object/Post.php:992
msgid "Code"
msgstr ""

#: src/Content/Conversation.php:351 src/Module/Item/Compose.php:195
#: src/Object/Post.php:993
msgid "Image"
msgstr ""

#: src/Content/Conversation.php:352 src/Module/Item/Compose.php:196
#: src/Module/Post/Edit.php:173 src/Object/Post.php:994
msgid "Link"
msgstr ""

#: src/Content/Conversation.php:353 src/Module/Item/Compose.php:197
#: src/Module/Post/Edit.php:174 src/Object/Post.php:995
msgid "Link or Media"
msgstr ""

#: src/Content/Conversation.php:354
msgid "Video"
msgstr ""

#: src/Content/Conversation.php:355 src/Module/Item/Compose.php:200
#: src/Module/Post/Edit.php:138
msgid "Set your location"
msgstr ""

#: src/Content/Conversation.php:356 src/Module/Post/Edit.php:139
msgid "set location"
msgstr ""

#: src/Content/Conversation.php:357 src/Module/Post/Edit.php:140
msgid "Clear browser location"
msgstr ""

#: src/Content/Conversation.php:358 src/Module/Post/Edit.php:141
msgid "clear location"
msgstr ""

#: src/Content/Conversation.php:360 src/Module/Item/Compose.php:205
#: src/Module/Post/Edit.php:154
msgid "Set title"
msgstr ""

#: src/Content/Conversation.php:362 src/Module/Item/Compose.php:206
#: src/Module/Post/Edit.php:156
msgid "Categories (comma-separated list)"
msgstr ""

#: src/Content/Conversation.php:367 src/Module/Item/Compose.php:222
msgid "Scheduled at"
msgstr ""

#: src/Content/Conversation.php:372 src/Module/Post/Edit.php:143
msgid "Permission settings"
msgstr ""

#: src/Content/Conversation.php:382 src/Module/Post/Edit.php:152
msgid "Public post"
msgstr ""

#: src/Content/Conversation.php:396 src/Content/Widget/VCard.php:113
#: src/Model/Profile.php:469 src/Module/Admin/Logs/View.php:93
#: src/Module/Post/Edit.php:177
msgid "Message"
msgstr ""

#: src/Content/Conversation.php:397 src/Module/Post/Edit.php:178
#: src/Module/Settings/TwoFactor/Trusted.php:140
msgid "Browser"
msgstr ""

#: src/Content/Conversation.php:399 src/Module/Post/Edit.php:181
msgid "Open Compose page"
msgstr ""

#: src/Content/Conversation.php:661 src/Object/Post.php:243
msgid "Pinned item"
msgstr ""

#: src/Content/Conversation.php:677 src/Object/Post.php:485
#: src/Object/Post.php:486
#, php-format
msgid "View %s's profile @ %s"
msgstr ""

#: src/Content/Conversation.php:690 src/Object/Post.php:473
msgid "Categories:"
msgstr ""

#: src/Content/Conversation.php:691 src/Object/Post.php:474
msgid "Filed under:"
msgstr ""

#: src/Content/Conversation.php:699 src/Object/Post.php:499
#, php-format
msgid "%s from %s"
msgstr ""

#: src/Content/Conversation.php:715
msgid "View in context"
msgstr ""

#: src/Content/Conversation.php:780
msgid "remove"
msgstr ""

#: src/Content/Conversation.php:784
msgid "Delete Selected Items"
msgstr ""

#: src/Content/Conversation.php:849 src/Content/Conversation.php:852
#: src/Content/Conversation.php:855 src/Content/Conversation.php:858
#, php-format
msgid "You had been addressed (%s)."
msgstr ""

#: src/Content/Conversation.php:861
#, php-format
msgid "You are following %s."
msgstr ""

#: src/Content/Conversation.php:864
msgid "You subscribed to one or more tags in this post."
msgstr ""

#: src/Content/Conversation.php:879
msgid "Reshared"
msgstr ""

#: src/Content/Conversation.php:879
#, php-format
msgid "Reshared by %s <%s>"
msgstr ""

#: src/Content/Conversation.php:882
#, php-format
msgid "%s is participating in this thread."
msgstr ""

#: src/Content/Conversation.php:885
msgid "Stored for general reasons"
msgstr ""

#: src/Content/Conversation.php:888
msgid "Global post"
msgstr ""

#: src/Content/Conversation.php:891
msgid "Sent via an relay server"
msgstr ""

#: src/Content/Conversation.php:891
#, php-format
msgid "Sent via the relay server %s <%s>"
msgstr ""

#: src/Content/Conversation.php:894
msgid "Fetched"
msgstr ""

#: src/Content/Conversation.php:894
#, php-format
msgid "Fetched because of %s <%s>"
msgstr ""

#: src/Content/Conversation.php:897
msgid "Stored because of a child post to complete this thread."
msgstr ""

#: src/Content/Conversation.php:900
msgid "Local delivery"
msgstr ""

#: src/Content/Conversation.php:903
msgid "Stored because of your activity (like, comment, star, ...)"
msgstr ""

#: src/Content/Conversation.php:906
msgid "Distributed"
msgstr ""

#: src/Content/Conversation.php:909
msgid "Pushed to us"
msgstr ""

#: src/Content/Feature.php:96
msgid "General Features"
msgstr ""

#: src/Content/Feature.php:98
msgid "Photo Location"
msgstr ""

#: src/Content/Feature.php:98
msgid ""
"Photo metadata is normally stripped. This extracts the location (if present) "
"prior to stripping metadata and links it to a map."
msgstr ""

#: src/Content/Feature.php:99
msgid "Trending Tags"
msgstr ""

#: src/Content/Feature.php:99
msgid ""
"Show a community page widget with a list of the most popular tags in recent "
"public posts."
msgstr ""

#: src/Content/Feature.php:104
msgid "Post Composition Features"
msgstr ""

#: src/Content/Feature.php:105
msgid "Auto-mention Forums"
msgstr ""

#: src/Content/Feature.php:105
msgid ""
"Add/remove mention when a forum page is selected/deselected in ACL window."
msgstr ""

#: src/Content/Feature.php:106
msgid "Explicit Mentions"
msgstr ""

#: src/Content/Feature.php:106
msgid ""
"Add explicit mentions to comment box for manual control over who gets "
"mentioned in replies."
msgstr ""

#: src/Content/Feature.php:107
msgid "Add an abstract from ActivityPub content warnings"
msgstr ""

#: src/Content/Feature.php:107
msgid ""
"Add an abstract when commenting on ActivityPub posts with a content warning. "
"Abstracts are displayed as content warning on systems like Mastodon or "
"Pleroma."
msgstr ""

#: src/Content/Feature.php:112
msgid "Post/Comment Tools"
msgstr ""

#: src/Content/Feature.php:113
msgid "Post Categories"
msgstr ""

#: src/Content/Feature.php:113
msgid "Add categories to your posts"
msgstr ""

#: src/Content/Feature.php:118
msgid "Advanced Profile Settings"
msgstr ""

#: src/Content/Feature.php:119
msgid "List Forums"
msgstr ""

#: src/Content/Feature.php:119
msgid "Show visitors public community forums at the Advanced Profile Page"
msgstr ""

#: src/Content/Feature.php:120
msgid "Tag Cloud"
msgstr ""

#: src/Content/Feature.php:120
msgid "Provide a personal tag cloud on your profile page"
msgstr ""

#: src/Content/Feature.php:121
msgid "Display Membership Date"
msgstr ""

#: src/Content/Feature.php:121
msgid "Display membership date in profile"
msgstr ""

#: src/Content/Feature.php:126
msgid "Advanced Calendar Settings"
msgstr ""

#: src/Content/Feature.php:127
msgid "Allow anonymous access to your calendar"
msgstr ""

#: src/Content/Feature.php:127
msgid ""
"Allows anonymous visitors to consult your calendar and your public events. "
"Contact birthday events are private to you."
msgstr ""

#: src/Content/ForumManager.php:151 src/Content/Nav.php:242
#: src/Content/Text/HTML.php:904 src/Content/Widget.php:524
msgid "Forums"
msgstr ""

#: src/Content/ForumManager.php:153
msgid "External link to forum"
msgstr ""

#: src/Content/ForumManager.php:156 src/Content/Widget.php:503
msgid "show less"
msgstr ""

#: src/Content/ForumManager.php:157 src/Content/Widget.php:405
#: src/Content/Widget.php:504
msgid "show more"
msgstr ""

#: src/Content/Item.php:294 src/Model/Item.php:2925
msgid "event"
msgstr ""

#: src/Content/Item.php:297 src/Content/Item.php:307
#: src/Module/Post/Tag/Add.php:123
msgid "status"
msgstr ""

#: src/Content/Item.php:303 src/Model/Item.php:2927
#: src/Module/Post/Tag/Add.php:123
msgid "photo"
msgstr ""

#: src/Content/Item.php:317 src/Module/Post/Tag/Add.php:141
#, php-format
msgid "%1$s tagged %2$s's %3$s with %4$s"
msgstr ""

#: src/Content/Item.php:386 view/theme/frio/theme.php:269
msgid "Follow Thread"
msgstr ""

#: src/Content/Item.php:387 src/Model/Contact.php:1200
msgid "View Status"
msgstr ""

#: src/Content/Item.php:388 src/Content/Item.php:406 src/Model/Contact.php:1144
#: src/Model/Contact.php:1192 src/Model/Contact.php:1201
#: src/Module/Directory.php:157 src/Module/Settings/Profile/Index.php:234
msgid "View Profile"
msgstr ""

#: src/Content/Item.php:389 src/Model/Contact.php:1202
msgid "View Photos"
msgstr ""

#: src/Content/Item.php:390 src/Model/Contact.php:1193
#: src/Model/Contact.php:1203
msgid "Network Posts"
msgstr ""

#: src/Content/Item.php:391 src/Model/Contact.php:1194
#: src/Model/Contact.php:1204
msgid "View Contact"
msgstr ""

#: src/Content/Item.php:392 src/Model/Contact.php:1205
msgid "Send PM"
msgstr ""

#: src/Content/Item.php:393 src/Module/Contact.php:402
#: src/Module/Contact/Profile.php:348 src/Module/Contact/Profile.php:467
#: src/Module/Moderation/Blocklist/Contact.php:116
#: src/Module/Moderation/Users/Active.php:137
#: src/Module/Moderation/Users/Index.php:152
msgid "Block"
msgstr ""

#: src/Content/Item.php:394 src/Module/Contact.php:403
#: src/Module/Contact/Profile.php:349 src/Module/Contact/Profile.php:475
#: src/Module/Notifications/Introductions.php:134
#: src/Module/Notifications/Introductions.php:206
#: src/Module/Notifications/Notification.php:89
msgid "Ignore"
msgstr ""

#: src/Content/Item.php:398 src/Object/Post.php:454
msgid "Languages"
msgstr ""

#: src/Content/Item.php:403 src/Content/Widget.php:80
#: src/Model/Contact.php:1195 src/Model/Contact.php:1206
#: src/Module/Contact/Follow.php:166 view/theme/vier/theme.php:196
msgid "Connect/Follow"
msgstr ""

#: src/Content/Nav.php:90
msgid "Nothing new here"
msgstr ""

#: src/Content/Nav.php:94 src/Module/Special/HTTPException.php:77
msgid "Go back"
msgstr ""

#: src/Content/Nav.php:95
msgid "Clear notifications"
msgstr ""

#: src/Content/Nav.php:96 src/Content/Text/HTML.php:891
msgid "@name, !forum, #tags, content"
msgstr ""

#: src/Content/Nav.php:186 src/Module/Security/Login.php:158
msgid "Logout"
msgstr ""

#: src/Content/Nav.php:186
msgid "End this session"
msgstr ""

#: src/Content/Nav.php:188 src/Module/Bookmarklet.php:44
#: src/Module/Security/Login.php:159
msgid "Login"
msgstr ""

#: src/Content/Nav.php:188
msgid "Sign in"
msgstr ""

#: src/Content/Nav.php:193 src/Module/BaseProfile.php:57
#: src/Module/Contact.php:437 src/Module/Contact/Profile.php:380
#: src/Module/Settings/TwoFactor/Index.php:119 view/theme/frio/theme.php:236
msgid "Status"
msgstr ""

#: src/Content/Nav.php:193 src/Content/Nav.php:272
#: view/theme/frio/theme.php:236
msgid "Your posts and conversations"
msgstr ""

#: src/Content/Nav.php:194 src/Module/BaseProfile.php:49
#: src/Module/BaseSettings.php:100 src/Module/Contact.php:461
#: src/Module/Contact/Profile.php:382 src/Module/Profile/Profile.php:268
#: src/Module/Welcome.php:57 view/theme/frio/theme.php:237
msgid "Profile"
msgstr ""

#: src/Content/Nav.php:194 view/theme/frio/theme.php:237
msgid "Your profile page"
msgstr ""

#: src/Content/Nav.php:195 src/Module/BaseProfile.php:65
#: src/Module/Media/Photo/Browser.php:74 view/theme/frio/theme.php:241
msgid "Photos"
msgstr ""

#: src/Content/Nav.php:195 view/theme/frio/theme.php:241
msgid "Your photos"
msgstr ""

#: src/Content/Nav.php:196 src/Module/BaseProfile.php:73
#: src/Module/BaseProfile.php:76 src/Module/Contact.php:453
#: view/theme/frio/theme.php:242
msgid "Media"
msgstr ""

#: src/Content/Nav.php:196 view/theme/frio/theme.php:242
msgid "Your postings with media"
msgstr ""

#: src/Content/Nav.php:197 src/Content/Nav.php:257
#: src/Module/BaseProfile.php:85 src/Module/BaseProfile.php:88
#: src/Module/BaseProfile.php:96 src/Module/BaseProfile.php:99
#: src/Module/Settings/Display.php:255 view/theme/frio/theme.php:243
#: view/theme/frio/theme.php:247
msgid "Calendar"
msgstr ""

#: src/Content/Nav.php:197 view/theme/frio/theme.php:243
msgid "Your calendar"
msgstr ""

#: src/Content/Nav.php:198
msgid "Personal notes"
msgstr ""

#: src/Content/Nav.php:198
msgid "Your personal notes"
msgstr ""

#: src/Content/Nav.php:215 src/Content/Nav.php:272
msgid "Home"
msgstr ""

#: src/Content/Nav.php:215 src/Module/Settings/OAuth.php:74
msgid "Home Page"
msgstr ""

#: src/Content/Nav.php:219 src/Module/Register.php:168
#: src/Module/Security/Login.php:124
msgid "Register"
msgstr ""

#: src/Content/Nav.php:219
msgid "Create an account"
msgstr ""

#: src/Content/Nav.php:225 src/Module/Help.php:67
#: src/Module/Settings/TwoFactor/AppSpecific.php:129
#: src/Module/Settings/TwoFactor/Index.php:118
#: src/Module/Settings/TwoFactor/Recovery.php:107
#: src/Module/Settings/TwoFactor/Verify.php:146 view/theme/vier/theme.php:241
msgid "Help"
msgstr ""

#: src/Content/Nav.php:225
msgid "Help and documentation"
msgstr ""

#: src/Content/Nav.php:229
msgid "Apps"
msgstr ""

#: src/Content/Nav.php:229
msgid "Addon applications, utilities, games"
msgstr ""

#: src/Content/Nav.php:233 src/Content/Text/HTML.php:889
#: src/Module/Admin/Logs/View.php:87 src/Module/Search/Index.php:111
msgid "Search"
msgstr ""

#: src/Content/Nav.php:233
msgid "Search site content"
msgstr ""

#: src/Content/Nav.php:236 src/Content/Text/HTML.php:898
msgid "Full Text"
msgstr ""

#: src/Content/Nav.php:237 src/Content/Text/HTML.php:899
#: src/Content/Widget/TagCloud.php:68
msgid "Tags"
msgstr ""

#: src/Content/Nav.php:238 src/Content/Nav.php:293
#: src/Content/Text/HTML.php:900 src/Module/BaseProfile.php:127
#: src/Module/BaseProfile.php:130 src/Module/Contact.php:374
#: src/Module/Contact.php:468 view/theme/frio/theme.php:250
msgid "Contacts"
msgstr ""

#: src/Content/Nav.php:253
msgid "Community"
msgstr ""

#: src/Content/Nav.php:253
msgid "Conversations on this and other servers"
msgstr ""

#: src/Content/Nav.php:260
msgid "Directory"
msgstr ""

#: src/Content/Nav.php:260
msgid "People directory"
msgstr ""

#: src/Content/Nav.php:262 src/Module/BaseAdmin.php:85
#: src/Module/BaseModeration.php:108
msgid "Information"
msgstr ""

#: src/Content/Nav.php:262
msgid "Information about this friendica instance"
msgstr ""

#: src/Content/Nav.php:265 src/Module/Admin/Tos.php:78
#: src/Module/BaseAdmin.php:95 src/Module/Register.php:176
#: src/Module/Tos.php:100
msgid "Terms of Service"
msgstr ""

#: src/Content/Nav.php:265
msgid "Terms of Service of this Friendica instance"
msgstr ""

#: src/Content/Nav.php:270 view/theme/frio/theme.php:246
msgid "Network"
msgstr ""

#: src/Content/Nav.php:270 view/theme/frio/theme.php:246
msgid "Conversations from your friends"
msgstr ""

#: src/Content/Nav.php:276
msgid "Introductions"
msgstr ""

#: src/Content/Nav.php:276
msgid "Friend Requests"
msgstr ""

#: src/Content/Nav.php:277 src/Module/BaseNotifications.php:149
#: src/Module/Notifications/Introductions.php:75
msgid "Notifications"
msgstr ""

#: src/Content/Nav.php:278
msgid "See all notifications"
msgstr ""

#: src/Content/Nav.php:279 src/Module/Settings/Connectors.php:242
msgid "Mark as seen"
msgstr ""

#: src/Content/Nav.php:279
msgid "Mark all system notifications as seen"
msgstr ""

#: src/Content/Nav.php:282 view/theme/frio/theme.php:248
msgid "Private mail"
msgstr ""

#: src/Content/Nav.php:283
msgid "Inbox"
msgstr ""

#: src/Content/Nav.php:284
msgid "Outbox"
msgstr ""

#: src/Content/Nav.php:288
msgid "Accounts"
msgstr ""

#: src/Content/Nav.php:288
msgid "Manage other pages"
msgstr ""

#: src/Content/Nav.php:291 src/Module/Admin/Addons/Details.php:114
#: src/Module/Admin/Themes/Details.php:93 src/Module/BaseSettings.php:170
#: src/Module/Welcome.php:52 view/theme/frio/theme.php:249
msgid "Settings"
msgstr ""

#: src/Content/Nav.php:291 view/theme/frio/theme.php:249
msgid "Account settings"
msgstr ""

#: src/Content/Nav.php:293 view/theme/frio/theme.php:250
msgid "Manage/edit friends and contacts"
msgstr ""

#: src/Content/Nav.php:298 src/Module/BaseAdmin.php:119
msgid "Admin"
msgstr ""

#: src/Content/Nav.php:298
msgid "Site setup and configuration"
msgstr ""

#: src/Content/Nav.php:299 src/Module/BaseModeration.php:127
#: src/Module/Moderation/Blocklist/Contact.php:110
#: src/Module/Moderation/Blocklist/Server/Add.php:119
#: src/Module/Moderation/Blocklist/Server/Import.php:115
#: src/Module/Moderation/Blocklist/Server/Index.php:92
#: src/Module/Moderation/Item/Delete.php:61
#: src/Module/Moderation/Summary.php:76
#: src/Module/Moderation/Users/Active.php:133
#: src/Module/Moderation/Users/Blocked.php:133
#: src/Module/Moderation/Users/Deleted.php:80
#: src/Module/Moderation/Users/Index.php:147
msgid "Moderation"
msgstr ""

#: src/Content/Nav.php:299
msgid "Content and user moderation"
msgstr ""

#: src/Content/Nav.php:302
msgid "Navigation"
msgstr ""

#: src/Content/Nav.php:302
msgid "Site map"
msgstr ""

#: src/Content/OEmbed.php:317
msgid "Embedding disabled"
msgstr ""

#: src/Content/OEmbed.php:441
msgid "Embedded content"
msgstr ""

#: src/Content/Pager.php:216
msgid "first"
msgstr ""

#: src/Content/Pager.php:221
msgid "prev"
msgstr ""

#: src/Content/Pager.php:276
msgid "next"
msgstr ""

#: src/Content/Pager.php:281
msgid "last"
msgstr ""

#: src/Content/Text/BBCode.php:1015 src/Content/Text/BBCode.php:1877
#: src/Content/Text/BBCode.php:1878
msgid "Image/photo"
msgstr ""

#: src/Content/Text/BBCode.php:1232
#, php-format
msgid ""
"<a href=\"%1$s\" target=\"_blank\" rel=\"noopener noreferrer\">%2$s</a> %3$s"
msgstr ""

#: src/Content/Text/BBCode.php:1257 src/Model/Item.php:3586
#: src/Model/Item.php:3592 src/Model/Item.php:3593
msgid "Link to source"
msgstr ""

#: src/Content/Text/BBCode.php:1795 src/Content/Text/HTML.php:928
msgid "Click to open/close"
msgstr ""

#: src/Content/Text/BBCode.php:1826
msgid "$1 wrote:"
msgstr ""

#: src/Content/Text/BBCode.php:1882 src/Content/Text/BBCode.php:1883
msgid "Encrypted content"
msgstr ""

#: src/Content/Text/BBCode.php:2110
msgid "Invalid source protocol"
msgstr ""

#: src/Content/Text/BBCode.php:2125
msgid "Invalid link protocol"
msgstr ""

#: src/Content/Text/HTML.php:806
msgid "Loading more entries..."
msgstr ""

#: src/Content/Text/HTML.php:807
msgid "The end"
msgstr ""

#: src/Content/Text/HTML.php:883 src/Content/Widget/VCard.php:109
#: src/Model/Profile.php:463 src/Module/Contact/Profile.php:427
msgid "Follow"
msgstr ""

#: src/Content/Widget.php:51
msgid "Add New Contact"
msgstr ""

#: src/Content/Widget.php:52
msgid "Enter address or web location"
msgstr ""

#: src/Content/Widget.php:53
msgid "Example: bob@example.com, http://example.com/barbara"
msgstr ""

#: src/Content/Widget.php:55
msgid "Connect"
msgstr ""

#: src/Content/Widget.php:72
#, php-format
msgid "%d invitation available"
msgid_plural "%d invitations available"
msgstr[0] ""
msgstr[1] ""

#: src/Content/Widget.php:78 view/theme/vier/theme.php:194
msgid "Find People"
msgstr ""

#: src/Content/Widget.php:79 view/theme/vier/theme.php:195
msgid "Enter name or interest"
msgstr ""

#: src/Content/Widget.php:81 view/theme/vier/theme.php:197
msgid "Examples: Robert Morgenstein, Fishing"
msgstr ""

#: src/Content/Widget.php:82 src/Module/Contact.php:395
#: src/Module/Directory.php:96 view/theme/vier/theme.php:198
msgid "Find"
msgstr ""

#: src/Content/Widget.php:83 src/Module/Contact/Suggestions.php:73
#: view/theme/vier/theme.php:199
msgid "Friend Suggestions"
msgstr ""

#: src/Content/Widget.php:84 view/theme/vier/theme.php:200
msgid "Similar Interests"
msgstr ""

#: src/Content/Widget.php:85 view/theme/vier/theme.php:201
msgid "Random Profile"
msgstr ""

#: src/Content/Widget.php:86 view/theme/vier/theme.php:202
msgid "Invite Friends"
msgstr ""

#: src/Content/Widget.php:87 src/Module/Directory.php:88
#: view/theme/vier/theme.php:203
msgid "Global Directory"
msgstr ""

#: src/Content/Widget.php:89 view/theme/vier/theme.php:205
msgid "Local Directory"
msgstr ""

#: src/Content/Widget.php:211 src/Model/Group.php:587
#: src/Module/Contact.php:358 src/Module/Welcome.php:76
msgid "Groups"
msgstr ""

#: src/Content/Widget.php:213
msgid "Everyone"
msgstr ""

#: src/Content/Widget.php:242
msgid "Relationships"
msgstr ""

#: src/Content/Widget.php:244 src/Module/Contact.php:310
#: src/Module/Group.php:291
msgid "All Contacts"
msgstr ""

#: src/Content/Widget.php:283
msgid "Protocols"
msgstr ""

#: src/Content/Widget.php:285
msgid "All Protocols"
msgstr ""

#: src/Content/Widget.php:313
msgid "Saved Folders"
msgstr ""

#: src/Content/Widget.php:315 src/Content/Widget.php:346
msgid "Everything"
msgstr ""

#: src/Content/Widget.php:344
msgid "Categories"
msgstr ""

#: src/Content/Widget.php:401
#, php-format
msgid "%d contact in common"
msgid_plural "%d contacts in common"
msgstr[0] ""
msgstr[1] ""

#: src/Content/Widget.php:497
msgid "Archives"
msgstr ""

#: src/Content/Widget.php:521
msgid "Persons"
msgstr ""

#: src/Content/Widget.php:522
msgid "Organisations"
msgstr ""

#: src/Content/Widget.php:523 src/Model/Contact.php:1648
msgid "News"
msgstr ""

#: src/Content/Widget.php:527 src/Module/Settings/Account.php:453
msgid "Account Types"
msgstr ""

#: src/Content/Widget.php:528 src/Module/Moderation/BaseUsers.php:69
msgid "All"
msgstr ""

#: src/Content/Widget/CalendarExport.php:56
msgid "Export"
msgstr ""

#: src/Content/Widget/CalendarExport.php:57
msgid "Export calendar as ical"
msgstr ""

#: src/Content/Widget/CalendarExport.php:58
msgid "Export calendar as csv"
msgstr ""

#: src/Content/Widget/ContactBlock.php:79
msgid "No contacts"
msgstr ""

#: src/Content/Widget/ContactBlock.php:110
#, php-format
msgid "%d Contact"
msgid_plural "%d Contacts"
msgstr[0] ""
msgstr[1] ""

#: src/Content/Widget/ContactBlock.php:127
msgid "View Contacts"
msgstr ""

#: src/Content/Widget/SavedSearches.php:47
msgid "Remove term"
msgstr ""

#: src/Content/Widget/SavedSearches.php:60
msgid "Saved Searches"
msgstr ""

#: src/Content/Widget/TrendingTags.php:52
#, php-format
msgid "Trending Tags (last %d hour)"
msgid_plural "Trending Tags (last %d hours)"
msgstr[0] ""
msgstr[1] ""

#: src/Content/Widget/TrendingTags.php:53
msgid "More Trending Tags"
msgstr ""

#: src/Content/Widget/VCard.php:102 src/Model/Profile.php:378
#: src/Module/Contact/Profile.php:371 src/Module/Profile/Profile.php:199
msgid "XMPP:"
msgstr ""

#: src/Content/Widget/VCard.php:103 src/Model/Profile.php:379
#: src/Module/Contact/Profile.php:373 src/Module/Profile/Profile.php:203
msgid "Matrix:"
msgstr ""

#: src/Content/Widget/VCard.php:104 src/Model/Event.php:82
#: src/Model/Event.php:109 src/Model/Event.php:473 src/Model/Event.php:958
#: src/Model/Profile.php:373 src/Module/Contact/Profile.php:369
#: src/Module/Directory.php:147 src/Module/Notifications/Introductions.php:187
#: src/Module/Profile/Profile.php:221
msgid "Location:"
msgstr ""

#: src/Content/Widget/VCard.php:107 src/Model/Profile.php:476
#: src/Module/Notifications/Introductions.php:201
msgid "Network:"
msgstr ""

#: src/Content/Widget/VCard.php:111 src/Model/Contact.php:1196
#: src/Model/Contact.php:1207 src/Model/Profile.php:465
#: src/Module/Contact/Profile.php:419
msgid "Unfollow"
msgstr ""

#: src/Core/ACL.php:165 src/Module/Profile/Profile.php:269
msgid "Yourself"
msgstr ""

#: src/Core/ACL.php:201 src/Module/PermissionTooltip.php:128
#: src/Module/PermissionTooltip.php:150
msgid "Mutuals"
msgstr ""

#: src/Core/ACL.php:293
msgid "Post to Email"
msgstr ""

#: src/Core/ACL.php:320 src/Module/PermissionTooltip.php:85
#: src/Module/PermissionTooltip.php:197
msgid "Public"
msgstr ""

#: src/Core/ACL.php:321
msgid ""
"This content will be shown to all your followers and can be seen in the "
"community pages and by anyone with its link."
msgstr ""

#: src/Core/ACL.php:322 src/Module/PermissionTooltip.php:93
msgid "Limited/Private"
msgstr ""

#: src/Core/ACL.php:323
msgid ""
"This content will be shown only to the people in the first box, to the "
"exception of the people mentioned in the second box. It won't appear "
"anywhere public."
msgstr ""

#: src/Core/ACL.php:323
msgid ""
"Start typing the name of a contact or a group to show a filtered list. You "
"can also mention the special groups \"Followers\" and \"Mutuals\"."
msgstr ""

#: src/Core/ACL.php:324
msgid "Show to:"
msgstr ""

#: src/Core/ACL.php:325
msgid "Except to:"
msgstr ""

#: src/Core/ACL.php:326 src/Module/Post/Edit.php:151
msgid "CC: email addresses"
msgstr ""

#: src/Core/ACL.php:327 src/Module/Post/Edit.php:157
msgid "Example: bob@example.com, mary@example.com"
msgstr ""

#: src/Core/ACL.php:328
msgid "Connectors"
msgstr ""

#: src/Core/Installer.php:183
msgid ""
"The database configuration file \"config/local.config.php\" could not be "
"written. Please use the enclosed text to create a configuration file in your "
"web server root."
msgstr ""

#: src/Core/Installer.php:200
msgid ""
"You may need to import the file \"database.sql\" manually using phpmyadmin "
"or mysql."
msgstr ""

#: src/Core/Installer.php:201 src/Module/Install.php:213
#: src/Module/Install.php:372
msgid "Please see the file \"doc/INSTALL.md\"."
msgstr ""

#: src/Core/Installer.php:262
msgid "Could not find a command line version of PHP in the web server PATH."
msgstr ""

#: src/Core/Installer.php:263
msgid ""
"If you don't have a command line version of PHP installed on your server, "
"you will not be able to run the background processing. See <a href='https://"
"github.com/friendica/friendica/blob/stable/doc/Install.md#set-up-the-"
"worker'>'Setup the worker'</a>"
msgstr ""

#: src/Core/Installer.php:268
msgid "PHP executable path"
msgstr ""

#: src/Core/Installer.php:268
msgid ""
"Enter full path to php executable. You can leave this blank to continue the "
"installation."
msgstr ""

#: src/Core/Installer.php:273
msgid "Command line PHP"
msgstr ""

#: src/Core/Installer.php:282
msgid "PHP executable is not the php cli binary (could be cgi-fgci version)"
msgstr ""

#: src/Core/Installer.php:283
msgid "Found PHP version: "
msgstr ""

#: src/Core/Installer.php:285
msgid "PHP cli binary"
msgstr ""

#: src/Core/Installer.php:298
msgid ""
"The command line version of PHP on your system does not have "
"\"register_argc_argv\" enabled."
msgstr ""

#: src/Core/Installer.php:299
msgid "This is required for message delivery to work."
msgstr ""

#: src/Core/Installer.php:304
msgid "PHP register_argc_argv"
msgstr ""

#: src/Core/Installer.php:336
msgid ""
"Error: the \"openssl_pkey_new\" function on this system is not able to "
"generate encryption keys"
msgstr ""

#: src/Core/Installer.php:337
msgid ""
"If running under Windows, please see \"http://www.php.net/manual/en/openssl."
"installation.php\"."
msgstr ""

#: src/Core/Installer.php:340
msgid "Generate encryption keys"
msgstr ""

#: src/Core/Installer.php:392
msgid ""
"Error: Apache webserver mod-rewrite module is required but not installed."
msgstr ""

#: src/Core/Installer.php:397
msgid "Apache mod_rewrite module"
msgstr ""

#: src/Core/Installer.php:403
msgid "Error: PDO or MySQLi PHP module required but not installed."
msgstr ""

#: src/Core/Installer.php:408
msgid "Error: The MySQL driver for PDO is not installed."
msgstr ""

#: src/Core/Installer.php:412
msgid "PDO or MySQLi PHP module"
msgstr ""

#: src/Core/Installer.php:420
msgid "Error, XML PHP module required but not installed."
msgstr ""

#: src/Core/Installer.php:424
msgid "XML PHP module"
msgstr ""

#: src/Core/Installer.php:427
msgid "libCurl PHP module"
msgstr ""

#: src/Core/Installer.php:428
msgid "Error: libCURL PHP module required but not installed."
msgstr ""

#: src/Core/Installer.php:434
msgid "GD graphics PHP module"
msgstr ""

#: src/Core/Installer.php:435
msgid ""
"Error: GD graphics PHP module with JPEG support required but not installed."
msgstr ""

#: src/Core/Installer.php:441
msgid "OpenSSL PHP module"
msgstr ""

#: src/Core/Installer.php:442
msgid "Error: openssl PHP module required but not installed."
msgstr ""

#: src/Core/Installer.php:448
msgid "mb_string PHP module"
msgstr ""

#: src/Core/Installer.php:449
msgid "Error: mb_string PHP module required but not installed."
msgstr ""

#: src/Core/Installer.php:455
msgid "iconv PHP module"
msgstr ""

#: src/Core/Installer.php:456
msgid "Error: iconv PHP module required but not installed."
msgstr ""

#: src/Core/Installer.php:462
msgid "POSIX PHP module"
msgstr ""

#: src/Core/Installer.php:463
msgid "Error: POSIX PHP module required but not installed."
msgstr ""

#: src/Core/Installer.php:469
msgid "Program execution functions"
msgstr ""

#: src/Core/Installer.php:470
msgid ""
"Error: Program execution functions (proc_open) required but not enabled."
msgstr ""

#: src/Core/Installer.php:476
msgid "JSON PHP module"
msgstr ""

#: src/Core/Installer.php:477
msgid "Error: JSON PHP module required but not installed."
msgstr ""

#: src/Core/Installer.php:483
msgid "File Information PHP module"
msgstr ""

#: src/Core/Installer.php:484
msgid "Error: File Information PHP module required but not installed."
msgstr ""

#: src/Core/Installer.php:490
msgid "GNU Multiple Precision PHP module"
msgstr ""

#: src/Core/Installer.php:491
msgid "Error: GNU Multiple Precision PHP module required but not installed."
msgstr ""

#: src/Core/Installer.php:514
msgid ""
"The web installer needs to be able to create a file called \"local.config.php"
"\" in the \"config\" folder of your web server and it is unable to do so."
msgstr ""

#: src/Core/Installer.php:515
msgid ""
"This is most often a permission setting, as the web server may not be able "
"to write files in your folder - even if you can."
msgstr ""

#: src/Core/Installer.php:516
msgid ""
"At the end of this procedure, we will give you a text to save in a file "
"named local.config.php in your Friendica \"config\" folder."
msgstr ""

#: src/Core/Installer.php:517
msgid ""
"You can alternatively skip this procedure and perform a manual installation. "
"Please see the file \"doc/INSTALL.md\" for instructions."
msgstr ""

#: src/Core/Installer.php:520
msgid "config/local.config.php is writable"
msgstr ""

#: src/Core/Installer.php:540
msgid ""
"Friendica uses the Smarty3 template engine to render its web views. Smarty3 "
"compiles templates to PHP to speed up rendering."
msgstr ""

#: src/Core/Installer.php:541
msgid ""
"In order to store these compiled templates, the web server needs to have "
"write access to the directory view/smarty3/ under the Friendica top level "
"folder."
msgstr ""

#: src/Core/Installer.php:542
msgid ""
"Please ensure that the user that your web server runs as (e.g. www-data) has "
"write access to this folder."
msgstr ""

#: src/Core/Installer.php:543
msgid ""
"Note: as a security measure, you should give the web server write access to "
"view/smarty3/ only--not the template files (.tpl) that it contains."
msgstr ""

#: src/Core/Installer.php:546
msgid "view/smarty3 is writable"
msgstr ""

#: src/Core/Installer.php:574
msgid ""
"Url rewrite in .htaccess seems not working. Make sure you copied .htaccess-"
"dist to .htaccess."
msgstr ""

#: src/Core/Installer.php:575
msgid ""
"In some circumstances (like running inside containers), you can skip this "
"error."
msgstr ""

#: src/Core/Installer.php:577
msgid "Error message from Curl when fetching"
msgstr ""

#: src/Core/Installer.php:583
msgid "Url rewrite is working"
msgstr ""

#: src/Core/Installer.php:612
msgid ""
"The detection of TLS to secure the communication between the browser and the "
"new Friendica server failed."
msgstr ""

#: src/Core/Installer.php:613
msgid ""
"It is highly encouraged to use Friendica only over a secure connection as "
"sensitive information like passwords will be transmitted."
msgstr ""

#: src/Core/Installer.php:614
msgid "Please ensure that the connection to the server is secure."
msgstr ""

#: src/Core/Installer.php:615
msgid "No TLS detected"
msgstr ""

#: src/Core/Installer.php:617
msgid "TLS detected"
msgstr ""

#: src/Core/Installer.php:644
msgid "ImageMagick PHP extension is not installed"
msgstr ""

#: src/Core/Installer.php:646
msgid "ImageMagick PHP extension is installed"
msgstr ""

#: src/Core/Installer.php:648
msgid "ImageMagick supports GIF"
msgstr ""

#: src/Core/Installer.php:670
msgid "Database already in use."
msgstr ""

#: src/Core/Installer.php:675
msgid "Could not connect to database."
msgstr ""

#: src/Core/L10n.php:403 src/Model/Event.php:432
#: src/Module/Settings/Display.php:225
msgid "Monday"
msgstr ""

#: src/Core/L10n.php:403 src/Model/Event.php:433
#: src/Module/Settings/Display.php:226
msgid "Tuesday"
msgstr ""

#: src/Core/L10n.php:403 src/Model/Event.php:434
#: src/Module/Settings/Display.php:227
msgid "Wednesday"
msgstr ""

#: src/Core/L10n.php:403 src/Model/Event.php:435
#: src/Module/Settings/Display.php:228
msgid "Thursday"
msgstr ""

#: src/Core/L10n.php:403 src/Model/Event.php:436
#: src/Module/Settings/Display.php:229
msgid "Friday"
msgstr ""

#: src/Core/L10n.php:403 src/Model/Event.php:437
#: src/Module/Settings/Display.php:230
msgid "Saturday"
msgstr ""

#: src/Core/L10n.php:403 src/Model/Event.php:431
#: src/Module/Settings/Display.php:224
msgid "Sunday"
msgstr ""

#: src/Core/L10n.php:407 src/Model/Event.php:452
msgid "January"
msgstr ""

#: src/Core/L10n.php:407 src/Model/Event.php:453
msgid "February"
msgstr ""

#: src/Core/L10n.php:407 src/Model/Event.php:454
msgid "March"
msgstr ""

#: src/Core/L10n.php:407 src/Model/Event.php:455
msgid "April"
msgstr ""

#: src/Core/L10n.php:407 src/Core/L10n.php:426 src/Model/Event.php:443
msgid "May"
msgstr ""

#: src/Core/L10n.php:407 src/Model/Event.php:456
msgid "June"
msgstr ""

#: src/Core/L10n.php:407 src/Model/Event.php:457
msgid "July"
msgstr ""

#: src/Core/L10n.php:407 src/Model/Event.php:458
msgid "August"
msgstr ""

#: src/Core/L10n.php:407 src/Model/Event.php:459
msgid "September"
msgstr ""

#: src/Core/L10n.php:407 src/Model/Event.php:460
msgid "October"
msgstr ""

#: src/Core/L10n.php:407 src/Model/Event.php:461
msgid "November"
msgstr ""

#: src/Core/L10n.php:407 src/Model/Event.php:462
msgid "December"
msgstr ""

#: src/Core/L10n.php:422 src/Model/Event.php:424
msgid "Mon"
msgstr ""

#: src/Core/L10n.php:422 src/Model/Event.php:425
msgid "Tue"
msgstr ""

#: src/Core/L10n.php:422 src/Model/Event.php:426
msgid "Wed"
msgstr ""

#: src/Core/L10n.php:422 src/Model/Event.php:427
msgid "Thu"
msgstr ""

#: src/Core/L10n.php:422 src/Model/Event.php:428
msgid "Fri"
msgstr ""

#: src/Core/L10n.php:422 src/Model/Event.php:429
msgid "Sat"
msgstr ""

#: src/Core/L10n.php:422 src/Model/Event.php:423
msgid "Sun"
msgstr ""

#: src/Core/L10n.php:426 src/Model/Event.php:439
msgid "Jan"
msgstr ""

#: src/Core/L10n.php:426 src/Model/Event.php:440
msgid "Feb"
msgstr ""

#: src/Core/L10n.php:426 src/Model/Event.php:441
msgid "Mar"
msgstr ""

#: src/Core/L10n.php:426 src/Model/Event.php:442
msgid "Apr"
msgstr ""

#: src/Core/L10n.php:426 src/Model/Event.php:444
msgid "Jun"
msgstr ""

#: src/Core/L10n.php:426 src/Model/Event.php:445
msgid "Jul"
msgstr ""

#: src/Core/L10n.php:426 src/Model/Event.php:446
msgid "Aug"
msgstr ""

#: src/Core/L10n.php:426
msgid "Sep"
msgstr ""

#: src/Core/L10n.php:426 src/Model/Event.php:448
msgid "Oct"
msgstr ""

#: src/Core/L10n.php:426 src/Model/Event.php:449
msgid "Nov"
msgstr ""

#: src/Core/L10n.php:426 src/Model/Event.php:450
msgid "Dec"
msgstr ""

#: src/Core/Renderer.php:89 src/Core/Renderer.php:118 src/Core/Renderer.php:147
#: src/Core/Renderer.php:181 src/Render/FriendicaSmartyEngine.php:60
msgid ""
"Friendica can't display this page at the moment, please contact the "
"administrator."
msgstr ""

#: src/Core/Renderer.php:143
msgid "template engine cannot be registered without a name."
msgstr ""

#: src/Core/Renderer.php:177
msgid "template engine is not registered!"
msgstr ""

#: src/Core/Storage/Type/FilesystemConfig.php:78
msgid "Storage base path"
msgstr ""

#: src/Core/Storage/Type/FilesystemConfig.php:80
msgid ""
"Folder where uploaded files are saved. For maximum security, This should be "
"a path outside web server folder tree"
msgstr ""

#: src/Core/Storage/Type/FilesystemConfig.php:93
msgid "Enter a valid existing folder"
msgstr ""

#: src/Core/Update.php:70
#, php-format
msgid ""
"Updates from version %s are not supported. Please update at least to version "
"2021.01 and wait until the postupdate finished version 1383."
msgstr ""

#: src/Core/Update.php:81
#, php-format
msgid ""
"Updates from postupdate version %s are not supported. Please update at least "
"to version 2021.01 and wait until the postupdate finished version 1383."
msgstr ""

#: src/Core/Update.php:156
#, php-format
msgid "%s: executing pre update %d"
msgstr ""

#: src/Core/Update.php:194
#, php-format
msgid "%s: executing post update %d"
msgstr ""

#: src/Core/Update.php:264
#, php-format
msgid "Update %s failed. See error logs."
msgstr ""

#: src/Core/Update.php:304
#, php-format
msgid ""
"\n"
"\t\t\t\tThe friendica developers released update %s recently,\n"
"\t\t\t\tbut when I tried to install it, something went terribly wrong.\n"
"\t\t\t\tThis needs to be fixed soon and I can't do it alone. Please contact "
"a\n"
"\t\t\t\tfriendica developer if you can not help me on your own. My database "
"might be invalid."
msgstr ""

#: src/Core/Update.php:310
#, php-format
msgid "The error message is\\n[pre]%s[/pre]"
msgstr ""

#: src/Core/Update.php:314 src/Core/Update.php:342
msgid "[Friendica Notify] Database update"
msgstr ""

#: src/Core/Update.php:336
#, php-format
msgid ""
"\n"
"\t\t\t\tThe friendica database was successfully updated from %s to %s."
msgstr ""

#: src/Database/DBStructure.php:57
#, php-format
msgid "The database version had been set to %s."
msgstr ""

#: src/Database/DBStructure.php:70
#, php-format
msgid ""
"The post update is at version %d, it has to be at %d to safely drop the "
"tables."
msgstr ""

#: src/Database/DBStructure.php:83
msgid "No unused tables found."
msgstr ""

#: src/Database/DBStructure.php:88
msgid ""
"These tables are not used for friendica and will be deleted when you execute "
"\"dbstructure drop -e\":"
msgstr ""

#: src/Database/DBStructure.php:126
msgid "There are no tables on MyISAM or InnoDB with the Antelope file format."
msgstr ""

#: src/Database/DBStructure.php:150
#, php-format
msgid ""
"\n"
"Error %d occurred during database update:\n"
"%s\n"
msgstr ""

#: src/Database/DBStructure.php:153
msgid "Errors encountered performing database changes: "
msgstr ""

#: src/Database/DBStructure.php:219
msgid "Another database update is currently running."
msgstr ""

#: src/Database/DBStructure.php:223
#, php-format
msgid "%s: Database update"
msgstr ""

#: src/Database/DBStructure.php:480
#, php-format
msgid "%s: updating %s table."
msgstr ""

#: src/Factory/Api/Mastodon/Error.php:55
msgid "Record not found"
msgstr ""

#: src/Factory/Api/Mastodon/Error.php:65
msgid "Unprocessable Entity"
msgstr ""

#: src/Factory/Api/Mastodon/Error.php:75
msgid "Unauthorized"
msgstr ""

#: src/Factory/Api/Mastodon/Error.php:85
msgid ""
"Token is not authorized with a valid user or is missing a required scope"
msgstr ""

#: src/Factory/Api/Mastodon/Error.php:95
msgid "Internal Server Error"
msgstr ""

#: src/LegacyModule.php:63
#, php-format
msgid "Legacy module file not found: %s"
msgstr ""

#: src/Model/Contact.php:1213 src/Module/Moderation/Users/Pending.php:102
#: src/Module/Notifications/Introductions.php:132
#: src/Module/Notifications/Introductions.php:204
msgid "Approve"
msgstr ""

#: src/Model/Contact.php:1644
msgid "Organisation"
msgstr ""

#: src/Model/Contact.php:1652
msgid "Forum"
msgstr ""

#: src/Model/Contact.php:2919
msgid "Disallowed profile URL."
msgstr ""

#: src/Model/Contact.php:2924 src/Module/Friendica.php:82
msgid "Blocked domain"
msgstr ""

#: src/Model/Contact.php:2929
msgid "Connect URL missing."
msgstr ""

#: src/Model/Contact.php:2938
msgid ""
"The contact could not be added. Please check the relevant network "
"credentials in your Settings -> Social Networks page."
msgstr ""

<<<<<<< HEAD
=======
#: src/Model/Contact.php:2956
#, php-format
msgid "Expected network %s does not match actual network %s"
msgstr ""

>>>>>>> bacf901d
#: src/Model/Contact.php:2973
msgid "The profile address specified does not provide adequate information."
msgstr ""

#: src/Model/Contact.php:2975
msgid "No compatible communication protocols or feeds were discovered."
msgstr ""

#: src/Model/Contact.php:2978
msgid "An author or name was not found."
msgstr ""

#: src/Model/Contact.php:2981
msgid "No browser URL could be matched to this address."
msgstr ""

#: src/Model/Contact.php:2984
msgid ""
"Unable to match @-style Identity Address with a known protocol or email "
"contact."
msgstr ""

#: src/Model/Contact.php:2985
msgid "Use mailto: in front of address to force email check."
msgstr ""

#: src/Model/Contact.php:2991
msgid ""
"The profile address specified belongs to a network which has been disabled "
"on this site."
msgstr ""

#: src/Model/Contact.php:2996
msgid ""
"Limited profile. This person will be unable to receive direct/personal "
"notifications from you."
msgstr ""

#: src/Model/Contact.php:3061
msgid "Unable to retrieve contact information."
msgstr ""

#: src/Model/Event.php:54
msgid "l F d, Y \\@ g:i A \\G\\M\\TP (e)"
msgstr ""

#: src/Model/Event.php:75 src/Model/Event.php:92 src/Model/Event.php:471
#: src/Model/Event.php:940
msgid "Starts:"
msgstr ""

#: src/Model/Event.php:78 src/Model/Event.php:98 src/Model/Event.php:472
#: src/Model/Event.php:944
msgid "Finishes:"
msgstr ""

#: src/Model/Event.php:421
msgid "all-day"
msgstr ""

#: src/Model/Event.php:447
msgid "Sept"
msgstr ""

#: src/Model/Event.php:464 src/Module/Calendar/Show.php:128
#: src/Util/Temporal.php:343
msgid "today"
msgstr ""

#: src/Model/Event.php:465 src/Module/Calendar/Show.php:129
#: src/Module/Settings/Display.php:235 src/Util/Temporal.php:353
msgid "month"
msgstr ""

#: src/Model/Event.php:466 src/Module/Calendar/Show.php:130
#: src/Module/Settings/Display.php:236 src/Util/Temporal.php:354
msgid "week"
msgstr ""

#: src/Model/Event.php:467 src/Module/Calendar/Show.php:131
#: src/Module/Settings/Display.php:237 src/Util/Temporal.php:355
msgid "day"
msgstr ""

#: src/Model/Event.php:469
msgid "No events to display"
msgstr ""

#: src/Model/Event.php:518 src/Module/DFRN/Poll.php:47 src/Module/Feed.php:69
#: src/Module/Update/Profile.php:55
msgid "Access to this profile has been restricted."
msgstr ""

#: src/Model/Event.php:559 src/Module/Calendar/Event/Show.php:67
msgid "Event not found."
msgstr ""

#: src/Model/Event.php:637
msgid "l, F j"
msgstr ""

#: src/Model/Event.php:664
msgid "Edit event"
msgstr ""

#: src/Model/Event.php:665
msgid "Duplicate event"
msgstr ""

#: src/Model/Event.php:666
msgid "Delete event"
msgstr ""

#: src/Model/Event.php:896 src/Module/Debug/Localtime.php:38
msgid "l F d, Y \\@ g:i A"
msgstr ""

#: src/Model/Event.php:897
msgid "D g:i A"
msgstr ""

#: src/Model/Event.php:898
msgid "g:i A"
msgstr ""

#: src/Model/Event.php:959 src/Model/Event.php:961
msgid "Show map"
msgstr ""

#: src/Model/Event.php:960
msgid "Hide map"
msgstr ""

#: src/Model/Event.php:1053
#, php-format
msgid "%s's birthday"
msgstr ""

#: src/Model/Event.php:1054
#, php-format
msgid "Happy Birthday %s"
msgstr ""

#: src/Model/Group.php:105
msgid ""
"A deleted group with this name was revived. Existing item permissions "
"<strong>may</strong> apply to this group and any future members. If this is "
"not what you intended, please create another group with a different name."
msgstr ""

#: src/Model/Group.php:503
msgid "Default privacy group for new contacts"
msgstr ""

#: src/Model/Group.php:535
msgid "Everybody"
msgstr ""

#: src/Model/Group.php:554
msgid "edit"
msgstr ""

#: src/Model/Group.php:586
msgid "add"
msgstr ""

#: src/Model/Group.php:591
msgid "Edit group"
msgstr ""

#: src/Model/Group.php:592 src/Module/Group.php:192
msgid "Contacts not in any group"
msgstr ""

#: src/Model/Group.php:594
msgid "Create a new group"
msgstr ""

#: src/Model/Group.php:595 src/Module/Group.php:177 src/Module/Group.php:200
#: src/Module/Group.php:275
msgid "Group Name: "
msgstr ""

#: src/Model/Group.php:596
msgid "Edit groups"
msgstr ""

#: src/Model/Item.php:2026
#, php-format
msgid "Detected languages in this post:\\n%s"
msgstr ""

#: src/Model/Item.php:2929
msgid "activity"
msgstr ""

#: src/Model/Item.php:2931
msgid "comment"
msgstr ""

#: src/Model/Item.php:2934
msgid "post"
msgstr ""

#: src/Model/Item.php:3082
#, php-format
msgid "Content warning: %s"
msgstr ""

#: src/Model/Item.php:3498
msgid "bytes"
msgstr ""

#: src/Model/Item.php:3529
#, php-format
msgid "%2$s (%3$d%%, %1$d vote)"
msgid_plural "%2$s (%3$d%%, %1$d votes)"
msgstr[0] ""
msgstr[1] ""

#: src/Model/Item.php:3531
#, php-format
msgid "%2$s (%1$d vote)"
msgid_plural "%2$s (%1$d votes)"
msgstr[0] ""
msgstr[1] ""

#: src/Model/Item.php:3536
#, php-format
msgid "%d voter. Poll end: %s"
msgid_plural "%d voters. Poll end: %s"
msgstr[0] ""
msgstr[1] ""

#: src/Model/Item.php:3538
#, php-format
msgid "%d voter."
msgid_plural "%d voters."
msgstr[0] ""
msgstr[1] ""

#: src/Model/Item.php:3540
#, php-format
msgid "Poll end: %s"
msgstr ""

#: src/Model/Item.php:3574 src/Model/Item.php:3575
msgid "View on separate page"
msgstr ""

#: src/Model/Mail.php:136 src/Model/Mail.php:264
msgid "[no subject]"
msgstr ""

#: src/Model/Photo.php:1178 src/Module/Media/Photo/Upload.php:198
msgid "Wall Photos"
msgstr ""

#: src/Model/Profile.php:361 src/Module/Profile/Profile.php:283
#: src/Module/Profile/Profile.php:285
msgid "Edit profile"
msgstr ""

#: src/Model/Profile.php:363
msgid "Change profile photo"
msgstr ""

#: src/Model/Profile.php:376 src/Module/Directory.php:152
#: src/Module/Profile/Profile.php:209
msgid "Homepage:"
msgstr ""

#: src/Model/Profile.php:377 src/Module/Contact/Profile.php:375
#: src/Module/Notifications/Introductions.php:189
msgid "About:"
msgstr ""

#: src/Model/Profile.php:467
msgid "Atom feed"
msgstr ""

#: src/Model/Profile.php:474
msgid "This website has been verified to belong to the same person."
msgstr ""

#: src/Model/Profile.php:511
msgid "F d"
msgstr ""

#: src/Model/Profile.php:575 src/Model/Profile.php:664
msgid "[today]"
msgstr ""

#: src/Model/Profile.php:584
msgid "Birthday Reminders"
msgstr ""

#: src/Model/Profile.php:585
msgid "Birthdays this week:"
msgstr ""

#: src/Model/Profile.php:613
msgid "g A l F d"
msgstr ""

#: src/Model/Profile.php:651
msgid "[No description]"
msgstr ""

#: src/Model/Profile.php:677
msgid "Event Reminders"
msgstr ""

#: src/Model/Profile.php:678
msgid "Upcoming events the next 7 days:"
msgstr ""

#: src/Model/Profile.php:873
#, php-format
msgid "OpenWebAuth: %1$s welcomes %2$s"
msgstr ""

#: src/Model/Profile.php:1013
msgid "Hometown:"
msgstr ""

#: src/Model/Profile.php:1014
msgid "Marital Status:"
msgstr ""

#: src/Model/Profile.php:1015
msgid "With:"
msgstr ""

#: src/Model/Profile.php:1016
msgid "Since:"
msgstr ""

#: src/Model/Profile.php:1017
msgid "Sexual Preference:"
msgstr ""

#: src/Model/Profile.php:1018
msgid "Political Views:"
msgstr ""

#: src/Model/Profile.php:1019
msgid "Religious Views:"
msgstr ""

#: src/Model/Profile.php:1020
msgid "Likes:"
msgstr ""

#: src/Model/Profile.php:1021
msgid "Dislikes:"
msgstr ""

#: src/Model/Profile.php:1022
msgid "Title/Description:"
msgstr ""

#: src/Model/Profile.php:1023 src/Module/Admin/Summary.php:217
#: src/Module/Moderation/Summary.php:77
msgid "Summary"
msgstr ""

#: src/Model/Profile.php:1024
msgid "Musical interests"
msgstr ""

#: src/Model/Profile.php:1025
msgid "Books, literature"
msgstr ""

#: src/Model/Profile.php:1026
msgid "Television"
msgstr ""

#: src/Model/Profile.php:1027
msgid "Film/dance/culture/entertainment"
msgstr ""

#: src/Model/Profile.php:1028
msgid "Hobbies/Interests"
msgstr ""

#: src/Model/Profile.php:1029
msgid "Love/romance"
msgstr ""

#: src/Model/Profile.php:1030
msgid "Work/employment"
msgstr ""

#: src/Model/Profile.php:1031
msgid "School/education"
msgstr ""

#: src/Model/Profile.php:1032
msgid "Contact information and Social Networks"
msgstr ""

#: src/Model/User.php:213 src/Model/User.php:1119
msgid "SERIOUS ERROR: Generation of security keys failed."
msgstr ""

#: src/Model/User.php:571 src/Model/User.php:604
msgid "Login failed"
msgstr ""

#: src/Model/User.php:636
msgid "Not enough information to authenticate"
msgstr ""

#: src/Model/User.php:753
msgid "Password can't be empty"
msgstr ""

#: src/Model/User.php:795
msgid "Empty passwords are not allowed."
msgstr ""

#: src/Model/User.php:799
msgid ""
"The new password has been exposed in a public data dump, please choose "
"another."
msgstr ""

#: src/Model/User.php:803
msgid "The password length is limited to 72 characters."
msgstr ""

#: src/Model/User.php:807
msgid ""
"The password can't contain accentuated letters, white spaces or colons (:)"
msgstr ""

#: src/Model/User.php:1002
msgid "Passwords do not match. Password unchanged."
msgstr ""

#: src/Model/User.php:1009
msgid "An invitation is required."
msgstr ""

#: src/Model/User.php:1013
msgid "Invitation could not be verified."
msgstr ""

#: src/Model/User.php:1021
msgid "Invalid OpenID url"
msgstr ""

#: src/Model/User.php:1034 src/Security/Authentication.php:241
msgid ""
"We encountered a problem while logging in with the OpenID you provided. "
"Please check the correct spelling of the ID."
msgstr ""

#: src/Model/User.php:1034 src/Security/Authentication.php:241
msgid "The error message was:"
msgstr ""

#: src/Model/User.php:1040
msgid "Please enter the required information."
msgstr ""

#: src/Model/User.php:1054
#, php-format
msgid ""
"system.username_min_length (%s) and system.username_max_length (%s) are "
"excluding each other, swapping values."
msgstr ""

#: src/Model/User.php:1061
#, php-format
msgid "Username should be at least %s character."
msgid_plural "Username should be at least %s characters."
msgstr[0] ""
msgstr[1] ""

#: src/Model/User.php:1065
#, php-format
msgid "Username should be at most %s character."
msgid_plural "Username should be at most %s characters."
msgstr[0] ""
msgstr[1] ""

#: src/Model/User.php:1073
msgid "That doesn't appear to be your full (First Last) name."
msgstr ""

#: src/Model/User.php:1078
msgid "Your email domain is not among those allowed on this site."
msgstr ""

#: src/Model/User.php:1082
msgid "Not a valid email address."
msgstr ""

#: src/Model/User.php:1085
msgid "The nickname was blocked from registration by the nodes admin."
msgstr ""

#: src/Model/User.php:1089 src/Model/User.php:1095
msgid "Cannot use that email."
msgstr ""

#: src/Model/User.php:1101
msgid "Your nickname can only contain a-z, 0-9 and _."
msgstr ""

#: src/Model/User.php:1109 src/Model/User.php:1166
msgid "Nickname is already registered. Please choose another."
msgstr ""

#: src/Model/User.php:1153 src/Model/User.php:1157
msgid "An error occurred during registration. Please try again."
msgstr ""

#: src/Model/User.php:1180
msgid "An error occurred creating your default profile. Please try again."
msgstr ""

#: src/Model/User.php:1187
msgid "An error occurred creating your self contact. Please try again."
msgstr ""

#: src/Model/User.php:1192
msgid "Friends"
msgstr ""

#: src/Model/User.php:1196
msgid ""
"An error occurred creating your default contact group. Please try again."
msgstr ""

#: src/Model/User.php:1235
msgid "Profile Photos"
msgstr ""

#: src/Model/User.php:1428
#, php-format
msgid ""
"\n"
"\t\tDear %1$s,\n"
"\t\t\tthe administrator of %2$s has set up an account for you."
msgstr ""

#: src/Model/User.php:1431
#, php-format
msgid ""
"\n"
"\t\tThe login details are as follows:\n"
"\n"
"\t\tSite Location:\t%1$s\n"
"\t\tLogin Name:\t\t%2$s\n"
"\t\tPassword:\t\t%3$s\n"
"\n"
"\t\tYou may change your password from your account \"Settings\" page after "
"logging\n"
"\t\tin.\n"
"\n"
"\t\tPlease take a few moments to review the other account settings on that "
"page.\n"
"\n"
"\t\tYou may also wish to add some basic information to your default profile\n"
"\t\t(on the \"Profiles\" page) so that other people can easily find you.\n"
"\n"
"\t\tWe recommend setting your full name, adding a profile photo,\n"
"\t\tadding some profile \"keywords\" (very useful in making new friends) - "
"and\n"
"\t\tperhaps what country you live in; if you do not wish to be more "
"specific\n"
"\t\tthan that.\n"
"\n"
"\t\tWe fully respect your right to privacy, and none of these items are "
"necessary.\n"
"\t\tIf you are new and do not know anybody here, they may help\n"
"\t\tyou to make some new and interesting friends.\n"
"\n"
"\t\tIf you ever want to delete your account, you can do so at %1$s/settings/"
"removeme\n"
"\n"
"\t\tThank you and welcome to %4$s."
msgstr ""

#: src/Model/User.php:1464 src/Model/User.php:1571
#, php-format
msgid "Registration details for %s"
msgstr ""

#: src/Model/User.php:1484
#, php-format
msgid ""
"\n"
"\t\t\tDear %1$s,\n"
"\t\t\t\tThank you for registering at %2$s. Your account is pending for "
"approval by the administrator.\n"
"\n"
"\t\t\tYour login details are as follows:\n"
"\n"
"\t\t\tSite Location:\t%3$s\n"
"\t\t\tLogin Name:\t\t%4$s\n"
"\t\t\tPassword:\t\t%5$s\n"
"\t\t"
msgstr ""

#: src/Model/User.php:1503
#, php-format
msgid "Registration at %s"
msgstr ""

#: src/Model/User.php:1527
#, php-format
msgid ""
"\n"
"\t\t\t\tDear %1$s,\n"
"\t\t\t\tThank you for registering at %2$s. Your account has been created.\n"
"\t\t\t"
msgstr ""

#: src/Model/User.php:1535
#, php-format
msgid ""
"\n"
"\t\t\tThe login details are as follows:\n"
"\n"
"\t\t\tSite Location:\t%3$s\n"
"\t\t\tLogin Name:\t\t%1$s\n"
"\t\t\tPassword:\t\t%5$s\n"
"\n"
"\t\t\tYou may change your password from your account \"Settings\" page after "
"logging\n"
"\t\t\tin.\n"
"\n"
"\t\t\tPlease take a few moments to review the other account settings on that "
"page.\n"
"\n"
"\t\t\tYou may also wish to add some basic information to your default "
"profile\n"
"\t\t\t(on the \"Profiles\" page) so that other people can easily find you.\n"
"\n"
"\t\t\tWe recommend setting your full name, adding a profile photo,\n"
"\t\t\tadding some profile \"keywords\" (very useful in making new friends) - "
"and\n"
"\t\t\tperhaps what country you live in; if you do not wish to be more "
"specific\n"
"\t\t\tthan that.\n"
"\n"
"\t\t\tWe fully respect your right to privacy, and none of these items are "
"necessary.\n"
"\t\t\tIf you are new and do not know anybody here, they may help\n"
"\t\t\tyou to make some new and interesting friends.\n"
"\n"
"\t\t\tIf you ever want to delete your account, you can do so at %3$s/"
"settings/removeme\n"
"\n"
"\t\t\tThank you and welcome to %2$s."
msgstr ""

#: src/Module/Admin/Addons/Details.php:65
msgid "Addon not found."
msgstr ""

#: src/Module/Admin/Addons/Details.php:76 src/Module/Admin/Addons/Index.php:49
#, php-format
msgid "Addon %s disabled."
msgstr ""

#: src/Module/Admin/Addons/Details.php:79 src/Module/Admin/Addons/Index.php:51
#, php-format
msgid "Addon %s enabled."
msgstr ""

#: src/Module/Admin/Addons/Details.php:88
#: src/Module/Admin/Themes/Details.php:46
msgid "Disable"
msgstr ""

#: src/Module/Admin/Addons/Details.php:91
#: src/Module/Admin/Themes/Details.php:49
msgid "Enable"
msgstr ""

#: src/Module/Admin/Addons/Details.php:111 src/Module/Admin/Addons/Index.php:67
#: src/Module/Admin/Federation.php:207 src/Module/Admin/Logs/Settings.php:79
#: src/Module/Admin/Logs/View.php:84 src/Module/Admin/Queue.php:72
#: src/Module/Admin/Site.php:433 src/Module/Admin/Storage.php:138
#: src/Module/Admin/Summary.php:216 src/Module/Admin/Themes/Details.php:90
#: src/Module/Admin/Themes/Index.php:111 src/Module/Admin/Tos.php:77
#: src/Module/Moderation/Users/Create.php:61
#: src/Module/Moderation/Users/Pending.php:96
msgid "Administration"
msgstr ""

#: src/Module/Admin/Addons/Details.php:112 src/Module/Admin/Addons/Index.php:68
#: src/Module/BaseAdmin.php:92 src/Module/BaseSettings.php:134
msgid "Addons"
msgstr ""

#: src/Module/Admin/Addons/Details.php:113
#: src/Module/Admin/Themes/Details.php:92
msgid "Toggle"
msgstr ""

#: src/Module/Admin/Addons/Details.php:121
#: src/Module/Admin/Themes/Details.php:101
msgid "Author: "
msgstr ""

#: src/Module/Admin/Addons/Details.php:122
#: src/Module/Admin/Themes/Details.php:102
msgid "Maintainer: "
msgstr ""

#: src/Module/Admin/Addons/Index.php:42
msgid "Addons reloaded"
msgstr ""

#: src/Module/Admin/Addons/Index.php:53
#, php-format
msgid "Addon %s failed to install."
msgstr ""

#: src/Module/Admin/Addons/Index.php:69 src/Module/Admin/Features.php:87
#: src/Module/Admin/Logs/Settings.php:81 src/Module/Admin/Site.php:436
#: src/Module/Admin/Themes/Index.php:113 src/Module/Admin/Tos.php:86
#: src/Module/Settings/Account.php:560 src/Module/Settings/Addons.php:81
#: src/Module/Settings/Connectors.php:159
#: src/Module/Settings/Connectors.php:244
#: src/Module/Settings/Delegation.php:169 src/Module/Settings/Display.php:250
#: src/Module/Settings/Features.php:76
msgid "Save Settings"
msgstr ""

#: src/Module/Admin/Addons/Index.php:70
msgid "Reload active addons"
msgstr ""

#: src/Module/Admin/Addons/Index.php:75
#, php-format
msgid ""
"There are currently no addons available on your node. You can find the "
"official addon repository at %1$s and might find other interesting addons in "
"the open addon registry at %2$s"
msgstr ""

#: src/Module/Admin/DBSync.php:51
msgid "Update has been marked successful"
msgstr ""

#: src/Module/Admin/DBSync.php:59
#, php-format
msgid "Database structure update %s was successfully applied."
msgstr ""

#: src/Module/Admin/DBSync.php:61
#, php-format
msgid "Executing of database structure update %s failed with error: %s"
msgstr ""

#: src/Module/Admin/DBSync.php:76
#, php-format
msgid "Executing %s failed with error: %s"
msgstr ""

#: src/Module/Admin/DBSync.php:78
#, php-format
msgid "Update %s was successfully applied."
msgstr ""

#: src/Module/Admin/DBSync.php:81
#, php-format
msgid "Update %s did not return a status. Unknown if it succeeded."
msgstr ""

#: src/Module/Admin/DBSync.php:84
#, php-format
msgid "There was no additional update function %s that needed to be called."
msgstr ""

#: src/Module/Admin/DBSync.php:106
msgid "No failed updates."
msgstr ""

#: src/Module/Admin/DBSync.php:107
msgid "Check database structure"
msgstr ""

#: src/Module/Admin/DBSync.php:112
msgid "Failed Updates"
msgstr ""

#: src/Module/Admin/DBSync.php:113
msgid ""
"This does not include updates prior to 1139, which did not return a status."
msgstr ""

#: src/Module/Admin/DBSync.php:114
msgid "Mark success (if update was manually applied)"
msgstr ""

#: src/Module/Admin/DBSync.php:115
msgid "Attempt to execute this update step automatically"
msgstr ""

#: src/Module/Admin/Features.php:76
#, php-format
msgid "Lock feature %s"
msgstr ""

#: src/Module/Admin/Features.php:85
msgid "Manage Additional Features"
msgstr ""

#: src/Module/Admin/Federation.php:73
msgid "Other"
msgstr ""

#: src/Module/Admin/Federation.php:147 src/Module/Admin/Federation.php:396
msgid "unknown"
msgstr ""

#: src/Module/Admin/Federation.php:180
#, php-format
msgid "%2$s total system"
msgid_plural "%2$s total systems"
msgstr[0] ""
msgstr[1] ""

#: src/Module/Admin/Federation.php:181
#, php-format
msgid "%2$s active user last month"
msgid_plural "%2$s active users last month"
msgstr[0] ""
msgstr[1] ""

#: src/Module/Admin/Federation.php:182
#, php-format
msgid "%2$s active user last six months"
msgid_plural "%2$s active users last six months"
msgstr[0] ""
msgstr[1] ""

#: src/Module/Admin/Federation.php:183
#, php-format
msgid "%2$s registered user"
msgid_plural "%2$s registered users"
msgstr[0] ""
msgstr[1] ""

#: src/Module/Admin/Federation.php:184
#, php-format
msgid "%2$s locally created post or comment"
msgid_plural "%2$s locally created posts and comments"
msgstr[0] ""
msgstr[1] ""

#: src/Module/Admin/Federation.php:187
#, php-format
msgid "%2$s post per user"
msgid_plural "%2$s posts per user"
msgstr[0] ""
msgstr[1] ""

#: src/Module/Admin/Federation.php:192
#, php-format
msgid "%2$s user per system"
msgid_plural "%2$s users per system"
msgstr[0] ""
msgstr[1] ""

#: src/Module/Admin/Federation.php:202
msgid ""
"This page offers you some numbers to the known part of the federated social "
"network your Friendica node is part of. These numbers are not complete but "
"only reflect the part of the network your node is aware of."
msgstr ""

#: src/Module/Admin/Federation.php:208 src/Module/BaseAdmin.php:87
msgid "Federation Statistics"
msgstr ""

#: src/Module/Admin/Federation.php:212
#, php-format
msgid ""
"Currently this node is aware of %2$s node (%3$s active users last month, "
"%4$s active users last six months, %5$s registered users in total) from the "
"following platforms:"
msgid_plural ""
"Currently this node is aware of %2$s nodes (%3$s active users last month, "
"%4$s active users last six months, %5$s registered users in total) from the "
"following platforms:"
msgstr[0] ""
msgstr[1] ""

#: src/Module/Admin/Logs/Settings.php:47
#, php-format
msgid "The logfile '%s' is not writable. No logging possible"
msgstr ""

#: src/Module/Admin/Logs/Settings.php:71
msgid "PHP log currently enabled."
msgstr ""

#: src/Module/Admin/Logs/Settings.php:73
msgid "PHP log currently disabled."
msgstr ""

#: src/Module/Admin/Logs/Settings.php:80 src/Module/BaseAdmin.php:102
#: src/Module/BaseAdmin.php:103
msgid "Logs"
msgstr ""

#: src/Module/Admin/Logs/Settings.php:82
msgid "Clear"
msgstr ""

#: src/Module/Admin/Logs/Settings.php:86
msgid "Enable Debugging"
msgstr ""

#: src/Module/Admin/Logs/Settings.php:87
msgid "Log file"
msgstr ""

#: src/Module/Admin/Logs/Settings.php:87
msgid ""
"Must be writable by web server. Relative to your Friendica top-level "
"directory."
msgstr ""

#: src/Module/Admin/Logs/Settings.php:88
msgid "Log level"
msgstr ""

#: src/Module/Admin/Logs/Settings.php:90
msgid "PHP logging"
msgstr ""

#: src/Module/Admin/Logs/Settings.php:91
msgid ""
"To temporarily enable logging of PHP errors and warnings you can prepend the "
"following to the index.php file of your installation. The filename set in "
"the 'error_log' line is relative to the friendica top-level directory and "
"must be writeable by the web server. The option '1' for 'log_errors' and "
"'display_errors' is to enable these options, set to '0' to disable them."
msgstr ""

#: src/Module/Admin/Logs/View.php:70
#, php-format
msgid ""
"Error trying to open <strong>%1$s</strong> log file.<br/>Check to see if "
"file %1$s exist and is readable."
msgstr ""

#: src/Module/Admin/Logs/View.php:79
#, php-format
msgid ""
"Couldn't open <strong>%1$s</strong> log file.<br/>Check to see if file %1$s "
"is readable."
msgstr ""

#: src/Module/Admin/Logs/View.php:85 src/Module/BaseAdmin.php:104
msgid "View Logs"
msgstr ""

#: src/Module/Admin/Logs/View.php:88
msgid "Search in logs"
msgstr ""

#: src/Module/Admin/Logs/View.php:89
#: src/Module/Notifications/Notifications.php:140
msgid "Show all"
msgstr ""

#: src/Module/Admin/Logs/View.php:90
msgid "Date"
msgstr ""

#: src/Module/Admin/Logs/View.php:91
msgid "Level"
msgstr ""

#: src/Module/Admin/Logs/View.php:92
msgid "Context"
msgstr ""

#: src/Module/Admin/Logs/View.php:94
msgid "ALL"
msgstr ""

#: src/Module/Admin/Logs/View.php:95
msgid "View details"
msgstr ""

#: src/Module/Admin/Logs/View.php:96
msgid "Click to view details"
msgstr ""

#: src/Module/Admin/Logs/View.php:97 src/Module/Calendar/Event/Form.php:207
msgid "Event details"
msgstr ""

#: src/Module/Admin/Logs/View.php:98
msgid "Data"
msgstr ""

#: src/Module/Admin/Logs/View.php:99
#: src/Module/Debug/ActivityPubConversion.php:57
msgid "Source"
msgstr ""

#: src/Module/Admin/Logs/View.php:100
msgid "File"
msgstr ""

#: src/Module/Admin/Logs/View.php:101
msgid "Line"
msgstr ""

#: src/Module/Admin/Logs/View.php:102
msgid "Function"
msgstr ""

#: src/Module/Admin/Logs/View.php:103
msgid "UID"
msgstr ""

#: src/Module/Admin/Logs/View.php:104
msgid "Process ID"
msgstr ""

#: src/Module/Admin/Logs/View.php:105
msgid "Close"
msgstr ""

#: src/Module/Admin/Queue.php:50
msgid "Inspect Deferred Worker Queue"
msgstr ""

#: src/Module/Admin/Queue.php:51
msgid ""
"This page lists the deferred worker jobs. This are jobs that couldn't be "
"executed at the first time."
msgstr ""

#: src/Module/Admin/Queue.php:54
msgid "Inspect Worker Queue"
msgstr ""

#: src/Module/Admin/Queue.php:55
msgid ""
"This page lists the currently queued worker jobs. These jobs are handled by "
"the worker cronjob you've set up during install."
msgstr ""

#: src/Module/Admin/Queue.php:75
msgid "ID"
msgstr ""

#: src/Module/Admin/Queue.php:76
msgid "Command"
msgstr ""

#: src/Module/Admin/Queue.php:77
msgid "Job Parameters"
msgstr ""

#: src/Module/Admin/Queue.php:78 src/Module/Settings/OAuth.php:75
msgid "Created"
msgstr ""

#: src/Module/Admin/Queue.php:79
msgid "Priority"
msgstr ""

#: src/Module/Admin/Site.php:247
#, php-format
msgid "%s is no valid input for maximum image size"
msgstr ""

#: src/Module/Admin/Site.php:342 src/Module/Settings/Display.php:171
msgid "No special theme for mobile devices"
msgstr ""

#: src/Module/Admin/Site.php:359 src/Module/Settings/Display.php:181
#, php-format
msgid "%s - (Experimental)"
msgstr ""

#: src/Module/Admin/Site.php:371
msgid "No community page"
msgstr ""

#: src/Module/Admin/Site.php:372
msgid "No community page for visitors"
msgstr ""

#: src/Module/Admin/Site.php:373
msgid "Public postings from users of this site"
msgstr ""

#: src/Module/Admin/Site.php:374
msgid "Public postings from the federated network"
msgstr ""

#: src/Module/Admin/Site.php:375
msgid "Public postings from local users and the federated network"
msgstr ""

#: src/Module/Admin/Site.php:381
msgid "Multi user instance"
msgstr ""

#: src/Module/Admin/Site.php:404
msgid "Closed"
msgstr ""

#: src/Module/Admin/Site.php:405
msgid "Requires approval"
msgstr ""

#: src/Module/Admin/Site.php:406
msgid "Open"
msgstr ""

#: src/Module/Admin/Site.php:410 src/Module/Install.php:222
msgid "No SSL policy, links will track page SSL state"
msgstr ""

#: src/Module/Admin/Site.php:411 src/Module/Install.php:223
msgid "Force all links to use SSL"
msgstr ""

#: src/Module/Admin/Site.php:412 src/Module/Install.php:224
msgid "Self-signed certificate, use SSL for local links only (discouraged)"
msgstr ""

#: src/Module/Admin/Site.php:416
msgid "Don't check"
msgstr ""

#: src/Module/Admin/Site.php:417
msgid "check the stable version"
msgstr ""

#: src/Module/Admin/Site.php:418
msgid "check the development version"
msgstr ""

#: src/Module/Admin/Site.php:422
msgid "none"
msgstr ""

#: src/Module/Admin/Site.php:423
msgid "Local contacts"
msgstr ""

#: src/Module/Admin/Site.php:424
msgid "Interactors"
msgstr ""

#: src/Module/Admin/Site.php:434 src/Module/BaseAdmin.php:90
msgid "Site"
msgstr ""

#: src/Module/Admin/Site.php:435
msgid "General Information"
msgstr ""

#: src/Module/Admin/Site.php:437
msgid "Republish users to directory"
msgstr ""

#: src/Module/Admin/Site.php:438 src/Module/Register.php:152
msgid "Registration"
msgstr ""

#: src/Module/Admin/Site.php:439
msgid "File upload"
msgstr ""

#: src/Module/Admin/Site.php:440
msgid "Policies"
msgstr ""

#: src/Module/Admin/Site.php:441 src/Module/Calendar/Event/Form.php:252
#: src/Module/Contact.php:478 src/Module/Profile/Profile.php:276
msgid "Advanced"
msgstr ""

#: src/Module/Admin/Site.php:442
msgid "Auto Discovered Contact Directory"
msgstr ""

#: src/Module/Admin/Site.php:443
msgid "Performance"
msgstr ""

#: src/Module/Admin/Site.php:444
msgid "Worker"
msgstr ""

#: src/Module/Admin/Site.php:445
msgid "Message Relay"
msgstr ""

#: src/Module/Admin/Site.php:446
msgid ""
"Use the command \"console relay\" in the command line to add or remove "
"relays."
msgstr ""

#: src/Module/Admin/Site.php:447
msgid "The system is not subscribed to any relays at the moment."
msgstr ""

#: src/Module/Admin/Site.php:448
msgid "The system is currently subscribed to the following relays:"
msgstr ""

#: src/Module/Admin/Site.php:450
msgid "Relocate Node"
msgstr ""

#: src/Module/Admin/Site.php:451
msgid ""
"Relocating your node enables you to change the DNS domain of this node and "
"keep all the existing users and posts. This process takes a while and can "
"only be started from the relocate console command like this:"
msgstr ""

#: src/Module/Admin/Site.php:452
msgid "(Friendica directory)# bin/console relocate https://newdomain.com"
msgstr ""

#: src/Module/Admin/Site.php:456
msgid "Site name"
msgstr ""

#: src/Module/Admin/Site.php:457
msgid "Sender Email"
msgstr ""

#: src/Module/Admin/Site.php:457
msgid ""
"The email address your server shall use to send notification emails from."
msgstr ""

#: src/Module/Admin/Site.php:458
msgid "Name of the system actor"
msgstr ""

#: src/Module/Admin/Site.php:458
msgid ""
"Name of the internal system account that is used to perform ActivityPub "
"requests. This must be an unused username. If set, this can't be changed "
"again."
msgstr ""

#: src/Module/Admin/Site.php:459
msgid "Banner/Logo"
msgstr ""

#: src/Module/Admin/Site.php:460
msgid "Email Banner/Logo"
msgstr ""

#: src/Module/Admin/Site.php:461
msgid "Shortcut icon"
msgstr ""

#: src/Module/Admin/Site.php:461
msgid "Link to an icon that will be used for browsers."
msgstr ""

#: src/Module/Admin/Site.php:462
msgid "Touch icon"
msgstr ""

#: src/Module/Admin/Site.php:462
msgid "Link to an icon that will be used for tablets and mobiles."
msgstr ""

#: src/Module/Admin/Site.php:463
msgid "Additional Info"
msgstr ""

#: src/Module/Admin/Site.php:463
#, php-format
msgid ""
"For public servers: you can add additional information here that will be "
"listed at %s/servers."
msgstr ""

#: src/Module/Admin/Site.php:464
msgid "System language"
msgstr ""

#: src/Module/Admin/Site.php:465
msgid "System theme"
msgstr ""

#: src/Module/Admin/Site.php:465
#, php-format
msgid ""
"Default system theme - may be over-ridden by user profiles - <a href=\"%s\" "
"id=\"cnftheme\">Change default theme settings</a>"
msgstr ""

#: src/Module/Admin/Site.php:466
msgid "Mobile system theme"
msgstr ""

#: src/Module/Admin/Site.php:466
msgid "Theme for mobile devices"
msgstr ""

#: src/Module/Admin/Site.php:467 src/Module/Install.php:232
msgid "SSL link policy"
msgstr ""

#: src/Module/Admin/Site.php:467 src/Module/Install.php:234
msgid "Determines whether generated links should be forced to use SSL"
msgstr ""

#: src/Module/Admin/Site.php:468
msgid "Force SSL"
msgstr ""

#: src/Module/Admin/Site.php:468
msgid ""
"Force all Non-SSL requests to SSL - Attention: on some systems it could lead "
"to endless loops."
msgstr ""

#: src/Module/Admin/Site.php:469
msgid "Show help entry from navigation menu"
msgstr ""

#: src/Module/Admin/Site.php:469
msgid ""
"Displays the menu entry for the Help pages from the navigation menu. It is "
"always accessible by calling /help directly."
msgstr ""

#: src/Module/Admin/Site.php:470
msgid "Single user instance"
msgstr ""

#: src/Module/Admin/Site.php:470
msgid "Make this instance multi-user or single-user for the named user"
msgstr ""

#: src/Module/Admin/Site.php:472
msgid "Maximum image size"
msgstr ""

#: src/Module/Admin/Site.php:472
#, php-format
msgid ""
"Maximum size in bytes of uploaded images. Default is 0, which means no "
"limits. You can put k, m, or g behind the desired value for KiB, MiB, GiB, "
"respectively.\n"
"\t\t\t\t\t\t\t\t\t\t\t\t\tThe value of <code>upload_max_filesize</code> in "
"your <code>PHP.ini</code> needs be set to at least the desired limit.\n"
"\t\t\t\t\t\t\t\t\t\t\t\t\tCurrently <code>upload_max_filesize</code> is set "
"to %s (%s byte)"
msgstr ""

#: src/Module/Admin/Site.php:476
msgid "Maximum image length"
msgstr ""

#: src/Module/Admin/Site.php:476
msgid ""
"Maximum length in pixels of the longest side of uploaded images. Default is "
"-1, which means no limits."
msgstr ""

#: src/Module/Admin/Site.php:477
msgid "JPEG image quality"
msgstr ""

#: src/Module/Admin/Site.php:477
msgid ""
"Uploaded JPEGS will be saved at this quality setting [0-100]. Default is "
"100, which is full quality."
msgstr ""

#: src/Module/Admin/Site.php:479
msgid "Register policy"
msgstr ""

#: src/Module/Admin/Site.php:480
msgid "Maximum Daily Registrations"
msgstr ""

#: src/Module/Admin/Site.php:480
msgid ""
"If registration is permitted above, this sets the maximum number of new user "
"registrations to accept per day.  If register is set to closed, this setting "
"has no effect."
msgstr ""

#: src/Module/Admin/Site.php:481
msgid "Register text"
msgstr ""

#: src/Module/Admin/Site.php:481
msgid ""
"Will be displayed prominently on the registration page. You can use BBCode "
"here."
msgstr ""

#: src/Module/Admin/Site.php:482
msgid "Forbidden Nicknames"
msgstr ""

#: src/Module/Admin/Site.php:482
msgid ""
"Comma separated list of nicknames that are forbidden from registration. "
"Preset is a list of role names according RFC 2142."
msgstr ""

#: src/Module/Admin/Site.php:483
msgid "Accounts abandoned after x days"
msgstr ""

#: src/Module/Admin/Site.php:483
msgid ""
"Will not waste system resources polling external sites for abandonded "
"accounts. Enter 0 for no time limit."
msgstr ""

#: src/Module/Admin/Site.php:484
msgid "Allowed friend domains"
msgstr ""

#: src/Module/Admin/Site.php:484
msgid ""
"Comma separated list of domains which are allowed to establish friendships "
"with this site. Wildcards are accepted. Empty to allow any domains"
msgstr ""

#: src/Module/Admin/Site.php:485
msgid "Allowed email domains"
msgstr ""

#: src/Module/Admin/Site.php:485
msgid ""
"Comma separated list of domains which are allowed in email addresses for "
"registrations to this site. Wildcards are accepted. Empty to allow any "
"domains"
msgstr ""

#: src/Module/Admin/Site.php:486
msgid "No OEmbed rich content"
msgstr ""

#: src/Module/Admin/Site.php:486
msgid ""
"Don't show the rich content (e.g. embedded PDF), except from the domains "
"listed below."
msgstr ""

#: src/Module/Admin/Site.php:487
msgid "Trusted third-party domains"
msgstr ""

#: src/Module/Admin/Site.php:487
msgid ""
"Comma separated list of domains from which content is allowed to be embedded "
"in posts like with OEmbed. All sub-domains of the listed domains are allowed "
"as well."
msgstr ""

#: src/Module/Admin/Site.php:488
msgid "Block public"
msgstr ""

#: src/Module/Admin/Site.php:488
msgid ""
"Check to block public access to all otherwise public personal pages on this "
"site unless you are currently logged in."
msgstr ""

#: src/Module/Admin/Site.php:489
msgid "Force publish"
msgstr ""

#: src/Module/Admin/Site.php:489
msgid ""
"Check to force all profiles on this site to be listed in the site directory."
msgstr ""

#: src/Module/Admin/Site.php:489
msgid "Enabling this may violate privacy laws like the GDPR"
msgstr ""

#: src/Module/Admin/Site.php:490
msgid "Global directory URL"
msgstr ""

#: src/Module/Admin/Site.php:490
msgid ""
"URL to the global directory. If this is not set, the global directory is "
"completely unavailable to the application."
msgstr ""

#: src/Module/Admin/Site.php:491
msgid "Private posts by default for new users"
msgstr ""

#: src/Module/Admin/Site.php:491
msgid ""
"Set default post permissions for all new members to the default privacy "
"group rather than public."
msgstr ""

#: src/Module/Admin/Site.php:492
msgid "Don't include post content in email notifications"
msgstr ""

#: src/Module/Admin/Site.php:492
msgid ""
"Don't include the content of a post/comment/private message/etc. in the "
"email notifications that are sent out from this site, as a privacy measure."
msgstr ""

#: src/Module/Admin/Site.php:493
msgid "Disallow public access to addons listed in the apps menu."
msgstr ""

#: src/Module/Admin/Site.php:493
msgid ""
"Checking this box will restrict addons listed in the apps menu to members "
"only."
msgstr ""

#: src/Module/Admin/Site.php:494
msgid "Don't embed private images in posts"
msgstr ""

#: src/Module/Admin/Site.php:494
msgid ""
"Don't replace locally-hosted private photos in posts with an embedded copy "
"of the image. This means that contacts who receive posts containing private "
"photos will have to authenticate and load each image, which may take a while."
msgstr ""

#: src/Module/Admin/Site.php:495
msgid "Explicit Content"
msgstr ""

#: src/Module/Admin/Site.php:495
msgid ""
"Set this to announce that your node is used mostly for explicit content that "
"might not be suited for minors. This information will be published in the "
"node information and might be used, e.g. by the global directory, to filter "
"your node from listings of nodes to join. Additionally a note about this "
"will be shown at the user registration page."
msgstr ""

#: src/Module/Admin/Site.php:496
msgid "Proxify external content"
msgstr ""

#: src/Module/Admin/Site.php:496
msgid ""
"Route external content via the proxy functionality. This is used for example "
"for some OEmbed accesses and in some other rare cases."
msgstr ""

#: src/Module/Admin/Site.php:497
msgid "Cache contact avatars"
msgstr ""

#: src/Module/Admin/Site.php:497
msgid ""
"Locally store the avatar pictures of the contacts. This uses a lot of "
"storage space but it increases the performance."
msgstr ""

#: src/Module/Admin/Site.php:498
msgid "Allow Users to set remote_self"
msgstr ""

#: src/Module/Admin/Site.php:498
msgid ""
"With checking this, every user is allowed to mark every contact as a "
"remote_self in the repair contact dialog. Setting this flag on a contact "
"causes mirroring every posting of that contact in the users stream."
msgstr ""

#: src/Module/Admin/Site.php:499
msgid "Enable multiple registrations"
msgstr ""

#: src/Module/Admin/Site.php:499
msgid "Enable users to register additional accounts for use as pages."
msgstr ""

#: src/Module/Admin/Site.php:500
msgid "Enable OpenID"
msgstr ""

#: src/Module/Admin/Site.php:500
msgid "Enable OpenID support for registration and logins."
msgstr ""

#: src/Module/Admin/Site.php:501
msgid "Enable Fullname check"
msgstr ""

#: src/Module/Admin/Site.php:501
msgid ""
"Enable check to only allow users to register with a space between the first "
"name and the last name in their full name."
msgstr ""

#: src/Module/Admin/Site.php:502
msgid "Email administrators on new registration"
msgstr ""

#: src/Module/Admin/Site.php:502
msgid ""
"If enabled and the system is set to an open registration, an email for each "
"new registration is sent to the administrators."
msgstr ""

#: src/Module/Admin/Site.php:503
msgid "Community pages for visitors"
msgstr ""

#: src/Module/Admin/Site.php:503
msgid ""
"Which community pages should be available for visitors. Local users always "
"see both pages."
msgstr ""

#: src/Module/Admin/Site.php:504
msgid "Posts per user on community page"
msgstr ""

#: src/Module/Admin/Site.php:504
msgid ""
"The maximum number of posts per user on the community page. (Not valid for "
"\"Global Community\")"
msgstr ""

#: src/Module/Admin/Site.php:506
msgid "Enable Mail support"
msgstr ""

#: src/Module/Admin/Site.php:506
msgid ""
"Enable built-in mail support to poll IMAP folders and to reply via mail."
msgstr ""

#: src/Module/Admin/Site.php:507
msgid ""
"Mail support can't be enabled because the PHP IMAP module is not installed."
msgstr ""

#: src/Module/Admin/Site.php:508
msgid "Enable OStatus support"
msgstr ""

#: src/Module/Admin/Site.php:508
msgid ""
"Enable built-in OStatus (StatusNet, GNU Social etc.) compatibility. All "
"communications in OStatus are public."
msgstr ""

#: src/Module/Admin/Site.php:510
msgid ""
"Diaspora support can't be enabled because Friendica was installed into a sub "
"directory."
msgstr ""

#: src/Module/Admin/Site.php:511
msgid "Enable Diaspora support"
msgstr ""

#: src/Module/Admin/Site.php:511
msgid ""
"Enable built-in Diaspora network compatibility for communicating with "
"diaspora servers."
msgstr ""

#: src/Module/Admin/Site.php:512
msgid "Verify SSL"
msgstr ""

#: src/Module/Admin/Site.php:512
msgid ""
"If you wish, you can turn on strict certificate checking. This will mean you "
"cannot connect (at all) to self-signed SSL sites."
msgstr ""

#: src/Module/Admin/Site.php:513
msgid "Proxy user"
msgstr ""

#: src/Module/Admin/Site.php:513
msgid "User name for the proxy server."
msgstr ""

#: src/Module/Admin/Site.php:514
msgid "Proxy URL"
msgstr ""

#: src/Module/Admin/Site.php:514
msgid ""
"If you want to use a proxy server that Friendica should use to connect to "
"the network, put the URL of the proxy here."
msgstr ""

#: src/Module/Admin/Site.php:515
msgid "Network timeout"
msgstr ""

#: src/Module/Admin/Site.php:515
msgid "Value is in seconds. Set to 0 for unlimited (not recommended)."
msgstr ""

#: src/Module/Admin/Site.php:516
msgid "Maximum Load Average"
msgstr ""

#: src/Module/Admin/Site.php:516
#, php-format
msgid ""
"Maximum system load before delivery and poll processes are deferred - "
"default %d."
msgstr ""

#: src/Module/Admin/Site.php:517
msgid "Minimal Memory"
msgstr ""

#: src/Module/Admin/Site.php:517
msgid ""
"Minimal free memory in MB for the worker. Needs access to /proc/meminfo - "
"default 0 (deactivated)."
msgstr ""

#: src/Module/Admin/Site.php:518
msgid "Periodically optimize tables"
msgstr ""

#: src/Module/Admin/Site.php:518
msgid "Periodically optimize tables like the cache and the workerqueue"
msgstr ""

#: src/Module/Admin/Site.php:520
msgid "Discover followers/followings from contacts"
msgstr ""

#: src/Module/Admin/Site.php:520
msgid ""
"If enabled, contacts are checked for their followers and following contacts."
msgstr ""

#: src/Module/Admin/Site.php:521
msgid "None - deactivated"
msgstr ""

#: src/Module/Admin/Site.php:522
msgid ""
"Local contacts - contacts of our local contacts are discovered for their "
"followers/followings."
msgstr ""

#: src/Module/Admin/Site.php:523
msgid ""
"Interactors - contacts of our local contacts and contacts who interacted on "
"locally visible postings are discovered for their followers/followings."
msgstr ""

#: src/Module/Admin/Site.php:525
msgid "Synchronize the contacts with the directory server"
msgstr ""

#: src/Module/Admin/Site.php:525
msgid ""
"if enabled, the system will check periodically for new contacts on the "
"defined directory server."
msgstr ""

#: src/Module/Admin/Site.php:527
msgid "Days between requery"
msgstr ""

#: src/Module/Admin/Site.php:527
msgid "Number of days after which a server is requeried for his contacts."
msgstr ""

#: src/Module/Admin/Site.php:528
msgid "Discover contacts from other servers"
msgstr ""

#: src/Module/Admin/Site.php:528
msgid ""
"Periodically query other servers for contacts. The system queries Friendica, "
"Mastodon and Hubzilla servers."
msgstr ""

#: src/Module/Admin/Site.php:529
msgid "Search the local directory"
msgstr ""

#: src/Module/Admin/Site.php:529
msgid ""
"Search the local directory instead of the global directory. When searching "
"locally, every search will be executed on the global directory in the "
"background. This improves the search results when the search is repeated."
msgstr ""

#: src/Module/Admin/Site.php:531
msgid "Publish server information"
msgstr ""

#: src/Module/Admin/Site.php:531
msgid ""
"If enabled, general server and usage data will be published. The data "
"contains the name and version of the server, number of users with public "
"profiles, number of posts and the activated protocols and connectors. See <a "
"href=\"http://the-federation.info/\">the-federation.info</a> for details."
msgstr ""

#: src/Module/Admin/Site.php:533
msgid "Check upstream version"
msgstr ""

#: src/Module/Admin/Site.php:533
msgid ""
"Enables checking for new Friendica versions at github. If there is a new "
"version, you will be informed in the admin panel overview."
msgstr ""

#: src/Module/Admin/Site.php:534
msgid "Suppress Tags"
msgstr ""

#: src/Module/Admin/Site.php:534
msgid "Suppress showing a list of hashtags at the end of the posting."
msgstr ""

#: src/Module/Admin/Site.php:535
msgid "Clean database"
msgstr ""

#: src/Module/Admin/Site.php:535
msgid ""
"Remove old remote items, orphaned database records and old content from some "
"other helper tables."
msgstr ""

#: src/Module/Admin/Site.php:536
msgid "Lifespan of remote items"
msgstr ""

#: src/Module/Admin/Site.php:536
msgid ""
"When the database cleanup is enabled, this defines the days after which "
"remote items will be deleted. Own items, and marked or filed items are "
"always kept. 0 disables this behaviour."
msgstr ""

#: src/Module/Admin/Site.php:537
msgid "Lifespan of unclaimed items"
msgstr ""

#: src/Module/Admin/Site.php:537
msgid ""
"When the database cleanup is enabled, this defines the days after which "
"unclaimed remote items (mostly content from the relay) will be deleted. "
"Default value is 90 days. Defaults to the general lifespan value of remote "
"items if set to 0."
msgstr ""

#: src/Module/Admin/Site.php:538
msgid "Lifespan of raw conversation data"
msgstr ""

#: src/Module/Admin/Site.php:538
msgid ""
"The conversation data is used for ActivityPub and OStatus, as well as for "
"debug purposes. It should be safe to remove it after 14 days, default is 90 "
"days."
msgstr ""

#: src/Module/Admin/Site.php:539
msgid "Maximum numbers of comments per post"
msgstr ""

#: src/Module/Admin/Site.php:539
msgid "How much comments should be shown for each post? Default value is 100."
msgstr ""

#: src/Module/Admin/Site.php:540
msgid "Maximum numbers of comments per post on the display page"
msgstr ""

#: src/Module/Admin/Site.php:540
msgid ""
"How many comments should be shown on the single view for each post? Default "
"value is 1000."
msgstr ""

#: src/Module/Admin/Site.php:541
msgid "Temp path"
msgstr ""

#: src/Module/Admin/Site.php:541
msgid ""
"If you have a restricted system where the webserver can't access the system "
"temp path, enter another path here."
msgstr ""

#: src/Module/Admin/Site.php:542
msgid "Only search in tags"
msgstr ""

#: src/Module/Admin/Site.php:542
msgid "On large systems the text search can slow down the system extremely."
msgstr ""

#: src/Module/Admin/Site.php:543
msgid "Generate counts per contact group when calculating network count"
msgstr ""

#: src/Module/Admin/Site.php:543
msgid ""
"On systems with users that heavily use contact groups the query can be very "
"expensive."
msgstr ""

#: src/Module/Admin/Site.php:545
msgid "Maximum number of parallel workers"
msgstr ""

#: src/Module/Admin/Site.php:545
#, php-format
msgid ""
"On shared hosters set this to %d. On larger systems, values of %d are great. "
"Default value is %d."
msgstr ""

#: src/Module/Admin/Site.php:546
msgid "Enable fastlane"
msgstr ""

#: src/Module/Admin/Site.php:546
msgid ""
"When enabed, the fastlane mechanism starts an additional worker if processes "
"with higher priority are blocked by processes of lower priority."
msgstr ""

#: src/Module/Admin/Site.php:548
msgid "Direct relay transfer"
msgstr ""

#: src/Module/Admin/Site.php:548
msgid ""
"Enables the direct transfer to other servers without using the relay servers"
msgstr ""

#: src/Module/Admin/Site.php:549
msgid "Relay scope"
msgstr ""

#: src/Module/Admin/Site.php:549
msgid ""
"Can be \"all\" or \"tags\". \"all\" means that every public post should be "
"received. \"tags\" means that only posts with selected tags should be "
"received."
msgstr ""

#: src/Module/Admin/Site.php:549 src/Module/Contact/Profile.php:274
#: src/Module/Settings/TwoFactor/Index.php:125
msgid "Disabled"
msgstr ""

#: src/Module/Admin/Site.php:549
msgid "all"
msgstr ""

#: src/Module/Admin/Site.php:549
msgid "tags"
msgstr ""

#: src/Module/Admin/Site.php:550
msgid "Server tags"
msgstr ""

#: src/Module/Admin/Site.php:550
msgid "Comma separated list of tags for the \"tags\" subscription."
msgstr ""

#: src/Module/Admin/Site.php:551
msgid "Deny Server tags"
msgstr ""

#: src/Module/Admin/Site.php:551
msgid "Comma separated list of tags that are rejected."
msgstr ""

#: src/Module/Admin/Site.php:552
msgid "Allow user tags"
msgstr ""

#: src/Module/Admin/Site.php:552
msgid ""
"If enabled, the tags from the saved searches will used for the \"tags\" "
"subscription in addition to the \"relay_server_tags\"."
msgstr ""

#: src/Module/Admin/Site.php:555
msgid "Start Relocation"
msgstr ""

#: src/Module/Admin/Storage.php:46
#, php-format
msgid "Storage backend, %s is invalid."
msgstr ""

#: src/Module/Admin/Storage.php:73
#, php-format
msgid "Storage backend %s error: %s"
msgstr ""

#: src/Module/Admin/Storage.php:84 src/Module/Admin/Storage.php:87
msgid "Invalid storage backend setting value."
msgstr ""

#: src/Module/Admin/Storage.php:139
msgid "Current Storage Backend"
msgstr ""

#: src/Module/Admin/Storage.php:140
msgid "Storage Configuration"
msgstr ""

#: src/Module/Admin/Storage.php:141 src/Module/BaseAdmin.php:91
msgid "Storage"
msgstr ""

#: src/Module/Admin/Storage.php:143
msgid "Save & Use storage backend"
msgstr ""

#: src/Module/Admin/Storage.php:144
msgid "Use storage backend"
msgstr ""

#: src/Module/Admin/Storage.php:145
msgid "Save & Reload"
msgstr ""

#: src/Module/Admin/Storage.php:146
msgid "This backend doesn't have custom settings"
msgstr ""

#: src/Module/Admin/Storage.php:149
msgid "Database (legacy)"
msgstr ""

#: src/Module/Admin/Summary.php:56
#, php-format
msgid "Template engine (%s) error: %s"
msgstr ""

#: src/Module/Admin/Summary.php:60
#, php-format
msgid ""
"Your DB still runs with MyISAM tables. You should change the engine type to "
"InnoDB. As Friendica will use InnoDB only features in the future, you should "
"change this! See <a href=\"%s\">here</a> for a guide that may be helpful "
"converting the table engines. You may also use the command <tt>php bin/"
"console.php dbstructure toinnodb</tt> of your Friendica installation for an "
"automatic conversion.<br />"
msgstr ""

#: src/Module/Admin/Summary.php:65
#, php-format
msgid ""
"Your DB still runs with InnoDB tables in the Antelope file format. You "
"should change the file format to Barracuda. Friendica is using features that "
"are not provided by the Antelope format. See <a href=\"%s\">here</a> for a "
"guide that may be helpful converting the table engines. You may also use the "
"command <tt>php bin/console.php dbstructure toinnodb</tt> of your Friendica "
"installation for an automatic conversion.<br />"
msgstr ""

#: src/Module/Admin/Summary.php:75
#, php-format
msgid ""
"Your table_definition_cache is too low (%d). This can lead to the database "
"error \"Prepared statement needs to be re-prepared\". Please set it at least "
"to %d. See <a href=\"%s\">here</a> for more information.<br />"
msgstr ""

#: src/Module/Admin/Summary.php:85
#, php-format
msgid ""
"There is a new version of Friendica available for download. Your current "
"version is %1$s, upstream version is %2$s"
msgstr ""

#: src/Module/Admin/Summary.php:94
msgid ""
"The database update failed. Please run \"php bin/console.php dbstructure "
"update\" from the command line and have a look at the errors that might "
"appear."
msgstr ""

#: src/Module/Admin/Summary.php:98
msgid ""
"The last update failed. Please run \"php bin/console.php dbstructure update"
"\" from the command line and have a look at the errors that might appear. "
"(Some of the errors are possibly inside the logfile.)"
msgstr ""

#: src/Module/Admin/Summary.php:103
msgid "The worker was never executed. Please check your database structure!"
msgstr ""

#: src/Module/Admin/Summary.php:105
#, php-format
msgid ""
"The last worker execution was on %s UTC. This is older than one hour. Please "
"check your crontab settings."
msgstr ""

#: src/Module/Admin/Summary.php:110
#, php-format
msgid ""
"Friendica's configuration now is stored in config/local.config.php, please "
"copy config/local-sample.config.php and move your config from <code>."
"htconfig.php</code>. See <a href=\"%s\">the Config help page</a> for help "
"with the transition."
msgstr ""

#: src/Module/Admin/Summary.php:114
#, php-format
msgid ""
"Friendica's configuration now is stored in config/local.config.php, please "
"copy config/local-sample.config.php and move your config from <code>config/"
"local.ini.php</code>. See <a href=\"%s\">the Config help page</a> for help "
"with the transition."
msgstr ""

#: src/Module/Admin/Summary.php:120
#, php-format
msgid ""
"<a href=\"%s\">%s</a> is not reachable on your system. This is a severe "
"configuration issue that prevents server to server communication. See <a "
"href=\"%s\">the installation page</a> for help."
msgstr ""

#: src/Module/Admin/Summary.php:138
#, php-format
msgid "The logfile '%s' is not usable. No logging possible (error: '%s')"
msgstr ""

#: src/Module/Admin/Summary.php:152
#, php-format
msgid "The debug logfile '%s' is not usable. No logging possible (error: '%s')"
msgstr ""

#: src/Module/Admin/Summary.php:168
#, php-format
msgid ""
"Friendica's system.basepath was updated from '%s' to '%s'. Please remove the "
"system.basepath from your db to avoid differences."
msgstr ""

#: src/Module/Admin/Summary.php:176
#, php-format
msgid ""
"Friendica's current system.basepath '%s' is wrong and the config file '%s' "
"isn't used."
msgstr ""

#: src/Module/Admin/Summary.php:184
#, php-format
msgid ""
"Friendica's current system.basepath '%s' is not equal to the config file "
"'%s'. Please fix your configuration."
msgstr ""

#: src/Module/Admin/Summary.php:195
msgid "Message queues"
msgstr ""

#: src/Module/Admin/Summary.php:201
msgid "Server Settings"
msgstr ""

#: src/Module/Admin/Summary.php:219
msgid "Version"
msgstr ""

#: src/Module/Admin/Summary.php:223
msgid "Active addons"
msgstr ""

#: src/Module/Admin/Themes/Details.php:57 src/Module/Admin/Themes/Index.php:65
#, php-format
msgid "Theme %s disabled."
msgstr ""

#: src/Module/Admin/Themes/Details.php:59 src/Module/Admin/Themes/Index.php:67
#, php-format
msgid "Theme %s successfully enabled."
msgstr ""

#: src/Module/Admin/Themes/Details.php:61 src/Module/Admin/Themes/Index.php:69
#, php-format
msgid "Theme %s failed to install."
msgstr ""

#: src/Module/Admin/Themes/Details.php:83
msgid "Screenshot"
msgstr ""

#: src/Module/Admin/Themes/Details.php:91 src/Module/Admin/Themes/Index.php:112
#: src/Module/BaseAdmin.php:93
msgid "Themes"
msgstr ""

#: src/Module/Admin/Themes/Embed.php:80
msgid "Unknown theme."
msgstr ""

#: src/Module/Admin/Themes/Index.php:51
msgid "Themes reloaded"
msgstr ""

#: src/Module/Admin/Themes/Index.php:114
msgid "Reload active themes"
msgstr ""

#: src/Module/Admin/Themes/Index.php:119
#, php-format
msgid "No themes found on the system. They should be placed in %1$s"
msgstr ""

#: src/Module/Admin/Themes/Index.php:120
msgid "[Experimental]"
msgstr ""

#: src/Module/Admin/Themes/Index.php:121
msgid "[Unsupported]"
msgstr ""

#: src/Module/Admin/Tos.php:79
msgid "Display Terms of Service"
msgstr ""

#: src/Module/Admin/Tos.php:79
msgid ""
"Enable the Terms of Service page. If this is enabled a link to the terms "
"will be added to the registration form and the general information page."
msgstr ""

#: src/Module/Admin/Tos.php:80
msgid "Display Privacy Statement"
msgstr ""

#: src/Module/Admin/Tos.php:80
#, php-format
msgid ""
"Show some informations regarding the needed information to operate the node "
"according e.g. to <a href=\"%s\" target=\"_blank\" rel=\"noopener noreferrer"
"\">EU-GDPR</a>."
msgstr ""

#: src/Module/Admin/Tos.php:81
msgid "Privacy Statement Preview"
msgstr ""

#: src/Module/Admin/Tos.php:83
msgid "The Terms of Service"
msgstr ""

#: src/Module/Admin/Tos.php:83
msgid ""
"Enter the Terms of Service for your node here. You can use BBCode. Headers "
"of sections should be [h2] and below."
msgstr ""

#: src/Module/Admin/Tos.php:84
msgid "The rules"
msgstr ""

#: src/Module/Admin/Tos.php:84
msgid "Enter your system rules here. Each line represents one rule."
msgstr ""

#: src/Module/Api/ApiResponse.php:279
#, php-format
msgid "API endpoint %s %s is not implemented"
msgstr ""

#: src/Module/Api/ApiResponse.php:280
msgid ""
"The API endpoint is currently not implemented but might be in the future."
msgstr ""

#: src/Module/Api/Mastodon/Apps.php:64
msgid "Missing parameters"
msgstr ""

#: src/Module/Api/Mastodon/Statuses/Bookmark.php:51
msgid "Only starting posts can be bookmarked"
msgstr ""

#: src/Module/Api/Mastodon/Statuses/Mute.php:51
msgid "Only starting posts can be muted"
msgstr ""

#: src/Module/Api/Mastodon/Statuses/Reblog.php:56
#, php-format
msgid "Posts from %s can't be shared"
msgstr ""

#: src/Module/Api/Mastodon/Statuses/Unbookmark.php:51
msgid "Only starting posts can be unbookmarked"
msgstr ""

#: src/Module/Api/Mastodon/Statuses/Unmute.php:51
msgid "Only starting posts can be unmuted"
msgstr ""

#: src/Module/Api/Mastodon/Statuses/Unreblog.php:62
#, php-format
msgid "Posts from %s can't be unshared"
msgstr ""

#: src/Module/Api/Twitter/ContactEndpoint.php:66
msgid "Contact not found"
msgstr ""

#: src/Module/Apps.php:55
msgid "No installed applications."
msgstr ""

#: src/Module/Apps.php:60
msgid "Applications"
msgstr ""

#: src/Module/Attach.php:49 src/Module/Attach.php:61
msgid "Item was not found."
msgstr ""

#: src/Module/BaseAdmin.php:54 src/Module/BaseAdmin.php:58
#: src/Module/BaseModeration.php:77 src/Module/BaseModeration.php:81
msgid "Please login to continue."
msgstr ""

#: src/Module/BaseAdmin.php:63 src/Module/BaseModeration.php:86
msgid "You don't have access to administration pages."
msgstr ""

#: src/Module/BaseAdmin.php:67 src/Module/BaseModeration.php:90
msgid ""
"Submanaged account can't access the administration pages. Please log back in "
"as the main account."
msgstr ""

#: src/Module/BaseAdmin.php:86 src/Module/BaseModeration.php:109
msgid "Overview"
msgstr ""

#: src/Module/BaseAdmin.php:89 src/Module/BaseModeration.php:111
msgid "Configuration"
msgstr ""

#: src/Module/BaseAdmin.php:94 src/Module/BaseSettings.php:112
msgid "Additional features"
msgstr ""

#: src/Module/BaseAdmin.php:97
msgid "Database"
msgstr ""

#: src/Module/BaseAdmin.php:98
msgid "DB updates"
msgstr ""

#: src/Module/BaseAdmin.php:99
msgid "Inspect Deferred Workers"
msgstr ""

#: src/Module/BaseAdmin.php:100
msgid "Inspect worker Queue"
msgstr ""

#: src/Module/BaseAdmin.php:106 src/Module/BaseModeration.php:119
msgid "Diagnostics"
msgstr ""

#: src/Module/BaseAdmin.php:107
msgid "PHP Info"
msgstr ""

#: src/Module/BaseAdmin.php:108
msgid "probe address"
msgstr ""

#: src/Module/BaseAdmin.php:109
msgid "check webfinger"
msgstr ""

#: src/Module/BaseAdmin.php:110
msgid "Babel"
msgstr ""

#: src/Module/BaseAdmin.php:111 src/Module/Debug/ActivityPubConversion.php:137
msgid "ActivityPub Conversion"
msgstr ""

#: src/Module/BaseAdmin.php:120
msgid "Addon Features"
msgstr ""

#: src/Module/BaseAdmin.php:121 src/Module/BaseModeration.php:128
msgid "User registrations waiting for confirmation"
msgstr ""

#: src/Module/BaseApi.php:255 src/Module/BaseApi.php:271
#: src/Module/BaseApi.php:287
msgid "Too Many Requests"
msgstr ""

#: src/Module/BaseApi.php:256
#, php-format
msgid "Daily posting limit of %d post reached. The post was rejected."
msgid_plural "Daily posting limit of %d posts reached. The post was rejected."
msgstr[0] ""
msgstr[1] ""

#: src/Module/BaseApi.php:272
#, php-format
msgid "Weekly posting limit of %d post reached. The post was rejected."
msgid_plural "Weekly posting limit of %d posts reached. The post was rejected."
msgstr[0] ""
msgstr[1] ""

#: src/Module/BaseApi.php:288
#, php-format
msgid "Monthly posting limit of %d post reached. The post was rejected."
msgid_plural ""
"Monthly posting limit of %d posts reached. The post was rejected."
msgstr[0] ""
msgstr[1] ""

#: src/Module/BaseModeration.php:112 src/Module/Moderation/Users/Index.php:148
#: src/Module/Moderation/Users/Index.php:158
msgid "Users"
msgstr ""

#: src/Module/BaseModeration.php:114
msgid "Tools"
msgstr ""

#: src/Module/BaseModeration.php:115
msgid "Contact Blocklist"
msgstr ""

#: src/Module/BaseModeration.php:116
msgid "Server Blocklist"
msgstr ""

#: src/Module/BaseModeration.php:117 src/Module/Moderation/Item/Delete.php:62
msgid "Delete Item"
msgstr ""

#: src/Module/BaseModeration.php:120 src/Module/Moderation/Item/Source.php:76
msgid "Item Source"
msgstr ""

#: src/Module/BaseProfile.php:52 src/Module/Contact.php:464
msgid "Profile Details"
msgstr ""

#: src/Module/BaseProfile.php:60 src/Module/Contact.php:448
#: src/Module/Contact/Follow.php:191 src/Module/Contact/Unfollow.php:138
msgid "Status Messages and Posts"
msgstr ""

#: src/Module/BaseProfile.php:111
msgid "Only You Can See This"
msgstr ""

#: src/Module/BaseProfile.php:116 src/Module/Profile/Schedule.php:82
msgid "Scheduled Posts"
msgstr ""

#: src/Module/BaseProfile.php:119
msgid "Posts that are scheduled for publishing"
msgstr ""

#: src/Module/BaseProfile.php:138 src/Module/BaseProfile.php:141
msgid "Tips for New Members"
msgstr ""

#: src/Module/BaseSearch.php:69
#, php-format
msgid "People Search - %s"
msgstr ""

#: src/Module/BaseSearch.php:79
#, php-format
msgid "Forum Search - %s"
msgstr ""

#: src/Module/BaseSearch.php:119 src/Module/Contact/MatchInterests.php:139
msgid "No matches"
msgstr ""

#: src/Module/BaseSettings.php:80
msgid "Account"
msgstr ""

#: src/Module/BaseSettings.php:87 src/Module/Security/TwoFactor/Verify.php:96
#: src/Module/Settings/TwoFactor/Index.php:117
msgid "Two-factor authentication"
msgstr ""

#: src/Module/BaseSettings.php:120
msgid "Display"
msgstr ""

#: src/Module/BaseSettings.php:127 src/Module/Settings/Connectors.php:203
msgid "Social Networks"
msgstr ""

#: src/Module/BaseSettings.php:141 src/Module/Settings/Delegation.php:170
msgid "Manage Accounts"
msgstr ""

#: src/Module/BaseSettings.php:148
msgid "Connected apps"
msgstr ""

#: src/Module/BaseSettings.php:155 src/Module/Settings/UserExport.php:98
msgid "Export personal data"
msgstr ""

#: src/Module/BaseSettings.php:162
msgid "Remove account"
msgstr ""

#: src/Module/Bookmarklet.php:54
msgid "This page is missing a url parameter."
msgstr ""

#: src/Module/Bookmarklet.php:66
msgid "The post was created"
msgstr ""

#: src/Module/Calendar/Event/API.php:100 src/Module/Calendar/Event/API.php:135
#: src/Module/Calendar/Event/Form.php:80
msgid "Invalid Request"
msgstr ""

#: src/Module/Calendar/Event/API.php:109
msgid "Event id is missing."
msgstr ""

#: src/Module/Calendar/Event/API.php:131
msgid "Failed to remove event"
msgstr ""

#: src/Module/Calendar/Event/API.php:186 src/Module/Calendar/Event/API.php:188
msgid "Event can not end before it has started."
msgstr ""

#: src/Module/Calendar/Event/API.php:195 src/Module/Calendar/Event/API.php:197
msgid "Event title and start time are required."
msgstr ""

#: src/Module/Calendar/Event/Form.php:208
msgid "Starting date and Title are required."
msgstr ""

#: src/Module/Calendar/Event/Form.php:209
#: src/Module/Calendar/Event/Form.php:214
msgid "Event Starts:"
msgstr ""

#: src/Module/Calendar/Event/Form.php:209
#: src/Module/Calendar/Event/Form.php:237 src/Module/Debug/Probe.php:59
#: src/Module/Install.php:207 src/Module/Install.php:240
#: src/Module/Install.php:245 src/Module/Install.php:264
#: src/Module/Install.php:275 src/Module/Install.php:280
#: src/Module/Install.php:286 src/Module/Install.php:291
#: src/Module/Install.php:305 src/Module/Install.php:320
#: src/Module/Install.php:347
#: src/Module/Moderation/Blocklist/Server/Add.php:134
#: src/Module/Moderation/Blocklist/Server/Add.php:136
#: src/Module/Moderation/Blocklist/Server/Import.php:126
#: src/Module/Moderation/Blocklist/Server/Index.php:83
#: src/Module/Moderation/Blocklist/Server/Index.php:84
#: src/Module/Moderation/Blocklist/Server/Index.php:112
#: src/Module/Moderation/Blocklist/Server/Index.php:113
#: src/Module/Moderation/Item/Delete.php:67 src/Module/Register.php:148
#: src/Module/Security/TwoFactor/Verify.php:101
#: src/Module/Settings/TwoFactor/Index.php:140
#: src/Module/Settings/TwoFactor/Verify.php:155
msgid "Required"
msgstr ""

#: src/Module/Calendar/Event/Form.php:223
#: src/Module/Calendar/Event/Form.php:247
msgid "Finish date/time is not known or not relevant"
msgstr ""

#: src/Module/Calendar/Event/Form.php:225
#: src/Module/Calendar/Event/Form.php:230
msgid "Event Finishes:"
msgstr ""

#: src/Module/Calendar/Event/Form.php:237
#: src/Module/Calendar/Event/Form.php:243
msgid "Title (BBCode not allowed)"
msgstr ""

#: src/Module/Calendar/Event/Form.php:239
msgid "Description (BBCode allowed)"
msgstr ""

#: src/Module/Calendar/Event/Form.php:241
msgid "Location (BBCode not allowed)"
msgstr ""

#: src/Module/Calendar/Event/Form.php:244
#: src/Module/Calendar/Event/Form.php:245
msgid "Share this event"
msgstr ""

#: src/Module/Calendar/Event/Form.php:251 src/Module/Profile/Profile.php:275
msgid "Basic"
msgstr ""

#: src/Module/Calendar/Export.php:77
msgid "This calendar format is not supported"
msgstr ""

#: src/Module/Calendar/Export.php:79
msgid "No exportable data found"
msgstr ""

#: src/Module/Calendar/Export.php:96
msgid "calendar"
msgstr ""

#: src/Module/Calendar/Show.php:124
msgid "Events"
msgstr ""

#: src/Module/Calendar/Show.php:125
msgid "View"
msgstr ""

#: src/Module/Calendar/Show.php:126
msgid "Create New Event"
msgstr ""

#: src/Module/Calendar/Show.php:132 src/Module/Settings/Display.php:238
msgid "list"
msgstr ""

#: src/Module/Contact.php:89
#, php-format
msgid "%d contact edited."
msgid_plural "%d contacts edited."
msgstr[0] ""
msgstr[1] ""

#: src/Module/Contact.php:313
msgid "Show all contacts"
msgstr ""

#: src/Module/Contact.php:318 src/Module/Contact.php:378
#: src/Module/Moderation/BaseUsers.php:85
msgid "Pending"
msgstr ""

#: src/Module/Contact.php:321
msgid "Only show pending contacts"
msgstr ""

#: src/Module/Contact.php:326 src/Module/Contact.php:379
#: src/Module/Moderation/BaseUsers.php:93
msgid "Blocked"
msgstr ""

#: src/Module/Contact.php:329
msgid "Only show blocked contacts"
msgstr ""

#: src/Module/Contact.php:334 src/Module/Contact.php:381
#: src/Object/Post.php:338
msgid "Ignored"
msgstr ""

#: src/Module/Contact.php:337
msgid "Only show ignored contacts"
msgstr ""

#: src/Module/Contact.php:342 src/Module/Contact.php:382
msgid "Archived"
msgstr ""

#: src/Module/Contact.php:345
msgid "Only show archived contacts"
msgstr ""

#: src/Module/Contact.php:350 src/Module/Contact.php:380
msgid "Hidden"
msgstr ""

#: src/Module/Contact.php:353
msgid "Only show hidden contacts"
msgstr ""

#: src/Module/Contact.php:361
msgid "Organize your contact groups"
msgstr ""

#: src/Module/Contact.php:393
msgid "Search your contacts"
msgstr ""

#: src/Module/Contact.php:394 src/Module/Search/Index.php:206
#, php-format
msgid "Results for: %s"
msgstr ""

#: src/Module/Contact.php:401
msgid "Update"
msgstr ""

#: src/Module/Contact.php:402 src/Module/Contact/Profile.php:348
#: src/Module/Contact/Profile.php:467
#: src/Module/Moderation/Blocklist/Contact.php:117
#: src/Module/Moderation/Users/Blocked.php:138
#: src/Module/Moderation/Users/Index.php:154
msgid "Unblock"
msgstr ""

#: src/Module/Contact.php:403 src/Module/Contact/Profile.php:349
#: src/Module/Contact/Profile.php:475
msgid "Unignore"
msgstr ""

#: src/Module/Contact.php:405
msgid "Batch Actions"
msgstr ""

#: src/Module/Contact.php:440
msgid "Conversations started by this contact"
msgstr ""

#: src/Module/Contact.php:445
msgid "Posts and Comments"
msgstr ""

#: src/Module/Contact.php:456
msgid "Posts containing media objects"
msgstr ""

#: src/Module/Contact.php:471
msgid "View all known contacts"
msgstr ""

#: src/Module/Contact.php:481
msgid "Advanced Contact Settings"
msgstr ""

#: src/Module/Contact.php:517
msgid "Mutual Friendship"
msgstr ""

#: src/Module/Contact.php:521
msgid "is a fan of yours"
msgstr ""

#: src/Module/Contact.php:525
msgid "you are a fan of"
msgstr ""

#: src/Module/Contact.php:543
msgid "Pending outgoing contact request"
msgstr ""

#: src/Module/Contact.php:545
msgid "Pending incoming contact request"
msgstr ""

#: src/Module/Contact.php:558 src/Module/Contact/Profile.php:334
#, php-format
msgid "Visit %s's profile [%s]"
msgstr ""

#: src/Module/Contact/Advanced.php:70 src/Module/Contact/Advanced.php:109
#: src/Module/Contact/Contacts.php:71 src/Module/Contact/Conversations.php:84
#: src/Module/Contact/Conversations.php:89
#: src/Module/Contact/Conversations.php:94 src/Module/Contact/Media.php:43
#: src/Module/Contact/Posts.php:78 src/Module/Contact/Posts.php:83
#: src/Module/Contact/Posts.php:88 src/Module/Contact/Profile.php:142
#: src/Module/Contact/Profile.php:147 src/Module/Contact/Profile.php:152
#: src/Module/Contact/Redir.php:94 src/Module/Contact/Redir.php:140
#: src/Module/FriendSuggest.php:71 src/Module/FriendSuggest.php:109
#: src/Module/Group.php:97 src/Module/Group.php:106
msgid "Contact not found."
msgstr ""

#: src/Module/Contact/Advanced.php:99
msgid "Contact update failed."
msgstr ""

#: src/Module/Contact/Advanced.php:130
msgid "Return to contact editor"
msgstr ""

#: src/Module/Contact/Advanced.php:134
#: src/Module/Moderation/Blocklist/Contact.php:122
#: src/Module/Moderation/Users/Active.php:126
#: src/Module/Moderation/Users/Blocked.php:126
#: src/Module/Moderation/Users/Create.php:71
#: src/Module/Moderation/Users/Deleted.php:83
#: src/Module/Moderation/Users/Index.php:140
#: src/Module/Moderation/Users/Index.php:160
#: src/Module/Moderation/Users/Pending.php:99 src/Module/Settings/OAuth.php:73
msgid "Name"
msgstr ""

#: src/Module/Contact/Advanced.php:135
msgid "Account Nickname"
msgstr ""

#: src/Module/Contact/Advanced.php:136
msgid "Account URL"
msgstr ""

#: src/Module/Contact/Advanced.php:137
msgid "Poll/Feed URL"
msgstr ""

#: src/Module/Contact/Advanced.php:138
msgid "New photo from this URL"
msgstr ""

#: src/Module/Contact/Contacts.php:66 src/Module/Conversation/Network.php:188
#: src/Module/Group.php:101
msgid "Invalid contact."
msgstr ""

#: src/Module/Contact/Contacts.php:89
msgid "No known contacts."
msgstr ""

#: src/Module/Contact/Contacts.php:103 src/Module/Profile/Common.php:128
msgid "No common contacts."
msgstr ""

#: src/Module/Contact/Contacts.php:115 src/Module/Profile/Contacts.php:132
#, php-format
msgid "Follower (%s)"
msgid_plural "Followers (%s)"
msgstr[0] ""
msgstr[1] ""

#: src/Module/Contact/Contacts.php:119 src/Module/Profile/Contacts.php:135
#, php-format
msgid "Following (%s)"
msgid_plural "Following (%s)"
msgstr[0] ""
msgstr[1] ""

#: src/Module/Contact/Contacts.php:123 src/Module/Profile/Contacts.php:138
#, php-format
msgid "Mutual friend (%s)"
msgid_plural "Mutual friends (%s)"
msgstr[0] ""
msgstr[1] ""

#: src/Module/Contact/Contacts.php:125 src/Module/Profile/Contacts.php:140
#, php-format
msgid "These contacts both follow and are followed by <strong>%s</strong>."
msgstr ""

#: src/Module/Contact/Contacts.php:131 src/Module/Profile/Common.php:116
#, php-format
msgid "Common contact (%s)"
msgid_plural "Common contacts (%s)"
msgstr[0] ""
msgstr[1] ""

#: src/Module/Contact/Contacts.php:133 src/Module/Profile/Common.php:118
#, php-format
msgid ""
"Both <strong>%s</strong> and yourself have publicly interacted with these "
"contacts (follow, comment or likes on public posts)."
msgstr ""

#: src/Module/Contact/Contacts.php:139 src/Module/Profile/Contacts.php:146
#, php-format
msgid "Contact (%s)"
msgid_plural "Contacts (%s)"
msgstr[0] ""
msgstr[1] ""

#: src/Module/Contact/Follow.php:69 src/Module/Contact/Redir.php:62
#: src/Module/Contact/Redir.php:222 src/Module/Conversation/Community.php:193
#: src/Module/Debug/ItemBody.php:38 src/Module/Diaspora/Receive.php:57
#: src/Module/Item/Display.php:95 src/Module/Item/Feed.php:59
#: src/Module/Item/Follow.php:41 src/Module/Item/Ignore.php:41
#: src/Module/Item/Pin.php:41 src/Module/Item/Pin.php:56
#: src/Module/Item/Star.php:42 src/Module/Update/Display.php:37
msgid "Access denied."
msgstr ""

#: src/Module/Contact/Follow.php:104 src/Module/Contact/Unfollow.php:125
#: src/Module/Profile/RemoteFollow.php:133
msgid "Submit Request"
msgstr ""

#: src/Module/Contact/Follow.php:114
msgid "You already added this contact."
msgstr ""

#: src/Module/Contact/Follow.php:129
msgid "The network type couldn't be detected. Contact can't be added."
msgstr ""

#: src/Module/Contact/Follow.php:137
msgid "Diaspora support isn't enabled. Contact can't be added."
msgstr ""

#: src/Module/Contact/Follow.php:142
msgid "OStatus support is disabled. Contact can't be added."
msgstr ""

#: src/Module/Contact/Follow.php:167 src/Module/Profile/RemoteFollow.php:132
msgid "Please answer the following:"
msgstr ""

#: src/Module/Contact/Follow.php:168 src/Module/Contact/Unfollow.php:123
msgid "Your Identity Address:"
msgstr ""

#: src/Module/Contact/Follow.php:169 src/Module/Contact/Profile.php:365
#: src/Module/Contact/Unfollow.php:129
#: src/Module/Moderation/Blocklist/Contact.php:133
#: src/Module/Notifications/Introductions.php:129
#: src/Module/Notifications/Introductions.php:198
msgid "Profile URL"
msgstr ""

#: src/Module/Contact/Follow.php:170 src/Module/Contact/Profile.php:377
#: src/Module/Notifications/Introductions.php:191
#: src/Module/Profile/Profile.php:234
msgid "Tags:"
msgstr ""

#: src/Module/Contact/Follow.php:181
#, php-format
msgid "%s knows you"
msgstr ""

#: src/Module/Contact/Follow.php:182
msgid "Add a personal note:"
msgstr ""

#: src/Module/Contact/Follow.php:220
msgid "The contact could not be added."
msgstr ""

#: src/Module/Contact/MatchInterests.php:94
#: src/Module/Media/Attachment/Upload.php:79
#: src/Module/Media/Attachment/Upload.php:84
#: src/Module/Media/Photo/Upload.php:83 src/Module/Media/Photo/Upload.php:88
#: src/Module/Media/Photo/Upload.php:137
msgid "Invalid request."
msgstr ""

#: src/Module/Contact/MatchInterests.php:101
msgid "No keywords to match. Please add keywords to your profile."
msgstr ""

#: src/Module/Contact/MatchInterests.php:144
msgid "Profile Match"
msgstr ""

#: src/Module/Contact/Profile.php:128
msgid "Failed to update contact record."
msgstr ""

#: src/Module/Contact/Profile.php:178
msgid "Contact has been unblocked"
msgstr ""

#: src/Module/Contact/Profile.php:182
msgid "Contact has been blocked"
msgstr ""

#: src/Module/Contact/Profile.php:194
msgid "Contact has been unignored"
msgstr ""

#: src/Module/Contact/Profile.php:198
msgid "Contact has been ignored"
msgstr ""

#: src/Module/Contact/Profile.php:230
#, php-format
msgid "You are mutual friends with %s"
msgstr ""

#: src/Module/Contact/Profile.php:231
#, php-format
msgid "You are sharing with %s"
msgstr ""

#: src/Module/Contact/Profile.php:232
#, php-format
msgid "%s is sharing with you"
msgstr ""

#: src/Module/Contact/Profile.php:248
msgid "Private communications are not available for this contact."
msgstr ""

#: src/Module/Contact/Profile.php:250
msgid "Never"
msgstr ""

#: src/Module/Contact/Profile.php:253
msgid "(Update was not successful)"
msgstr ""

#: src/Module/Contact/Profile.php:253
msgid "(Update was successful)"
msgstr ""

#: src/Module/Contact/Profile.php:255 src/Module/Contact/Profile.php:438
msgid "Suggest friends"
msgstr ""

#: src/Module/Contact/Profile.php:259
#, php-format
msgid "Network type: %s"
msgstr ""

#: src/Module/Contact/Profile.php:264
msgid "Communications lost with this contact!"
msgstr ""

#: src/Module/Contact/Profile.php:270
msgid "Fetch further information for feeds"
msgstr ""

#: src/Module/Contact/Profile.php:272
msgid ""
"Fetch information like preview pictures, title and teaser from the feed "
"item. You can activate this if the feed doesn't contain much text. Keywords "
"are taken from the meta header in the feed item and are posted as hash tags."
msgstr ""

#: src/Module/Contact/Profile.php:275
msgid "Fetch information"
msgstr ""

#: src/Module/Contact/Profile.php:276
msgid "Fetch keywords"
msgstr ""

#: src/Module/Contact/Profile.php:277
msgid "Fetch information and keywords"
msgstr ""

#: src/Module/Contact/Profile.php:287 src/Module/Contact/Profile.php:292
#: src/Module/Contact/Profile.php:297 src/Module/Contact/Profile.php:303
msgid "No mirroring"
msgstr ""

#: src/Module/Contact/Profile.php:288 src/Module/Contact/Profile.php:298
#: src/Module/Contact/Profile.php:304
msgid "Mirror as my own posting"
msgstr ""

#: src/Module/Contact/Profile.php:293 src/Module/Contact/Profile.php:299
msgid "Native reshare"
msgstr ""

#: src/Module/Contact/Profile.php:316
msgid "Contact Information / Notes"
msgstr ""

#: src/Module/Contact/Profile.php:317
msgid "Contact Settings"
msgstr ""

#: src/Module/Contact/Profile.php:325
msgid "Contact"
msgstr ""

#: src/Module/Contact/Profile.php:329
msgid "Their personal note"
msgstr ""

#: src/Module/Contact/Profile.php:331
msgid "Edit contact notes"
msgstr ""

#: src/Module/Contact/Profile.php:335
msgid "Block/Unblock contact"
msgstr ""

#: src/Module/Contact/Profile.php:336
msgid "Ignore contact"
msgstr ""

#: src/Module/Contact/Profile.php:337
msgid "View conversations"
msgstr ""

#: src/Module/Contact/Profile.php:342
msgid "Last update:"
msgstr ""

#: src/Module/Contact/Profile.php:344
msgid "Update public posts"
msgstr ""

#: src/Module/Contact/Profile.php:346 src/Module/Contact/Profile.php:448
msgid "Update now"
msgstr ""

#: src/Module/Contact/Profile.php:353
msgid "Currently blocked"
msgstr ""

#: src/Module/Contact/Profile.php:354
msgid "Currently ignored"
msgstr ""

#: src/Module/Contact/Profile.php:355
msgid "Currently archived"
msgstr ""

#: src/Module/Contact/Profile.php:356
msgid "Awaiting connection acknowledge"
msgstr ""

#: src/Module/Contact/Profile.php:357
#: src/Module/Notifications/Introductions.php:192
msgid "Hide this contact from others"
msgstr ""

#: src/Module/Contact/Profile.php:357
msgid ""
"Replies/likes to your public posts <strong>may</strong> still be visible"
msgstr ""

#: src/Module/Contact/Profile.php:358
msgid "Notification for new posts"
msgstr ""

#: src/Module/Contact/Profile.php:358
msgid "Send a notification of every new post of this contact"
msgstr ""

#: src/Module/Contact/Profile.php:360
msgid "Keyword Deny List"
msgstr ""

#: src/Module/Contact/Profile.php:360
msgid ""
"Comma separated list of keywords that should not be converted to hashtags, "
"when \"Fetch information and keywords\" is selected"
msgstr ""

#: src/Module/Contact/Profile.php:378
#: src/Module/Settings/TwoFactor/Index.php:139
msgid "Actions"
msgstr ""

#: src/Module/Contact/Profile.php:386
msgid "Mirror postings from this contact"
msgstr ""

#: src/Module/Contact/Profile.php:388
msgid ""
"Mark this contact as remote_self, this will cause friendica to repost new "
"entries from this contact."
msgstr ""

#: src/Module/Contact/Profile.php:458
msgid "Refetch contact data"
msgstr ""

#: src/Module/Contact/Profile.php:469
msgid "Toggle Blocked status"
msgstr ""

#: src/Module/Contact/Profile.php:477
msgid "Toggle Ignored status"
msgstr ""

#: src/Module/Contact/Profile.php:484 src/Module/Contact/Revoke.php:106
msgid "Revoke Follow"
msgstr ""

#: src/Module/Contact/Profile.php:486
msgid "Revoke the follow from this contact"
msgstr ""

#: src/Module/Contact/Redir.php:134 src/Module/Contact/Redir.php:186
msgid "Bad Request."
msgstr ""

#: src/Module/Contact/Revoke.php:63
msgid "Unknown contact."
msgstr ""

#: src/Module/Contact/Revoke.php:73 src/Module/Group.php:110
msgid "Contact is deleted."
msgstr ""

#: src/Module/Contact/Revoke.php:77
msgid "Contact is being deleted."
msgstr ""

#: src/Module/Contact/Revoke.php:91
msgid "Follow was successfully revoked."
msgstr ""

#: src/Module/Contact/Revoke.php:107
msgid ""
"Do you really want to revoke this contact's follow? This cannot be undone "
"and they will have to manually follow you back again."
msgstr ""

#: src/Module/Contact/Revoke.php:108
#: src/Module/Notifications/Introductions.php:144
#: src/Module/OAuth/Acknowledge.php:54 src/Module/Register.php:130
#: src/Module/Settings/TwoFactor/Trusted.php:126
msgid "Yes"
msgstr ""

#: src/Module/Contact/Suggestions.php:62
msgid ""
"No suggestions available. If this is a new site, please try again in 24 "
"hours."
msgstr ""

#: src/Module/Contact/Unfollow.php:98 src/Module/Contact/Unfollow.php:167
msgid "You aren't following this contact."
msgstr ""

#: src/Module/Contact/Unfollow.php:103
msgid "Unfollowing is currently not supported by your network."
msgstr ""

#: src/Module/Contact/Unfollow.php:121
msgid "Disconnect/Unfollow"
msgstr ""

#: src/Module/Contact/Unfollow.php:175
msgid "Contact was successfully unfollowed"
msgstr ""

#: src/Module/Contact/Unfollow.php:178
msgid "Unable to unfollow this contact, please contact your administrator"
msgstr ""

#: src/Module/Conversation/Community.php:73
msgid ""
"This community stream shows all public posts received by this node. They may "
"not reflect the opinions of this node’s users."
msgstr ""

#: src/Module/Conversation/Community.php:86
msgid "Local Community"
msgstr ""

#: src/Module/Conversation/Community.php:89
msgid "Posts from local users on this server"
msgstr ""

#: src/Module/Conversation/Community.php:97
msgid "Global Community"
msgstr ""

#: src/Module/Conversation/Community.php:100
msgid "Posts from users of the whole federated network"
msgstr ""

#: src/Module/Conversation/Community.php:133
msgid "Own Contacts"
msgstr ""

#: src/Module/Conversation/Community.php:137
msgid "Include"
msgstr ""

#: src/Module/Conversation/Community.php:138
msgid "Hide"
msgstr ""

#: src/Module/Conversation/Community.php:155 src/Module/Search/Index.php:151
#: src/Module/Search/Index.php:193
msgid "No results."
msgstr ""

#: src/Module/Conversation/Community.php:211
msgid "Community option not available."
msgstr ""

#: src/Module/Conversation/Community.php:227
msgid "Not available."
msgstr ""

#: src/Module/Conversation/Network.php:174
msgid "No such group"
msgstr ""

#: src/Module/Conversation/Network.php:178
#, php-format
msgid "Group: %s"
msgstr ""

#: src/Module/Conversation/Network.php:256
msgid "Latest Activity"
msgstr ""

#: src/Module/Conversation/Network.php:259
msgid "Sort by latest activity"
msgstr ""

#: src/Module/Conversation/Network.php:264
msgid "Latest Posts"
msgstr ""

#: src/Module/Conversation/Network.php:267
msgid "Sort by post received date"
msgstr ""

#: src/Module/Conversation/Network.php:272
msgid "Latest Creation"
msgstr ""

#: src/Module/Conversation/Network.php:275
msgid "Sort by post creation date"
msgstr ""

#: src/Module/Conversation/Network.php:280
#: src/Module/Settings/Profile/Index.php:236
msgid "Personal"
msgstr ""

#: src/Module/Conversation/Network.php:283
msgid "Posts that mention or involve you"
msgstr ""

#: src/Module/Conversation/Network.php:288 src/Object/Post.php:350
msgid "Starred"
msgstr ""

#: src/Module/Conversation/Network.php:291
msgid "Favourite Posts"
msgstr ""

#: src/Module/Credits.php:44
msgid "Credits"
msgstr ""

#: src/Module/Credits.php:45
msgid ""
"Friendica is a community project, that would not be possible without the "
"help of many people. Here is a list of those who have contributed to the "
"code or the translation of Friendica. Thank you all!"
msgstr ""

#: src/Module/Debug/ActivityPubConversion.php:53
msgid "Formatted"
msgstr ""

#: src/Module/Debug/ActivityPubConversion.php:65
msgid "Activity"
msgstr ""

#: src/Module/Debug/ActivityPubConversion.php:117
msgid "Object data"
msgstr ""

#: src/Module/Debug/ActivityPubConversion.php:124
msgid "Result Item"
msgstr ""

#: src/Module/Debug/ActivityPubConversion.php:129
#: src/Module/Debug/Babel.php:293 src/Module/Moderation/Item/Source.php:87
#: src/Module/Security/TwoFactor/Verify.php:98
msgid "Error"
msgid_plural "Errors"
msgstr[0] ""
msgstr[1] ""

#: src/Module/Debug/ActivityPubConversion.php:138
msgid "Source activity"
msgstr ""

#: src/Module/Debug/Babel.php:51
msgid "Source input"
msgstr ""

#: src/Module/Debug/Babel.php:57
msgid "BBCode::toPlaintext"
msgstr ""

#: src/Module/Debug/Babel.php:63
msgid "BBCode::convert (raw HTML)"
msgstr ""

#: src/Module/Debug/Babel.php:68
msgid "BBCode::convert (hex)"
msgstr ""

#: src/Module/Debug/Babel.php:73
msgid "BBCode::convert"
msgstr ""

#: src/Module/Debug/Babel.php:79
msgid "BBCode::convert => HTML::toBBCode"
msgstr ""

#: src/Module/Debug/Babel.php:85
msgid "BBCode::toMarkdown"
msgstr ""

#: src/Module/Debug/Babel.php:91
msgid "BBCode::toMarkdown => Markdown::convert (raw HTML)"
msgstr ""

#: src/Module/Debug/Babel.php:95
msgid "BBCode::toMarkdown => Markdown::convert"
msgstr ""

#: src/Module/Debug/Babel.php:101
msgid "BBCode::toMarkdown => Markdown::toBBCode"
msgstr ""

#: src/Module/Debug/Babel.php:107
msgid "BBCode::toMarkdown =>  Markdown::convert => HTML::toBBCode"
msgstr ""

#: src/Module/Debug/Babel.php:115
msgid "Item Body"
msgstr ""

#: src/Module/Debug/Babel.php:119
msgid "Item Tags"
msgstr ""

#: src/Module/Debug/Babel.php:125
msgid "PageInfo::appendToBody"
msgstr ""

#: src/Module/Debug/Babel.php:130
msgid "PageInfo::appendToBody => BBCode::convert (raw HTML)"
msgstr ""

#: src/Module/Debug/Babel.php:134
msgid "PageInfo::appendToBody => BBCode::convert"
msgstr ""

#: src/Module/Debug/Babel.php:141
msgid "Source input (Diaspora format)"
msgstr ""

#: src/Module/Debug/Babel.php:150
msgid "Source input (Markdown)"
msgstr ""

#: src/Module/Debug/Babel.php:156
msgid "Markdown::convert (raw HTML)"
msgstr ""

#: src/Module/Debug/Babel.php:161
msgid "Markdown::convert"
msgstr ""

#: src/Module/Debug/Babel.php:167
msgid "Markdown::toBBCode"
msgstr ""

#: src/Module/Debug/Babel.php:174
msgid "Raw HTML input"
msgstr ""

#: src/Module/Debug/Babel.php:179
msgid "HTML Input"
msgstr ""

#: src/Module/Debug/Babel.php:186
msgid "HTML Purified (raw)"
msgstr ""

#: src/Module/Debug/Babel.php:191
msgid "HTML Purified (hex)"
msgstr ""

#: src/Module/Debug/Babel.php:196
msgid "HTML Purified"
msgstr ""

#: src/Module/Debug/Babel.php:202
msgid "HTML::toBBCode"
msgstr ""

#: src/Module/Debug/Babel.php:208
msgid "HTML::toBBCode => BBCode::convert"
msgstr ""

#: src/Module/Debug/Babel.php:213
msgid "HTML::toBBCode => BBCode::convert (raw HTML)"
msgstr ""

#: src/Module/Debug/Babel.php:219
msgid "HTML::toBBCode => BBCode::toPlaintext"
msgstr ""

#: src/Module/Debug/Babel.php:225
msgid "HTML::toMarkdown"
msgstr ""

#: src/Module/Debug/Babel.php:231
msgid "HTML::toPlaintext"
msgstr ""

#: src/Module/Debug/Babel.php:237
msgid "HTML::toPlaintext (compact)"
msgstr ""

#: src/Module/Debug/Babel.php:255
msgid "Decoded post"
msgstr ""

#: src/Module/Debug/Babel.php:276
msgid "Post array before expand entities"
msgstr ""

#: src/Module/Debug/Babel.php:283
msgid "Post converted"
msgstr ""

#: src/Module/Debug/Babel.php:288
msgid "Converted body"
msgstr ""

#: src/Module/Debug/Babel.php:294
msgid "Twitter addon is absent from the addon/ folder."
msgstr ""

#: src/Module/Debug/Babel.php:304
msgid "Babel Diagnostic"
msgstr ""

#: src/Module/Debug/Babel.php:305
msgid "Source text"
msgstr ""

#: src/Module/Debug/Babel.php:306
msgid "BBCode"
msgstr ""

#: src/Module/Debug/Babel.php:308
msgid "Markdown"
msgstr ""

#: src/Module/Debug/Babel.php:309
msgid "HTML"
msgstr ""

#: src/Module/Debug/Babel.php:311
msgid "Twitter Source / Tweet URL (requires API key)"
msgstr ""

#: src/Module/Debug/Feed.php:52 src/Module/Filer/SaveTag.php:47
#: src/Module/Settings/Profile/Index.php:144
msgid "You must be logged in to use this module"
msgstr ""

#: src/Module/Debug/Feed.php:77
msgid "Source URL"
msgstr ""

#: src/Module/Debug/Localtime.php:49
msgid "Time Conversion"
msgstr ""

#: src/Module/Debug/Localtime.php:50
msgid ""
"Friendica provides this service for sharing events with other networks and "
"friends in unknown timezones."
msgstr ""

#: src/Module/Debug/Localtime.php:51
#, php-format
msgid "UTC time: %s"
msgstr ""

#: src/Module/Debug/Localtime.php:54
#, php-format
msgid "Current timezone: %s"
msgstr ""

#: src/Module/Debug/Localtime.php:58
#, php-format
msgid "Converted localtime: %s"
msgstr ""

#: src/Module/Debug/Localtime.php:62
msgid "Please select your timezone:"
msgstr ""

#: src/Module/Debug/Probe.php:38 src/Module/Debug/WebFinger.php:37
msgid "Only logged in users are permitted to perform a probing."
msgstr ""

#: src/Module/Debug/Probe.php:52
msgid "Probe Diagnostic"
msgstr ""

#: src/Module/Debug/Probe.php:53
msgid "Output"
msgstr ""

#: src/Module/Debug/Probe.php:56
msgid "Lookup address"
msgstr ""

#: src/Module/Debug/WebFinger.php:50
msgid "Webfinger Diagnostic"
msgstr ""

#: src/Module/Debug/WebFinger.php:52
msgid "Lookup address:"
msgstr ""

#: src/Module/Delegation.php:110
#, php-format
msgid "You are now logged in as %s"
msgstr ""

#: src/Module/Delegation.php:142
msgid "Switch between your accounts"
msgstr ""

#: src/Module/Delegation.php:143
msgid "Manage your accounts"
msgstr ""

#: src/Module/Delegation.php:144
msgid ""
"Toggle between different identities or community/group pages which share "
"your account details or which you have been granted \"manage\" permissions"
msgstr ""

#: src/Module/Delegation.php:145
msgid "Select an identity to manage: "
msgstr ""

#: src/Module/Directory.php:74
msgid "No entries (some entries may be hidden)."
msgstr ""

#: src/Module/Directory.php:90
msgid "Find on this site"
msgstr ""

#: src/Module/Directory.php:92
msgid "Results for:"
msgstr ""

#: src/Module/Directory.php:94
msgid "Site Directory"
msgstr ""

#: src/Module/Filer/RemoveTag.php:105
msgid "Item was not deleted"
msgstr ""

#: src/Module/Filer/RemoveTag.php:115
msgid "Item was not removed"
msgstr ""

#: src/Module/Filer/SaveTag.php:73
msgid "- select -"
msgstr ""

#: src/Module/FriendSuggest.php:82
msgid "Suggested contact not found."
msgstr ""

#: src/Module/FriendSuggest.php:100
msgid "Friend suggestion sent."
msgstr ""

#: src/Module/FriendSuggest.php:137
msgid "Suggest Friends"
msgstr ""

#: src/Module/FriendSuggest.php:140
#, php-format
msgid "Suggest a friend for %s"
msgstr ""

#: src/Module/Friendica.php:63
msgid "Installed addons/apps:"
msgstr ""

#: src/Module/Friendica.php:68
msgid "No installed addons/apps"
msgstr ""

#: src/Module/Friendica.php:73
#, php-format
msgid "Read about the <a href=\"%1$s/tos\">Terms of Service</a> of this node."
msgstr ""

#: src/Module/Friendica.php:80
msgid "On this server the following remote servers are blocked."
msgstr ""

#: src/Module/Friendica.php:83
#: src/Module/Moderation/Blocklist/Server/Index.php:84
#: src/Module/Moderation/Blocklist/Server/Index.php:108
msgid "Reason for the block"
msgstr ""

#: src/Module/Friendica.php:85
msgid "Download this list in CSV format"
msgstr ""

#: src/Module/Friendica.php:99
#, php-format
msgid ""
"This is Friendica, version %s that is running at the web location %s. The "
"database version is %s, the post update version is %s."
msgstr ""

#: src/Module/Friendica.php:104
msgid ""
"Please visit <a href=\"https://friendi.ca\">Friendi.ca</a> to learn more "
"about the Friendica project."
msgstr ""

#: src/Module/Friendica.php:105
msgid "Bug reports and issues: please visit"
msgstr ""

#: src/Module/Friendica.php:105
msgid "the bugtracker at github"
msgstr ""

#: src/Module/Friendica.php:106
msgid ""
"Suggestions, praise, etc. - please email \"info\" at \"friendi - dot - ca"
msgstr ""

#: src/Module/Group.php:56
msgid "Could not create group."
msgstr ""

#: src/Module/Group.php:67 src/Module/Group.php:213 src/Module/Group.php:237
msgid "Group not found."
msgstr ""

#: src/Module/Group.php:73
msgid "Group name was not changed."
msgstr ""

#: src/Module/Group.php:91
msgid "Unknown group."
msgstr ""

#: src/Module/Group.php:116
msgid "Unable to add the contact to the group."
msgstr ""

#: src/Module/Group.php:119
msgid "Contact successfully added to group."
msgstr ""

#: src/Module/Group.php:123
msgid "Unable to remove the contact from the group."
msgstr ""

#: src/Module/Group.php:126
msgid "Contact successfully removed from group."
msgstr ""

#: src/Module/Group.php:130
msgid "Bad request."
msgstr ""

#: src/Module/Group.php:169
msgid "Save Group"
msgstr ""

#: src/Module/Group.php:170
msgid "Filter"
msgstr ""

#: src/Module/Group.php:176
msgid "Create a group of contacts/friends."
msgstr ""

#: src/Module/Group.php:218
msgid "Unable to remove group."
msgstr ""

#: src/Module/Group.php:269
msgid "Delete Group"
msgstr ""

#: src/Module/Group.php:279
msgid "Edit Group Name"
msgstr ""

#: src/Module/Group.php:289
msgid "Members"
msgstr ""

#: src/Module/Group.php:292
msgid "Group is empty"
msgstr ""

#: src/Module/Group.php:305
msgid "Remove contact from group"
msgstr ""

#: src/Module/Group.php:326
msgid "Click on a contact to add or remove."
msgstr ""

#: src/Module/Group.php:340
msgid "Add contact to group"
msgstr ""

#: src/Module/HCard.php:45
msgid "No profile"
msgstr ""

#: src/Module/HTTPException/MethodNotAllowed.php:31
msgid "Method Not Allowed."
msgstr ""

#: src/Module/Help.php:60
msgid "Help:"
msgstr ""

#: src/Module/Home.php:54
#, php-format
msgid "Welcome to %s"
msgstr ""

#: src/Module/Install.php:195
msgid "Friendica Communications Server - Setup"
msgstr ""

#: src/Module/Install.php:206
msgid "System check"
msgstr ""

#: src/Module/Install.php:208 src/Module/Install.php:265
#: src/Module/Install.php:348
msgid "Requirement not satisfied"
msgstr ""

#: src/Module/Install.php:209
msgid "Optional requirement not satisfied"
msgstr ""

#: src/Module/Install.php:210
msgid "OK"
msgstr ""

#: src/Module/Install.php:214
msgid "Next"
msgstr ""

#: src/Module/Install.php:215
msgid "Check again"
msgstr ""

#: src/Module/Install.php:230
msgid "Base settings"
msgstr ""

#: src/Module/Install.php:237
msgid "Host name"
msgstr ""

#: src/Module/Install.php:239
msgid ""
"Overwrite this field in case the determinated hostname isn't right, "
"otherweise leave it as is."
msgstr ""

#: src/Module/Install.php:242
msgid "Base path to installation"
msgstr ""

#: src/Module/Install.php:244
msgid ""
"If the system cannot detect the correct path to your installation, enter the "
"correct path here. This setting should only be set if you are using a "
"restricted system and symbolic links to your webroot."
msgstr ""

#: src/Module/Install.php:247
msgid "Sub path of the URL"
msgstr ""

#: src/Module/Install.php:249
msgid ""
"Overwrite this field in case the sub path determination isn't right, "
"otherwise leave it as is. Leaving this field blank means the installation is "
"at the base URL without sub path."
msgstr ""

#: src/Module/Install.php:260
msgid "Database connection"
msgstr ""

#: src/Module/Install.php:261
msgid ""
"In order to install Friendica we need to know how to connect to your "
"database."
msgstr ""

#: src/Module/Install.php:262
msgid ""
"Please contact your hosting provider or site administrator if you have "
"questions about these settings."
msgstr ""

#: src/Module/Install.php:263
msgid ""
"The database you specify below should already exist. If it does not, please "
"create it before continuing."
msgstr ""

#: src/Module/Install.php:272
msgid "Database Server Name"
msgstr ""

#: src/Module/Install.php:277
msgid "Database Login Name"
msgstr ""

#: src/Module/Install.php:283
msgid "Database Login Password"
msgstr ""

#: src/Module/Install.php:285
msgid "For security reasons the password must not be empty"
msgstr ""

#: src/Module/Install.php:288
msgid "Database Name"
msgstr ""

#: src/Module/Install.php:292 src/Module/Install.php:322
msgid "Please select a default timezone for your website"
msgstr ""

#: src/Module/Install.php:307
msgid "Site settings"
msgstr ""

#: src/Module/Install.php:317
msgid "Site administrator email address"
msgstr ""

#: src/Module/Install.php:319
msgid ""
"Your account email address must match this in order to use the web admin "
"panel."
msgstr ""

#: src/Module/Install.php:326
msgid "System Language:"
msgstr ""

#: src/Module/Install.php:328
msgid ""
"Set the default language for your Friendica installation interface and to "
"send emails."
msgstr ""

#: src/Module/Install.php:340
msgid "Your Friendica site database has been installed."
msgstr ""

#: src/Module/Install.php:350
msgid "Installation finished"
msgstr ""

#: src/Module/Install.php:370
msgid "<h1>What next</h1>"
msgstr ""

#: src/Module/Install.php:371
msgid ""
"IMPORTANT: You will need to [manually] setup a scheduled task for the worker."
msgstr ""

#: src/Module/Install.php:374
#, php-format
msgid ""
"Go to your new Friendica node <a href=\"%s/register\">registration page</a> "
"and register as new user. Remember to use the same email you have entered as "
"administrator email. This will allow you to enter the site admin panel."
msgstr ""

#: src/Module/Invite.php:57
msgid "Total invitation limit exceeded."
msgstr ""

#: src/Module/Invite.php:82
#, php-format
msgid "%s : Not a valid email address."
msgstr ""

#: src/Module/Invite.php:108
msgid "Please join us on Friendica"
msgstr ""

#: src/Module/Invite.php:117
msgid "Invitation limit exceeded. Please contact your site administrator."
msgstr ""

#: src/Module/Invite.php:121
#, php-format
msgid "%s : Message delivery failed."
msgstr ""

#: src/Module/Invite.php:125
#, php-format
msgid "%d message sent."
msgid_plural "%d messages sent."
msgstr[0] ""
msgstr[1] ""

#: src/Module/Invite.php:143
msgid "You have no more invitations available"
msgstr ""

#: src/Module/Invite.php:150
#, php-format
msgid ""
"Visit %s for a list of public sites that you can join. Friendica members on "
"other sites can all connect with each other, as well as with members of many "
"other social networks."
msgstr ""

#: src/Module/Invite.php:152
#, php-format
msgid ""
"To accept this invitation, please visit and register at %s or any other "
"public Friendica website."
msgstr ""

#: src/Module/Invite.php:153
#, php-format
msgid ""
"Friendica sites all inter-connect to create a huge privacy-enhanced social "
"web that is owned and controlled by its members. They can also connect with "
"many traditional social networks. See %s for a list of alternate Friendica "
"sites you can join."
msgstr ""

#: src/Module/Invite.php:157
msgid ""
"Our apologies. This system is not currently configured to connect with other "
"public sites or invite members."
msgstr ""

#: src/Module/Invite.php:160
msgid ""
"Friendica sites all inter-connect to create a huge privacy-enhanced social "
"web that is owned and controlled by its members. They can also connect with "
"many traditional social networks."
msgstr ""

#: src/Module/Invite.php:159
#, php-format
msgid "To accept this invitation, please visit and register at %s."
msgstr ""

#: src/Module/Invite.php:167
msgid "Send invitations"
msgstr ""

#: src/Module/Invite.php:168
msgid "Enter email addresses, one per line:"
msgstr ""

#: src/Module/Invite.php:172
msgid ""
"You are cordially invited to join me and other close friends on Friendica - "
"and help us to create a better social web."
msgstr ""

#: src/Module/Invite.php:174
msgid "You will need to supply this invitation code: $invite_code"
msgstr ""

#: src/Module/Invite.php:174
msgid ""
"Once you have registered, please connect with me via my profile page at:"
msgstr ""

#: src/Module/Invite.php:176
msgid ""
"For more information about the Friendica project and why we feel it is "
"important, please visit http://friendi.ca"
msgstr ""

#: src/Module/Item/Compose.php:85
msgid "Please enter a post body."
msgstr ""

#: src/Module/Item/Compose.php:98
msgid "This feature is only available with the frio theme."
msgstr ""

#: src/Module/Item/Compose.php:122
msgid "Compose new personal note"
msgstr ""

#: src/Module/Item/Compose.php:131
msgid "Compose new post"
msgstr ""

#: src/Module/Item/Compose.php:187
msgid "Visibility"
msgstr ""

#: src/Module/Item/Compose.php:201
msgid "Clear the location"
msgstr ""

#: src/Module/Item/Compose.php:202
msgid "Location services are unavailable on your device"
msgstr ""

#: src/Module/Item/Compose.php:203
msgid ""
"Location services are disabled. Please check the website's permissions on "
"your device"
msgstr ""

#: src/Module/Item/Compose.php:209
msgid ""
"You can make this page always open when you use the New Post button in the "
"<a href=\"/settings/display\">Theme Customization settings</a>."
msgstr ""

#: src/Module/Item/Display.php:135 src/Module/Update/Display.php:55
msgid "The requested item doesn't exist or has been deleted."
msgstr ""

#: src/Module/Item/Display.php:249
msgid ""
"Unfortunately, the requested conversation isn't available to you.</p>\n"
"<p>Possible reasons include:</p>\n"
"<ul>\n"
"\t<li>The top-level post isn't visible.</li>\n"
"\t<li>The top-level post was deleted.</li>\n"
"\t<li>The node has blocked the top-level author or the author of the shared "
"post.</li>\n"
"\t<li>You have ignored or blocked the top-level author or the author of the "
"shared post.</li>\n"
"</ul><p>"
msgstr ""

#: src/Module/Item/Feed.php:86
msgid "The feed for this item is unavailable."
msgstr ""

#: src/Module/Item/Follow.php:51
msgid "Unable to follow this item."
msgstr ""

#: src/Module/Maintenance.php:48 src/Module/Maintenance.php:53
msgid "System down for maintenance"
msgstr ""

#: src/Module/Maintenance.php:54
msgid ""
"This Friendica node is currently in maintenance mode, either automatically "
"because it is self-updating or manually by the node administrator. This "
"condition should be temporary, please come back in a few minutes."
msgstr ""

#: src/Module/Manifest.php:40
msgid "A Decentralized Social Network"
msgstr ""

#: src/Module/Media/Attachment/Browser.php:58
#: src/Module/Media/Photo/Browser.php:59
msgid "You need to be logged in to access this page."
msgstr ""

#: src/Module/Media/Attachment/Browser.php:74
msgid "Files"
msgstr ""

#: src/Module/Media/Attachment/Browser.php:79
#: src/Module/Media/Photo/Browser.php:90
#: src/Module/Settings/Profile/Photo/Index.php:128
msgid "Upload"
msgstr ""

#: src/Module/Media/Attachment/Upload.php:99
msgid "Sorry, maybe your upload is bigger than the PHP configuration allows"
msgstr ""

#: src/Module/Media/Attachment/Upload.php:99
msgid "Or - did you try to upload an empty file?"
msgstr ""

#: src/Module/Media/Attachment/Upload.php:106
#, php-format
msgid "File exceeds size limit of %s"
msgstr ""

#: src/Module/Media/Attachment/Upload.php:116
msgid "File upload failed."
msgstr ""

#: src/Module/Media/Photo/Upload.php:154 src/Module/Media/Photo/Upload.php:155
#: src/Module/Profile/Photos.php:217
#: src/Module/Settings/Profile/Photo/Index.php:68
msgid "Unable to process image."
msgstr ""

#: src/Module/Media/Photo/Upload.php:188 src/Module/Profile/Photos.php:164
#: src/Module/Profile/Photos.php:167 src/Module/Profile/Photos.php:194
#: src/Module/Settings/Profile/Photo/Index.php:59
#, php-format
msgid "Image exceeds size limit of %s"
msgstr ""

#: src/Module/Media/Photo/Upload.php:206 src/Module/Profile/Photos.php:243
#: src/Module/Settings/Profile/Photo/Index.php:95
msgid "Image upload failed."
msgstr ""

#: src/Module/Moderation/BaseUsers.php:72
msgid "List of all users"
msgstr ""

#: src/Module/Moderation/BaseUsers.php:77
msgid "Active"
msgstr ""

#: src/Module/Moderation/BaseUsers.php:80
msgid "List of active accounts"
msgstr ""

#: src/Module/Moderation/BaseUsers.php:88
msgid "List of pending registrations"
msgstr ""

#: src/Module/Moderation/BaseUsers.php:96
msgid "List of blocked users"
msgstr ""

#: src/Module/Moderation/BaseUsers.php:101
msgid "Deleted"
msgstr ""

#: src/Module/Moderation/BaseUsers.php:104
msgid "List of pending user deletions"
msgstr ""

#: src/Module/Moderation/BaseUsers.php:119 src/Module/Settings/Account.php:491
msgid "Normal Account Page"
msgstr ""

#: src/Module/Moderation/BaseUsers.php:120 src/Module/Settings/Account.php:498
msgid "Soapbox Page"
msgstr ""

#: src/Module/Moderation/BaseUsers.php:121 src/Module/Settings/Account.php:505
msgid "Public Forum"
msgstr ""

#: src/Module/Moderation/BaseUsers.php:122 src/Module/Settings/Account.php:512
msgid "Automatic Friend Page"
msgstr ""

#: src/Module/Moderation/BaseUsers.php:123
msgid "Private Forum"
msgstr ""

#: src/Module/Moderation/BaseUsers.php:126 src/Module/Settings/Account.php:463
msgid "Personal Page"
msgstr ""

#: src/Module/Moderation/BaseUsers.php:127 src/Module/Settings/Account.php:470
msgid "Organisation Page"
msgstr ""

#: src/Module/Moderation/BaseUsers.php:128 src/Module/Settings/Account.php:477
msgid "News Page"
msgstr ""

#: src/Module/Moderation/BaseUsers.php:129 src/Module/Settings/Account.php:484
msgid "Community Forum"
msgstr ""

#: src/Module/Moderation/BaseUsers.php:130
msgid "Relay"
msgstr ""

#: src/Module/Moderation/Blocklist/Contact.php:70
msgid "You can't block a local contact, please block the user instead"
msgstr ""

#: src/Module/Moderation/Blocklist/Contact.php:89
#, php-format
msgid "%s contact unblocked"
msgid_plural "%s contacts unblocked"
msgstr[0] ""
msgstr[1] ""

#: src/Module/Moderation/Blocklist/Contact.php:111
msgid "Remote Contact Blocklist"
msgstr ""

#: src/Module/Moderation/Blocklist/Contact.php:112
msgid ""
"This page allows you to prevent any message from a remote contact to reach "
"your node."
msgstr ""

#: src/Module/Moderation/Blocklist/Contact.php:113
msgid "Block Remote Contact"
msgstr ""

#: src/Module/Moderation/Blocklist/Contact.php:114
#: src/Module/Moderation/Users/Active.php:135
#: src/Module/Moderation/Users/Blocked.php:135
#: src/Module/Moderation/Users/Index.php:149
#: src/Module/Moderation/Users/Pending.php:98
msgid "select all"
msgstr ""

#: src/Module/Moderation/Blocklist/Contact.php:115
msgid "select none"
msgstr ""

#: src/Module/Moderation/Blocklist/Contact.php:118
msgid "No remote contact is blocked from this node."
msgstr ""

#: src/Module/Moderation/Blocklist/Contact.php:120
msgid "Blocked Remote Contacts"
msgstr ""

#: src/Module/Moderation/Blocklist/Contact.php:121
msgid "Block New Remote Contact"
msgstr ""

#: src/Module/Moderation/Blocklist/Contact.php:122
msgid "Photo"
msgstr ""

#: src/Module/Moderation/Blocklist/Contact.php:122
msgid "Reason"
msgstr ""

#: src/Module/Moderation/Blocklist/Contact.php:130
#, php-format
msgid "%s total blocked contact"
msgid_plural "%s total blocked contacts"
msgstr[0] ""
msgstr[1] ""

#: src/Module/Moderation/Blocklist/Contact.php:133
msgid "URL of the remote contact to block."
msgstr ""

#: src/Module/Moderation/Blocklist/Contact.php:134
msgid "Also purge contact"
msgstr ""

#: src/Module/Moderation/Blocklist/Contact.php:134
msgid ""
"Removes all content related to this contact from the node. Keeps the contact "
"record. This action cannot be undone."
msgstr ""

#: src/Module/Moderation/Blocklist/Contact.php:135
#: src/Module/Moderation/Blocklist/Server/Import.php:121
msgid "Block Reason"
msgstr ""

#: src/Module/Moderation/Blocklist/Server/Add.php:78
msgid "Server domain pattern added to the blocklist."
msgstr ""

#: src/Module/Moderation/Blocklist/Server/Add.php:86
#, php-format
msgid "%s server scheduled to be purged."
msgid_plural "%s servers scheduled to be purged."
msgstr[0] ""
msgstr[1] ""

#: src/Module/Moderation/Blocklist/Server/Add.php:118
#: src/Module/Moderation/Blocklist/Server/Import.php:114
msgid "← Return to the list"
msgstr ""

#: src/Module/Moderation/Blocklist/Server/Add.php:120
msgid "Block A New Server Domain Pattern"
msgstr ""

#: src/Module/Moderation/Blocklist/Server/Add.php:121
#: src/Module/Moderation/Blocklist/Server/Index.php:96
msgid ""
"<p>The server domain pattern syntax is case-insensitive shell wildcard, "
"comprising the following special characters:</p>\n"
"<ul>\n"
"\t<li><code>*</code>: Any number of characters</li>\n"
"\t<li><code>?</code>: Any single character</li>\n"
"</ul>"
msgstr ""

#: src/Module/Moderation/Blocklist/Server/Add.php:126
#: src/Module/Moderation/Blocklist/Server/Index.php:104
msgid "Check pattern"
msgstr ""

#: src/Module/Moderation/Blocklist/Server/Add.php:127
msgid "Matching known servers"
msgstr ""

#: src/Module/Moderation/Blocklist/Server/Add.php:128
msgid "Server Name"
msgstr ""

#: src/Module/Moderation/Blocklist/Server/Add.php:129
msgid "Server Domain"
msgstr ""

#: src/Module/Moderation/Blocklist/Server/Add.php:130
msgid "Known Contacts"
msgstr ""

#: src/Module/Moderation/Blocklist/Server/Add.php:131
#, php-format
msgid "%d known server"
msgid_plural "%d known servers"
msgstr[0] ""
msgstr[1] ""

#: src/Module/Moderation/Blocklist/Server/Add.php:132
msgid "Add pattern to the blocklist"
msgstr ""

#: src/Module/Moderation/Blocklist/Server/Add.php:134
#: src/Module/Moderation/Blocklist/Server/Index.php:113
msgid "Server Domain Pattern"
msgstr ""

#: src/Module/Moderation/Blocklist/Server/Add.php:134
#: src/Module/Moderation/Blocklist/Server/Index.php:113
msgid ""
"The domain pattern of the new server to add to the blocklist. Do not include "
"the protocol."
msgstr ""

#: src/Module/Moderation/Blocklist/Server/Add.php:135
msgid "Purge server"
msgstr ""

#: src/Module/Moderation/Blocklist/Server/Add.php:135
msgid ""
"Also purges all the locally stored content authored by the known contacts "
"registered on that server. Keeps the contacts and the server records. This "
"action cannot be undone."
msgid_plural ""
"Also purges all the locally stored content authored by the known contacts "
"registered on these servers. Keeps the contacts and the servers records. "
"This action cannot be undone."
msgstr[0] ""
msgstr[1] ""

#: src/Module/Moderation/Blocklist/Server/Add.php:136
msgid "Block reason"
msgstr ""

#: src/Module/Moderation/Blocklist/Server/Add.php:136
msgid ""
"The reason why you blocked this server domain pattern. This reason will be "
"shown publicly in the server information page."
msgstr ""

#: src/Module/Moderation/Blocklist/Server/Import.php:73
#: src/Module/Moderation/Blocklist/Server/Import.php:82
msgid "Error importing pattern file"
msgstr ""

#: src/Module/Moderation/Blocklist/Server/Import.php:88
msgid "Local blocklist replaced with the provided file."
msgstr ""

#: src/Module/Moderation/Blocklist/Server/Import.php:92
#, php-format
msgid "%d pattern was added to the local blocklist."
msgid_plural "%d patterns were added to the local blocklist."
msgstr[0] ""
msgstr[1] ""

#: src/Module/Moderation/Blocklist/Server/Import.php:94
msgid "No pattern was added to the local blocklist."
msgstr ""

#: src/Module/Moderation/Blocklist/Server/Import.php:116
msgid "Import a Server Domain Pattern Blocklist"
msgstr ""

#: src/Module/Moderation/Blocklist/Server/Import.php:117
msgid ""
"<p>This file can be downloaded from the <code>/friendica</code> path of any "
"Friendica server.</p>"
msgstr ""

#: src/Module/Moderation/Blocklist/Server/Import.php:118
#: src/Module/Moderation/Blocklist/Server/Index.php:103
msgid "Upload file"
msgstr ""

#: src/Module/Moderation/Blocklist/Server/Import.php:119
msgid "Patterns to import"
msgstr ""

#: src/Module/Moderation/Blocklist/Server/Import.php:120
msgid "Domain Pattern"
msgstr ""

#: src/Module/Moderation/Blocklist/Server/Import.php:122
msgid "Import Mode"
msgstr ""

#: src/Module/Moderation/Blocklist/Server/Import.php:123
msgid "Import Patterns"
msgstr ""

#: src/Module/Moderation/Blocklist/Server/Import.php:124
#, php-format
msgid "%d total pattern"
msgid_plural "%d total patterns"
msgstr[0] ""
msgstr[1] ""

#: src/Module/Moderation/Blocklist/Server/Import.php:126
#: src/Module/Moderation/Blocklist/Server/Index.php:112
msgid "Server domain pattern blocklist CSV file"
msgstr ""

#: src/Module/Moderation/Blocklist/Server/Import.php:127
msgid "Append"
msgstr ""

#: src/Module/Moderation/Blocklist/Server/Import.php:127
msgid ""
"Imports patterns from the file that weren't already existing in the current "
"blocklist."
msgstr ""

#: src/Module/Moderation/Blocklist/Server/Import.php:128
msgid "Replace"
msgstr ""

#: src/Module/Moderation/Blocklist/Server/Import.php:128
msgid "Replaces the current blocklist by the imported patterns."
msgstr ""

#: src/Module/Moderation/Blocklist/Server/Index.php:83
#: src/Module/Moderation/Blocklist/Server/Index.php:107
msgid "Blocked server domain pattern"
msgstr ""

#: src/Module/Moderation/Blocklist/Server/Index.php:85
msgid "Delete server domain pattern"
msgstr ""

#: src/Module/Moderation/Blocklist/Server/Index.php:85
msgid "Check to delete this entry from the blocklist"
msgstr ""

#: src/Module/Moderation/Blocklist/Server/Index.php:93
msgid "Server Domain Pattern Blocklist"
msgstr ""

#: src/Module/Moderation/Blocklist/Server/Index.php:94
msgid ""
"This page can be used to define a blocklist of server domain patterns from "
"the federated network that are not allowed to interact with your node. For "
"each domain pattern you should also provide the reason why you block it."
msgstr ""

#: src/Module/Moderation/Blocklist/Server/Index.php:95
msgid ""
"The list of blocked server domain patterns will be made publically available "
"on the <a href=\"/friendica\">/friendica</a> page so that your users and "
"people investigating communication problems can find the reason easily."
msgstr ""

#: src/Module/Moderation/Blocklist/Server/Index.php:101
msgid "Import server domain pattern blocklist"
msgstr ""

#: src/Module/Moderation/Blocklist/Server/Index.php:102
msgid "Add new entry to the blocklist"
msgstr ""

#: src/Module/Moderation/Blocklist/Server/Index.php:105
msgid "Save changes to the blocklist"
msgstr ""

#: src/Module/Moderation/Blocklist/Server/Index.php:106
msgid "Current Entries in the Blocklist"
msgstr ""

#: src/Module/Moderation/Blocklist/Server/Index.php:109
msgid "Delete entry from the blocklist"
msgstr ""

#: src/Module/Moderation/Blocklist/Server/Index.php:110
msgid "Delete entry from the blocklist?"
msgstr ""

#: src/Module/Moderation/Item/Delete.php:50
msgid "Item marked for deletion."
msgstr ""

#: src/Module/Moderation/Item/Delete.php:63
msgid "Delete this Item"
msgstr ""

#: src/Module/Moderation/Item/Delete.php:64
msgid ""
"On this page you can delete an item from your node. If the item is a top "
"level posting, the entire thread will be deleted."
msgstr ""

#: src/Module/Moderation/Item/Delete.php:65
msgid ""
"You need to know the GUID of the item. You can find it e.g. by looking at "
"the display URL. The last part of http://example.com/display/123456 is the "
"GUID, here 123456."
msgstr ""

#: src/Module/Moderation/Item/Delete.php:67
msgid "GUID"
msgstr ""

#: src/Module/Moderation/Item/Delete.php:67
msgid "The GUID of the item you want to delete."
msgstr ""

#: src/Module/Moderation/Item/Source.php:77
msgid "Item Id"
msgstr ""

#: src/Module/Moderation/Item/Source.php:78
msgid "Item URI"
msgstr ""

#: src/Module/Moderation/Item/Source.php:80
msgid "Terms"
msgstr ""

#: src/Module/Moderation/Item/Source.php:81
msgid "Tag"
msgstr ""

#: src/Module/Moderation/Item/Source.php:82
#: src/Module/Moderation/Users/Active.php:126
#: src/Module/Moderation/Users/Blocked.php:126
#: src/Module/Moderation/Users/Index.php:140
msgid "Type"
msgstr ""

#: src/Module/Moderation/Item/Source.php:83
msgid "Term"
msgstr ""

#: src/Module/Moderation/Item/Source.php:84
msgid "URL"
msgstr ""

#: src/Module/Moderation/Item/Source.php:85
msgid "Mention"
msgstr ""

#: src/Module/Moderation/Item/Source.php:86
msgid "Implicit Mention"
msgstr ""

#: src/Module/Moderation/Item/Source.php:88
msgid "Item not found"
msgstr ""

#: src/Module/Moderation/Item/Source.php:89
msgid "No source recorded"
msgstr ""

#: src/Module/Moderation/Item/Source.php:90
msgid ""
"Please make sure the <code>debug.store_source</code> config key is set in "
"<code>config/local.config.php</code> for future items to have sources."
msgstr ""

#: src/Module/Moderation/Item/Source.php:92
msgid "Item Guid"
msgstr ""

#: src/Module/Moderation/Summary.php:53
msgid "Normal Account"
msgstr ""

#: src/Module/Moderation/Summary.php:54
msgid "Automatic Follower Account"
msgstr ""

#: src/Module/Moderation/Summary.php:55
msgid "Public Forum Account"
msgstr ""

#: src/Module/Moderation/Summary.php:56
msgid "Automatic Friend Account"
msgstr ""

#: src/Module/Moderation/Summary.php:57
msgid "Blog Account"
msgstr ""

#: src/Module/Moderation/Summary.php:58
msgid "Private Forum Account"
msgstr ""

#: src/Module/Moderation/Summary.php:78
msgid "Registered users"
msgstr ""

#: src/Module/Moderation/Summary.php:80
msgid "Pending registrations"
msgstr ""

#: src/Module/Moderation/Users/Active.php:43
#: src/Module/Moderation/Users/Index.php:43
#, php-format
msgid "%s user blocked"
msgid_plural "%s users blocked"
msgstr[0] ""
msgstr[1] ""

#: src/Module/Moderation/Users/Active.php:51
#: src/Module/Moderation/Users/Active.php:85
#: src/Module/Moderation/Users/Blocked.php:51
#: src/Module/Moderation/Users/Blocked.php:85
#: src/Module/Moderation/Users/Index.php:58
#: src/Module/Moderation/Users/Index.php:92
msgid "You can't remove yourself"
msgstr ""

#: src/Module/Moderation/Users/Active.php:55
#: src/Module/Moderation/Users/Blocked.php:55
#: src/Module/Moderation/Users/Index.php:62
#, php-format
msgid "%s user deleted"
msgid_plural "%s users deleted"
msgstr[0] ""
msgstr[1] ""

#: src/Module/Moderation/Users/Active.php:83
#: src/Module/Moderation/Users/Blocked.php:83
#: src/Module/Moderation/Users/Index.php:90
#, php-format
msgid "User \"%s\" deleted"
msgstr ""

#: src/Module/Moderation/Users/Active.php:93
#: src/Module/Moderation/Users/Index.php:100
#, php-format
msgid "User \"%s\" blocked"
msgstr ""

#: src/Module/Moderation/Users/Active.php:126
#: src/Module/Moderation/Users/Blocked.php:126
#: src/Module/Moderation/Users/Deleted.php:83
#: src/Module/Moderation/Users/Index.php:140
#: src/Module/Moderation/Users/Index.php:160
msgid "Register date"
msgstr ""

#: src/Module/Moderation/Users/Active.php:126
#: src/Module/Moderation/Users/Blocked.php:126
#: src/Module/Moderation/Users/Deleted.php:83
#: src/Module/Moderation/Users/Index.php:140
#: src/Module/Moderation/Users/Index.php:160
msgid "Last login"
msgstr ""

#: src/Module/Moderation/Users/Active.php:126
#: src/Module/Moderation/Users/Blocked.php:126
#: src/Module/Moderation/Users/Deleted.php:83
#: src/Module/Moderation/Users/Index.php:140
#: src/Module/Moderation/Users/Index.php:160
msgid "Last public item"
msgstr ""

#: src/Module/Moderation/Users/Active.php:134
msgid "Active Accounts"
msgstr ""

#: src/Module/Moderation/Users/Active.php:138
#: src/Module/Moderation/Users/Blocked.php:137
#: src/Module/Moderation/Users/Index.php:153
msgid "User blocked"
msgstr ""

#: src/Module/Moderation/Users/Active.php:139
#: src/Module/Moderation/Users/Blocked.php:139
#: src/Module/Moderation/Users/Index.php:155
msgid "Site admin"
msgstr ""

#: src/Module/Moderation/Users/Active.php:140
#: src/Module/Moderation/Users/Blocked.php:140
#: src/Module/Moderation/Users/Index.php:156
msgid "Account expired"
msgstr ""

#: src/Module/Moderation/Users/Active.php:141
#: src/Module/Moderation/Users/Index.php:159
msgid "Create a new user"
msgstr ""

#: src/Module/Moderation/Users/Active.php:147
#: src/Module/Moderation/Users/Blocked.php:146
#: src/Module/Moderation/Users/Index.php:165
msgid ""
"Selected users will be deleted!\\n\\nEverything these users had posted on "
"this site will be permanently deleted!\\n\\nAre you sure?"
msgstr ""

#: src/Module/Moderation/Users/Active.php:148
#: src/Module/Moderation/Users/Blocked.php:147
#: src/Module/Moderation/Users/Index.php:166
msgid ""
"The user {0} will be deleted!\\n\\nEverything this user has posted on this "
"site will be permanently deleted!\\n\\nAre you sure?"
msgstr ""

#: src/Module/Moderation/Users/Blocked.php:43
#: src/Module/Moderation/Users/Index.php:50
#, php-format
msgid "%s user unblocked"
msgid_plural "%s users unblocked"
msgstr[0] ""
msgstr[1] ""

#: src/Module/Moderation/Users/Blocked.php:92
#: src/Module/Moderation/Users/Index.php:106
#, php-format
msgid "User \"%s\" unblocked"
msgstr ""

#: src/Module/Moderation/Users/Blocked.php:134
msgid "Blocked Users"
msgstr ""

#: src/Module/Moderation/Users/Create.php:62
msgid "New User"
msgstr ""

#: src/Module/Moderation/Users/Create.php:63
msgid "Add User"
msgstr ""

#: src/Module/Moderation/Users/Create.php:71
msgid "Name of the new user."
msgstr ""

#: src/Module/Moderation/Users/Create.php:72
msgid "Nickname"
msgstr ""

#: src/Module/Moderation/Users/Create.php:72
msgid "Nickname of the new user."
msgstr ""

#: src/Module/Moderation/Users/Create.php:73
msgid "Email address of the new user."
msgstr ""

#: src/Module/Moderation/Users/Deleted.php:81
msgid "Users awaiting permanent deletion"
msgstr ""

#: src/Module/Moderation/Users/Deleted.php:83
#: src/Module/Moderation/Users/Index.php:160
msgid "Permanent deletion"
msgstr ""

#: src/Module/Moderation/Users/Index.php:150
msgid "User waiting for permanent deletion"
msgstr ""

#: src/Module/Moderation/Users/Pending.php:44
#, php-format
msgid "%s user approved"
msgid_plural "%s users approved"
msgstr[0] ""
msgstr[1] ""

#: src/Module/Moderation/Users/Pending.php:51
#, php-format
msgid "%s registration revoked"
msgid_plural "%s registrations revoked"
msgstr[0] ""
msgstr[1] ""

#: src/Module/Moderation/Users/Pending.php:76
msgid "Account approved."
msgstr ""

#: src/Module/Moderation/Users/Pending.php:82
msgid "Registration revoked"
msgstr ""

#: src/Module/Moderation/Users/Pending.php:97
msgid "User registrations awaiting review"
msgstr ""

#: src/Module/Moderation/Users/Pending.php:99
msgid "Request date"
msgstr ""

#: src/Module/Moderation/Users/Pending.php:100
msgid "No registrations."
msgstr ""

#: src/Module/Moderation/Users/Pending.php:101
msgid "Note from the user"
msgstr ""

#: src/Module/Moderation/Users/Pending.php:103
msgid "Deny"
msgstr ""

#: src/Module/Notifications/Introductions.php:99
msgid "Show Ignored Requests"
msgstr ""

#: src/Module/Notifications/Introductions.php:99
msgid "Hide Ignored Requests"
msgstr ""

#: src/Module/Notifications/Introductions.php:115
#: src/Module/Notifications/Introductions.php:178
msgid "Notification type:"
msgstr ""

#: src/Module/Notifications/Introductions.php:118
msgid "Suggested by:"
msgstr ""

#: src/Module/Notifications/Introductions.php:143
msgid "Claims to be known to you: "
msgstr ""

#: src/Module/Notifications/Introductions.php:144
#: src/Module/OAuth/Acknowledge.php:55 src/Module/Register.php:131
#: src/Module/Settings/TwoFactor/Trusted.php:126
msgid "No"
msgstr ""

#: src/Module/Notifications/Introductions.php:152
msgid "Shall your connection be bidirectional or not?"
msgstr ""

#: src/Module/Notifications/Introductions.php:153
#, php-format
msgid ""
"Accepting %s as a friend allows %s to subscribe to your posts, and you will "
"also receive updates from them in your news feed."
msgstr ""

#: src/Module/Notifications/Introductions.php:154
#, php-format
msgid ""
"Accepting %s as a subscriber allows them to subscribe to your posts, but you "
"will not receive updates from them in your news feed."
msgstr ""

#: src/Module/Notifications/Introductions.php:156
msgid "Friend"
msgstr ""

#: src/Module/Notifications/Introductions.php:157
msgid "Subscriber"
msgstr ""

#: src/Module/Notifications/Introductions.php:216
msgid "No introductions."
msgstr ""

#: src/Module/Notifications/Introductions.php:217
#: src/Module/Notifications/Notifications.php:135
#, php-format
msgid "No more %s notifications."
msgstr ""

#: src/Module/Notifications/Notification.php:135
msgid "You must be logged in to show this page."
msgstr ""

#: src/Module/Notifications/Notifications.php:66
msgid "Network Notifications"
msgstr ""

#: src/Module/Notifications/Notifications.php:72
msgid "System Notifications"
msgstr ""

#: src/Module/Notifications/Notifications.php:78
msgid "Personal Notifications"
msgstr ""

#: src/Module/Notifications/Notifications.php:84
msgid "Home Notifications"
msgstr ""

#: src/Module/Notifications/Notifications.php:140
msgid "Show unread"
msgstr ""

#: src/Module/Notifications/Ping.php:245
msgid "{0} requested registration"
msgstr ""

#: src/Module/Notifications/Ping.php:254
#, php-format
msgid "{0} and %d others requested registration"
msgstr ""

#: src/Module/OAuth/Acknowledge.php:51
msgid "Authorize application connection"
msgstr ""

#: src/Module/OAuth/Acknowledge.php:53
msgid ""
"Do you want to authorize this application to access your posts and contacts, "
"and/or create new posts for you?"
msgstr ""

#: src/Module/OAuth/Authorize.php:54
msgid "Unsupported or missing response type"
msgstr ""

#: src/Module/OAuth/Authorize.php:59 src/Module/OAuth/Token.php:73
msgid "Incomplete request data"
msgstr ""

#: src/Module/OAuth/Authorize.php:106
#, php-format
msgid ""
"Please copy the following authentication code into your application and "
"close this window: %s"
msgstr ""

#: src/Module/OAuth/Token.php:97
msgid "Unsupported or missing grant type"
msgstr ""

#: src/Module/OStatus/Repair.php:83
msgid "Resubscribing to OStatus contacts"
msgstr ""

#: src/Module/OStatus/Repair.php:84 src/Module/OStatus/Subscribe.php:158
msgid "Keep this window open until done."
msgstr ""

#: src/Module/OStatus/Repair.php:85
msgid "✔ Done"
msgstr ""

#: src/Module/OStatus/Repair.php:86
msgid "No OStatus contacts to resubscribe to."
msgstr ""

#: src/Module/OStatus/Subscribe.php:70
msgid "Subscribing to contacts"
msgstr ""

#: src/Module/OStatus/Subscribe.php:79
msgid "No contact provided."
msgstr ""

#: src/Module/OStatus/Subscribe.php:85
msgid "Couldn't fetch information for contact."
msgstr ""

#: src/Module/OStatus/Subscribe.php:96
msgid "Couldn't fetch friends for contact."
msgstr ""

#: src/Module/OStatus/Subscribe.php:102 src/Module/OStatus/Subscribe.php:113
msgid "Couldn't fetch following contacts."
msgstr ""

#: src/Module/OStatus/Subscribe.php:108
msgid "Couldn't fetch remote profile."
msgstr ""

#: src/Module/OStatus/Subscribe.php:118
msgid "Unsupported network"
msgstr ""

#: src/Module/OStatus/Subscribe.php:134
msgid "Done"
msgstr ""

#: src/Module/OStatus/Subscribe.php:148
msgid "success"
msgstr ""

#: src/Module/OStatus/Subscribe.php:150
msgid "failed"
msgstr ""

#: src/Module/OStatus/Subscribe.php:153
msgid "ignored"
msgstr ""

#: src/Module/PermissionTooltip.php:49
#, php-format
msgid "Wrong type \"%s\", expected one of: %s"
msgstr ""

#: src/Module/PermissionTooltip.php:66
msgid "Model not found"
msgstr ""

#: src/Module/PermissionTooltip.php:89
msgid "Unlisted"
msgstr ""

#: src/Module/PermissionTooltip.php:107
msgid "Remote privacy information not available."
msgstr ""

#: src/Module/PermissionTooltip.php:116
msgid "Visible to:"
msgstr ""

#: src/Module/PermissionTooltip.php:200
#, php-format
msgid "Collection (%s)"
msgstr ""

#: src/Module/PermissionTooltip.php:204
#, php-format
msgid "Followers (%s)"
msgstr ""

#: src/Module/PermissionTooltip.php:223
#, php-format
msgid "%d more"
msgstr ""

#: src/Module/PermissionTooltip.php:227
#, php-format
msgid "<b>To:</b> %s<br>"
msgstr ""

#: src/Module/PermissionTooltip.php:230
#, php-format
msgid "<b>CC:</b> %s<br>"
msgstr ""

#: src/Module/PermissionTooltip.php:233
#, php-format
msgid "<b>BCC:</b> %s<br>"
msgstr ""

#: src/Module/Photo.php:128
msgid "The Photo is not available."
msgstr ""

#: src/Module/Photo.php:141
#, php-format
msgid "The Photo with id %s is not available."
msgstr ""

#: src/Module/Photo.php:178
#, php-format
msgid "Invalid external resource with url %s."
msgstr ""

#: src/Module/Photo.php:180
#, php-format
msgid "Invalid photo with id %s."
msgstr ""

#: src/Module/Post/Edit.php:82 src/Module/Post/Edit.php:96
msgid "Post not found."
msgstr ""

#: src/Module/Post/Edit.php:102
msgid "Edit post"
msgstr ""

#: src/Module/Post/Edit.php:133
msgid "web link"
msgstr ""

#: src/Module/Post/Edit.php:134
msgid "Insert video link"
msgstr ""

#: src/Module/Post/Edit.php:135
msgid "video link"
msgstr ""

#: src/Module/Post/Edit.php:136
msgid "Insert audio link"
msgstr ""

#: src/Module/Post/Edit.php:137
msgid "audio link"
msgstr ""

#: src/Module/Post/Tag/Remove.php:106
msgid "Remove Item Tag"
msgstr ""

#: src/Module/Post/Tag/Remove.php:107
msgid "Select a tag to remove: "
msgstr ""

#: src/Module/Post/Tag/Remove.php:108 src/Module/Settings/Delegation.php:178
#: src/Module/Settings/TwoFactor/Trusted.php:144
msgid "Remove"
msgstr ""

#: src/Module/Profile/Contacts.php:156
msgid "No contacts."
msgstr ""

#: src/Module/Profile/Photos.php:170
msgid "Image upload didn't complete, please try again"
msgstr ""

#: src/Module/Profile/Photos.php:173
msgid "Image file is missing"
msgstr ""

#: src/Module/Profile/Photos.php:178
msgid ""
"Server can't accept new file upload at this time, please contact your "
"administrator"
msgstr ""

#: src/Module/Profile/Photos.php:202
msgid "Image file is empty."
msgstr ""

#: src/Module/Profile/Photos.php:376
msgid "View Album"
msgstr ""

#: src/Module/Profile/Profile.php:112 src/Module/Profile/Restricted.php:50
msgid "Profile not found."
msgstr ""

#: src/Module/Profile/Profile.php:158
#, php-format
msgid ""
"You're currently viewing your profile as <b>%s</b> <a href=\"%s\" class="
"\"btn btn-sm pull-right\">Cancel</a>"
msgstr ""

#: src/Module/Profile/Profile.php:167 src/Module/Settings/Account.php:576
msgid "Full Name:"
msgstr ""

#: src/Module/Profile/Profile.php:172
msgid "Member since:"
msgstr ""

#: src/Module/Profile/Profile.php:178
msgid "j F, Y"
msgstr ""

#: src/Module/Profile/Profile.php:179
msgid "j F"
msgstr ""

#: src/Module/Profile/Profile.php:187 src/Util/Temporal.php:168
msgid "Birthday:"
msgstr ""

#: src/Module/Profile/Profile.php:190 src/Module/Settings/Profile/Index.php:254
#: src/Util/Temporal.php:170
msgid "Age: "
msgstr ""

#: src/Module/Profile/Profile.php:190 src/Module/Settings/Profile/Index.php:254
#: src/Util/Temporal.php:170
#, php-format
msgid "%d year old"
msgid_plural "%d years old"
msgstr[0] ""
msgstr[1] ""

#: src/Module/Profile/Profile.php:195 src/Module/Settings/Profile/Index.php:247
msgid "Description:"
msgstr ""

#: src/Module/Profile/Profile.php:261
msgid "Forums:"
msgstr ""

#: src/Module/Profile/Profile.php:273
msgid "View profile as:"
msgstr ""

#: src/Module/Profile/Profile.php:290
msgid "View as"
msgstr ""

#: src/Module/Profile/Profile.php:351 src/Module/Profile/Profile.php:354
#: src/Module/Profile/Status.php:106 src/Module/Profile/Status.php:109
#: src/Protocol/Feed.php:1024 src/Protocol/OStatus.php:1045
#, php-format
msgid "%s's timeline"
msgstr ""

#: src/Module/Profile/Profile.php:352 src/Module/Profile/Status.php:107
#: src/Protocol/Feed.php:1028 src/Protocol/OStatus.php:1050
#, php-format
msgid "%s's posts"
msgstr ""

#: src/Module/Profile/Profile.php:353 src/Module/Profile/Status.php:108
#: src/Protocol/Feed.php:1031 src/Protocol/OStatus.php:1054
#, php-format
msgid "%s's comments"
msgstr ""

#: src/Module/Profile/RemoteFollow.php:82
msgid "Profile unavailable."
msgstr ""

#: src/Module/Profile/RemoteFollow.php:88
msgid "Invalid locator"
msgstr ""

#: src/Module/Profile/RemoteFollow.php:95
msgid "The provided profile link doesn't seem to be valid"
msgstr ""

#: src/Module/Profile/RemoteFollow.php:100
msgid ""
"Remote subscription can't be done for your network. Please subscribe "
"directly on your system."
msgstr ""

#: src/Module/Profile/RemoteFollow.php:128
msgid "Friend/Connection Request"
msgstr ""

#: src/Module/Profile/RemoteFollow.php:129
#, php-format
msgid ""
"Enter your Webfinger address (user@domain.tld) or profile URL here. If this "
"isn't supported by your system, you have to subscribe to <strong>%s</strong> "
"or <strong>%s</strong> directly on your system."
msgstr ""

#: src/Module/Profile/RemoteFollow.php:130
#, php-format
msgid ""
"If you are not yet a member of the free social web, <a href=\"%s\">follow "
"this link to find a public Friendica node and join us today</a>."
msgstr ""

#: src/Module/Profile/RemoteFollow.php:131
msgid "Your Webfinger address or profile URL:"
msgstr ""

#: src/Module/Profile/Restricted.php:59
msgid "Restricted profile"
msgstr ""

#: src/Module/Profile/Restricted.php:60
msgid ""
"This profile has been restricted which prevents access to their public "
"content from anonymous visitors."
msgstr ""

#: src/Module/Profile/Schedule.php:84
msgid "Scheduled"
msgstr ""

#: src/Module/Profile/Schedule.php:85
msgid "Content"
msgstr ""

#: src/Module/Profile/Schedule.php:86
msgid "Remove post"
msgstr ""

#: src/Module/Profile/UnkMail.php:78
msgid "Empty message body."
msgstr ""

#: src/Module/Profile/UnkMail.php:103
msgid "Unable to check your home location."
msgstr ""

#: src/Module/Profile/UnkMail.php:127
msgid "Recipient not found."
msgstr ""

#: src/Module/Profile/UnkMail.php:138
#, php-format
msgid "Number of daily wall messages for %s exceeded. Message failed."
msgstr ""

#: src/Module/Profile/UnkMail.php:153
#, php-format
msgid ""
"If you wish for %s to respond, please check that the privacy settings on "
"your site allow private mail from unknown senders."
msgstr ""

#: src/Module/Profile/UnkMail.php:161
msgid "To"
msgstr ""

#: src/Module/Profile/UnkMail.php:162
msgid "Subject"
msgstr ""

#: src/Module/Profile/UnkMail.php:163
msgid "Your message"
msgstr ""

#: src/Module/Register.php:84
msgid "Only parent users can create additional accounts."
msgstr ""

#: src/Module/Register.php:99 src/Module/User/Import.php:111
msgid ""
"This site has exceeded the number of allowed daily account registrations. "
"Please try again tomorrow."
msgstr ""

#: src/Module/Register.php:116
msgid ""
"You may (optionally) fill in this form via OpenID by supplying your OpenID "
"and clicking \"Register\"."
msgstr ""

#: src/Module/Register.php:117
msgid ""
"If you are not familiar with OpenID, please leave that field blank and fill "
"in the rest of the items."
msgstr ""

#: src/Module/Register.php:118
msgid "Your OpenID (optional): "
msgstr ""

#: src/Module/Register.php:127
msgid "Include your profile in member directory?"
msgstr ""

#: src/Module/Register.php:148
msgid "Note for the admin"
msgstr ""

#: src/Module/Register.php:148
msgid "Leave a message for the admin, why you want to join this node"
msgstr ""

#: src/Module/Register.php:149
msgid "Membership on this site is by invitation only."
msgstr ""

#: src/Module/Register.php:150
msgid "Your invitation code: "
msgstr ""

#: src/Module/Register.php:158
msgid "Your Full Name (e.g. Joe Smith, real or real-looking): "
msgstr ""

#: src/Module/Register.php:159
msgid ""
"Your Email Address: (Initial information will be send there, so this has to "
"be an existing address.)"
msgstr ""

#: src/Module/Register.php:160
msgid "Please repeat your e-mail address:"
msgstr ""

#: src/Module/Register.php:162 src/Module/Security/PasswordTooLong.php:101
#: src/Module/Settings/Account.php:567
msgid "New Password:"
msgstr ""

#: src/Module/Register.php:162
msgid "Leave empty for an auto generated password."
msgstr ""

#: src/Module/Register.php:163 src/Module/Security/PasswordTooLong.php:102
#: src/Module/Settings/Account.php:568
msgid "Confirm:"
msgstr ""

#: src/Module/Register.php:164
#, php-format
msgid ""
"Choose a profile nickname. This must begin with a text character. Your "
"profile address on this site will then be \"<strong>nickname@%s</strong>\"."
msgstr ""

#: src/Module/Register.php:165
msgid "Choose a nickname: "
msgstr ""

#: src/Module/Register.php:173 src/Module/User/Import.php:117
msgid "Import"
msgstr ""

#: src/Module/Register.php:174
msgid "Import your profile to this friendica instance"
msgstr ""

#: src/Module/Register.php:181
msgid "Note: This node explicitly contains adult content"
msgstr ""

#: src/Module/Register.php:183 src/Module/Settings/Delegation.php:154
msgid "Parent Password:"
msgstr ""

#: src/Module/Register.php:183 src/Module/Settings/Delegation.php:154
msgid ""
"Please enter the password of the parent account to legitimize your request."
msgstr ""

#: src/Module/Register.php:212
msgid "Password doesn't match."
msgstr ""

#: src/Module/Register.php:218
msgid "Please enter your password."
msgstr ""

#: src/Module/Register.php:260
msgid "You have entered too much information."
msgstr ""

#: src/Module/Register.php:283
msgid "Please enter the identical mail address in the second field."
msgstr ""

#: src/Module/Register.php:310
msgid "The additional account was created."
msgstr ""

#: src/Module/Register.php:335
msgid ""
"Registration successful. Please check your email for further instructions."
msgstr ""

#: src/Module/Register.php:342
#, php-format
msgid ""
"Failed to send email message. Here your accout details:<br> login: %s<br> "
"password: %s<br><br>You can change your password after login."
msgstr ""

#: src/Module/Register.php:348
msgid "Registration successful."
msgstr ""

#: src/Module/Register.php:357 src/Module/Register.php:364
#: src/Module/Register.php:374
msgid "Your registration can not be processed."
msgstr ""

#: src/Module/Register.php:363
msgid "You have to leave a request note for the admin."
msgstr ""

#: src/Module/Register.php:373
msgid "An internal error occured."
msgstr ""

#: src/Module/Register.php:395
msgid "Your registration is pending approval by the site owner."
msgstr ""

#: src/Module/Search/Acl.php:55
msgid "You must be logged in to use this module."
msgstr ""

#: src/Module/Search/Index.php:68
msgid "Only logged in users are permitted to perform a search."
msgstr ""

#: src/Module/Search/Index.php:88
msgid "Only one search per minute is permitted for not logged in users."
msgstr ""

#: src/Module/Search/Index.php:204
#, php-format
msgid "Items tagged with: %s"
msgstr ""

#: src/Module/Search/Saved.php:59
msgid "Search term was not saved."
msgstr ""

#: src/Module/Search/Saved.php:62
msgid "Search term already saved."
msgstr ""

#: src/Module/Search/Saved.php:68
msgid "Search term was not removed."
msgstr ""

#: src/Module/Security/Login.php:123
msgid "Create a New Account"
msgstr ""

#: src/Module/Security/Login.php:143
msgid "Your OpenID: "
msgstr ""

#: src/Module/Security/Login.php:146
msgid ""
"Please enter your username and password to add the OpenID to your existing "
"account."
msgstr ""

#: src/Module/Security/Login.php:148
msgid "Or login using OpenID: "
msgstr ""

#: src/Module/Security/Login.php:162
msgid "Password: "
msgstr ""

#: src/Module/Security/Login.php:163
msgid "Remember me"
msgstr ""

#: src/Module/Security/Login.php:172
msgid "Forgot your password?"
msgstr ""

#: src/Module/Security/Login.php:175
msgid "Website Terms of Service"
msgstr ""

#: src/Module/Security/Login.php:176
msgid "terms of service"
msgstr ""

#: src/Module/Security/Login.php:178
msgid "Website Privacy Policy"
msgstr ""

#: src/Module/Security/Login.php:179
msgid "privacy policy"
msgstr ""

#: src/Module/Security/Logout.php:84
#: src/Module/Security/TwoFactor/SignOut.php:78
#: src/Module/Security/TwoFactor/SignOut.php:86
#: src/Module/Security/TwoFactor/SignOut.php:108
#: src/Module/Security/TwoFactor/SignOut.php:115
msgid "Logged out."
msgstr ""

#: src/Module/Security/OpenID.php:54
msgid "OpenID protocol error. No ID returned"
msgstr ""

#: src/Module/Security/OpenID.php:90
msgid ""
"Account not found. Please login to your existing account to add the OpenID "
"to it."
msgstr ""

#: src/Module/Security/OpenID.php:92
msgid ""
"Account not found. Please register a new account or login to your existing "
"account to add the OpenID to it."
msgstr ""

#: src/Module/Security/PasswordTooLong.php:57
#: src/Module/Settings/Account.php:67
msgid "Passwords do not match."
msgstr ""

#: src/Module/Security/PasswordTooLong.php:64
msgid "Password does not need changing."
msgstr ""

#: src/Module/Security/PasswordTooLong.php:77
#: src/Module/Settings/Account.php:81
msgid "Password unchanged."
msgstr ""

#: src/Module/Security/PasswordTooLong.php:91
msgid "Password Too Long"
msgstr ""

#: src/Module/Security/PasswordTooLong.php:92
msgid ""
"Since version 2022.09, we've realized that any password longer than 72 "
"characters is truncated during hashing. To prevent any confusion about this "
"behavior, please update your password to be fewer or equal to 72 characters."
msgstr ""

#: src/Module/Security/PasswordTooLong.php:93
msgid "Update Password"
msgstr ""

#: src/Module/Security/PasswordTooLong.php:100
#: src/Module/Settings/Account.php:569
msgid "Current Password:"
msgstr ""

#: src/Module/Security/PasswordTooLong.php:100
#: src/Module/Settings/Account.php:569
msgid "Your current password to confirm the changes"
msgstr ""

#: src/Module/Security/PasswordTooLong.php:101
#: src/Module/Settings/Account.php:552
msgid ""
"Allowed characters are a-z, A-Z, 0-9 and special characters except white "
"spaces, accentuated letters and colon (:)."
msgstr ""

#: src/Module/Security/PasswordTooLong.php:101
#: src/Module/Settings/Account.php:553
msgid "Password length is limited to 72 characters."
msgstr ""

#: src/Module/Security/TwoFactor/Recovery.php:74
#, php-format
msgid "Remaining recovery codes: %d"
msgstr ""

#: src/Module/Security/TwoFactor/Recovery.php:80
#: src/Module/Security/TwoFactor/Verify.php:77
#: src/Module/Settings/TwoFactor/Verify.php:95
msgid "Invalid code, please retry."
msgstr ""

#: src/Module/Security/TwoFactor/Recovery.php:99
msgid "Two-factor recovery"
msgstr ""

#: src/Module/Security/TwoFactor/Recovery.php:100
msgid ""
"<p>You can enter one of your one-time recovery codes in case you lost access "
"to your mobile device.</p>"
msgstr ""

#: src/Module/Security/TwoFactor/Recovery.php:101
#, php-format
msgid ""
"Don’t have your phone? <a href=\"%s\">Enter a two-factor recovery code</a>"
msgstr ""

#: src/Module/Security/TwoFactor/Recovery.php:102
msgid "Please enter a recovery code"
msgstr ""

#: src/Module/Security/TwoFactor/Recovery.php:103
msgid "Submit recovery code and complete login"
msgstr ""

#: src/Module/Security/TwoFactor/SignOut.php:122
msgid "Sign out of this browser?"
msgstr ""

#: src/Module/Security/TwoFactor/SignOut.php:123
msgid ""
"<p>If you trust this browser, you will not be asked for verification code "
"the next time you sign in.</p>"
msgstr ""

#: src/Module/Security/TwoFactor/SignOut.php:124
msgid "Sign out"
msgstr ""

#: src/Module/Security/TwoFactor/SignOut.php:126
msgid "Trust and sign out"
msgstr ""

#: src/Module/Security/TwoFactor/Trust.php:96
msgid "Couldn't save browser to Cookie."
msgstr ""

#: src/Module/Security/TwoFactor/Trust.php:141
msgid "Trust this browser?"
msgstr ""

#: src/Module/Security/TwoFactor/Trust.php:142
msgid ""
"<p>If you choose to trust this browser, you will not be asked for a "
"verification code the next time you sign in.</p>"
msgstr ""

#: src/Module/Security/TwoFactor/Trust.php:143
msgid "Not now"
msgstr ""

#: src/Module/Security/TwoFactor/Trust.php:144
msgid "Don't trust"
msgstr ""

#: src/Module/Security/TwoFactor/Trust.php:145
msgid "Trust"
msgstr ""

#: src/Module/Security/TwoFactor/Verify.php:97
msgid ""
"<p>Open the two-factor authentication app on your device to get an "
"authentication code and verify your identity.</p>"
msgstr ""

#: src/Module/Security/TwoFactor/Verify.php:100
#, php-format
msgid ""
"If you do not have access to your authentication code you can use a <a href="
"\"%s\">two-factor recovery code</a>."
msgstr ""

#: src/Module/Security/TwoFactor/Verify.php:101
#: src/Module/Settings/TwoFactor/Verify.php:155
msgid "Please enter a code from your authentication app"
msgstr ""

#: src/Module/Security/TwoFactor/Verify.php:102
msgid "Verify code and complete login"
msgstr ""

#: src/Module/Settings/Account.php:96
msgid "Please use a shorter name."
msgstr ""

#: src/Module/Settings/Account.php:99
msgid "Name too short."
msgstr ""

#: src/Module/Settings/Account.php:108
msgid "Wrong Password."
msgstr ""

#: src/Module/Settings/Account.php:113
msgid "Invalid email."
msgstr ""

#: src/Module/Settings/Account.php:117
msgid "Cannot change to that email."
msgstr ""

#: src/Module/Settings/Account.php:146 src/Module/Settings/Account.php:198
#: src/Module/Settings/Account.php:218 src/Module/Settings/Account.php:302
#: src/Module/Settings/Account.php:351
msgid "Settings were not updated."
msgstr ""

#: src/Module/Settings/Account.php:363
msgid "Contact CSV file upload error"
msgstr ""

#: src/Module/Settings/Account.php:382
msgid "Importing Contacts done"
msgstr ""

#: src/Module/Settings/Account.php:395
msgid "Relocate message has been send to your contacts"
msgstr ""

#: src/Module/Settings/Account.php:412
msgid "Unable to find your profile. Please contact your admin."
msgstr ""

#: src/Module/Settings/Account.php:454
msgid "Personal Page Subtypes"
msgstr ""

#: src/Module/Settings/Account.php:455
msgid "Community Forum Subtypes"
msgstr ""

#: src/Module/Settings/Account.php:465
msgid "Account for a personal profile."
msgstr ""

#: src/Module/Settings/Account.php:472
msgid ""
"Account for an organisation that automatically approves contact requests as "
"\"Followers\"."
msgstr ""

#: src/Module/Settings/Account.php:479
msgid ""
"Account for a news reflector that automatically approves contact requests as "
"\"Followers\"."
msgstr ""

#: src/Module/Settings/Account.php:486
msgid "Account for community discussions."
msgstr ""

#: src/Module/Settings/Account.php:493
msgid ""
"Account for a regular personal profile that requires manual approval of "
"\"Friends\" and \"Followers\"."
msgstr ""

#: src/Module/Settings/Account.php:500
msgid ""
"Account for a public profile that automatically approves contact requests as "
"\"Followers\"."
msgstr ""

#: src/Module/Settings/Account.php:507
msgid "Automatically approves all contact requests."
msgstr ""

#: src/Module/Settings/Account.php:514
msgid ""
"Account for a popular profile that automatically approves contact requests "
"as \"Friends\"."
msgstr ""

#: src/Module/Settings/Account.php:519
msgid "Private Forum [Experimental]"
msgstr ""

#: src/Module/Settings/Account.php:521
msgid "Requires manual approval of contact requests."
msgstr ""

#: src/Module/Settings/Account.php:530
msgid "OpenID:"
msgstr ""

#: src/Module/Settings/Account.php:530
msgid "(Optional) Allow this OpenID to login to this account."
msgstr ""

#: src/Module/Settings/Account.php:538
msgid "Publish your profile in your local site directory?"
msgstr ""

#: src/Module/Settings/Account.php:538
#, php-format
msgid ""
"Your profile will be published in this node's <a href=\"%s\">local "
"directory</a>. Your profile details may be publicly visible depending on the "
"system settings."
msgstr ""

#: src/Module/Settings/Account.php:544
#, php-format
msgid ""
"Your profile will also be published in the global friendica directories (e."
"g. <a href=\"%s\">%s</a>)."
msgstr ""

#: src/Module/Settings/Account.php:557
msgid "Account Settings"
msgstr ""

#: src/Module/Settings/Account.php:558
#, php-format
msgid "Your Identity Address is <strong>'%s'</strong> or '%s'."
msgstr ""

#: src/Module/Settings/Account.php:566
msgid "Password Settings"
msgstr ""

#: src/Module/Settings/Account.php:568
msgid "Leave password fields blank unless changing"
msgstr ""

#: src/Module/Settings/Account.php:570
msgid "Password:"
msgstr ""

#: src/Module/Settings/Account.php:570
msgid "Your current password to confirm the changes of the email address"
msgstr ""

#: src/Module/Settings/Account.php:573
msgid "Delete OpenID URL"
msgstr ""

#: src/Module/Settings/Account.php:575
msgid "Basic Settings"
msgstr ""

#: src/Module/Settings/Account.php:577
msgid "Email Address:"
msgstr ""

#: src/Module/Settings/Account.php:578
msgid "Your Timezone:"
msgstr ""

#: src/Module/Settings/Account.php:579
msgid "Your Language:"
msgstr ""

#: src/Module/Settings/Account.php:579
msgid ""
"Set the language we use to show you friendica interface and to send you "
"emails"
msgstr ""

#: src/Module/Settings/Account.php:580
msgid "Default Post Location:"
msgstr ""

#: src/Module/Settings/Account.php:581
msgid "Use Browser Location:"
msgstr ""

#: src/Module/Settings/Account.php:583
msgid "Security and Privacy Settings"
msgstr ""

#: src/Module/Settings/Account.php:585
msgid "Maximum Friend Requests/Day:"
msgstr ""

#: src/Module/Settings/Account.php:585 src/Module/Settings/Account.php:595
msgid "(to prevent spam abuse)"
msgstr ""

#: src/Module/Settings/Account.php:587
msgid "Allow your profile to be searchable globally?"
msgstr ""

#: src/Module/Settings/Account.php:587
msgid ""
"Activate this setting if you want others to easily find and follow you. Your "
"profile will be searchable on remote systems. This setting also determines "
"whether Friendica will inform search engines that your profile should be "
"indexed or not."
msgstr ""

#: src/Module/Settings/Account.php:588
msgid "Hide your contact/friend list from viewers of your profile?"
msgstr ""

#: src/Module/Settings/Account.php:588
msgid ""
"A list of your contacts is displayed on your profile page. Activate this "
"option to disable the display of your contact list."
msgstr ""

#: src/Module/Settings/Account.php:589
msgid "Hide your public content from anonymous viewers"
msgstr ""

#: src/Module/Settings/Account.php:589
msgid ""
"Anonymous visitors will only see your basic profile details. Your public "
"posts and replies will still be freely accessible on the remote servers of "
"your followers and through relays."
msgstr ""

#: src/Module/Settings/Account.php:590
msgid "Make public posts unlisted"
msgstr ""

#: src/Module/Settings/Account.php:590
msgid ""
"Your public posts will not appear on the community pages or in search "
"results, nor be sent to relay servers. However they can still appear on "
"public feeds on remote servers."
msgstr ""

#: src/Module/Settings/Account.php:591
msgid "Make all posted pictures accessible"
msgstr ""

#: src/Module/Settings/Account.php:591
msgid ""
"This option makes every posted picture accessible via the direct link. This "
"is a workaround for the problem that most other networks can't handle "
"permissions on pictures. Non public pictures still won't be visible for the "
"public on your photo albums though."
msgstr ""

#: src/Module/Settings/Account.php:592
msgid "Allow friends to post to your profile page?"
msgstr ""

#: src/Module/Settings/Account.php:592
msgid ""
"Your contacts may write posts on your profile wall. These posts will be "
"distributed to your contacts"
msgstr ""

#: src/Module/Settings/Account.php:593
msgid "Allow friends to tag your posts?"
msgstr ""

#: src/Module/Settings/Account.php:593
msgid "Your contacts can add additional tags to your posts."
msgstr ""

#: src/Module/Settings/Account.php:594
msgid "Permit unknown people to send you private mail?"
msgstr ""

#: src/Module/Settings/Account.php:594
msgid ""
"Friendica network users may send you private messages even if they are not "
"in your contact list."
msgstr ""

#: src/Module/Settings/Account.php:595
msgid "Maximum private messages per day from unknown people:"
msgstr ""

#: src/Module/Settings/Account.php:597
msgid "Default Post Permissions"
msgstr ""

#: src/Module/Settings/Account.php:601
msgid "Expiration settings"
msgstr ""

#: src/Module/Settings/Account.php:602
msgid "Automatically expire posts after this many days:"
msgstr ""

#: src/Module/Settings/Account.php:602
msgid "If empty, posts will not expire. Expired posts will be deleted"
msgstr ""

#: src/Module/Settings/Account.php:603
msgid "Expire posts"
msgstr ""

#: src/Module/Settings/Account.php:603
msgid "When activated, posts and comments will be expired."
msgstr ""

#: src/Module/Settings/Account.php:604
msgid "Expire personal notes"
msgstr ""

#: src/Module/Settings/Account.php:604
msgid ""
"When activated, the personal notes on your profile page will be expired."
msgstr ""

#: src/Module/Settings/Account.php:605
msgid "Expire starred posts"
msgstr ""

#: src/Module/Settings/Account.php:605
msgid ""
"Starring posts keeps them from being expired. That behaviour is overwritten "
"by this setting."
msgstr ""

#: src/Module/Settings/Account.php:606
msgid "Only expire posts by others"
msgstr ""

#: src/Module/Settings/Account.php:606
msgid ""
"When activated, your own posts never expire. Then the settings above are "
"only valid for posts you received."
msgstr ""

#: src/Module/Settings/Account.php:609
msgid "Notification Settings"
msgstr ""

#: src/Module/Settings/Account.php:610
msgid "Send a notification email when:"
msgstr ""

#: src/Module/Settings/Account.php:611
msgid "You receive an introduction"
msgstr ""

#: src/Module/Settings/Account.php:612
msgid "Your introductions are confirmed"
msgstr ""

#: src/Module/Settings/Account.php:613
msgid "Someone writes on your profile wall"
msgstr ""

#: src/Module/Settings/Account.php:614
msgid "Someone writes a followup comment"
msgstr ""

#: src/Module/Settings/Account.php:615
msgid "You receive a private message"
msgstr ""

#: src/Module/Settings/Account.php:616
msgid "You receive a friend suggestion"
msgstr ""

#: src/Module/Settings/Account.php:617
msgid "You are tagged in a post"
msgstr ""

#: src/Module/Settings/Account.php:619
msgid "Create a desktop notification when:"
msgstr ""

#: src/Module/Settings/Account.php:620
msgid "Someone tagged you"
msgstr ""

#: src/Module/Settings/Account.php:621
msgid "Someone directly commented on your post"
msgstr ""

#: src/Module/Settings/Account.php:622
msgid "Someone liked your content"
msgstr ""

#: src/Module/Settings/Account.php:622 src/Module/Settings/Account.php:623
msgid "Can only be enabled, when the direct comment notification is enabled."
msgstr ""

#: src/Module/Settings/Account.php:623
msgid "Someone shared your content"
msgstr ""

#: src/Module/Settings/Account.php:624
msgid "Someone commented in your thread"
msgstr ""

#: src/Module/Settings/Account.php:625
msgid "Someone commented in a thread where you commented"
msgstr ""

#: src/Module/Settings/Account.php:626
msgid "Someone commented in a thread where you interacted"
msgstr ""

#: src/Module/Settings/Account.php:628
msgid "Activate desktop notifications"
msgstr ""

#: src/Module/Settings/Account.php:628
msgid "Show desktop popup on new notifications"
msgstr ""

#: src/Module/Settings/Account.php:632
msgid "Text-only notification emails"
msgstr ""

#: src/Module/Settings/Account.php:634
msgid "Send text only notification emails, without the html part"
msgstr ""

#: src/Module/Settings/Account.php:638
msgid "Show detailled notifications"
msgstr ""

#: src/Module/Settings/Account.php:640
msgid ""
"Per default, notifications are condensed to a single notification per item. "
"When enabled every notification is displayed."
msgstr ""

#: src/Module/Settings/Account.php:644
msgid "Show notifications of ignored contacts"
msgstr ""

#: src/Module/Settings/Account.php:646
msgid ""
"You don't see posts from ignored contacts. But you still see their comments. "
"This setting controls if you want to still receive regular notifications "
"that are caused by ignored contacts or not."
msgstr ""

#: src/Module/Settings/Account.php:649
msgid "Advanced Account/Page Type Settings"
msgstr ""

#: src/Module/Settings/Account.php:650
msgid "Change the behaviour of this account for special situations"
msgstr ""

#: src/Module/Settings/Account.php:653
msgid "Import Contacts"
msgstr ""

#: src/Module/Settings/Account.php:654
msgid ""
"Upload a CSV file that contains the handle of your followed accounts in the "
"first column you exported from the old account."
msgstr ""

#: src/Module/Settings/Account.php:655
msgid "Upload File"
msgstr ""

#: src/Module/Settings/Account.php:658
msgid "Relocate"
msgstr ""

#: src/Module/Settings/Account.php:659
msgid ""
"If you have moved this profile from another server, and some of your "
"contacts don't receive your updates, try pushing this button."
msgstr ""

#: src/Module/Settings/Account.php:660
msgid "Resend relocate message to contacts"
msgstr ""

#: src/Module/Settings/Addons.php:89
msgid "Addon Settings"
msgstr ""

#: src/Module/Settings/Addons.php:90
msgid "No Addon settings configured"
msgstr ""

#: src/Module/Settings/Connectors.php:121
msgid "Failed to connect with email account using the settings provided."
msgstr ""

#: src/Module/Settings/Connectors.php:165
#: src/Module/Settings/Connectors.php:166
msgid "Diaspora (Socialhome, Hubzilla)"
msgstr ""

#: src/Module/Settings/Connectors.php:165
#: src/Module/Settings/Connectors.php:169
#, php-format
msgid "Built-in support for %s connectivity is enabled"
msgstr ""

#: src/Module/Settings/Connectors.php:166
#: src/Module/Settings/Connectors.php:168
#, php-format
msgid "Built-in support for %s connectivity is disabled"
msgstr ""

#: src/Module/Settings/Connectors.php:168
#: src/Module/Settings/Connectors.php:169
msgid "OStatus (GNU Social)"
msgstr ""

#: src/Module/Settings/Connectors.php:181
msgid "Email access is disabled on this site."
msgstr ""

#: src/Module/Settings/Connectors.php:196
#: src/Module/Settings/Connectors.php:242
msgid "None"
msgstr ""

#: src/Module/Settings/Connectors.php:208
msgid "General Social Media Settings"
msgstr ""

#: src/Module/Settings/Connectors.php:211
msgid "Followed content scope"
msgstr ""

#: src/Module/Settings/Connectors.php:213
msgid ""
"By default, conversations in which your follows participated but didn't "
"start will be shown in your timeline. You can turn this behavior off, or "
"expand it to the conversations in which your follows liked a post."
msgstr ""

#: src/Module/Settings/Connectors.php:215
msgid "Only conversations my follows started"
msgstr ""

#: src/Module/Settings/Connectors.php:216
msgid "Conversations my follows started or commented on (default)"
msgstr ""

#: src/Module/Settings/Connectors.php:217
msgid "Any conversation my follows interacted with, including likes"
msgstr ""

#: src/Module/Settings/Connectors.php:220
msgid "Enable Content Warning"
msgstr ""

#: src/Module/Settings/Connectors.php:220
msgid ""
"Users on networks like Mastodon or Pleroma are able to set a content warning "
"field which collapse their post by default. This enables the automatic "
"collapsing instead of setting the content warning as the post title. Doesn't "
"affect any other content filtering you eventually set up."
msgstr ""

#: src/Module/Settings/Connectors.php:221
msgid "Enable intelligent shortening"
msgstr ""

#: src/Module/Settings/Connectors.php:221
msgid ""
"Normally the system tries to find the best link to add to shortened posts. "
"If disabled, every shortened post will always point to the original "
"friendica post."
msgstr ""

#: src/Module/Settings/Connectors.php:222
msgid "Enable simple text shortening"
msgstr ""

#: src/Module/Settings/Connectors.php:222
msgid ""
"Normally the system shortens posts at the next line feed. If this option is "
"enabled then the system will shorten the text at the maximum character limit."
msgstr ""

#: src/Module/Settings/Connectors.php:223
msgid "Attach the link title"
msgstr ""

#: src/Module/Settings/Connectors.php:223
msgid ""
"When activated, the title of the attached link will be added as a title on "
"posts to Diaspora. This is mostly helpful with \"remote-self\" contacts that "
"share feed content."
msgstr ""

#: src/Module/Settings/Connectors.php:224
msgid "Your legacy ActivityPub/GNU Social account"
msgstr ""

#: src/Module/Settings/Connectors.php:224
msgid ""
"If you enter your old account name from an ActivityPub based system or your "
"GNU Social/Statusnet account name here (in the format user@domain.tld), your "
"contacts will be added automatically. The field will be emptied when done."
msgstr ""

#: src/Module/Settings/Connectors.php:227
msgid "Repair OStatus subscriptions"
msgstr ""

#: src/Module/Settings/Connectors.php:231
msgid "Email/Mailbox Setup"
msgstr ""

#: src/Module/Settings/Connectors.php:232
msgid ""
"If you wish to communicate with email contacts using this service "
"(optional), please specify how to connect to your mailbox."
msgstr ""

#: src/Module/Settings/Connectors.php:233
msgid "Last successful email check:"
msgstr ""

#: src/Module/Settings/Connectors.php:235
msgid "IMAP server name:"
msgstr ""

#: src/Module/Settings/Connectors.php:236
msgid "IMAP port:"
msgstr ""

#: src/Module/Settings/Connectors.php:237
msgid "Security:"
msgstr ""

#: src/Module/Settings/Connectors.php:238
msgid "Email login name:"
msgstr ""

#: src/Module/Settings/Connectors.php:239
msgid "Email password:"
msgstr ""

#: src/Module/Settings/Connectors.php:240
msgid "Reply-to address:"
msgstr ""

#: src/Module/Settings/Connectors.php:241
msgid "Send public posts to all email contacts:"
msgstr ""

#: src/Module/Settings/Connectors.php:242
msgid "Action after import:"
msgstr ""

#: src/Module/Settings/Connectors.php:242
msgid "Move to folder"
msgstr ""

#: src/Module/Settings/Connectors.php:243
msgid "Move to folder:"
msgstr ""

#: src/Module/Settings/Delegation.php:52
msgid "Delegation successfully granted."
msgstr ""

#: src/Module/Settings/Delegation.php:54
msgid "Parent user not found, unavailable or password doesn't match."
msgstr ""

#: src/Module/Settings/Delegation.php:58
msgid "Delegation successfully revoked."
msgstr ""

#: src/Module/Settings/Delegation.php:80 src/Module/Settings/Delegation.php:102
msgid ""
"Delegated administrators can view but not change delegation permissions."
msgstr ""

#: src/Module/Settings/Delegation.php:94
msgid "Delegate user not found."
msgstr ""

#: src/Module/Settings/Delegation.php:142
msgid "No parent user"
msgstr ""

#: src/Module/Settings/Delegation.php:153
#: src/Module/Settings/Delegation.php:164
msgid "Parent User"
msgstr ""

#: src/Module/Settings/Delegation.php:161
msgid "Additional Accounts"
msgstr ""

#: src/Module/Settings/Delegation.php:162
msgid ""
"Register additional accounts that are automatically connected to your "
"existing account so you can manage them from this account."
msgstr ""

#: src/Module/Settings/Delegation.php:163
msgid "Register an additional account"
msgstr ""

#: src/Module/Settings/Delegation.php:167
msgid ""
"Parent users have total control about this account, including the account "
"settings. Please double check whom you give this access."
msgstr ""

#: src/Module/Settings/Delegation.php:171
msgid "Delegates"
msgstr ""

#: src/Module/Settings/Delegation.php:173
msgid ""
"Delegates are able to manage all aspects of this account/page except for "
"basic account settings. Please do not delegate your personal account to "
"anybody that you do not trust completely."
msgstr ""

#: src/Module/Settings/Delegation.php:174
msgid "Existing Page Delegates"
msgstr ""

#: src/Module/Settings/Delegation.php:176
msgid "Potential Delegates"
msgstr ""

#: src/Module/Settings/Delegation.php:179
msgid "Add"
msgstr ""

#: src/Module/Settings/Delegation.php:180
msgid "No entries."
msgstr ""

#: src/Module/Settings/Display.php:139
msgid "The theme you chose isn't available."
msgstr ""

#: src/Module/Settings/Display.php:179
#, php-format
msgid "%s - (Unsupported)"
msgstr ""

#: src/Module/Settings/Display.php:215
msgid "No preview"
msgstr ""

#: src/Module/Settings/Display.php:216
msgid "No image"
msgstr ""

#: src/Module/Settings/Display.php:217
msgid "Small Image"
msgstr ""

#: src/Module/Settings/Display.php:218
msgid "Large Image"
msgstr ""

#: src/Module/Settings/Display.php:249
msgid "Display Settings"
msgstr ""

#: src/Module/Settings/Display.php:251
msgid "General Theme Settings"
msgstr ""

#: src/Module/Settings/Display.php:252
msgid "Custom Theme Settings"
msgstr ""

#: src/Module/Settings/Display.php:253
msgid "Content Settings"
msgstr ""

#: src/Module/Settings/Display.php:254 view/theme/duepuntozero/config.php:86
#: view/theme/frio/config.php:172 view/theme/quattro/config.php:88
#: view/theme/vier/config.php:136
msgid "Theme settings"
msgstr ""

#: src/Module/Settings/Display.php:261
msgid "Display Theme:"
msgstr ""

#: src/Module/Settings/Display.php:262
msgid "Mobile Theme:"
msgstr ""

#: src/Module/Settings/Display.php:265
msgid "Number of items to display per page:"
msgstr ""

#: src/Module/Settings/Display.php:265 src/Module/Settings/Display.php:266
msgid "Maximum of 100 items"
msgstr ""

#: src/Module/Settings/Display.php:266
msgid "Number of items to display per page when viewed from mobile device:"
msgstr ""

#: src/Module/Settings/Display.php:267
msgid "Update browser every xx seconds"
msgstr ""

#: src/Module/Settings/Display.php:267
msgid "Minimum of 10 seconds. Enter -1 to disable it."
msgstr ""

#: src/Module/Settings/Display.php:268
msgid "Automatic updates only at the top of the post stream pages"
msgstr ""

#: src/Module/Settings/Display.php:268
msgid ""
"Auto update may add new posts at the top of the post stream pages, which can "
"affect the scroll position and perturb normal reading if it happens anywhere "
"else the top of the page."
msgstr ""

#: src/Module/Settings/Display.php:269
msgid "Display emoticons"
msgstr ""

#: src/Module/Settings/Display.php:269
msgid "When enabled, emoticons are replaced with matching symbols."
msgstr ""

#: src/Module/Settings/Display.php:270
msgid "Infinite scroll"
msgstr ""

#: src/Module/Settings/Display.php:270
msgid "Automatic fetch new items when reaching the page end."
msgstr ""

#: src/Module/Settings/Display.php:271
msgid "Enable Smart Threading"
msgstr ""

#: src/Module/Settings/Display.php:271
msgid "Enable the automatic suppression of extraneous thread indentation."
msgstr ""

#: src/Module/Settings/Display.php:272
msgid "Display the Dislike feature"
msgstr ""

#: src/Module/Settings/Display.php:272
msgid "Display the Dislike button and dislike reactions on posts and comments."
msgstr ""

#: src/Module/Settings/Display.php:273
msgid "Display the resharer"
msgstr ""

#: src/Module/Settings/Display.php:273
msgid "Display the first resharer as icon and text on a reshared item."
msgstr ""

#: src/Module/Settings/Display.php:274
msgid "Stay local"
msgstr ""

#: src/Module/Settings/Display.php:274
msgid "Don't go to a remote system when following a contact link."
msgstr ""

#: src/Module/Settings/Display.php:275
msgid "Link preview mode"
msgstr ""

#: src/Module/Settings/Display.php:275
msgid "Appearance of the link preview that is added to each post with a link."
msgstr ""

#: src/Module/Settings/Display.php:277
msgid "Beginning of week:"
msgstr ""

#: src/Module/Settings/Display.php:278
msgid "Default calendar view:"
msgstr ""

#: src/Module/Settings/Features.php:74
msgid "Additional Features"
msgstr ""

#: src/Module/Settings/OAuth.php:72
msgid "Connected Apps"
msgstr ""

#: src/Module/Settings/OAuth.php:76
msgid "Remove authorization"
msgstr ""

#: src/Module/Settings/Profile/Index.php:84
msgid "Profile Name is required."
msgstr ""

#: src/Module/Settings/Profile/Index.php:134
msgid "Profile couldn't be updated."
msgstr ""

#: src/Module/Settings/Profile/Index.php:175
#: src/Module/Settings/Profile/Index.php:195
msgid "Label:"
msgstr ""

#: src/Module/Settings/Profile/Index.php:176
#: src/Module/Settings/Profile/Index.php:196
msgid "Value:"
msgstr ""

#: src/Module/Settings/Profile/Index.php:186
#: src/Module/Settings/Profile/Index.php:206
msgid "Field Permissions"
msgstr ""

#: src/Module/Settings/Profile/Index.php:187
#: src/Module/Settings/Profile/Index.php:207
msgid "(click to open/close)"
msgstr ""

#: src/Module/Settings/Profile/Index.php:193
msgid "Add a new profile field"
msgstr ""

#: src/Module/Settings/Profile/Index.php:217
msgid ""
"The homepage is verified. A rel=\"me\" link back to your Friendica profile "
"page was found on the homepage."
msgstr ""

#: src/Module/Settings/Profile/Index.php:219
#, php-format
msgid ""
"To verify your homepage, add a rel=\"me\" link to it, pointing to your "
"profile URL (%s)."
msgstr ""

#: src/Module/Settings/Profile/Index.php:229
msgid "Profile Actions"
msgstr ""

#: src/Module/Settings/Profile/Index.php:230
msgid "Edit Profile Details"
msgstr ""

#: src/Module/Settings/Profile/Index.php:232
msgid "Change Profile Photo"
msgstr ""

#: src/Module/Settings/Profile/Index.php:237
msgid "Profile picture"
msgstr ""

#: src/Module/Settings/Profile/Index.php:238
msgid "Location"
msgstr ""

#: src/Module/Settings/Profile/Index.php:239 src/Util/Temporal.php:97
#: src/Util/Temporal.php:99
msgid "Miscellaneous"
msgstr ""

#: src/Module/Settings/Profile/Index.php:240
msgid "Custom Profile Fields"
msgstr ""

#: src/Module/Settings/Profile/Index.php:242 src/Module/Welcome.php:58
msgid "Upload Profile Photo"
msgstr ""

#: src/Module/Settings/Profile/Index.php:246
msgid "Display name:"
msgstr ""

#: src/Module/Settings/Profile/Index.php:249
msgid "Street Address:"
msgstr ""

#: src/Module/Settings/Profile/Index.php:250
msgid "Locality/City:"
msgstr ""

#: src/Module/Settings/Profile/Index.php:251
msgid "Region/State:"
msgstr ""

#: src/Module/Settings/Profile/Index.php:252
msgid "Postal/Zip Code:"
msgstr ""

#: src/Module/Settings/Profile/Index.php:253
msgid "Country:"
msgstr ""

#: src/Module/Settings/Profile/Index.php:255
msgid "XMPP (Jabber) address:"
msgstr ""

#: src/Module/Settings/Profile/Index.php:255
msgid "The XMPP address will be published so that people can follow you there."
msgstr ""

#: src/Module/Settings/Profile/Index.php:256
msgid "Matrix (Element) address:"
msgstr ""

#: src/Module/Settings/Profile/Index.php:256
msgid ""
"The Matrix address will be published so that people can follow you there."
msgstr ""

#: src/Module/Settings/Profile/Index.php:257
msgid "Homepage URL:"
msgstr ""

#: src/Module/Settings/Profile/Index.php:258
msgid "Public Keywords:"
msgstr ""

#: src/Module/Settings/Profile/Index.php:258
msgid "(Used for suggesting potential friends, can be seen by others)"
msgstr ""

#: src/Module/Settings/Profile/Index.php:259
msgid "Private Keywords:"
msgstr ""

#: src/Module/Settings/Profile/Index.php:259
msgid "(Used for searching profiles, never shown to others)"
msgstr ""

#: src/Module/Settings/Profile/Index.php:260
#, php-format
msgid ""
"<p>Custom fields appear on <a href=\"%s\">your profile page</a>.</p>\n"
"\t\t\t\t<p>You can use BBCodes in the field values.</p>\n"
"\t\t\t\t<p>Reorder by dragging the field title.</p>\n"
"\t\t\t\t<p>Empty the label field to remove a custom field.</p>\n"
"\t\t\t\t<p>Non-public fields can only be seen by the selected Friendica "
"contacts or the Friendica contacts in the selected groups.</p>"
msgstr ""

#: src/Module/Settings/Profile/Photo/Crop.php:107
#: src/Module/Settings/Profile/Photo/Crop.php:125
#: src/Module/Settings/Profile/Photo/Crop.php:143
#: src/Module/Settings/Profile/Photo/Index.php:101
#, php-format
msgid "Image size reduction [%s] failed."
msgstr ""

#: src/Module/Settings/Profile/Photo/Crop.php:150
msgid ""
"Shift-reload the page or clear browser cache if the new photo does not "
"display immediately."
msgstr ""

#: src/Module/Settings/Profile/Photo/Crop.php:155
msgid "Unable to process image"
msgstr ""

#: src/Module/Settings/Profile/Photo/Crop.php:174
msgid "Photo not found."
msgstr ""

#: src/Module/Settings/Profile/Photo/Crop.php:196
msgid "Profile picture successfully updated."
msgstr ""

#: src/Module/Settings/Profile/Photo/Crop.php:222
#: src/Module/Settings/Profile/Photo/Crop.php:226
msgid "Crop Image"
msgstr ""

#: src/Module/Settings/Profile/Photo/Crop.php:223
msgid "Please adjust the image cropping for optimum viewing."
msgstr ""

#: src/Module/Settings/Profile/Photo/Crop.php:225
msgid "Use Image As Is"
msgstr ""

#: src/Module/Settings/Profile/Photo/Index.php:45
msgid "Missing uploaded image."
msgstr ""

#: src/Module/Settings/Profile/Photo/Index.php:124
msgid "Profile Picture Settings"
msgstr ""

#: src/Module/Settings/Profile/Photo/Index.php:125
msgid "Current Profile Picture"
msgstr ""

#: src/Module/Settings/Profile/Photo/Index.php:126
msgid "Upload Profile Picture"
msgstr ""

#: src/Module/Settings/Profile/Photo/Index.php:127
msgid "Upload Picture:"
msgstr ""

#: src/Module/Settings/Profile/Photo/Index.php:132
msgid "or"
msgstr ""

#: src/Module/Settings/Profile/Photo/Index.php:134
msgid "skip this step"
msgstr ""

#: src/Module/Settings/Profile/Photo/Index.php:136
msgid "select a photo from your photo albums"
msgstr ""

#: src/Module/Settings/RemoveMe.php:94
#: src/Navigation/Notifications/Repository/Notify.php:471
#: src/Navigation/Notifications/Repository/Notify.php:492
msgid "[Friendica System Notify]"
msgstr ""

#: src/Module/Settings/RemoveMe.php:94
msgid "User deleted their account"
msgstr ""

#: src/Module/Settings/RemoveMe.php:95
msgid ""
"On your Friendica node an user deleted their account. Please ensure that "
"their data is removed from the backups."
msgstr ""

#: src/Module/Settings/RemoveMe.php:96
#, php-format
msgid "The user id is %d"
msgstr ""

#: src/Module/Settings/RemoveMe.php:108
msgid "Your user account has been successfully removed. Bye bye!"
msgstr ""

#: src/Module/Settings/RemoveMe.php:128
msgid "Remove My Account"
msgstr ""

#: src/Module/Settings/RemoveMe.php:129
msgid ""
"This will completely remove your account. Once this has been done it is not "
"recoverable."
msgstr ""

#: src/Module/Settings/RemoveMe.php:131
msgid "Please enter your password for verification:"
msgstr ""

#: src/Module/Settings/TwoFactor/AppSpecific.php:66
#: src/Module/Settings/TwoFactor/Recovery.php:64
#: src/Module/Settings/TwoFactor/Trusted.php:67
#: src/Module/Settings/TwoFactor/Verify.php:69
msgid "Please enter your password to access this page."
msgstr ""

#: src/Module/Settings/TwoFactor/AppSpecific.php:84
msgid "App-specific password generation failed: The description is empty."
msgstr ""

#: src/Module/Settings/TwoFactor/AppSpecific.php:87
msgid ""
"App-specific password generation failed: This description already exists."
msgstr ""

#: src/Module/Settings/TwoFactor/AppSpecific.php:91
msgid "New app-specific password generated."
msgstr ""

#: src/Module/Settings/TwoFactor/AppSpecific.php:97
msgid "App-specific passwords successfully revoked."
msgstr ""

#: src/Module/Settings/TwoFactor/AppSpecific.php:107
msgid "App-specific password successfully revoked."
msgstr ""

#: src/Module/Settings/TwoFactor/AppSpecific.php:128
msgid "Two-factor app-specific passwords"
msgstr ""

#: src/Module/Settings/TwoFactor/AppSpecific.php:130
msgid ""
"<p>App-specific passwords are randomly generated passwords used instead your "
"regular password to authenticate your account on third-party applications "
"that don't support two-factor authentication.</p>"
msgstr ""

#: src/Module/Settings/TwoFactor/AppSpecific.php:131
msgid ""
"Make sure to copy your new app-specific password now. You won’t be able to "
"see it again!"
msgstr ""

#: src/Module/Settings/TwoFactor/AppSpecific.php:134
msgid "Description"
msgstr ""

#: src/Module/Settings/TwoFactor/AppSpecific.php:135
msgid "Last Used"
msgstr ""

#: src/Module/Settings/TwoFactor/AppSpecific.php:136
msgid "Revoke"
msgstr ""

#: src/Module/Settings/TwoFactor/AppSpecific.php:137
msgid "Revoke All"
msgstr ""

#: src/Module/Settings/TwoFactor/AppSpecific.php:140
msgid ""
"When you generate a new app-specific password, you must use it right away, "
"it will be shown to you once after you generate it."
msgstr ""

#: src/Module/Settings/TwoFactor/AppSpecific.php:141
msgid "Generate new app-specific password"
msgstr ""

#: src/Module/Settings/TwoFactor/AppSpecific.php:142
msgid "Friendiqa on my Fairphone 2..."
msgstr ""

#: src/Module/Settings/TwoFactor/AppSpecific.php:143
msgid "Generate"
msgstr ""

#: src/Module/Settings/TwoFactor/Index.php:68
msgid "Two-factor authentication successfully disabled."
msgstr ""

#: src/Module/Settings/TwoFactor/Index.php:120
msgid ""
"<p>Use an application on a mobile device to get two-factor authentication "
"codes when prompted on login.</p>"
msgstr ""

#: src/Module/Settings/TwoFactor/Index.php:124
msgid "Authenticator app"
msgstr ""

#: src/Module/Settings/TwoFactor/Index.php:125
msgid "Configured"
msgstr ""

#: src/Module/Settings/TwoFactor/Index.php:125
msgid "Not Configured"
msgstr ""

#: src/Module/Settings/TwoFactor/Index.php:126
msgid "<p>You haven't finished configuring your authenticator app.</p>"
msgstr ""

#: src/Module/Settings/TwoFactor/Index.php:127
msgid "<p>Your authenticator app is correctly configured.</p>"
msgstr ""

#: src/Module/Settings/TwoFactor/Index.php:129
msgid "Recovery codes"
msgstr ""

#: src/Module/Settings/TwoFactor/Index.php:130
msgid "Remaining valid codes"
msgstr ""

#: src/Module/Settings/TwoFactor/Index.php:132
msgid ""
"<p>These one-use codes can replace an authenticator app code in case you "
"have lost access to it.</p>"
msgstr ""

#: src/Module/Settings/TwoFactor/Index.php:134
msgid "App-specific passwords"
msgstr ""

#: src/Module/Settings/TwoFactor/Index.php:135
msgid "Generated app-specific passwords"
msgstr ""

#: src/Module/Settings/TwoFactor/Index.php:137
msgid ""
"<p>These randomly generated passwords allow you to authenticate on apps not "
"supporting two-factor authentication.</p>"
msgstr ""

#: src/Module/Settings/TwoFactor/Index.php:140
msgid "Current password:"
msgstr ""

#: src/Module/Settings/TwoFactor/Index.php:140
msgid ""
"You need to provide your current password to change two-factor "
"authentication settings."
msgstr ""

#: src/Module/Settings/TwoFactor/Index.php:141
msgid "Enable two-factor authentication"
msgstr ""

#: src/Module/Settings/TwoFactor/Index.php:142
msgid "Disable two-factor authentication"
msgstr ""

#: src/Module/Settings/TwoFactor/Index.php:143
msgid "Show recovery codes"
msgstr ""

#: src/Module/Settings/TwoFactor/Index.php:144
msgid "Manage app-specific passwords"
msgstr ""

#: src/Module/Settings/TwoFactor/Index.php:145
msgid "Manage trusted browsers"
msgstr ""

#: src/Module/Settings/TwoFactor/Index.php:146
msgid "Finish app configuration"
msgstr ""

#: src/Module/Settings/TwoFactor/Recovery.php:80
msgid "New recovery codes successfully generated."
msgstr ""

#: src/Module/Settings/TwoFactor/Recovery.php:106
msgid "Two-factor recovery codes"
msgstr ""

#: src/Module/Settings/TwoFactor/Recovery.php:108
msgid ""
"<p>Recovery codes can be used to access your account in the event you lose "
"access to your device and cannot receive two-factor authentication codes.</"
"p><p><strong>Put these in a safe spot!</strong> If you lose your device and "
"don’t have the recovery codes you will lose access to your account.</p>"
msgstr ""

#: src/Module/Settings/TwoFactor/Recovery.php:110
msgid ""
"When you generate new recovery codes, you must copy the new codes. Your old "
"codes won’t work anymore."
msgstr ""

#: src/Module/Settings/TwoFactor/Recovery.php:111
msgid "Generate new recovery codes"
msgstr ""

#: src/Module/Settings/TwoFactor/Recovery.php:113
msgid "Next: Verification"
msgstr ""

#: src/Module/Settings/TwoFactor/Trusted.php:84
msgid "Trusted browsers successfully removed."
msgstr ""

#: src/Module/Settings/TwoFactor/Trusted.php:94
msgid "Trusted browser successfully removed."
msgstr ""

#: src/Module/Settings/TwoFactor/Trusted.php:136
msgid "Two-factor Trusted Browsers"
msgstr ""

#: src/Module/Settings/TwoFactor/Trusted.php:137
msgid ""
"Trusted browsers are individual browsers you chose to skip two-factor "
"authentication to access Friendica. Please use this feature sparingly, as it "
"can negate the benefit of two-factor authentication."
msgstr ""

#: src/Module/Settings/TwoFactor/Trusted.php:138
msgid "Device"
msgstr ""

#: src/Module/Settings/TwoFactor/Trusted.php:139
msgid "OS"
msgstr ""

#: src/Module/Settings/TwoFactor/Trusted.php:141
msgid "Trusted"
msgstr ""

#: src/Module/Settings/TwoFactor/Trusted.php:142
msgid "Created At"
msgstr ""

#: src/Module/Settings/TwoFactor/Trusted.php:143
msgid "Last Use"
msgstr ""

#: src/Module/Settings/TwoFactor/Trusted.php:145
msgid "Remove All"
msgstr ""

#: src/Module/Settings/TwoFactor/Verify.php:91
msgid "Two-factor authentication successfully activated."
msgstr ""

#: src/Module/Settings/TwoFactor/Verify.php:125
#, php-format
msgid ""
"<p>Or you can submit the authentication settings manually:</p>\n"
"<dl>\n"
"\t<dt>Issuer</dt>\n"
"\t<dd>%s</dd>\n"
"\t<dt>Account Name</dt>\n"
"\t<dd>%s</dd>\n"
"\t<dt>Secret Key</dt>\n"
"\t<dd>%s</dd>\n"
"\t<dt>Type</dt>\n"
"\t<dd>Time-based</dd>\n"
"\t<dt>Number of digits</dt>\n"
"\t<dd>6</dd>\n"
"\t<dt>Hashing algorithm</dt>\n"
"\t<dd>SHA-1</dd>\n"
"</dl>"
msgstr ""

#: src/Module/Settings/TwoFactor/Verify.php:145
msgid "Two-factor code verification"
msgstr ""

#: src/Module/Settings/TwoFactor/Verify.php:147
msgid ""
"<p>Please scan this QR Code with your authenticator app and submit the "
"provided code.</p>"
msgstr ""

#: src/Module/Settings/TwoFactor/Verify.php:149
#, php-format
msgid ""
"<p>Or you can open the following URL in your mobile device:</p><p><a href="
"\"%s\">%s</a></p>"
msgstr ""

#: src/Module/Settings/TwoFactor/Verify.php:156
msgid "Verify code and enable two-factor authentication"
msgstr ""

#: src/Module/Settings/UserExport.php:90
msgid "Export account"
msgstr ""

#: src/Module/Settings/UserExport.php:90
msgid ""
"Export your account info and contacts. Use this to make a backup of your "
"account and/or to move it to another server."
msgstr ""

#: src/Module/Settings/UserExport.php:91
msgid "Export all"
msgstr ""

#: src/Module/Settings/UserExport.php:91
msgid ""
"Export your account info, contacts and all your items as json. Could be a "
"very big file, and could take a lot of time. Use this to make a full backup "
"of your account (photos are not exported)"
msgstr ""

#: src/Module/Settings/UserExport.php:92
msgid "Export Contacts to CSV"
msgstr ""

#: src/Module/Settings/UserExport.php:92
msgid ""
"Export the list of the accounts you are following as CSV file. Compatible to "
"e.g. Mastodon."
msgstr ""

#: src/Module/Special/HTTPException.php:78
msgid "Stack trace:"
msgstr ""

#: src/Module/Special/HTTPException.php:83
#, php-format
msgid "Exception thrown in %s:%d"
msgstr ""

#: src/Module/Tos.php:57 src/Module/Tos.php:106
msgid ""
"At the time of registration, and for providing communications between the "
"user account and their contacts, the user has to provide a display name (pen "
"name), an username (nickname) and a working email address. The names will be "
"accessible on the profile page of the account by any visitor of the page, "
"even if other profile details are not displayed. The email address will only "
"be used to send the user notifications about interactions, but wont be "
"visibly displayed. The listing of an account in the node's user directory or "
"the global user directory is optional and can be controlled in the user "
"settings, it is not necessary for communication."
msgstr ""

#: src/Module/Tos.php:58 src/Module/Tos.php:107
msgid ""
"This data is required for communication and is passed on to the nodes of the "
"communication partners and is stored there. Users can enter additional "
"private data that may be transmitted to the communication partners accounts."
msgstr ""

#: src/Module/Tos.php:59 src/Module/Tos.php:108
#, php-format
msgid ""
"At any point in time a logged in user can export their account data from the "
"<a href=\"%1$s/settings/userexport\">account settings</a>. If the user wants "
"to delete their account they can do so at <a href=\"%1$s/settings/removeme\">"
"%1$s/settings/removeme</a>. The deletion of the account will be permanent. "
"Deletion of the data will also be requested from the nodes of the "
"communication partners."
msgstr ""

#: src/Module/Tos.php:62 src/Module/Tos.php:105
msgid "Privacy Statement"
msgstr ""

#: src/Module/Tos.php:102
msgid "Rules"
msgstr ""

#: src/Module/Update/Display.php:45
msgid "Parameter uri_id is missing."
msgstr ""

#: src/Module/User/Import.php:103
msgid "User imports on closed servers can only be done by an administrator."
msgstr ""

#: src/Module/User/Import.php:119
msgid "Move account"
msgstr ""

#: src/Module/User/Import.php:120
msgid "You can import an account from another Friendica server."
msgstr ""

#: src/Module/User/Import.php:121
msgid ""
"You need to export your account from the old server and upload it here. We "
"will recreate your old account here with all your contacts. We will try also "
"to inform your friends that you moved here."
msgstr ""

#: src/Module/User/Import.php:122
msgid ""
"This feature is experimental. We can't import contacts from the OStatus "
"network (GNU Social/Statusnet) or from Diaspora"
msgstr ""

#: src/Module/User/Import.php:123
msgid "Account file"
msgstr ""

#: src/Module/User/Import.php:123
msgid ""
"To export your account, go to \"Settings->Export your personal data\" and "
"select \"Export account\""
msgstr ""

#: src/Module/User/Import.php:217
msgid "Error decoding account file"
msgstr ""

#: src/Module/User/Import.php:222
msgid "Error! No version data in file! This is not a Friendica account file?"
msgstr ""

#: src/Module/User/Import.php:230
#, php-format
msgid "User '%s' already exists on this server!"
msgstr ""

#: src/Module/User/Import.php:263
msgid "User creation error"
msgstr ""

#: src/Module/User/Import.php:312
#, php-format
msgid "%d contact not imported"
msgid_plural "%d contacts not imported"
msgstr[0] ""
msgstr[1] ""

#: src/Module/User/Import.php:361
msgid "User profile creation error"
msgstr ""

#: src/Module/User/Import.php:412
msgid "Done. You can now login with your username and password"
msgstr ""

#: src/Module/Welcome.php:44
msgid "Welcome to Friendica"
msgstr ""

#: src/Module/Welcome.php:45
msgid "New Member Checklist"
msgstr ""

#: src/Module/Welcome.php:46
msgid ""
"We would like to offer some tips and links to help make your experience "
"enjoyable. Click any item to visit the relevant page. A link to this page "
"will be visible from your home page for two weeks after your initial "
"registration and then will quietly disappear."
msgstr ""

#: src/Module/Welcome.php:48
msgid "Getting Started"
msgstr ""

#: src/Module/Welcome.php:49
msgid "Friendica Walk-Through"
msgstr ""

#: src/Module/Welcome.php:50
msgid ""
"On your <em>Quick Start</em> page - find a brief introduction to your "
"profile and network tabs, make some new connections, and find some groups to "
"join."
msgstr ""

#: src/Module/Welcome.php:53
msgid "Go to Your Settings"
msgstr ""

#: src/Module/Welcome.php:54
msgid ""
"On your <em>Settings</em> page -  change your initial password. Also make a "
"note of your Identity Address. This looks just like an email address - and "
"will be useful in making friends on the free social web."
msgstr ""

#: src/Module/Welcome.php:55
msgid ""
"Review the other settings, particularly the privacy settings. An unpublished "
"directory listing is like having an unlisted phone number. In general, you "
"should probably publish your listing - unless all of your friends and "
"potential friends know exactly how to find you."
msgstr ""

#: src/Module/Welcome.php:59
msgid ""
"Upload a profile photo if you have not done so already. Studies have shown "
"that people with real photos of themselves are ten times more likely to make "
"friends than people who do not."
msgstr ""

#: src/Module/Welcome.php:60
msgid "Edit Your Profile"
msgstr ""

#: src/Module/Welcome.php:61
msgid ""
"Edit your <strong>default</strong> profile to your liking. Review the "
"settings for hiding your list of friends and hiding the profile from unknown "
"visitors."
msgstr ""

#: src/Module/Welcome.php:62
msgid "Profile Keywords"
msgstr ""

#: src/Module/Welcome.php:63
msgid ""
"Set some public keywords for your profile which describe your interests. We "
"may be able to find other people with similar interests and suggest "
"friendships."
msgstr ""

#: src/Module/Welcome.php:65
msgid "Connecting"
msgstr ""

#: src/Module/Welcome.php:67
msgid "Importing Emails"
msgstr ""

#: src/Module/Welcome.php:68
msgid ""
"Enter your email access information on your Connector Settings page if you "
"wish to import and interact with friends or mailing lists from your email "
"INBOX"
msgstr ""

#: src/Module/Welcome.php:69
msgid "Go to Your Contacts Page"
msgstr ""

#: src/Module/Welcome.php:70
msgid ""
"Your Contacts page is your gateway to managing friendships and connecting "
"with friends on other networks. Typically you enter their address or site "
"URL in the <em>Add New Contact</em> dialog."
msgstr ""

#: src/Module/Welcome.php:71
msgid "Go to Your Site's Directory"
msgstr ""

#: src/Module/Welcome.php:72
msgid ""
"The Directory page lets you find other people in this network or other "
"federated sites. Look for a <em>Connect</em> or <em>Follow</em> link on "
"their profile page. Provide your own Identity Address if requested."
msgstr ""

#: src/Module/Welcome.php:73
msgid "Finding New People"
msgstr ""

#: src/Module/Welcome.php:74
msgid ""
"On the side panel of the Contacts page are several tools to find new "
"friends. We can match people by interest, look up people by name or "
"interest, and provide suggestions based on network relationships. On a brand "
"new site, friend suggestions will usually begin to be populated within 24 "
"hours."
msgstr ""

#: src/Module/Welcome.php:77
msgid "Group Your Contacts"
msgstr ""

#: src/Module/Welcome.php:78
msgid ""
"Once you have made some friends, organize them into private conversation "
"groups from the sidebar of your Contacts page and then you can interact with "
"each group privately on your Network page."
msgstr ""

#: src/Module/Welcome.php:80
msgid "Why Aren't My Posts Public?"
msgstr ""

#: src/Module/Welcome.php:81
msgid ""
"Friendica respects your privacy. By default, your posts will only show up to "
"people you've added as friends. For more information, see the help section "
"from the link above."
msgstr ""

#: src/Module/Welcome.php:83
msgid "Getting Help"
msgstr ""

#: src/Module/Welcome.php:84
msgid "Go to the Help Section"
msgstr ""

#: src/Module/Welcome.php:85
msgid ""
"Our <strong>help</strong> pages may be consulted for detail on other program "
"features and resources."
msgstr ""

#: src/Navigation/Notifications/Factory/FormattedNavNotification.php:161
msgid "{0} wants to follow you"
msgstr ""

#: src/Navigation/Notifications/Factory/FormattedNavNotification.php:163
msgid "{0} has started following you"
msgstr ""

#: src/Navigation/Notifications/Factory/FormattedNotify.php:96
#, php-format
msgid "%s liked %s's post"
msgstr ""

#: src/Navigation/Notifications/Factory/FormattedNotify.php:108
#, php-format
msgid "%s disliked %s's post"
msgstr ""

#: src/Navigation/Notifications/Factory/FormattedNotify.php:120
#, php-format
msgid "%s is attending %s's event"
msgstr ""

#: src/Navigation/Notifications/Factory/FormattedNotify.php:132
#, php-format
msgid "%s is not attending %s's event"
msgstr ""

#: src/Navigation/Notifications/Factory/FormattedNotify.php:144
#, php-format
msgid "%s may attending %s's event"
msgstr ""

#: src/Navigation/Notifications/Factory/FormattedNotify.php:174
#, php-format
msgid "%s is now friends with %s"
msgstr ""

#: src/Navigation/Notifications/Factory/FormattedNotify.php:341
#: src/Navigation/Notifications/Factory/FormattedNotify.php:379
#, php-format
msgid "%s commented on %s's post"
msgstr ""

#: src/Navigation/Notifications/Factory/FormattedNotify.php:378
#, php-format
msgid "%s created a new post"
msgstr ""

#: src/Navigation/Notifications/Factory/Introduction.php:133
msgid "Friend Suggestion"
msgstr ""

#: src/Navigation/Notifications/Factory/Introduction.php:159
msgid "Friend/Connect Request"
msgstr ""

#: src/Navigation/Notifications/Factory/Introduction.php:159
msgid "New Follower"
msgstr ""

#: src/Navigation/Notifications/Factory/Notification.php:134
#, php-format
msgid "%1$s wants to follow you"
msgstr ""

#: src/Navigation/Notifications/Factory/Notification.php:136
#, php-format
msgid "%1$s has started following you"
msgstr ""

#: src/Navigation/Notifications/Factory/Notification.php:208
#, php-format
msgid "%1$s liked your comment on %2$s"
msgstr ""

#: src/Navigation/Notifications/Factory/Notification.php:211
#, php-format
msgid "%1$s liked your post %2$s"
msgstr ""

#: src/Navigation/Notifications/Factory/Notification.php:218
#, php-format
msgid "%1$s disliked your comment on %2$s"
msgstr ""

#: src/Navigation/Notifications/Factory/Notification.php:221
#, php-format
msgid "%1$s disliked your post %2$s"
msgstr ""

#: src/Navigation/Notifications/Factory/Notification.php:228
#, php-format
msgid "%1$s shared your comment %2$s"
msgstr ""

#: src/Navigation/Notifications/Factory/Notification.php:231
#: src/Navigation/Notifications/Factory/Notification.php:316
#, php-format
msgid "%1$s shared your post %2$s"
msgstr ""

#: src/Navigation/Notifications/Factory/Notification.php:235
#: src/Navigation/Notifications/Factory/Notification.php:305
#, php-format
msgid "%1$s shared the post %2$s from %3$s"
msgstr ""

#: src/Navigation/Notifications/Factory/Notification.php:237
#: src/Navigation/Notifications/Factory/Notification.php:307
#, php-format
msgid "%1$s shared a post from %3$s"
msgstr ""

#: src/Navigation/Notifications/Factory/Notification.php:239
#: src/Navigation/Notifications/Factory/Notification.php:309
#, php-format
msgid "%1$s shared the post %2$s"
msgstr ""

#: src/Navigation/Notifications/Factory/Notification.php:241
#: src/Navigation/Notifications/Factory/Notification.php:311
#, php-format
msgid "%1$s shared a post"
msgstr ""

#: src/Navigation/Notifications/Factory/Notification.php:249
#, php-format
msgid "%1$s wants to attend your event %2$s"
msgstr ""

#: src/Navigation/Notifications/Factory/Notification.php:256
#, php-format
msgid "%1$s does not want to attend your event %2$s"
msgstr ""

#: src/Navigation/Notifications/Factory/Notification.php:263
#, php-format
msgid "%1$s maybe wants to attend your event %2$s"
msgstr ""

#: src/Navigation/Notifications/Factory/Notification.php:270
#, php-format
msgid "%1$s tagged you on %2$s"
msgstr ""

#: src/Navigation/Notifications/Factory/Notification.php:274
#, php-format
msgid "%1$s replied to you on %2$s"
msgstr ""

#: src/Navigation/Notifications/Factory/Notification.php:278
#, php-format
msgid "%1$s commented in your thread %2$s"
msgstr ""

#: src/Navigation/Notifications/Factory/Notification.php:282
#, php-format
msgid "%1$s commented on your comment %2$s"
msgstr ""

#: src/Navigation/Notifications/Factory/Notification.php:289
#, php-format
msgid "%1$s commented in their thread %2$s"
msgstr ""

#: src/Navigation/Notifications/Factory/Notification.php:291
#, php-format
msgid "%1$s commented in their thread"
msgstr ""

#: src/Navigation/Notifications/Factory/Notification.php:293
#, php-format
msgid "%1$s commented in the thread %2$s from %3$s"
msgstr ""

#: src/Navigation/Notifications/Factory/Notification.php:295
#, php-format
msgid "%1$s commented in the thread from %3$s"
msgstr ""

#: src/Navigation/Notifications/Factory/Notification.php:300
#, php-format
msgid "%1$s commented on your thread %2$s"
msgstr ""

#: src/Navigation/Notifications/Repository/Notify.php:225
#: src/Navigation/Notifications/Repository/Notify.php:752
msgid "[Friendica:Notify]"
msgstr ""

#: src/Navigation/Notifications/Repository/Notify.php:293
#, php-format
msgid "%s New mail received at %s"
msgstr ""

#: src/Navigation/Notifications/Repository/Notify.php:295
#, php-format
msgid "%1$s sent you a new private message at %2$s."
msgstr ""

#: src/Navigation/Notifications/Repository/Notify.php:296
msgid "a private message"
msgstr ""

#: src/Navigation/Notifications/Repository/Notify.php:296
#, php-format
msgid "%1$s sent you %2$s."
msgstr ""

#: src/Navigation/Notifications/Repository/Notify.php:298
#, php-format
msgid "Please visit %s to view and/or reply to your private messages."
msgstr ""

#: src/Navigation/Notifications/Repository/Notify.php:328
#, php-format
msgid "%1$s commented on %2$s's %3$s %4$s"
msgstr ""

#: src/Navigation/Notifications/Repository/Notify.php:333
#, php-format
msgid "%1$s commented on your %2$s %3$s"
msgstr ""

#: src/Navigation/Notifications/Repository/Notify.php:337
#, php-format
msgid "%1$s commented on their %2$s %3$s"
msgstr ""

#: src/Navigation/Notifications/Repository/Notify.php:341
#: src/Navigation/Notifications/Repository/Notify.php:786
#, php-format
msgid "%1$s Comment to conversation #%2$d by %3$s"
msgstr ""

#: src/Navigation/Notifications/Repository/Notify.php:343
#, php-format
msgid "%s commented on an item/conversation you have been following."
msgstr ""

#: src/Navigation/Notifications/Repository/Notify.php:347
#: src/Navigation/Notifications/Repository/Notify.php:362
#: src/Navigation/Notifications/Repository/Notify.php:812
#, php-format
msgid "Please visit %s to view and/or reply to the conversation."
msgstr ""

#: src/Navigation/Notifications/Repository/Notify.php:354
#, php-format
msgid "%s %s posted to your profile wall"
msgstr ""

#: src/Navigation/Notifications/Repository/Notify.php:356
#, php-format
msgid "%1$s posted to your profile wall at %2$s"
msgstr ""

#: src/Navigation/Notifications/Repository/Notify.php:357
#, php-format
msgid "%1$s posted to [url=%2$s]your wall[/url]"
msgstr ""

#: src/Navigation/Notifications/Repository/Notify.php:370
#, php-format
msgid "%s Introduction received"
msgstr ""

#: src/Navigation/Notifications/Repository/Notify.php:372
#, php-format
msgid "You've received an introduction from '%1$s' at %2$s"
msgstr ""

#: src/Navigation/Notifications/Repository/Notify.php:373
#, php-format
msgid "You've received [url=%1$s]an introduction[/url] from %2$s."
msgstr ""

#: src/Navigation/Notifications/Repository/Notify.php:378
#: src/Navigation/Notifications/Repository/Notify.php:424
#, php-format
msgid "You may visit their profile at %s"
msgstr ""

#: src/Navigation/Notifications/Repository/Notify.php:380
#, php-format
msgid "Please visit %s to approve or reject the introduction."
msgstr ""

#: src/Navigation/Notifications/Repository/Notify.php:387
#, php-format
msgid "%s A new person is sharing with you"
msgstr ""

#: src/Navigation/Notifications/Repository/Notify.php:389
#: src/Navigation/Notifications/Repository/Notify.php:390
#, php-format
msgid "%1$s is sharing with you at %2$s"
msgstr ""

#: src/Navigation/Notifications/Repository/Notify.php:397
#, php-format
msgid "%s You have a new follower"
msgstr ""

#: src/Navigation/Notifications/Repository/Notify.php:399
#: src/Navigation/Notifications/Repository/Notify.php:400
#, php-format
msgid "You have a new follower at %2$s : %1$s"
msgstr ""

#: src/Navigation/Notifications/Repository/Notify.php:413
#, php-format
msgid "%s Friend suggestion received"
msgstr ""

#: src/Navigation/Notifications/Repository/Notify.php:415
#, php-format
msgid "You've received a friend suggestion from '%1$s' at %2$s"
msgstr ""

#: src/Navigation/Notifications/Repository/Notify.php:416
#, php-format
msgid "You've received [url=%1$s]a friend suggestion[/url] for %2$s from %3$s."
msgstr ""

#: src/Navigation/Notifications/Repository/Notify.php:422
msgid "Name:"
msgstr ""

#: src/Navigation/Notifications/Repository/Notify.php:423
msgid "Photo:"
msgstr ""

#: src/Navigation/Notifications/Repository/Notify.php:426
#, php-format
msgid "Please visit %s to approve or reject the suggestion."
msgstr ""

#: src/Navigation/Notifications/Repository/Notify.php:434
#: src/Navigation/Notifications/Repository/Notify.php:449
#, php-format
msgid "%s Connection accepted"
msgstr ""

#: src/Navigation/Notifications/Repository/Notify.php:436
#: src/Navigation/Notifications/Repository/Notify.php:451
#, php-format
msgid "'%1$s' has accepted your connection request at %2$s"
msgstr ""

#: src/Navigation/Notifications/Repository/Notify.php:437
#: src/Navigation/Notifications/Repository/Notify.php:452
#, php-format
msgid "%2$s has accepted your [url=%1$s]connection request[/url]."
msgstr ""

#: src/Navigation/Notifications/Repository/Notify.php:442
msgid ""
"You are now mutual friends and may exchange status updates, photos, and "
"email without restriction."
msgstr ""

#: src/Navigation/Notifications/Repository/Notify.php:444
#, php-format
msgid "Please visit %s if you wish to make any changes to this relationship."
msgstr ""

#: src/Navigation/Notifications/Repository/Notify.php:457
#, php-format
msgid ""
"'%1$s' has chosen to accept you a fan, which restricts some forms of "
"communication - such as private messaging and some profile interactions. If "
"this is a celebrity or community page, these settings were applied "
"automatically."
msgstr ""

#: src/Navigation/Notifications/Repository/Notify.php:459
#, php-format
msgid ""
"'%1$s' may choose to extend this into a two-way or more permissive "
"relationship in the future."
msgstr ""

#: src/Navigation/Notifications/Repository/Notify.php:461
#, php-format
msgid "Please visit %s  if you wish to make any changes to this relationship."
msgstr ""

#: src/Navigation/Notifications/Repository/Notify.php:471
msgid "registration request"
msgstr ""

#: src/Navigation/Notifications/Repository/Notify.php:473
#, php-format
msgid "You've received a registration request from '%1$s' at %2$s"
msgstr ""

#: src/Navigation/Notifications/Repository/Notify.php:474
#, php-format
msgid "You've received a [url=%1$s]registration request[/url] from %2$s."
msgstr ""

#: src/Navigation/Notifications/Repository/Notify.php:479
#: src/Navigation/Notifications/Repository/Notify.php:500
#, php-format
msgid ""
"Full Name:\t%s\n"
"Site Location:\t%s\n"
"Login Name:\t%s (%s)"
msgstr ""

#: src/Navigation/Notifications/Repository/Notify.php:485
#, php-format
msgid "Please visit %s to approve or reject the request."
msgstr ""

#: src/Navigation/Notifications/Repository/Notify.php:492
msgid "new registration"
msgstr ""

#: src/Navigation/Notifications/Repository/Notify.php:494
#, php-format
msgid "You've received a new registration from '%1$s' at %2$s"
msgstr ""

#: src/Navigation/Notifications/Repository/Notify.php:495
#, php-format
msgid "You've received a [url=%1$s]new registration[/url] from %2$s."
msgstr ""

#: src/Navigation/Notifications/Repository/Notify.php:506
#, php-format
msgid "Please visit %s to have a look at the new registration."
msgstr ""

#: src/Navigation/Notifications/Repository/Notify.php:780
#, php-format
msgid "%s %s tagged you"
msgstr ""

#: src/Navigation/Notifications/Repository/Notify.php:783
#, php-format
msgid "%s %s shared a new post"
msgstr ""

#: src/Navigation/Notifications/Repository/Notify.php:791
#, php-format
msgid "%1$s %2$s liked your post #%3$d"
msgstr ""

#: src/Navigation/Notifications/Repository/Notify.php:794
#, php-format
msgid "%1$s %2$s liked your comment on #%3$d"
msgstr ""

#: src/Object/EMail/ItemCCEMail.php:42
#, php-format
msgid ""
"This message was sent to you by %s, a member of the Friendica social network."
msgstr ""

#: src/Object/EMail/ItemCCEMail.php:44
#, php-format
msgid "You may visit them online at %s"
msgstr ""

#: src/Object/EMail/ItemCCEMail.php:45
msgid ""
"Please contact the sender by replying to this post if you do not wish to "
"receive these messages."
msgstr ""

#: src/Object/EMail/ItemCCEMail.php:49
#, php-format
msgid "%s posted an update."
msgstr ""

#: src/Object/Post.php:135
msgid "Private Message"
msgstr ""

#: src/Object/Post.php:139
msgid "Public Message"
msgstr ""

#: src/Object/Post.php:143
msgid "Unlisted Message"
msgstr ""

#: src/Object/Post.php:178
msgid "This entry was edited"
msgstr ""

#: src/Object/Post.php:206
msgid "Connector Message"
msgstr ""

#: src/Object/Post.php:221 src/Object/Post.php:223
msgid "Edit"
msgstr ""

#: src/Object/Post.php:247
msgid "Delete globally"
msgstr ""

#: src/Object/Post.php:247
msgid "Remove locally"
msgstr ""

#: src/Object/Post.php:263
#, php-format
msgid "Block %s"
msgstr ""

#: src/Object/Post.php:268
msgid "Save to folder"
msgstr ""

#: src/Object/Post.php:303
msgid "I will attend"
msgstr ""

#: src/Object/Post.php:303
msgid "I will not attend"
msgstr ""

#: src/Object/Post.php:303
msgid "I might attend"
msgstr ""

#: src/Object/Post.php:333
msgid "Ignore thread"
msgstr ""

#: src/Object/Post.php:334
msgid "Unignore thread"
msgstr ""

#: src/Object/Post.php:335
msgid "Toggle ignore status"
msgstr ""

#: src/Object/Post.php:345
msgid "Add star"
msgstr ""

#: src/Object/Post.php:346
msgid "Remove star"
msgstr ""

#: src/Object/Post.php:347
msgid "Toggle star status"
msgstr ""

#: src/Object/Post.php:358
msgid "Pin"
msgstr ""

#: src/Object/Post.php:359
msgid "Unpin"
msgstr ""

#: src/Object/Post.php:360
msgid "Toggle pin status"
msgstr ""

#: src/Object/Post.php:363
msgid "Pinned"
msgstr ""

#: src/Object/Post.php:368
msgid "Add tag"
msgstr ""

#: src/Object/Post.php:381
msgid "Quote share this"
msgstr ""

#: src/Object/Post.php:381
msgid "Quote Share"
msgstr ""

#: src/Object/Post.php:384
msgid "Reshare this"
msgstr ""

#: src/Object/Post.php:384
msgid "Reshare"
msgstr ""

#: src/Object/Post.php:385
msgid "Cancel your Reshare"
msgstr ""

#: src/Object/Post.php:385
msgid "Unshare"
msgstr ""

#: src/Object/Post.php:432
#, php-format
msgid "%s (Received %s)"
msgstr ""

#: src/Object/Post.php:437
msgid "Comment this item on your system"
msgstr ""

#: src/Object/Post.php:437
msgid "Remote comment"
msgstr ""

#: src/Object/Post.php:458
msgid "Share via ..."
msgstr ""

#: src/Object/Post.php:458
msgid "Share via external services"
msgstr ""

#: src/Object/Post.php:487
msgid "to"
msgstr ""

#: src/Object/Post.php:488
msgid "via"
msgstr ""

#: src/Object/Post.php:489
msgid "Wall-to-Wall"
msgstr ""

#: src/Object/Post.php:490
msgid "via Wall-To-Wall:"
msgstr ""

#: src/Object/Post.php:532
#, php-format
msgid "Reply to %s"
msgstr ""

#: src/Object/Post.php:535
msgid "More"
msgstr ""

#: src/Object/Post.php:553
msgid "Notifier task is pending"
msgstr ""

#: src/Object/Post.php:554
msgid "Delivery to remote servers is pending"
msgstr ""

#: src/Object/Post.php:555
msgid "Delivery to remote servers is underway"
msgstr ""

#: src/Object/Post.php:556
msgid "Delivery to remote servers is mostly done"
msgstr ""

#: src/Object/Post.php:557
msgid "Delivery to remote servers is done"
msgstr ""

#: src/Object/Post.php:577
#, php-format
msgid "%d comment"
msgid_plural "%d comments"
msgstr[0] ""
msgstr[1] ""

#: src/Object/Post.php:578
msgid "Show more"
msgstr ""

#: src/Object/Post.php:579
msgid "Show fewer"
msgstr ""

#: src/Protocol/Delivery.php:535
msgid "(no subject)"
msgstr ""

#: src/Protocol/OStatus.php:1470
#, php-format
msgid "%s is now following %s."
msgstr ""

#: src/Protocol/OStatus.php:1471
msgid "following"
msgstr ""

#: src/Protocol/OStatus.php:1474
#, php-format
msgid "%s stopped following %s."
msgstr ""

#: src/Protocol/OStatus.php:1475
msgid "stopped following"
msgstr ""

#: src/Render/FriendicaSmartyEngine.php:56
#, php-format
msgid "The folder %s must be writable by webserver."
msgstr ""

#: src/Security/Authentication.php:227
msgid "Login failed."
msgstr ""

#: src/Security/Authentication.php:272
msgid "Login failed. Please check your credentials."
msgstr ""

#: src/Security/Authentication.php:389
#, php-format
msgid "Welcome %s"
msgstr ""

#: src/Security/Authentication.php:390
msgid "Please upload a profile photo."
msgstr ""

#: src/Util/EMailer/MailBuilder.php:260
msgid "Friendica Notification"
msgstr ""

#: src/Util/EMailer/NotifyMailBuilder.php:78
#: src/Util/EMailer/SystemMailBuilder.php:54
#, php-format
msgid "%1$s, %2$s Administrator"
msgstr ""

#: src/Util/EMailer/NotifyMailBuilder.php:80
#: src/Util/EMailer/SystemMailBuilder.php:56
#, php-format
msgid "%s Administrator"
msgstr ""

#: src/Util/EMailer/NotifyMailBuilder.php:193
#: src/Util/EMailer/NotifyMailBuilder.php:217
#: src/Util/EMailer/SystemMailBuilder.php:101
#: src/Util/EMailer/SystemMailBuilder.php:118
msgid "thanks"
msgstr ""

#: src/Util/Temporal.php:172
msgid "YYYY-MM-DD or MM-DD"
msgstr ""

#: src/Util/Temporal.php:280
#, php-format
msgid "Time zone: <strong>%s</strong> <a href=\"%s\">Change in Settings</a>"
msgstr ""

#: src/Util/Temporal.php:320 src/Util/Temporal.php:329
msgid "never"
msgstr ""

#: src/Util/Temporal.php:343
msgid "less than a second ago"
msgstr ""

#: src/Util/Temporal.php:352
msgid "year"
msgstr ""

#: src/Util/Temporal.php:352
msgid "years"
msgstr ""

#: src/Util/Temporal.php:353
msgid "months"
msgstr ""

#: src/Util/Temporal.php:354
msgid "weeks"
msgstr ""

#: src/Util/Temporal.php:355
msgid "days"
msgstr ""

#: src/Util/Temporal.php:356
msgid "hour"
msgstr ""

#: src/Util/Temporal.php:356
msgid "hours"
msgstr ""

#: src/Util/Temporal.php:357
msgid "minute"
msgstr ""

#: src/Util/Temporal.php:357
msgid "minutes"
msgstr ""

#: src/Util/Temporal.php:358
msgid "second"
msgstr ""

#: src/Util/Temporal.php:358
msgid "seconds"
msgstr ""

#: src/Util/Temporal.php:367
#, php-format
msgid "in %1$d %2$s"
msgstr ""

#: src/Util/Temporal.php:370
#, php-format
msgid "%1$d %2$s ago"
msgstr ""

#: src/Worker/PushSubscription.php:110
msgid "Notification from Friendica"
msgstr ""

#: src/Worker/PushSubscription.php:111
msgid "Empty Post"
msgstr ""

#: view/theme/duepuntozero/config.php:68
msgid "default"
msgstr ""

#: view/theme/duepuntozero/config.php:69
msgid "greenzero"
msgstr ""

#: view/theme/duepuntozero/config.php:70
msgid "purplezero"
msgstr ""

#: view/theme/duepuntozero/config.php:71
msgid "easterbunny"
msgstr ""

#: view/theme/duepuntozero/config.php:72
msgid "darkzero"
msgstr ""

#: view/theme/duepuntozero/config.php:73
msgid "comix"
msgstr ""

#: view/theme/duepuntozero/config.php:74
msgid "slackr"
msgstr ""

#: view/theme/duepuntozero/config.php:87
msgid "Variations"
msgstr ""

#: view/theme/frio/config.php:153
msgid "Light (Accented)"
msgstr ""

#: view/theme/frio/config.php:154
msgid "Dark (Accented)"
msgstr ""

#: view/theme/frio/config.php:155
msgid "Black (Accented)"
msgstr ""

#: view/theme/frio/config.php:167
msgid "Note"
msgstr ""

#: view/theme/frio/config.php:167
msgid "Check image permissions if all users are allowed to see the image"
msgstr ""

#: view/theme/frio/config.php:173
msgid "Custom"
msgstr ""

#: view/theme/frio/config.php:174
msgid "Legacy"
msgstr ""

#: view/theme/frio/config.php:175
msgid "Accented"
msgstr ""

#: view/theme/frio/config.php:176
msgid "Select color scheme"
msgstr ""

#: view/theme/frio/config.php:177
msgid "Select scheme accent"
msgstr ""

#: view/theme/frio/config.php:177
msgid "Blue"
msgstr ""

#: view/theme/frio/config.php:177
msgid "Red"
msgstr ""

#: view/theme/frio/config.php:177
msgid "Purple"
msgstr ""

#: view/theme/frio/config.php:177
msgid "Green"
msgstr ""

#: view/theme/frio/config.php:177
msgid "Pink"
msgstr ""

#: view/theme/frio/config.php:178
msgid "Copy or paste schemestring"
msgstr ""

#: view/theme/frio/config.php:178
msgid ""
"You can copy this string to share your theme with others. Pasting here "
"applies the schemestring"
msgstr ""

#: view/theme/frio/config.php:179
msgid "Navigation bar background color"
msgstr ""

#: view/theme/frio/config.php:180
msgid "Navigation bar icon color "
msgstr ""

#: view/theme/frio/config.php:181
msgid "Link color"
msgstr ""

#: view/theme/frio/config.php:182
msgid "Set the background color"
msgstr ""

#: view/theme/frio/config.php:183
msgid "Content background opacity"
msgstr ""

#: view/theme/frio/config.php:184
msgid "Set the background image"
msgstr ""

#: view/theme/frio/config.php:185
msgid "Background image style"
msgstr ""

#: view/theme/frio/config.php:188
msgid "Always open Compose page"
msgstr ""

#: view/theme/frio/config.php:188
msgid ""
"The New Post button always open the <a href=\"/compose\">Compose page</a> "
"instead of the modal form. When this is disabled, the Compose page can be "
"accessed with a middle click on the link or from the modal."
msgstr ""

#: view/theme/frio/config.php:192
msgid "Login page background image"
msgstr ""

#: view/theme/frio/config.php:196
msgid "Login page background color"
msgstr ""

#: view/theme/frio/config.php:196
msgid "Leave background image and color empty for theme defaults"
msgstr ""

#: view/theme/frio/php/Image.php:39
msgid "Top Banner"
msgstr ""

#: view/theme/frio/php/Image.php:39
msgid ""
"Resize image to the width of the screen and show background color below on "
"long pages."
msgstr ""

#: view/theme/frio/php/Image.php:40
msgid "Full screen"
msgstr ""

#: view/theme/frio/php/Image.php:40
msgid ""
"Resize image to fill entire screen, clipping either the right or the bottom."
msgstr ""

#: view/theme/frio/php/Image.php:41
msgid "Single row mosaic"
msgstr ""

#: view/theme/frio/php/Image.php:41
msgid ""
"Resize image to repeat it on a single row, either vertical or horizontal."
msgstr ""

#: view/theme/frio/php/Image.php:42
msgid "Mosaic"
msgstr ""

#: view/theme/frio/php/Image.php:42
msgid "Repeat image to fill the screen."
msgstr ""

#: view/theme/frio/php/default.php:81 view/theme/frio/php/standard.php:40
msgid "Skip to main content"
msgstr ""

#: view/theme/frio/php/default.php:152 view/theme/frio/php/standard.php:75
msgid "Back to top"
msgstr ""

#: view/theme/frio/theme.php:218
msgid "Guest"
msgstr ""

#: view/theme/frio/theme.php:221
msgid "Visitor"
msgstr ""

#: view/theme/quattro/config.php:89
msgid "Alignment"
msgstr ""

#: view/theme/quattro/config.php:89
msgid "Left"
msgstr ""

#: view/theme/quattro/config.php:89
msgid "Center"
msgstr ""

#: view/theme/quattro/config.php:90
msgid "Color scheme"
msgstr ""

#: view/theme/quattro/config.php:91
msgid "Posts font size"
msgstr ""

#: view/theme/quattro/config.php:92
msgid "Textareas font size"
msgstr ""

#: view/theme/vier/config.php:91
msgid "Comma separated list of helper forums"
msgstr ""

#: view/theme/vier/config.php:131
msgid "don't show"
msgstr ""

#: view/theme/vier/config.php:131
msgid "show"
msgstr ""

#: view/theme/vier/config.php:137
msgid "Set style"
msgstr ""

#: view/theme/vier/config.php:138
msgid "Community Pages"
msgstr ""

#: view/theme/vier/config.php:139 view/theme/vier/theme.php:149
msgid "Community Profiles"
msgstr ""

#: view/theme/vier/config.php:140
msgid "Help or @NewHere ?"
msgstr ""

#: view/theme/vier/config.php:141 view/theme/vier/theme.php:320
msgid "Connect Services"
msgstr ""

#: view/theme/vier/config.php:142
msgid "Find Friends"
msgstr ""

#: view/theme/vier/config.php:143 view/theme/vier/theme.php:176
msgid "Last users"
msgstr ""

#: view/theme/vier/theme.php:235
msgid "Quick Start"
msgstr ""<|MERGE_RESOLUTION|>--- conflicted
+++ resolved
@@ -8,11 +8,7 @@
 msgstr ""
 "Project-Id-Version: 2023.03-dev\n"
 "Report-Msgid-Bugs-To: \n"
-<<<<<<< HEAD
-"POT-Creation-Date: 2022-12-30 21:30+0000\n"
-=======
 "POT-Creation-Date: 2022-12-29 20:29+0000\n"
->>>>>>> bacf901d
 "PO-Revision-Date: YEAR-MO-DA HO:MI+ZONE\n"
 "Last-Translator: FULL NAME <EMAIL@ADDRESS>\n"
 "Language-Team: LANGUAGE <LL@li.org>\n"
@@ -2902,14 +2898,11 @@
 "credentials in your Settings -> Social Networks page."
 msgstr ""
 
-<<<<<<< HEAD
-=======
 #: src/Model/Contact.php:2956
 #, php-format
 msgid "Expected network %s does not match actual network %s"
 msgstr ""
 
->>>>>>> bacf901d
 #: src/Model/Contact.php:2973
 msgid "The profile address specified does not provide adequate information."
 msgstr ""
