--- conflicted
+++ resolved
@@ -8,11 +8,7 @@
 msgstr ""
 "Project-Id-Version: 2021.12-dev\n"
 "Report-Msgid-Bugs-To: \n"
-<<<<<<< HEAD
-"POT-Creation-Date: 2021-10-02 14:25+0000\n"
-=======
-"POT-Creation-Date: 2021-10-02 08:34-0400\n"
->>>>>>> 2548d9f1
+"POT-Creation-Date: 2021-10-02 15:13+0000\n"
 "PO-Revision-Date: YEAR-MO-DA HO:MI+ZONE\n"
 "Last-Translator: FULL NAME <EMAIL@ADDRESS>\n"
 "Language-Team: LANGUAGE <LL@li.org>\n"
@@ -41,11 +37,7 @@
 msgid "Monthly posting limit of %d post reached. The post was rejected."
 msgstr ""
 
-<<<<<<< HEAD
-#: include/api.php:4429 mod/photos.php:89 mod/photos.php:198 mod/photos.php:626
-=======
 #: include/api.php:4430 mod/photos.php:89 mod/photos.php:198 mod/photos.php:626
->>>>>>> 2548d9f1
 #: mod/photos.php:1035 mod/photos.php:1052 mod/photos.php:1599
 #: src/Model/User.php:1169 src/Model/User.php:1177 src/Model/User.php:1185
 #: src/Module/Settings/Profile/Photo/Crop.php:101
@@ -2297,8 +2289,6 @@
 msgid "Disconnect/Unfollow"
 msgstr ""
 
-<<<<<<< HEAD
-=======
 #: mod/unfollow.php:149
 msgid "Unfollowing is currently not supported by this contact's network."
 msgstr ""
@@ -2317,23 +2307,6 @@
 msgid "Unable to unfollow this contact, please contact your administrator"
 msgstr ""
 
-#: mod/videos.php:120
-msgid "No videos selected"
-msgstr ""
-
-#: mod/videos.php:236
-msgid "View Video"
-msgstr ""
-
-#: mod/videos.php:251
-msgid "Recent Videos"
-msgstr ""
-
-#: mod/videos.php:253
-msgid "Upload New Videos"
-msgstr ""
-
->>>>>>> 2548d9f1
 #: mod/wall_attach.php:42 mod/wall_attach.php:49 mod/wall_attach.php:87
 #: mod/wall_upload.php:52 mod/wall_upload.php:63 mod/wall_upload.php:108
 #: mod/wall_upload.php:159 mod/wall_upload.php:162
@@ -3527,11 +3500,7 @@
 msgid "Organisations"
 msgstr ""
 
-<<<<<<< HEAD
-#: src/Content/Widget.php:529 src/Model/Contact.php:1487
-=======
-#: src/Content/Widget.php:529 src/Model/Contact.php:1474
->>>>>>> 2548d9f1
+#: src/Content/Widget.php:529 src/Model/Contact.php:1481
 msgid "News"
 msgstr ""
 
@@ -4409,131 +4378,71 @@
 msgid "Approve"
 msgstr ""
 
-<<<<<<< HEAD
-#: src/Model/Contact.php:1483
+#: src/Model/Contact.php:1477
 msgid "Organisation"
 msgstr ""
 
-#: src/Model/Contact.php:1491
+#: src/Model/Contact.php:1485
 msgid "Forum"
 msgstr ""
 
-#: src/Model/Contact.php:2347
+#: src/Model/Contact.php:2341
 msgid "Disallowed profile URL."
 msgstr ""
 
-#: src/Model/Contact.php:2352 src/Module/Friendica.php:81
+#: src/Model/Contact.php:2346 src/Module/Friendica.php:81
 msgid "Blocked domain"
 msgstr ""
 
-#: src/Model/Contact.php:2357
+#: src/Model/Contact.php:2351
 msgid "Connect URL missing."
 msgstr ""
 
-#: src/Model/Contact.php:2366
-=======
-#: src/Model/Contact.php:1470
-msgid "Organisation"
-msgstr ""
-
-#: src/Model/Contact.php:1478
-msgid "Forum"
-msgstr ""
-
-#: src/Model/Contact.php:2334
-msgid "Disallowed profile URL."
-msgstr ""
-
-#: src/Model/Contact.php:2339 src/Module/Friendica.php:81
-msgid "Blocked domain"
-msgstr ""
-
-#: src/Model/Contact.php:2344
-msgid "Connect URL missing."
-msgstr ""
-
-#: src/Model/Contact.php:2353
->>>>>>> 2548d9f1
+#: src/Model/Contact.php:2360
 msgid ""
 "The contact could not be added. Please check the relevant network "
 "credentials in your Settings -> Social Networks page."
 msgstr ""
 
-<<<<<<< HEAD
-#: src/Model/Contact.php:2403
+#: src/Model/Contact.php:2397
 msgid "The profile address specified does not provide adequate information."
 msgstr ""
 
+#: src/Model/Contact.php:2399
+msgid "No compatible communication protocols or feeds were discovered."
+msgstr ""
+
+#: src/Model/Contact.php:2402
+msgid "An author or name was not found."
+msgstr ""
+
 #: src/Model/Contact.php:2405
-msgid "No compatible communication protocols or feeds were discovered."
+msgid "No browser URL could be matched to this address."
 msgstr ""
 
 #: src/Model/Contact.php:2408
-msgid "An author or name was not found."
-msgstr ""
-
-#: src/Model/Contact.php:2411
-msgid "No browser URL could be matched to this address."
-msgstr ""
-
-#: src/Model/Contact.php:2414
-=======
-#: src/Model/Contact.php:2390
-msgid "The profile address specified does not provide adequate information."
-msgstr ""
-
-#: src/Model/Contact.php:2392
-msgid "No compatible communication protocols or feeds were discovered."
-msgstr ""
-
-#: src/Model/Contact.php:2395
-msgid "An author or name was not found."
-msgstr ""
-
-#: src/Model/Contact.php:2398
-msgid "No browser URL could be matched to this address."
-msgstr ""
-
-#: src/Model/Contact.php:2401
->>>>>>> 2548d9f1
 msgid ""
 "Unable to match @-style Identity Address with a known protocol or email "
 "contact."
 msgstr ""
 
-<<<<<<< HEAD
+#: src/Model/Contact.php:2409
+msgid "Use mailto: in front of address to force email check."
+msgstr ""
+
 #: src/Model/Contact.php:2415
-msgid "Use mailto: in front of address to force email check."
-msgstr ""
-
-#: src/Model/Contact.php:2421
-=======
-#: src/Model/Contact.php:2402
-msgid "Use mailto: in front of address to force email check."
-msgstr ""
-
-#: src/Model/Contact.php:2408
->>>>>>> 2548d9f1
 msgid ""
 "The profile address specified belongs to a network which has been disabled "
 "on this site."
 msgstr ""
 
-<<<<<<< HEAD
-#: src/Model/Contact.php:2426
-=======
-#: src/Model/Contact.php:2413
->>>>>>> 2548d9f1
+#: src/Model/Contact.php:2420
 msgid ""
 "Limited profile. This person will be unable to receive direct/personal "
 "notifications from you."
 msgstr ""
 
-<<<<<<< HEAD
-#: src/Model/Contact.php:2485
-=======
-#: src/Model/Contact.php:2472
->>>>>>> 2548d9f1
+#: src/Model/Contact.php:2479
 msgid "Unable to retrieve contact information."
 msgstr ""
 
