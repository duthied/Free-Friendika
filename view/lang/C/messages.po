--- conflicted
+++ resolved
@@ -1,18 +1,14 @@
-# FRIENDICA Distributed Social Network
-# Copyright (C) 2010-2021, the Friendica project
-# This file is distributed under the same license as the Friendica package.
-# Mike Macgirvin, 2010
+# SOME DESCRIPTIVE TITLE.
+# Copyright (C) YEAR THE PACKAGE'S COPYRIGHT HOLDER
+# This file is distributed under the same license as the PACKAGE package.
+# FIRST AUTHOR <EMAIL@ADDRESS>, YEAR.
 #
 #, fuzzy
 msgid ""
 msgstr ""
-"Project-Id-Version: 2021.09-rc\n"
+"Project-Id-Version: PACKAGE VERSION\n"
 "Report-Msgid-Bugs-To: \n"
-<<<<<<< HEAD
-"POT-Creation-Date: 2021-09-01 18:23+0000\n"
-=======
-"POT-Creation-Date: 2021-09-01 14:01+0200\n"
->>>>>>> ce48e8cb
+"POT-Creation-Date: 2021-09-01 18:34+0000\n"
 "PO-Revision-Date: YEAR-MO-DA HO:MI+ZONE\n"
 "Last-Translator: FULL NAME <EMAIL@ADDRESS>\n"
 "Language-Team: LANGUAGE <LL@li.org>\n"
@@ -20,7 +16,7 @@
 "MIME-Version: 1.0\n"
 "Content-Type: text/plain; charset=UTF-8\n"
 "Content-Transfer-Encoding: 8bit\n"
-
+"Plural-Forms: nplurals=INTEGER; plural=EXPRESSION;\n"
 
 #: include/api.php:1114 src/Module/BaseApi.php:294
 #, php-format
@@ -184,7 +180,7 @@
 msgid "Fetched because of %s <%s>"
 msgstr ""
 
-#: include/conversation.php:844 view/theme/frio/theme.php:323
+#: include/conversation.php:844
 msgid "Follow Thread"
 msgstr ""
 
@@ -242,7 +238,6 @@
 
 #: include/conversation.php:865 mod/follow.php:138 src/Content/Widget.php:76
 #: src/Model/Contact.php:1042 src/Model/Contact.php:1055
-#: view/theme/vier/theme.php:172
 msgid "Connect/Follow"
 msgstr ""
 
@@ -816,8 +811,7 @@
 
 #: mod/cal.php:251 mod/events.php:422 src/Content/Nav.php:194
 #: src/Content/Nav.php:258 src/Module/BaseProfile.php:85
-#: src/Module/BaseProfile.php:96 view/theme/frio/theme.php:230
-#: view/theme/frio/theme.php:234
+#: src/Module/BaseProfile.php:96
 msgid "Events"
 msgstr ""
 
@@ -1024,8 +1018,6 @@
 #: src/Module/Install.php:324 src/Module/Invite.php:177
 #: src/Module/Item/Compose.php:150 src/Module/Profile/Profile.php:247
 #: src/Module/Settings/Profile/Index.php:220 src/Object/Post.php:962
-#: view/theme/duepuntozero/config.php:69 view/theme/frio/config.php:160
-#: view/theme/quattro/config.php:71 view/theme/vier/config.php:119
 msgid "Submit"
 msgstr ""
 
@@ -1043,7 +1035,6 @@
 msgstr ""
 
 #: mod/fbrowser.php:43 src/Content/Nav.php:192 src/Module/BaseProfile.php:64
-#: view/theme/frio/theme.php:228
 msgid "Photos"
 msgstr ""
 
@@ -1317,7 +1308,7 @@
 msgid "Discard"
 msgstr ""
 
-#: mod/message.php:133 src/Content/Nav.php:283 view/theme/frio/theme.php:235
+#: mod/message.php:133 src/Content/Nav.php:283
 msgid "Messages"
 msgstr ""
 
@@ -2545,7 +2536,7 @@
 "hours."
 msgstr ""
 
-#: mod/suggest.php:55 src/Content/Widget.php:79 view/theme/vier/theme.php:175
+#: mod/suggest.php:55 src/Content/Widget.php:79
 msgid "Friend Suggestions"
 msgstr ""
 
@@ -3091,39 +3082,38 @@
 
 #: src/Content/Nav.php:190 src/Module/BaseProfile.php:56
 #: src/Module/Contact.php:618 src/Module/Contact.php:883
-#: src/Module/Settings/TwoFactor/Index.php:112 view/theme/frio/theme.php:226
+#: src/Module/Settings/TwoFactor/Index.php:112
 msgid "Status"
 msgstr ""
 
 #: src/Content/Nav.php:190 src/Content/Nav.php:273
-#: view/theme/frio/theme.php:226
 msgid "Your posts and conversations"
 msgstr ""
 
 #: src/Content/Nav.php:191 src/Module/BaseProfile.php:48
 #: src/Module/BaseSettings.php:57 src/Module/Contact.php:620
 #: src/Module/Contact.php:899 src/Module/Profile/Profile.php:241
-#: src/Module/Welcome.php:57 view/theme/frio/theme.php:227
+#: src/Module/Welcome.php:57
 msgid "Profile"
 msgstr ""
 
-#: src/Content/Nav.php:191 view/theme/frio/theme.php:227
+#: src/Content/Nav.php:191
 msgid "Your profile page"
 msgstr ""
 
-#: src/Content/Nav.php:192 view/theme/frio/theme.php:228
+#: src/Content/Nav.php:192
 msgid "Your photos"
 msgstr ""
 
-#: src/Content/Nav.php:193 view/theme/frio/theme.php:229
+#: src/Content/Nav.php:193
 msgid "Videos"
 msgstr ""
 
-#: src/Content/Nav.php:193 view/theme/frio/theme.php:229
+#: src/Content/Nav.php:193
 msgid "Your videos"
 msgstr ""
 
-#: src/Content/Nav.php:194 view/theme/frio/theme.php:230
+#: src/Content/Nav.php:194
 msgid "Your events"
 msgstr ""
 
@@ -3152,7 +3142,7 @@
 #: src/Module/Settings/TwoFactor/AppSpecific.php:115
 #: src/Module/Settings/TwoFactor/Index.php:111
 #: src/Module/Settings/TwoFactor/Recovery.php:93
-#: src/Module/Settings/TwoFactor/Verify.php:132 view/theme/vier/theme.php:217
+#: src/Module/Settings/TwoFactor/Verify.php:132
 msgid "Help"
 msgstr ""
 
@@ -3189,7 +3179,7 @@
 #: src/Content/Nav.php:235 src/Content/Nav.php:294
 #: src/Content/Text/HTML.php:902 src/Module/BaseProfile.php:126
 #: src/Module/BaseProfile.php:129 src/Module/Contact.php:818
-#: src/Module/Contact.php:906 view/theme/frio/theme.php:237
+#: src/Module/Contact.php:906
 msgid "Contacts"
 msgstr ""
 
@@ -3202,7 +3192,7 @@
 msgstr ""
 
 #: src/Content/Nav.php:258 src/Module/BaseProfile.php:88
-#: src/Module/BaseProfile.php:99 view/theme/frio/theme.php:234
+#: src/Module/BaseProfile.php:99
 msgid "Events and Calendar"
 msgstr ""
 
@@ -3232,11 +3222,11 @@
 msgid "Terms of Service of this Friendica instance"
 msgstr ""
 
-#: src/Content/Nav.php:271 view/theme/frio/theme.php:233
+#: src/Content/Nav.php:271
 msgid "Network"
 msgstr ""
 
-#: src/Content/Nav.php:271 view/theme/frio/theme.php:233
+#: src/Content/Nav.php:271
 msgid "Conversations from your friends"
 msgstr ""
 
@@ -3261,7 +3251,7 @@
 msgid "Mark all system notifications seen"
 msgstr ""
 
-#: src/Content/Nav.php:283 view/theme/frio/theme.php:235
+#: src/Content/Nav.php:283
 msgid "Private mail"
 msgstr ""
 
@@ -3283,15 +3273,15 @@
 
 #: src/Content/Nav.php:292 src/Module/Admin/Addons/Details.php:114
 #: src/Module/Admin/Themes/Details.php:93 src/Module/BaseSettings.php:124
-#: src/Module/Welcome.php:52 view/theme/frio/theme.php:236
+#: src/Module/Welcome.php:52
 msgid "Settings"
 msgstr ""
 
-#: src/Content/Nav.php:292 view/theme/frio/theme.php:236
+#: src/Content/Nav.php:292
 msgid "Account settings"
 msgstr ""
 
-#: src/Content/Nav.php:294 view/theme/frio/theme.php:237
+#: src/Content/Nav.php:294
 msgid "Manage/edit friends and contacts"
 msgstr ""
 
@@ -3407,41 +3397,40 @@
 msgstr[0] ""
 msgstr[1] ""
 
-#: src/Content/Widget.php:74 view/theme/vier/theme.php:170
+#: src/Content/Widget.php:74
 msgid "Find People"
 msgstr ""
 
-#: src/Content/Widget.php:75 view/theme/vier/theme.php:171
+#: src/Content/Widget.php:75
 msgid "Enter name or interest"
 msgstr ""
 
-#: src/Content/Widget.php:77 view/theme/vier/theme.php:173
+#: src/Content/Widget.php:77
 msgid "Examples: Robert Morgenstein, Fishing"
 msgstr ""
 
 #: src/Content/Widget.php:78 src/Module/Contact.php:839
-#: src/Module/Directory.php:99 view/theme/vier/theme.php:174
+#: src/Module/Directory.php:99
 msgid "Find"
 msgstr ""
 
-#: src/Content/Widget.php:80 view/theme/vier/theme.php:176
+#: src/Content/Widget.php:80
 msgid "Similar Interests"
 msgstr ""
 
-#: src/Content/Widget.php:81 view/theme/vier/theme.php:177
+#: src/Content/Widget.php:81
 msgid "Random Profile"
 msgstr ""
 
-#: src/Content/Widget.php:82 view/theme/vier/theme.php:178
+#: src/Content/Widget.php:82
 msgid "Invite Friends"
 msgstr ""
 
 #: src/Content/Widget.php:83 src/Module/Directory.php:91
-#: view/theme/vier/theme.php:179
 msgid "Global Directory"
 msgstr ""
 
-#: src/Content/Widget.php:85 view/theme/vier/theme.php:181
+#: src/Content/Widget.php:85
 msgid "Local Directory"
 msgstr ""
 
@@ -9282,1597 +9271,4 @@
 msgstr ""
 
 #: src/Module/Settings/Display.php:195
-msgid "General Theme Settings"
-msgstr ""
-
-#: src/Module/Settings/Display.php:196
-msgid "Custom Theme Settings"
-msgstr ""
-
-#: src/Module/Settings/Display.php:197
-msgid "Content Settings"
-msgstr ""
-
-#: src/Module/Settings/Display.php:198 view/theme/duepuntozero/config.php:70
-#: view/theme/frio/config.php:161 view/theme/quattro/config.php:72
-#: view/theme/vier/config.php:120
-msgid "Theme settings"
-msgstr ""
-
-#: src/Module/Settings/Display.php:199
-msgid "Calendar"
-msgstr ""
-
-#: src/Module/Settings/Display.php:205
-msgid "Display Theme:"
-msgstr ""
-
-#: src/Module/Settings/Display.php:206
-msgid "Mobile Theme:"
-msgstr ""
-
-#: src/Module/Settings/Display.php:209
-msgid "Number of items to display per page:"
-msgstr ""
-
-#: src/Module/Settings/Display.php:209 src/Module/Settings/Display.php:210
-msgid "Maximum of 100 items"
-msgstr ""
-
-#: src/Module/Settings/Display.php:210
-msgid "Number of items to display per page when viewed from mobile device:"
-msgstr ""
-
-#: src/Module/Settings/Display.php:211
-msgid "Update browser every xx seconds"
-msgstr ""
-
-#: src/Module/Settings/Display.php:211
-msgid "Minimum of 10 seconds. Enter -1 to disable it."
-msgstr ""
-
-#: src/Module/Settings/Display.php:212
-msgid "Automatic updates only at the top of the post stream pages"
-msgstr ""
-
-#: src/Module/Settings/Display.php:212
-msgid ""
-"Auto update may add new posts at the top of the post stream pages, which can "
-"affect the scroll position and perturb normal reading if it happens anywhere "
-"else the top of the page."
-msgstr ""
-
-#: src/Module/Settings/Display.php:213
-msgid "Display emoticons"
-msgstr ""
-
-#: src/Module/Settings/Display.php:213
-msgid "When enabled, emoticons are replaced with matching symbols."
-msgstr ""
-
-#: src/Module/Settings/Display.php:214
-msgid "Infinite scroll"
-msgstr ""
-
-#: src/Module/Settings/Display.php:214
-msgid "Automatic fetch new items when reaching the page end."
-msgstr ""
-
-#: src/Module/Settings/Display.php:215
-msgid "Enable Smart Threading"
-msgstr ""
-
-#: src/Module/Settings/Display.php:215
-msgid "Enable the automatic suppression of extraneous thread indentation."
-msgstr ""
-
-#: src/Module/Settings/Display.php:216
-msgid "Display the Dislike feature"
-msgstr ""
-
-#: src/Module/Settings/Display.php:216
-msgid "Display the Dislike button and dislike reactions on posts and comments."
-msgstr ""
-
-#: src/Module/Settings/Display.php:217
-msgid "Display the resharer"
-msgstr ""
-
-#: src/Module/Settings/Display.php:217
-msgid "Display the first resharer as icon and text on a reshared item."
-msgstr ""
-
-#: src/Module/Settings/Display.php:218
-msgid "Stay local"
-msgstr ""
-
-#: src/Module/Settings/Display.php:218
-msgid "Don't go to a remote system when following a contact link."
-msgstr ""
-
-#: src/Module/Settings/Display.php:220
-msgid "Beginning of week:"
-msgstr ""
-
-#: src/Module/Settings/Profile/Index.php:82
-msgid "Profile Name is required."
-msgstr ""
-
-#: src/Module/Settings/Profile/Index.php:133
-msgid "Profile couldn't be updated."
-msgstr ""
-
-#: src/Module/Settings/Profile/Index.php:170
-#: src/Module/Settings/Profile/Index.php:190
-msgid "Label:"
-msgstr ""
-
-#: src/Module/Settings/Profile/Index.php:171
-#: src/Module/Settings/Profile/Index.php:191
-msgid "Value:"
-msgstr ""
-
-#: src/Module/Settings/Profile/Index.php:181
-#: src/Module/Settings/Profile/Index.php:201
-msgid "Field Permissions"
-msgstr ""
-
-#: src/Module/Settings/Profile/Index.php:182
-#: src/Module/Settings/Profile/Index.php:202
-msgid "(click to open/close)"
-msgstr ""
-
-#: src/Module/Settings/Profile/Index.php:188
-msgid "Add a new profile field"
-msgstr ""
-
-#: src/Module/Settings/Profile/Index.php:218
-msgid "Profile Actions"
-msgstr ""
-
-#: src/Module/Settings/Profile/Index.php:219
-msgid "Edit Profile Details"
-msgstr ""
-
-#: src/Module/Settings/Profile/Index.php:221
-msgid "Change Profile Photo"
-msgstr ""
-
-#: src/Module/Settings/Profile/Index.php:226
-msgid "Profile picture"
-msgstr ""
-
-#: src/Module/Settings/Profile/Index.php:227
-msgid "Location"
-msgstr ""
-
-#: src/Module/Settings/Profile/Index.php:228 src/Util/Temporal.php:93
-#: src/Util/Temporal.php:95
-msgid "Miscellaneous"
-msgstr ""
-
-#: src/Module/Settings/Profile/Index.php:229
-msgid "Custom Profile Fields"
-msgstr ""
-
-#: src/Module/Settings/Profile/Index.php:231 src/Module/Welcome.php:58
-msgid "Upload Profile Photo"
-msgstr ""
-
-#: src/Module/Settings/Profile/Index.php:235
-msgid "Display name:"
-msgstr ""
-
-#: src/Module/Settings/Profile/Index.php:238
-msgid "Street Address:"
-msgstr ""
-
-#: src/Module/Settings/Profile/Index.php:239
-msgid "Locality/City:"
-msgstr ""
-
-#: src/Module/Settings/Profile/Index.php:240
-msgid "Region/State:"
-msgstr ""
-
-#: src/Module/Settings/Profile/Index.php:241
-msgid "Postal/Zip Code:"
-msgstr ""
-
-#: src/Module/Settings/Profile/Index.php:242
-msgid "Country:"
-msgstr ""
-
-#: src/Module/Settings/Profile/Index.php:244
-msgid "XMPP (Jabber) address:"
-msgstr ""
-
-#: src/Module/Settings/Profile/Index.php:244
-msgid "The XMPP address will be published so that people can follow you there."
-msgstr ""
-
-#: src/Module/Settings/Profile/Index.php:245
-msgid "Matrix (Element) address:"
-msgstr ""
-
-#: src/Module/Settings/Profile/Index.php:245
-msgid ""
-"The Matrix address will be published so that people can follow you there."
-msgstr ""
-
-#: src/Module/Settings/Profile/Index.php:246
-msgid "Homepage URL:"
-msgstr ""
-
-#: src/Module/Settings/Profile/Index.php:247
-msgid "Public Keywords:"
-msgstr ""
-
-#: src/Module/Settings/Profile/Index.php:247
-msgid "(Used for suggesting potential friends, can be seen by others)"
-msgstr ""
-
-#: src/Module/Settings/Profile/Index.php:248
-msgid "Private Keywords:"
-msgstr ""
-
-#: src/Module/Settings/Profile/Index.php:248
-msgid "(Used for searching profiles, never shown to others)"
-msgstr ""
-
-#: src/Module/Settings/Profile/Index.php:249
-#, php-format
-msgid ""
-"<p>Custom fields appear on <a href=\"%s\">your profile page</a>.</p>\n"
-"\t\t\t\t<p>You can use BBCodes in the field values.</p>\n"
-"\t\t\t\t<p>Reorder by dragging the field title.</p>\n"
-"\t\t\t\t<p>Empty the label field to remove a custom field.</p>\n"
-"\t\t\t\t<p>Non-public fields can only be seen by the selected Friendica "
-"contacts or the Friendica contacts in the selected groups.</p>"
-msgstr ""
-
-#: src/Module/Settings/Profile/Photo/Crop.php:106
-#: src/Module/Settings/Profile/Photo/Crop.php:122
-#: src/Module/Settings/Profile/Photo/Crop.php:138
-#: src/Module/Settings/Profile/Photo/Index.php:102
-#, php-format
-msgid "Image size reduction [%s] failed."
-msgstr ""
-
-#: src/Module/Settings/Profile/Photo/Crop.php:143
-msgid ""
-"Shift-reload the page or clear browser cache if the new photo does not "
-"display immediately."
-msgstr ""
-
-#: src/Module/Settings/Profile/Photo/Crop.php:148
-msgid "Unable to process image"
-msgstr ""
-
-#: src/Module/Settings/Profile/Photo/Crop.php:167
-msgid "Photo not found."
-msgstr ""
-
-#: src/Module/Settings/Profile/Photo/Crop.php:189
-msgid "Profile picture successfully updated."
-msgstr ""
-
-#: src/Module/Settings/Profile/Photo/Crop.php:215
-#: src/Module/Settings/Profile/Photo/Crop.php:219
-msgid "Crop Image"
-msgstr ""
-
-#: src/Module/Settings/Profile/Photo/Crop.php:216
-msgid "Please adjust the image cropping for optimum viewing."
-msgstr ""
-
-#: src/Module/Settings/Profile/Photo/Crop.php:218
-msgid "Use Image As Is"
-msgstr ""
-
-#: src/Module/Settings/Profile/Photo/Index.php:46
-msgid "Missing uploaded image."
-msgstr ""
-
-#: src/Module/Settings/Profile/Photo/Index.php:125
-msgid "Profile Picture Settings"
-msgstr ""
-
-#: src/Module/Settings/Profile/Photo/Index.php:126
-msgid "Current Profile Picture"
-msgstr ""
-
-#: src/Module/Settings/Profile/Photo/Index.php:127
-msgid "Upload Profile Picture"
-msgstr ""
-
-#: src/Module/Settings/Profile/Photo/Index.php:128
-msgid "Upload Picture:"
-msgstr ""
-
-#: src/Module/Settings/Profile/Photo/Index.php:133
-msgid "or"
-msgstr ""
-
-#: src/Module/Settings/Profile/Photo/Index.php:135
-msgid "skip this step"
-msgstr ""
-
-#: src/Module/Settings/Profile/Photo/Index.php:137
-msgid "select a photo from your photo albums"
-msgstr ""
-
-#: src/Module/Settings/TwoFactor/AppSpecific.php:52
-#: src/Module/Settings/TwoFactor/Recovery.php:50
-#: src/Module/Settings/TwoFactor/Trusted.php:30
-#: src/Module/Settings/TwoFactor/Verify.php:56
-msgid "Please enter your password to access this page."
-msgstr ""
-
-#: src/Module/Settings/TwoFactor/AppSpecific.php:70
-msgid "App-specific password generation failed: The description is empty."
-msgstr ""
-
-#: src/Module/Settings/TwoFactor/AppSpecific.php:73
-msgid ""
-"App-specific password generation failed: This description already exists."
-msgstr ""
-
-#: src/Module/Settings/TwoFactor/AppSpecific.php:77
-msgid "New app-specific password generated."
-msgstr ""
-
-#: src/Module/Settings/TwoFactor/AppSpecific.php:83
-msgid "App-specific passwords successfully revoked."
-msgstr ""
-
-#: src/Module/Settings/TwoFactor/AppSpecific.php:93
-msgid "App-specific password successfully revoked."
-msgstr ""
-
-#: src/Module/Settings/TwoFactor/AppSpecific.php:114
-msgid "Two-factor app-specific passwords"
-msgstr ""
-
-#: src/Module/Settings/TwoFactor/AppSpecific.php:116
-msgid ""
-"<p>App-specific passwords are randomly generated passwords used instead your "
-"regular password to authenticate your account on third-party applications "
-"that don't support two-factor authentication.</p>"
-msgstr ""
-
-#: src/Module/Settings/TwoFactor/AppSpecific.php:117
-msgid ""
-"Make sure to copy your new app-specific password now. You won’t be able to "
-"see it again!"
-msgstr ""
-
-#: src/Module/Settings/TwoFactor/AppSpecific.php:120
-msgid "Description"
-msgstr ""
-
-#: src/Module/Settings/TwoFactor/AppSpecific.php:121
-msgid "Last Used"
-msgstr ""
-
-#: src/Module/Settings/TwoFactor/AppSpecific.php:122
-msgid "Revoke"
-msgstr ""
-
-#: src/Module/Settings/TwoFactor/AppSpecific.php:123
-msgid "Revoke All"
-msgstr ""
-
-#: src/Module/Settings/TwoFactor/AppSpecific.php:126
-msgid ""
-"When you generate a new app-specific password, you must use it right away, "
-"it will be shown to you once after you generate it."
-msgstr ""
-
-#: src/Module/Settings/TwoFactor/AppSpecific.php:127
-msgid "Generate new app-specific password"
-msgstr ""
-
-#: src/Module/Settings/TwoFactor/AppSpecific.php:128
-msgid "Friendiqa on my Fairphone 2..."
-msgstr ""
-
-#: src/Module/Settings/TwoFactor/AppSpecific.php:129
-msgid "Generate"
-msgstr ""
-
-#: src/Module/Settings/TwoFactor/Index.php:67
-msgid "Two-factor authentication successfully disabled."
-msgstr ""
-
-#: src/Module/Settings/TwoFactor/Index.php:93
-msgid "Wrong Password"
-msgstr ""
-
-#: src/Module/Settings/TwoFactor/Index.php:113
-msgid ""
-"<p>Use an application on a mobile device to get two-factor authentication "
-"codes when prompted on login.</p>"
-msgstr ""
-
-#: src/Module/Settings/TwoFactor/Index.php:117
-msgid "Authenticator app"
-msgstr ""
-
-#: src/Module/Settings/TwoFactor/Index.php:118
-msgid "Configured"
-msgstr ""
-
-#: src/Module/Settings/TwoFactor/Index.php:118
-msgid "Not Configured"
-msgstr ""
-
-#: src/Module/Settings/TwoFactor/Index.php:119
-msgid "<p>You haven't finished configuring your authenticator app.</p>"
-msgstr ""
-
-#: src/Module/Settings/TwoFactor/Index.php:120
-msgid "<p>Your authenticator app is correctly configured.</p>"
-msgstr ""
-
-#: src/Module/Settings/TwoFactor/Index.php:122
-msgid "Recovery codes"
-msgstr ""
-
-#: src/Module/Settings/TwoFactor/Index.php:123
-msgid "Remaining valid codes"
-msgstr ""
-
-#: src/Module/Settings/TwoFactor/Index.php:125
-msgid ""
-"<p>These one-use codes can replace an authenticator app code in case you "
-"have lost access to it.</p>"
-msgstr ""
-
-#: src/Module/Settings/TwoFactor/Index.php:127
-msgid "App-specific passwords"
-msgstr ""
-
-#: src/Module/Settings/TwoFactor/Index.php:128
-msgid "Generated app-specific passwords"
-msgstr ""
-
-#: src/Module/Settings/TwoFactor/Index.php:130
-msgid ""
-"<p>These randomly generated passwords allow you to authenticate on apps not "
-"supporting two-factor authentication.</p>"
-msgstr ""
-
-#: src/Module/Settings/TwoFactor/Index.php:133
-msgid "Current password:"
-msgstr ""
-
-#: src/Module/Settings/TwoFactor/Index.php:133
-msgid ""
-"You need to provide your current password to change two-factor "
-"authentication settings."
-msgstr ""
-
-#: src/Module/Settings/TwoFactor/Index.php:134
-msgid "Enable two-factor authentication"
-msgstr ""
-
-#: src/Module/Settings/TwoFactor/Index.php:135
-msgid "Disable two-factor authentication"
-msgstr ""
-
-#: src/Module/Settings/TwoFactor/Index.php:136
-msgid "Show recovery codes"
-msgstr ""
-
-#: src/Module/Settings/TwoFactor/Index.php:137
-msgid "Manage app-specific passwords"
-msgstr ""
-
-#: src/Module/Settings/TwoFactor/Index.php:138
-msgid "Manage trusted browsers"
-msgstr ""
-
-#: src/Module/Settings/TwoFactor/Index.php:139
-msgid "Finish app configuration"
-msgstr ""
-
-#: src/Module/Settings/TwoFactor/Recovery.php:66
-msgid "New recovery codes successfully generated."
-msgstr ""
-
-#: src/Module/Settings/TwoFactor/Recovery.php:92
-msgid "Two-factor recovery codes"
-msgstr ""
-
-#: src/Module/Settings/TwoFactor/Recovery.php:94
-msgid ""
-"<p>Recovery codes can be used to access your account in the event you lose "
-"access to your device and cannot receive two-factor authentication codes.</"
-"p><p><strong>Put these in a safe spot!</strong> If you lose your device and "
-"don’t have the recovery codes you will lose access to your account.</p>"
-msgstr ""
-
-#: src/Module/Settings/TwoFactor/Recovery.php:96
-msgid ""
-"When you generate new recovery codes, you must copy the new codes. Your old "
-"codes won’t work anymore."
-msgstr ""
-
-#: src/Module/Settings/TwoFactor/Recovery.php:97
-msgid "Generate new recovery codes"
-msgstr ""
-
-#: src/Module/Settings/TwoFactor/Recovery.php:99
-msgid "Next: Verification"
-msgstr ""
-
-#: src/Module/Settings/TwoFactor/Trusted.php:49
-msgid "Trusted browsers successfully removed."
-msgstr ""
-
-#: src/Module/Settings/TwoFactor/Trusted.php:59
-msgid "Trusted browser successfully removed."
-msgstr ""
-
-#: src/Module/Settings/TwoFactor/Trusted.php:97
-msgid "Two-factor Trusted Browsers"
-msgstr ""
-
-#: src/Module/Settings/TwoFactor/Trusted.php:98
-msgid ""
-"Trusted browsers are individual browsers you chose to skip two-factor "
-"authentication to access Friendica. Please use this feature sparingly, as it "
-"can negate the benefit of two-factor authentication."
-msgstr ""
-
-#: src/Module/Settings/TwoFactor/Trusted.php:99
-msgid "Device"
-msgstr ""
-
-#: src/Module/Settings/TwoFactor/Trusted.php:100
-msgid "OS"
-msgstr ""
-
-#: src/Module/Settings/TwoFactor/Trusted.php:102
-msgid "Trusted"
-msgstr ""
-
-#: src/Module/Settings/TwoFactor/Trusted.php:103
-msgid "Last Use"
-msgstr ""
-
-#: src/Module/Settings/TwoFactor/Trusted.php:105
-msgid "Remove All"
-msgstr ""
-
-#: src/Module/Settings/TwoFactor/Verify.php:78
-msgid "Two-factor authentication successfully activated."
-msgstr ""
-
-#: src/Module/Settings/TwoFactor/Verify.php:111
-#, php-format
-msgid ""
-"<p>Or you can submit the authentication settings manually:</p>\n"
-"<dl>\n"
-"\t<dt>Issuer</dt>\n"
-"\t<dd>%s</dd>\n"
-"\t<dt>Account Name</dt>\n"
-"\t<dd>%s</dd>\n"
-"\t<dt>Secret Key</dt>\n"
-"\t<dd>%s</dd>\n"
-"\t<dt>Type</dt>\n"
-"\t<dd>Time-based</dd>\n"
-"\t<dt>Number of digits</dt>\n"
-"\t<dd>6</dd>\n"
-"\t<dt>Hashing algorithm</dt>\n"
-"\t<dd>SHA-1</dd>\n"
-"</dl>"
-msgstr ""
-
-#: src/Module/Settings/TwoFactor/Verify.php:131
-msgid "Two-factor code verification"
-msgstr ""
-
-#: src/Module/Settings/TwoFactor/Verify.php:133
-msgid ""
-"<p>Please scan this QR Code with your authenticator app and submit the "
-"provided code.</p>"
-msgstr ""
-
-#: src/Module/Settings/TwoFactor/Verify.php:135
-#, php-format
-msgid ""
-"<p>Or you can open the following URL in your mobile device:</p><p><a href="
-"\"%s\">%s</a></p>"
-msgstr ""
-
-#: src/Module/Settings/TwoFactor/Verify.php:142
-msgid "Verify code and enable two-factor authentication"
-msgstr ""
-
-#: src/Module/Settings/UserExport.php:68
-msgid "Export account"
-msgstr ""
-
-#: src/Module/Settings/UserExport.php:68
-msgid ""
-"Export your account info and contacts. Use this to make a backup of your "
-"account and/or to move it to another server."
-msgstr ""
-
-#: src/Module/Settings/UserExport.php:69
-msgid "Export all"
-msgstr ""
-
-#: src/Module/Settings/UserExport.php:69
-msgid ""
-"Export your account info, contacts and all your items as json. Could be a "
-"very big file, and could take a lot of time. Use this to make a full backup "
-"of your account (photos are not exported)"
-msgstr ""
-
-#: src/Module/Settings/UserExport.php:70
-msgid "Export Contacts to CSV"
-msgstr ""
-
-#: src/Module/Settings/UserExport.php:70
-msgid ""
-"Export the list of the accounts you are following as CSV file. Compatible to "
-"e.g. Mastodon."
-msgstr ""
-
-#: src/Module/Special/HTTPException.php:49
-msgid "Bad Request"
-msgstr ""
-
-#: src/Module/Special/HTTPException.php:51
-msgid "Forbidden"
-msgstr ""
-
-#: src/Module/Special/HTTPException.php:52
-msgid "Not Found"
-msgstr ""
-
-#: src/Module/Special/HTTPException.php:54
-msgid "Service Unavailable"
-msgstr ""
-
-#: src/Module/Special/HTTPException.php:61
-msgid ""
-"The server cannot or will not process the request due to an apparent client "
-"error."
-msgstr ""
-
-#: src/Module/Special/HTTPException.php:62
-msgid "Authentication is required and has failed or has not yet been provided."
-msgstr ""
-
-#: src/Module/Special/HTTPException.php:63
-msgid ""
-"The request was valid, but the server is refusing action. The user might not "
-"have the necessary permissions for a resource, or may need an account."
-msgstr ""
-
-#: src/Module/Special/HTTPException.php:64
-msgid ""
-"The requested resource could not be found but may be available in the future."
-msgstr ""
-
-#: src/Module/Special/HTTPException.php:65
-msgid ""
-"An unexpected condition was encountered and no more specific message is "
-"suitable."
-msgstr ""
-
-#: src/Module/Special/HTTPException.php:66
-msgid ""
-"The server is currently unavailable (because it is overloaded or down for "
-"maintenance). Please try again later."
-msgstr ""
-
-#: src/Module/Special/HTTPException.php:76
-msgid "Stack trace:"
-msgstr ""
-
-#: src/Module/Special/HTTPException.php:80
-#, php-format
-msgid "Exception thrown in %s:%d"
-msgstr ""
-
-#: src/Module/Tos.php:46 src/Module/Tos.php:88
-msgid ""
-"At the time of registration, and for providing communications between the "
-"user account and their contacts, the user has to provide a display name (pen "
-"name), an username (nickname) and a working email address. The names will be "
-"accessible on the profile page of the account by any visitor of the page, "
-"even if other profile details are not displayed. The email address will only "
-"be used to send the user notifications about interactions, but wont be "
-"visibly displayed. The listing of an account in the node's user directory or "
-"the global user directory is optional and can be controlled in the user "
-"settings, it is not necessary for communication."
-msgstr ""
-
-#: src/Module/Tos.php:47 src/Module/Tos.php:89
-msgid ""
-"This data is required for communication and is passed on to the nodes of the "
-"communication partners and is stored there. Users can enter additional "
-"private data that may be transmitted to the communication partners accounts."
-msgstr ""
-
-#: src/Module/Tos.php:48 src/Module/Tos.php:90
-#, php-format
-msgid ""
-"At any point in time a logged in user can export their account data from the "
-"<a href=\"%1$s/settings/userexport\">account settings</a>. If the user wants "
-"to delete their account they can do so at <a href=\"%1$s/removeme\">%1$s/"
-"removeme</a>. The deletion of the account will be permanent. Deletion of the "
-"data will also be requested from the nodes of the communication partners."
-msgstr ""
-
-#: src/Module/Tos.php:51 src/Module/Tos.php:87
-msgid "Privacy Statement"
-msgstr ""
-
-#: src/Module/Welcome.php:44
-msgid "Welcome to Friendica"
-msgstr ""
-
-#: src/Module/Welcome.php:45
-msgid "New Member Checklist"
-msgstr ""
-
-#: src/Module/Welcome.php:46
-msgid ""
-"We would like to offer some tips and links to help make your experience "
-"enjoyable. Click any item to visit the relevant page. A link to this page "
-"will be visible from your home page for two weeks after your initial "
-"registration and then will quietly disappear."
-msgstr ""
-
-#: src/Module/Welcome.php:48
-msgid "Getting Started"
-msgstr ""
-
-#: src/Module/Welcome.php:49
-msgid "Friendica Walk-Through"
-msgstr ""
-
-#: src/Module/Welcome.php:50
-msgid ""
-"On your <em>Quick Start</em> page - find a brief introduction to your "
-"profile and network tabs, make some new connections, and find some groups to "
-"join."
-msgstr ""
-
-#: src/Module/Welcome.php:53
-msgid "Go to Your Settings"
-msgstr ""
-
-#: src/Module/Welcome.php:54
-msgid ""
-"On your <em>Settings</em> page -  change your initial password. Also make a "
-"note of your Identity Address. This looks just like an email address - and "
-"will be useful in making friends on the free social web."
-msgstr ""
-
-#: src/Module/Welcome.php:55
-msgid ""
-"Review the other settings, particularly the privacy settings. An unpublished "
-"directory listing is like having an unlisted phone number. In general, you "
-"should probably publish your listing - unless all of your friends and "
-"potential friends know exactly how to find you."
-msgstr ""
-
-#: src/Module/Welcome.php:59
-msgid ""
-"Upload a profile photo if you have not done so already. Studies have shown "
-"that people with real photos of themselves are ten times more likely to make "
-"friends than people who do not."
-msgstr ""
-
-#: src/Module/Welcome.php:60
-msgid "Edit Your Profile"
-msgstr ""
-
-#: src/Module/Welcome.php:61
-msgid ""
-"Edit your <strong>default</strong> profile to your liking. Review the "
-"settings for hiding your list of friends and hiding the profile from unknown "
-"visitors."
-msgstr ""
-
-#: src/Module/Welcome.php:62
-msgid "Profile Keywords"
-msgstr ""
-
-#: src/Module/Welcome.php:63
-msgid ""
-"Set some public keywords for your profile which describe your interests. We "
-"may be able to find other people with similar interests and suggest "
-"friendships."
-msgstr ""
-
-#: src/Module/Welcome.php:65
-msgid "Connecting"
-msgstr ""
-
-#: src/Module/Welcome.php:67
-msgid "Importing Emails"
-msgstr ""
-
-#: src/Module/Welcome.php:68
-msgid ""
-"Enter your email access information on your Connector Settings page if you "
-"wish to import and interact with friends or mailing lists from your email "
-"INBOX"
-msgstr ""
-
-#: src/Module/Welcome.php:69
-msgid "Go to Your Contacts Page"
-msgstr ""
-
-#: src/Module/Welcome.php:70
-msgid ""
-"Your Contacts page is your gateway to managing friendships and connecting "
-"with friends on other networks. Typically you enter their address or site "
-"URL in the <em>Add New Contact</em> dialog."
-msgstr ""
-
-#: src/Module/Welcome.php:71
-msgid "Go to Your Site's Directory"
-msgstr ""
-
-#: src/Module/Welcome.php:72
-msgid ""
-"The Directory page lets you find other people in this network or other "
-"federated sites. Look for a <em>Connect</em> or <em>Follow</em> link on "
-"their profile page. Provide your own Identity Address if requested."
-msgstr ""
-
-#: src/Module/Welcome.php:73
-msgid "Finding New People"
-msgstr ""
-
-#: src/Module/Welcome.php:74
-msgid ""
-"On the side panel of the Contacts page are several tools to find new "
-"friends. We can match people by interest, look up people by name or "
-"interest, and provide suggestions based on network relationships. On a brand "
-"new site, friend suggestions will usually begin to be populated within 24 "
-"hours."
-msgstr ""
-
-#: src/Module/Welcome.php:77
-msgid "Group Your Contacts"
-msgstr ""
-
-#: src/Module/Welcome.php:78
-msgid ""
-"Once you have made some friends, organize them into private conversation "
-"groups from the sidebar of your Contacts page and then you can interact with "
-"each group privately on your Network page."
-msgstr ""
-
-#: src/Module/Welcome.php:80
-msgid "Why Aren't My Posts Public?"
-msgstr ""
-
-#: src/Module/Welcome.php:81
-msgid ""
-"Friendica respects your privacy. By default, your posts will only show up to "
-"people you've added as friends. For more information, see the help section "
-"from the link above."
-msgstr ""
-
-#: src/Module/Welcome.php:83
-msgid "Getting Help"
-msgstr ""
-
-#: src/Module/Welcome.php:84
-msgid "Go to the Help Section"
-msgstr ""
-
-#: src/Module/Welcome.php:85
-msgid ""
-"Our <strong>help</strong> pages may be consulted for detail on other program "
-"features and resources."
-msgstr ""
-
-#: src/Object/EMail/ItemCCEMail.php:42
-#, php-format
-msgid ""
-"This message was sent to you by %s, a member of the Friendica social network."
-msgstr ""
-
-#: src/Object/EMail/ItemCCEMail.php:44
-#, php-format
-msgid "You may visit them online at %s"
-msgstr ""
-
-#: src/Object/EMail/ItemCCEMail.php:45
-msgid ""
-"Please contact the sender by replying to this post if you do not wish to "
-"receive these messages."
-msgstr ""
-
-#: src/Object/EMail/ItemCCEMail.php:49
-#, php-format
-msgid "%s posted an update."
-msgstr ""
-
-#: src/Object/Post.php:148
-msgid "This entry was edited"
-msgstr ""
-
-#: src/Object/Post.php:176
-msgid "Private Message"
-msgstr ""
-
-#: src/Object/Post.php:192 src/Object/Post.php:194
-msgid "Edit"
-msgstr ""
-
-#: src/Object/Post.php:214
-msgid "Pinned item"
-msgstr ""
-
-#: src/Object/Post.php:218
-msgid "Delete globally"
-msgstr ""
-
-#: src/Object/Post.php:218
-msgid "Remove locally"
-msgstr ""
-
-#: src/Object/Post.php:234
-#, php-format
-msgid "Block %s"
-msgstr ""
-
-#: src/Object/Post.php:239
-msgid "Save to folder"
-msgstr ""
-
-#: src/Object/Post.php:273
-msgid "I will attend"
-msgstr ""
-
-#: src/Object/Post.php:273
-msgid "I will not attend"
-msgstr ""
-
-#: src/Object/Post.php:273
-msgid "I might attend"
-msgstr ""
-
-#: src/Object/Post.php:303
-msgid "Ignore thread"
-msgstr ""
-
-#: src/Object/Post.php:304
-msgid "Unignore thread"
-msgstr ""
-
-#: src/Object/Post.php:305
-msgid "Toggle ignore status"
-msgstr ""
-
-#: src/Object/Post.php:315
-msgid "Add star"
-msgstr ""
-
-#: src/Object/Post.php:316
-msgid "Remove star"
-msgstr ""
-
-#: src/Object/Post.php:317
-msgid "Toggle star status"
-msgstr ""
-
-#: src/Object/Post.php:328
-msgid "Pin"
-msgstr ""
-
-#: src/Object/Post.php:329
-msgid "Unpin"
-msgstr ""
-
-#: src/Object/Post.php:330
-msgid "Toggle pin status"
-msgstr ""
-
-#: src/Object/Post.php:333
-msgid "Pinned"
-msgstr ""
-
-#: src/Object/Post.php:338
-msgid "Add tag"
-msgstr ""
-
-#: src/Object/Post.php:351
-msgid "Quote share this"
-msgstr ""
-
-#: src/Object/Post.php:351
-msgid "Quote Share"
-msgstr ""
-
-#: src/Object/Post.php:354
-msgid "Reshare this"
-msgstr ""
-
-#: src/Object/Post.php:354
-msgid "Reshare"
-msgstr ""
-
-#: src/Object/Post.php:355
-msgid "Cancel your Reshare"
-msgstr ""
-
-#: src/Object/Post.php:355
-msgid "Unshare"
-msgstr ""
-
-#: src/Object/Post.php:400
-#, php-format
-msgid "%s (Received %s)"
-msgstr ""
-
-#: src/Object/Post.php:405
-msgid "Comment this item on your system"
-msgstr ""
-
-#: src/Object/Post.php:405
-msgid "Remote comment"
-msgstr ""
-
-#: src/Object/Post.php:421
-msgid "Pushed"
-msgstr ""
-
-#: src/Object/Post.php:421
-msgid "Pulled"
-msgstr ""
-
-#: src/Object/Post.php:455
-msgid "to"
-msgstr ""
-
-#: src/Object/Post.php:456
-msgid "via"
-msgstr ""
-
-#: src/Object/Post.php:457
-msgid "Wall-to-Wall"
-msgstr ""
-
-#: src/Object/Post.php:458
-msgid "via Wall-To-Wall:"
-msgstr ""
-
-#: src/Object/Post.php:496
-#, php-format
-msgid "Reply to %s"
-msgstr ""
-
-#: src/Object/Post.php:499
-msgid "More"
-msgstr ""
-
-#: src/Object/Post.php:517
-msgid "Notifier task is pending"
-msgstr ""
-
-#: src/Object/Post.php:518
-msgid "Delivery to remote servers is pending"
-msgstr ""
-
-#: src/Object/Post.php:519
-msgid "Delivery to remote servers is underway"
-msgstr ""
-
-#: src/Object/Post.php:520
-msgid "Delivery to remote servers is mostly done"
-msgstr ""
-
-#: src/Object/Post.php:521
-msgid "Delivery to remote servers is done"
-msgstr ""
-
-#: src/Object/Post.php:541
-#, php-format
-msgid "%d comment"
-msgid_plural "%d comments"
-msgstr[0] ""
-msgstr[1] ""
-
-#: src/Object/Post.php:542
-msgid "Show more"
-msgstr ""
-
-#: src/Object/Post.php:543
-msgid "Show fewer"
-msgstr ""
-
-#: src/Protocol/Diaspora.php:3448
-msgid "Attachments:"
-msgstr ""
-
-#: src/Protocol/OStatus.php:1761
-#, php-format
-msgid "%s is now following %s."
-msgstr ""
-
-#: src/Protocol/OStatus.php:1762
-msgid "following"
-msgstr ""
-
-#: src/Protocol/OStatus.php:1765
-#, php-format
-msgid "%s stopped following %s."
-msgstr ""
-
-#: src/Protocol/OStatus.php:1766
-msgid "stopped following"
-msgstr ""
-
-#: src/Render/FriendicaSmartyEngine.php:52
-msgid "The folder view/smarty3/ must be writable by webserver."
-msgstr ""
-
-#: src/Repository/ProfileField.php:275
-msgid "Hometown:"
-msgstr ""
-
-#: src/Repository/ProfileField.php:276
-msgid "Marital Status:"
-msgstr ""
-
-#: src/Repository/ProfileField.php:277
-msgid "With:"
-msgstr ""
-
-#: src/Repository/ProfileField.php:278
-msgid "Since:"
-msgstr ""
-
-#: src/Repository/ProfileField.php:279
-msgid "Sexual Preference:"
-msgstr ""
-
-#: src/Repository/ProfileField.php:280
-msgid "Political Views:"
-msgstr ""
-
-#: src/Repository/ProfileField.php:281
-msgid "Religious Views:"
-msgstr ""
-
-#: src/Repository/ProfileField.php:282
-msgid "Likes:"
-msgstr ""
-
-#: src/Repository/ProfileField.php:283
-msgid "Dislikes:"
-msgstr ""
-
-#: src/Repository/ProfileField.php:284
-msgid "Title/Description:"
-msgstr ""
-
-#: src/Repository/ProfileField.php:286
-msgid "Musical interests"
-msgstr ""
-
-#: src/Repository/ProfileField.php:287
-msgid "Books, literature"
-msgstr ""
-
-#: src/Repository/ProfileField.php:288
-msgid "Television"
-msgstr ""
-
-#: src/Repository/ProfileField.php:289
-msgid "Film/dance/culture/entertainment"
-msgstr ""
-
-#: src/Repository/ProfileField.php:290
-msgid "Hobbies/Interests"
-msgstr ""
-
-#: src/Repository/ProfileField.php:291
-msgid "Love/romance"
-msgstr ""
-
-#: src/Repository/ProfileField.php:292
-msgid "Work/employment"
-msgstr ""
-
-#: src/Repository/ProfileField.php:293
-msgid "School/education"
-msgstr ""
-
-#: src/Repository/ProfileField.php:294
-msgid "Contact information and Social Networks"
-msgstr ""
-
-#: src/Security/Authentication.php:209
-msgid "Login failed."
-msgstr ""
-
-#: src/Security/Authentication.php:250
-msgid "Login failed. Please check your credentials."
-msgstr ""
-
-#: src/Security/Authentication.php:349
-#, php-format
-msgid "Welcome %s"
-msgstr ""
-
-#: src/Security/Authentication.php:350
-msgid "Please upload a profile photo."
-msgstr ""
-
-#: src/Util/EMailer/MailBuilder.php:259
-msgid "Friendica Notification"
-msgstr ""
-
-#: src/Util/EMailer/NotifyMailBuilder.php:78
-#: src/Util/EMailer/SystemMailBuilder.php:54
-#, php-format
-msgid "%1$s, %2$s Administrator"
-msgstr ""
-
-#: src/Util/EMailer/NotifyMailBuilder.php:80
-#: src/Util/EMailer/SystemMailBuilder.php:56
-#, php-format
-msgid "%s Administrator"
-msgstr ""
-
-#: src/Util/EMailer/NotifyMailBuilder.php:193
-#: src/Util/EMailer/NotifyMailBuilder.php:217
-#: src/Util/EMailer/SystemMailBuilder.php:101
-#: src/Util/EMailer/SystemMailBuilder.php:118
-msgid "thanks"
-msgstr ""
-
-#: src/Util/Temporal.php:167
-msgid "YYYY-MM-DD or MM-DD"
-msgstr ""
-
-#: src/Util/Temporal.php:314
-msgid "never"
-msgstr ""
-
-#: src/Util/Temporal.php:321
-msgid "less than a second ago"
-msgstr ""
-
-#: src/Util/Temporal.php:329
-msgid "year"
-msgstr ""
-
-#: src/Util/Temporal.php:329
-msgid "years"
-msgstr ""
-
-#: src/Util/Temporal.php:330
-msgid "months"
-msgstr ""
-
-#: src/Util/Temporal.php:331
-msgid "weeks"
-msgstr ""
-
-#: src/Util/Temporal.php:332
-msgid "days"
-msgstr ""
-
-#: src/Util/Temporal.php:333
-msgid "hour"
-msgstr ""
-
-#: src/Util/Temporal.php:333
-msgid "hours"
-msgstr ""
-
-#: src/Util/Temporal.php:334
-msgid "minute"
-msgstr ""
-
-#: src/Util/Temporal.php:334
-msgid "minutes"
-msgstr ""
-
-#: src/Util/Temporal.php:335
-msgid "second"
-msgstr ""
-
-#: src/Util/Temporal.php:335
-msgid "seconds"
-msgstr ""
-
-#: src/Util/Temporal.php:345
-#, php-format
-msgid "in %1$d %2$s"
-msgstr ""
-
-#: src/Util/Temporal.php:348
-#, php-format
-msgid "%1$d %2$s ago"
-msgstr ""
-
-#: src/Worker/Delivery.php:521
-msgid "(no subject)"
-msgstr ""
-
-#: src/Worker/PushSubscription.php:103
-msgid "Notification from Friendica"
-msgstr ""
-
-#: src/Worker/PushSubscription.php:104
-msgid "Empty Post"
-msgstr ""
-
-#: view/theme/duepuntozero/config.php:52
-msgid "default"
-msgstr ""
-
-#: view/theme/duepuntozero/config.php:53
-msgid "greenzero"
-msgstr ""
-
-#: view/theme/duepuntozero/config.php:54
-msgid "purplezero"
-msgstr ""
-
-#: view/theme/duepuntozero/config.php:55
-msgid "easterbunny"
-msgstr ""
-
-#: view/theme/duepuntozero/config.php:56
-msgid "darkzero"
-msgstr ""
-
-#: view/theme/duepuntozero/config.php:57
-msgid "comix"
-msgstr ""
-
-#: view/theme/duepuntozero/config.php:58
-msgid "slackr"
-msgstr ""
-
-#: view/theme/duepuntozero/config.php:71
-msgid "Variations"
-msgstr ""
-
-#: view/theme/frio/config.php:142
-msgid "Light (Accented)"
-msgstr ""
-
-#: view/theme/frio/config.php:143
-msgid "Dark (Accented)"
-msgstr ""
-
-#: view/theme/frio/config.php:144
-msgid "Black (Accented)"
-msgstr ""
-
-#: view/theme/frio/config.php:156
-msgid "Note"
-msgstr ""
-
-#: view/theme/frio/config.php:156
-msgid "Check image permissions if all users are allowed to see the image"
-msgstr ""
-
-#: view/theme/frio/config.php:162
-msgid "Custom"
-msgstr ""
-
-#: view/theme/frio/config.php:163
-msgid "Legacy"
-msgstr ""
-
-#: view/theme/frio/config.php:164
-msgid "Accented"
-msgstr ""
-
-#: view/theme/frio/config.php:165
-msgid "Select color scheme"
-msgstr ""
-
-#: view/theme/frio/config.php:166
-msgid "Select scheme accent"
-msgstr ""
-
-#: view/theme/frio/config.php:166
-msgid "Blue"
-msgstr ""
-
-#: view/theme/frio/config.php:166
-msgid "Red"
-msgstr ""
-
-#: view/theme/frio/config.php:166
-msgid "Purple"
-msgstr ""
-
-#: view/theme/frio/config.php:166
-msgid "Green"
-msgstr ""
-
-#: view/theme/frio/config.php:166
-msgid "Pink"
-msgstr ""
-
-#: view/theme/frio/config.php:167
-msgid "Copy or paste schemestring"
-msgstr ""
-
-#: view/theme/frio/config.php:167
-msgid ""
-"You can copy this string to share your theme with others. Pasting here "
-"applies the schemestring"
-msgstr ""
-
-#: view/theme/frio/config.php:168
-msgid "Navigation bar background color"
-msgstr ""
-
-#: view/theme/frio/config.php:169
-msgid "Navigation bar icon color "
-msgstr ""
-
-#: view/theme/frio/config.php:170
-msgid "Link color"
-msgstr ""
-
-#: view/theme/frio/config.php:171
-msgid "Set the background color"
-msgstr ""
-
-#: view/theme/frio/config.php:172
-msgid "Content background opacity"
-msgstr ""
-
-#: view/theme/frio/config.php:173
-msgid "Set the background image"
-msgstr ""
-
-#: view/theme/frio/config.php:174
-msgid "Background image style"
-msgstr ""
-
-#: view/theme/frio/config.php:179
-msgid "Login page background image"
-msgstr ""
-
-#: view/theme/frio/config.php:183
-msgid "Login page background color"
-msgstr ""
-
-#: view/theme/frio/config.php:183
-msgid "Leave background image and color empty for theme defaults"
-msgstr ""
-
-#: view/theme/frio/php/Image.php:40
-msgid "Top Banner"
-msgstr ""
-
-#: view/theme/frio/php/Image.php:40
-msgid ""
-"Resize image to the width of the screen and show background color below on "
-"long pages."
-msgstr ""
-
-#: view/theme/frio/php/Image.php:41
-msgid "Full screen"
-msgstr ""
-
-#: view/theme/frio/php/Image.php:41
-msgid ""
-"Resize image to fill entire screen, clipping either the right or the bottom."
-msgstr ""
-
-#: view/theme/frio/php/Image.php:42
-msgid "Single row mosaic"
-msgstr ""
-
-#: view/theme/frio/php/Image.php:42
-msgid ""
-"Resize image to repeat it on a single row, either vertical or horizontal."
-msgstr ""
-
-#: view/theme/frio/php/Image.php:43
-msgid "Mosaic"
-msgstr ""
-
-#: view/theme/frio/php/Image.php:43
-msgid "Repeat image to fill the screen."
-msgstr ""
-
-#: view/theme/frio/php/default.php:81 view/theme/frio/php/standard.php:40
-msgid "Skip to main content"
-msgstr ""
-
-#: view/theme/frio/php/default.php:152 view/theme/frio/php/standard.php:75
-msgid "Back to top"
-msgstr ""
-
-#: view/theme/frio/theme.php:208
-msgid "Guest"
-msgstr ""
-
-#: view/theme/frio/theme.php:211
-msgid "Visitor"
-msgstr ""
-
-#: view/theme/quattro/config.php:73
-msgid "Alignment"
-msgstr ""
-
-#: view/theme/quattro/config.php:73
-msgid "Left"
-msgstr ""
-
-#: view/theme/quattro/config.php:73
-msgid "Center"
-msgstr ""
-
-#: view/theme/quattro/config.php:74
-msgid "Color scheme"
-msgstr ""
-
-#: view/theme/quattro/config.php:75
-msgid "Posts font size"
-msgstr ""
-
-#: view/theme/quattro/config.php:76
-msgid "Textareas font size"
-msgstr ""
-
-#: view/theme/vier/config.php:75
-msgid "Comma separated list of helper forums"
-msgstr ""
-
-#: view/theme/vier/config.php:115
-msgid "don't show"
-msgstr ""
-
-#: view/theme/vier/config.php:115
-msgid "show"
-msgstr ""
-
-#: view/theme/vier/config.php:121
-msgid "Set style"
-msgstr ""
-
-#: view/theme/vier/config.php:122
-msgid "Community Pages"
-msgstr ""
-
-#: view/theme/vier/config.php:123 view/theme/vier/theme.php:125
-msgid "Community Profiles"
-msgstr ""
-
-#: view/theme/vier/config.php:124
-msgid "Help or @NewHere ?"
-msgstr ""
-
-#: view/theme/vier/config.php:125 view/theme/vier/theme.php:296
-msgid "Connect Services"
-msgstr ""
-
-#: view/theme/vier/config.php:126
-msgid "Find Friends"
-msgstr ""
-
-#: view/theme/vier/config.php:127 view/theme/vier/theme.php:152
-msgid "Last users"
-msgstr ""
-
-#: view/theme/vier/theme.php:211
-msgid "Quick Start"
-msgstr ""+msgid 