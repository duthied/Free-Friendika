# FRIENDICA Distributed Social Network
# Copyright (C) 2010-2022, the Friendica project
# This file is distributed under the same license as the Friendica package.
# Mike Macgirvin, 2010
#
#, fuzzy
msgid ""
msgstr ""
"Project-Id-Version: 2022.05-dev\n"
"Report-Msgid-Bugs-To: \n"
<<<<<<< HEAD
"POT-Creation-Date: 2022-02-16 23:07+0000\n"
=======
"POT-Creation-Date: 2022-02-15 15:52-0500\n"
>>>>>>> 618dda7d
"PO-Revision-Date: YEAR-MO-DA HO:MI+ZONE\n"
"Last-Translator: FULL NAME <EMAIL@ADDRESS>\n"
"Language-Team: LANGUAGE <LL@li.org>\n"
"Language: \n"
"MIME-Version: 1.0\n"
"Content-Type: text/plain; charset=UTF-8\n"
"Content-Transfer-Encoding: 8bit\n"


#: mod/cal.php:44 mod/cal.php:48 mod/follow.php:39 mod/redir.php:34
#: mod/redir.php:175 src/Module/Conversation/Community.php:181
#: src/Module/Debug/ItemBody.php:37 src/Module/Diaspora/Receive.php:57
#: src/Module/Item/Follow.php:42 src/Module/Item/Ignore.php:41
#: src/Module/Item/Pin.php:42 src/Module/Item/Pin.php:57
#: src/Module/Item/Star.php:43
msgid "Access denied."
msgstr ""

#: mod/cal.php:61 mod/cal.php:78 mod/photos.php:69 mod/photos.php:140
#: mod/photos.php:804 src/Model/Profile.php:229 src/Module/HCard.php:52
#: src/Module/Profile/Common.php:41 src/Module/Profile/Common.php:52
#: src/Module/Profile/Contacts.php:40 src/Module/Profile/Contacts.php:50
#: src/Module/Profile/Media.php:38 src/Module/Profile/Status.php:58
#: src/Module/Register.php:267 src/Module/RemoteFollow.php:58
msgid "User not found."
msgstr ""

#: mod/cal.php:120 mod/display.php:238 src/Module/Profile/Profile.php:94
#: src/Module/Profile/Profile.php:109 src/Module/Profile/Status.php:109
#: src/Module/Update/Profile.php:56
msgid "Access to this profile has been restricted."
msgstr ""

#: mod/cal.php:242 mod/events.php:377 src/Content/Nav.php:194
#: src/Content/Nav.php:258 src/Module/BaseProfile.php:84
#: src/Module/BaseProfile.php:95 view/theme/frio/theme.php:229
#: view/theme/frio/theme.php:233
msgid "Events"
msgstr ""

#: mod/cal.php:243 mod/events.php:378
msgid "View"
msgstr ""

#: mod/cal.php:244 mod/events.php:380
msgid "Previous"
msgstr ""

#: mod/cal.php:245 mod/events.php:381 src/Module/Install.php:214
msgid "Next"
msgstr ""

#: mod/cal.php:248 mod/events.php:386 src/Model/Event.php:457
msgid "today"
msgstr ""

#: mod/cal.php:249 mod/events.php:387 src/Model/Event.php:458
#: src/Util/Temporal.php:334
msgid "month"
msgstr ""

#: mod/cal.php:250 mod/events.php:388 src/Model/Event.php:459
#: src/Util/Temporal.php:335
msgid "week"
msgstr ""

#: mod/cal.php:251 mod/events.php:389 src/Model/Event.php:460
#: src/Util/Temporal.php:336
msgid "day"
msgstr ""

#: mod/cal.php:252 mod/events.php:390
msgid "list"
msgstr ""

#: mod/cal.php:265 src/Console/User.php:182 src/Model/User.php:659
#: src/Module/Admin/Users/Active.php:73 src/Module/Admin/Users/Blocked.php:74
#: src/Module/Admin/Users/Index.php:80 src/Module/Admin/Users/Pending.php:71
#: src/Module/Api/Twitter/ContactEndpoint.php:74
msgid "User not found"
msgstr ""

#: mod/cal.php:274
msgid "This calendar format is not supported"
msgstr ""

#: mod/cal.php:276
msgid "No exportable data found"
msgstr ""

#: mod/cal.php:293
msgid "calendar"
msgstr ""

#: mod/display.php:133 mod/photos.php:808
#: src/Module/Conversation/Community.php:175 src/Module/Directory.php:48
#: src/Module/Search/Index.php:49
msgid "Public access denied."
msgstr ""

#: mod/display.php:189 mod/display.php:263
msgid "The requested item doesn't exist or has been deleted."
msgstr ""

#: mod/display.php:343
msgid "The feed for this item is unavailable."
msgstr ""

#: mod/editpost.php:38 mod/events.php:220 mod/follow.php:56 mod/follow.php:130
#: mod/item.php:184 mod/item.php:189 mod/item.php:918 mod/message.php:69
#: mod/message.php:111 mod/notes.php:44 mod/ostatus_subscribe.php:32
#: mod/photos.php:160 mod/photos.php:897 mod/repair_ostatus.php:31
<<<<<<< HEAD
#: mod/settings.php:46 mod/settings.php:56 mod/settings.php:416
=======
#: mod/settings.php:47 mod/settings.php:57 mod/settings.php:413
>>>>>>> 618dda7d
#: mod/suggest.php:34 mod/uimport.php:33 mod/unfollow.php:35
#: mod/unfollow.php:50 mod/unfollow.php:82 mod/wall_attach.php:68
#: mod/wall_attach.php:71 mod/wall_upload.php:90 mod/wall_upload.php:93
#: mod/wallmessage.php:37 mod/wallmessage.php:56 mod/wallmessage.php:90
#: mod/wallmessage.php:110 src/Module/Attach.php:55 src/Module/BaseApi.php:93
#: src/Module/BaseNotifications.php:97 src/Module/Contact/Advanced.php:60
#: src/Module/Delegation.php:119 src/Module/FollowConfirm.php:38
#: src/Module/FriendSuggest.php:56 src/Module/Group.php:42
#: src/Module/Group.php:85 src/Module/Invite.php:41 src/Module/Invite.php:130
#: src/Module/Notifications/Notification.php:48
#: src/Module/Notifications/Notification.php:79
#: src/Module/Profile/Common.php:56 src/Module/Profile/Contacts.php:56
#: src/Module/Profile/Schedule.php:39 src/Module/Profile/Schedule.php:56
#: src/Module/Register.php:77 src/Module/Register.php:90
#: src/Module/Register.php:206 src/Module/Register.php:245
#: src/Module/Search/Directory.php:37 src/Module/Settings/Delegation.php:42
#: src/Module/Settings/Delegation.php:70 src/Module/Settings/Display.php:42
#: src/Module/Settings/Display.php:120
#: src/Module/Settings/Profile/Photo/Crop.php:166
#: src/Module/Settings/Profile/Photo/Index.php:112
#: src/Module/Settings/UserExport.php:57 src/Module/Settings/UserExport.php:91
#: src/Module/Settings/UserExport.php:196
#: src/Module/Settings/UserExport.php:216
#: src/Module/Settings/UserExport.php:281
msgid "Permission denied."
msgstr ""

#: mod/editpost.php:45 mod/editpost.php:55
msgid "Item not found"
msgstr ""

#: mod/editpost.php:64
msgid "Edit post"
msgstr ""

#: mod/editpost.php:91 mod/notes.php:56 src/Content/Text/HTML.php:875
#: src/Module/Admin/Storage.php:142 src/Module/Filer/SaveTag.php:73
msgid "Save"
msgstr ""

#: mod/editpost.php:92 mod/photos.php:1344 src/Content/Conversation.php:326
#: src/Module/Contact/Poke.php:176 src/Object/Post.php:966
msgid "Loading..."
msgstr ""

#: mod/editpost.php:93 mod/message.php:198 mod/message.php:355
#: mod/wallmessage.php:140 src/Content/Conversation.php:327
msgid "Upload photo"
msgstr ""

#: mod/editpost.php:94 src/Content/Conversation.php:328
msgid "upload photo"
msgstr ""

#: mod/editpost.php:95 src/Content/Conversation.php:329
msgid "Attach file"
msgstr ""

#: mod/editpost.php:96 src/Content/Conversation.php:330
msgid "attach file"
msgstr ""

#: mod/editpost.php:97 mod/message.php:199 mod/message.php:356
#: mod/wallmessage.php:141
msgid "Insert web link"
msgstr ""

#: mod/editpost.php:98
msgid "web link"
msgstr ""

#: mod/editpost.php:99
msgid "Insert video link"
msgstr ""

#: mod/editpost.php:100
msgid "video link"
msgstr ""

#: mod/editpost.php:101
msgid "Insert audio link"
msgstr ""

#: mod/editpost.php:102
msgid "audio link"
msgstr ""

#: mod/editpost.php:103 src/Content/Conversation.php:340
#: src/Module/Item/Compose.php:161
msgid "Set your location"
msgstr ""

#: mod/editpost.php:104 src/Content/Conversation.php:341
msgid "set location"
msgstr ""

#: mod/editpost.php:105 src/Content/Conversation.php:342
msgid "Clear browser location"
msgstr ""

#: mod/editpost.php:106 src/Content/Conversation.php:343
msgid "clear location"
msgstr ""

#: mod/editpost.php:107 mod/message.php:200 mod/message.php:358
#: mod/photos.php:1495 mod/wallmessage.php:142 src/Content/Conversation.php:355
#: src/Content/Conversation.php:690 src/Module/Item/Compose.php:165
#: src/Object/Post.php:504
msgid "Please wait"
msgstr ""

#: mod/editpost.php:108 src/Content/Conversation.php:356
msgid "Permission settings"
msgstr ""

#: mod/editpost.php:116 src/Core/ACL.php:325
msgid "CC: email addresses"
msgstr ""

#: mod/editpost.php:117 src/Content/Conversation.php:366
msgid "Public post"
msgstr ""

#: mod/editpost.php:120 src/Content/Conversation.php:345
#: src/Module/Item/Compose.php:166
msgid "Set title"
msgstr ""

#: mod/editpost.php:122 src/Content/Conversation.php:347
#: src/Module/Item/Compose.php:167
msgid "Categories (comma-separated list)"
msgstr ""

#: mod/editpost.php:123 src/Core/ACL.php:326
msgid "Example: bob@example.com, mary@example.com"
msgstr ""

#: mod/editpost.php:128 mod/events.php:517 mod/photos.php:1343
#: mod/photos.php:1399 mod/photos.php:1473 src/Content/Conversation.php:370
#: src/Module/Item/Compose.php:160 src/Object/Post.php:976
msgid "Preview"
msgstr ""

#: mod/editpost.php:130 mod/fbrowser.php:117 mod/fbrowser.php:144
#: mod/follow.php:144 mod/photos.php:1010 mod/photos.php:1111 mod/tagrm.php:35
#: mod/tagrm.php:127 mod/unfollow.php:97 src/Content/Conversation.php:373
#: src/Module/Contact/Revoke.php:110 src/Module/RemoteFollow.php:127
msgid "Cancel"
msgstr ""

#: mod/editpost.php:134 src/Content/Conversation.php:331
#: src/Module/Item/Compose.php:151 src/Object/Post.php:967
msgid "Bold"
msgstr ""

#: mod/editpost.php:135 src/Content/Conversation.php:332
#: src/Module/Item/Compose.php:152 src/Object/Post.php:968
msgid "Italic"
msgstr ""

#: mod/editpost.php:136 src/Content/Conversation.php:333
#: src/Module/Item/Compose.php:153 src/Object/Post.php:969
msgid "Underline"
msgstr ""

#: mod/editpost.php:137 src/Content/Conversation.php:334
#: src/Module/Item/Compose.php:154 src/Object/Post.php:970
msgid "Quote"
msgstr ""

#: mod/editpost.php:138 src/Content/Conversation.php:335
#: src/Module/Item/Compose.php:155 src/Object/Post.php:971
msgid "Code"
msgstr ""

#: mod/editpost.php:139 src/Content/Conversation.php:337
#: src/Module/Item/Compose.php:157 src/Object/Post.php:973
msgid "Link"
msgstr ""

#: mod/editpost.php:140 src/Content/Conversation.php:338
#: src/Module/Item/Compose.php:158 src/Object/Post.php:974
msgid "Link or Media"
msgstr ""

#: mod/editpost.php:143 src/Content/Conversation.php:380
#: src/Content/Widget/VCard.php:107 src/Model/Profile.php:460
#: src/Module/Admin/Logs/View.php:92
msgid "Message"
msgstr ""

#: mod/editpost.php:144 src/Content/Conversation.php:381
#: src/Module/Settings/TwoFactor/Trusted.php:137
msgid "Browser"
msgstr ""

#: mod/editpost.php:145 mod/events.php:522 mod/photos.php:945
#: mod/photos.php:1297 src/Content/Conversation.php:357
msgid "Permissions"
msgstr ""

#: mod/editpost.php:147 src/Content/Conversation.php:383
msgid "Open Compose page"
msgstr ""

#: mod/events.php:123 mod/events.php:125
msgid "Event can not end before it has started."
msgstr ""

#: mod/events.php:132 mod/events.php:134
msgid "Event title and start time are required."
msgstr ""

#: mod/events.php:379
msgid "Create New Event"
msgstr ""

#: mod/events.php:478 src/Module/Admin/Logs/View.php:96
msgid "Event details"
msgstr ""

#: mod/events.php:479
msgid "Starting date and Title are required."
msgstr ""

#: mod/events.php:480 mod/events.php:485
msgid "Event Starts:"
msgstr ""

#: mod/events.php:480 mod/events.php:510
#: src/Module/Admin/Blocklist/Server/Add.php:104
#: src/Module/Admin/Blocklist/Server/Add.php:106
#: src/Module/Admin/Blocklist/Server/Index.php:68
#: src/Module/Admin/Blocklist/Server/Index.php:69
#: src/Module/Admin/Blocklist/Server/Index.php:96
#: src/Module/Admin/Item/Delete.php:69 src/Module/Debug/Probe.php:59
#: src/Module/Install.php:207 src/Module/Install.php:240
#: src/Module/Install.php:245 src/Module/Install.php:264
#: src/Module/Install.php:275 src/Module/Install.php:280
#: src/Module/Install.php:286 src/Module/Install.php:291
#: src/Module/Install.php:305 src/Module/Install.php:320
#: src/Module/Install.php:347 src/Module/Register.php:148
#: src/Module/Security/TwoFactor/Verify.php:100
#: src/Module/Settings/TwoFactor/Index.php:133
#: src/Module/Settings/TwoFactor/Verify.php:154
msgid "Required"
msgstr ""

#: mod/events.php:493 mod/events.php:516
msgid "Finish date/time is not known or not relevant"
msgstr ""

#: mod/events.php:495 mod/events.php:500
msgid "Event Finishes:"
msgstr ""

#: mod/events.php:506 src/Module/Profile/Profile.php:172
#: src/Module/Settings/Profile/Index.php:238
msgid "Description:"
msgstr ""

#: mod/events.php:508 src/Content/Widget/VCard.php:98 src/Model/Event.php:80
#: src/Model/Event.php:107 src/Model/Event.php:466 src/Model/Event.php:915
#: src/Model/Profile.php:368 src/Module/Contact/Profile.php:369
#: src/Module/Directory.php:147 src/Module/Notifications/Introductions.php:185
#: src/Module/Profile/Profile.php:194
msgid "Location:"
msgstr ""

#: mod/events.php:510 mod/events.php:512
msgid "Title:"
msgstr ""

#: mod/events.php:513 mod/events.php:514
msgid "Share this event"
msgstr ""

#: mod/events.php:519 mod/message.php:201 mod/message.php:357
#: mod/photos.php:927 mod/photos.php:1031 mod/photos.php:1301
#: mod/photos.php:1342 mod/photos.php:1398 mod/photos.php:1472
#: src/Module/Admin/Item/Source.php:65 src/Module/Contact/Advanced.php:132
#: src/Module/Contact/Poke.php:177 src/Module/Contact/Profile.php:327
#: src/Module/Debug/ActivityPubConversion.php:141
#: src/Module/Debug/Babel.php:313 src/Module/Debug/Localtime.php:64
#: src/Module/Debug/Probe.php:54 src/Module/Debug/WebFinger.php:51
#: src/Module/Delegation.php:148 src/Module/FriendSuggest.php:144
#: src/Module/Install.php:252 src/Module/Install.php:294
#: src/Module/Install.php:331 src/Module/Invite.php:177
#: src/Module/Item/Compose.php:150 src/Module/Profile/Profile.php:247
#: src/Module/Settings/Profile/Index.php:222 src/Object/Post.php:965
#: view/theme/duepuntozero/config.php:69 view/theme/frio/config.php:160
#: view/theme/quattro/config.php:71 view/theme/vier/config.php:119
msgid "Submit"
msgstr ""

#: mod/events.php:520 src/Module/Profile/Profile.php:248
msgid "Basic"
msgstr ""

#: mod/events.php:521 src/Module/Admin/Site.php:506 src/Module/Contact.php:474
#: src/Module/Profile/Profile.php:249
msgid "Advanced"
msgstr ""

#: mod/events.php:538
msgid "Failed to remove event"
msgstr ""

#: mod/fbrowser.php:60 src/Content/Nav.php:192 src/Module/BaseProfile.php:64
#: view/theme/frio/theme.php:227
msgid "Photos"
msgstr ""

#: mod/fbrowser.php:119 mod/fbrowser.php:146
#: src/Module/Settings/Profile/Photo/Index.php:129
msgid "Upload"
msgstr ""

#: mod/fbrowser.php:141
msgid "Files"
msgstr ""

#: mod/follow.php:74 mod/unfollow.php:96 src/Module/RemoteFollow.php:126
msgid "Submit Request"
msgstr ""

#: mod/follow.php:84
msgid "You already added this contact."
msgstr ""

#: mod/follow.php:100
msgid "The network type couldn't be detected. Contact can't be added."
msgstr ""

#: mod/follow.php:108
msgid "Diaspora support isn't enabled. Contact can't be added."
msgstr ""

#: mod/follow.php:113
msgid "OStatus support is disabled. Contact can't be added."
msgstr ""

#: mod/follow.php:138 src/Content/Item.php:452 src/Content/Widget.php:76
#: src/Model/Contact.php:1057 src/Model/Contact.php:1069
#: view/theme/vier/theme.php:172
msgid "Connect/Follow"
msgstr ""

#: mod/follow.php:139 src/Module/RemoteFollow.php:125
msgid "Please answer the following:"
msgstr ""

#: mod/follow.php:140 mod/unfollow.php:94
msgid "Your Identity Address:"
msgstr ""

#: mod/follow.php:141 mod/unfollow.php:100
#: src/Module/Admin/Blocklist/Contact.php:116
#: src/Module/Contact/Profile.php:365
#: src/Module/Notifications/Introductions.php:127
#: src/Module/Notifications/Introductions.php:196
msgid "Profile URL"
msgstr ""

#: mod/follow.php:142 src/Module/Contact/Profile.php:377
#: src/Module/Notifications/Introductions.php:189
#: src/Module/Profile/Profile.php:207
msgid "Tags:"
msgstr ""

#: mod/follow.php:153
#, php-format
msgid "%s knows you"
msgstr ""

#: mod/follow.php:154
msgid "Add a personal note:"
msgstr ""

#: mod/follow.php:163 mod/unfollow.php:109 src/Module/BaseProfile.php:59
#: src/Module/Contact.php:444
msgid "Status Messages and Posts"
msgstr ""

#: mod/follow.php:191
msgid "The contact could not be added."
msgstr ""

#: mod/item.php:134 mod/item.php:138
msgid "Unable to locate original post."
msgstr ""

#: mod/item.php:340 mod/item.php:345
msgid "Empty post discarded."
msgstr ""

#: mod/item.php:724
msgid "Post updated."
msgstr ""

#: mod/item.php:734 mod/item.php:739
msgid "Item wasn't stored."
msgstr ""

#: mod/item.php:750
msgid "Item couldn't be fetched."
msgstr ""

#: mod/item.php:896 src/Module/Admin/Themes/Details.php:39
#: src/Module/Admin/Themes/Index.php:59 src/Module/Debug/ItemBody.php:41
#: src/Module/Debug/ItemBody.php:56
msgid "Item not found."
msgstr ""

#: mod/lostpass.php:40
msgid "No valid account found."
msgstr ""

#: mod/lostpass.php:52
msgid "Password reset request issued. Check your email."
msgstr ""

#: mod/lostpass.php:58
#, php-format
msgid ""
"\n"
"\t\tDear %1$s,\n"
"\t\t\tA request was recently received at \"%2$s\" to reset your account\n"
"\t\tpassword. In order to confirm this request, please select the "
"verification link\n"
"\t\tbelow or paste it into your web browser address bar.\n"
"\n"
"\t\tIf you did NOT request this change, please DO NOT follow the link\n"
"\t\tprovided and ignore and/or delete this email, the request will expire "
"shortly.\n"
"\n"
"\t\tYour password will not be changed unless we can verify that you\n"
"\t\tissued this request."
msgstr ""

#: mod/lostpass.php:69
#, php-format
msgid ""
"\n"
"\t\tFollow this link soon to verify your identity:\n"
"\n"
"\t\t%1$s\n"
"\n"
"\t\tYou will then receive a follow-up message containing the new password.\n"
"\t\tYou may change that password from your account settings page after "
"logging in.\n"
"\n"
"\t\tThe login details are as follows:\n"
"\n"
"\t\tSite Location:\t%2$s\n"
"\t\tLogin Name:\t%3$s"
msgstr ""

#: mod/lostpass.php:84
#, php-format
msgid "Password reset requested at %s"
msgstr ""

#: mod/lostpass.php:100
msgid ""
"Request could not be verified. (You may have previously submitted it.) "
"Password reset failed."
msgstr ""

#: mod/lostpass.php:113
msgid "Request has expired, please make a new one."
msgstr ""

#: mod/lostpass.php:128
msgid "Forgot your Password?"
msgstr ""

#: mod/lostpass.php:129
msgid ""
"Enter your email address and submit to have your password reset. Then check "
"your email for further instructions."
msgstr ""

#: mod/lostpass.php:130 src/Module/Security/Login.php:147
msgid "Nickname or Email: "
msgstr ""

#: mod/lostpass.php:131
msgid "Reset"
msgstr ""

#: mod/lostpass.php:146 src/Module/Security/Login.php:159
msgid "Password Reset"
msgstr ""

#: mod/lostpass.php:147
msgid "Your password has been reset as requested."
msgstr ""

#: mod/lostpass.php:148
msgid "Your new password is"
msgstr ""

#: mod/lostpass.php:149
msgid "Save or copy your new password - and then"
msgstr ""

#: mod/lostpass.php:150
msgid "click here to login"
msgstr ""

#: mod/lostpass.php:151
msgid ""
"Your password may be changed from the <em>Settings</em> page after "
"successful login."
msgstr ""

#: mod/lostpass.php:155
msgid "Your password has been reset."
msgstr ""

#: mod/lostpass.php:158
#, php-format
msgid ""
"\n"
"\t\t\tDear %1$s,\n"
"\t\t\t\tYour password has been changed as requested. Please retain this\n"
"\t\t\tinformation for your records (or change your password immediately to\n"
"\t\t\tsomething that you will remember).\n"
"\t\t"
msgstr ""

#: mod/lostpass.php:164
#, php-format
msgid ""
"\n"
"\t\t\tYour login details are as follows:\n"
"\n"
"\t\t\tSite Location:\t%1$s\n"
"\t\t\tLogin Name:\t%2$s\n"
"\t\t\tPassword:\t%3$s\n"
"\n"
"\t\t\tYou may change that password from your account settings page after "
"logging in.\n"
"\t\t"
msgstr ""

#: mod/lostpass.php:176
#, php-format
msgid "Your password has been changed at %s"
msgstr ""

#: mod/match.php:62
msgid "No keywords to match. Please add keywords to your profile."
msgstr ""

#: mod/match.php:93 src/Module/BaseSearch.php:116
msgid "No matches"
msgstr ""

#: mod/match.php:98
msgid "Profile Match"
msgstr ""

#: mod/message.php:46 mod/message.php:126 src/Content/Nav.php:286
msgid "New Message"
msgstr ""

#: mod/message.php:83 mod/wallmessage.php:70
msgid "No recipient selected."
msgstr ""

#: mod/message.php:87
msgid "Unable to locate contact information."
msgstr ""

#: mod/message.php:90 mod/wallmessage.php:76
msgid "Message could not be sent."
msgstr ""

#: mod/message.php:93 mod/wallmessage.php:79
msgid "Message collection failure."
msgstr ""

#: mod/message.php:120 src/Module/Notifications/Introductions.php:133
#: src/Module/Notifications/Introductions.php:168
#: src/Module/Notifications/Notification.php:57
msgid "Discard"
msgstr ""

#: mod/message.php:133 src/Content/Nav.php:283 view/theme/frio/theme.php:234
msgid "Messages"
msgstr ""

#: mod/message.php:146
msgid "Conversation not found."
msgstr ""

#: mod/message.php:151
msgid "Message was not deleted."
msgstr ""

#: mod/message.php:166
msgid "Conversation was not removed."
msgstr ""

#: mod/message.php:180 mod/message.php:286 mod/wallmessage.php:124
msgid "Please enter a link URL:"
msgstr ""

#: mod/message.php:189 mod/wallmessage.php:129
msgid "Send Private Message"
msgstr ""

#: mod/message.php:190 mod/message.php:347 mod/wallmessage.php:131
msgid "To:"
msgstr ""

#: mod/message.php:191 mod/message.php:348 mod/wallmessage.php:132
msgid "Subject:"
msgstr ""

#: mod/message.php:195 mod/message.php:351 mod/wallmessage.php:138
#: src/Module/Invite.php:170
msgid "Your message:"
msgstr ""

#: mod/message.php:222
msgid "No messages."
msgstr ""

#: mod/message.php:278
msgid "Message not available."
msgstr ""

#: mod/message.php:323
msgid "Delete message"
msgstr ""

#: mod/message.php:325 mod/message.php:457
msgid "D, d M Y - g:i A"
msgstr ""

#: mod/message.php:340 mod/message.php:454
msgid "Delete conversation"
msgstr ""

#: mod/message.php:342
msgid ""
"No secure communications available. You <strong>may</strong> be able to "
"respond from the sender's profile page."
msgstr ""

#: mod/message.php:346
msgid "Send Reply"
msgstr ""

#: mod/message.php:428
#, php-format
msgid "Unknown sender - %s"
msgstr ""

#: mod/message.php:430
#, php-format
msgid "You and %s"
msgstr ""

#: mod/message.php:432
#, php-format
msgid "%s and You"
msgstr ""

#: mod/message.php:460
#, php-format
msgid "%d message"
msgid_plural "%d messages"
msgstr[0] ""
msgstr[1] ""

#: mod/notes.php:51 src/Module/BaseProfile.php:106
msgid "Personal Notes"
msgstr ""

#: mod/notes.php:55
msgid "Personal notes are visible only by yourself."
msgstr ""

#: mod/ostatus_subscribe.php:37
msgid "Subscribing to contacts"
msgstr ""

#: mod/ostatus_subscribe.php:47
msgid "No contact provided."
msgstr ""

#: mod/ostatus_subscribe.php:53
msgid "Couldn't fetch information for contact."
msgstr ""

#: mod/ostatus_subscribe.php:64
msgid "Couldn't fetch friends for contact."
msgstr ""

#: mod/ostatus_subscribe.php:70 mod/ostatus_subscribe.php:81
msgid "Couldn't fetch following contacts."
msgstr ""

#: mod/ostatus_subscribe.php:76
msgid "Couldn't fetch remote profile."
msgstr ""

#: mod/ostatus_subscribe.php:86
msgid "Unsupported network"
msgstr ""

#: mod/ostatus_subscribe.php:102 mod/repair_ostatus.php:51
msgid "Done"
msgstr ""

#: mod/ostatus_subscribe.php:116
msgid "success"
msgstr ""

#: mod/ostatus_subscribe.php:118
msgid "failed"
msgstr ""

#: mod/ostatus_subscribe.php:121
msgid "ignored"
msgstr ""

#: mod/ostatus_subscribe.php:126 mod/repair_ostatus.php:57
msgid "Keep this window open until done."
msgstr ""

#: mod/photos.php:108 src/Module/BaseProfile.php:67
msgid "Photo Albums"
msgstr ""

#: mod/photos.php:109 mod/photos.php:1590
msgid "Recent Photos"
msgstr ""

#: mod/photos.php:111 mod/photos.php:1079 mod/photos.php:1592
msgid "Upload New Photos"
msgstr ""

#: mod/photos.php:129 src/Module/BaseSettings.php:35
msgid "everybody"
msgstr ""

#: mod/photos.php:167
msgid "Contact information unavailable"
msgstr ""

#: mod/photos.php:196
msgid "Album not found."
msgstr ""

#: mod/photos.php:250
msgid "Album successfully deleted"
msgstr ""

#: mod/photos.php:252
msgid "Album was empty."
msgstr ""

#: mod/photos.php:284
msgid "Failed to delete the photo."
msgstr ""

#: mod/photos.php:559
msgid "a photo"
msgstr ""

#: mod/photos.php:559
#, php-format
msgid "%1$s was tagged in %2$s by %3$s"
msgstr ""

#: mod/photos.php:642 mod/photos.php:645 mod/photos.php:672
#: mod/wall_upload.php:204 src/Module/Settings/Profile/Photo/Index.php:60
#, php-format
msgid "Image exceeds size limit of %s"
msgstr ""

#: mod/photos.php:648
msgid "Image upload didn't complete, please try again"
msgstr ""

#: mod/photos.php:651
msgid "Image file is missing"
msgstr ""

#: mod/photos.php:656
msgid ""
"Server can't accept new file upload at this time, please contact your "
"administrator"
msgstr ""

#: mod/photos.php:680
msgid "Image file is empty."
msgstr ""

#: mod/photos.php:695 mod/wall_upload.php:166
#: src/Module/Settings/Profile/Photo/Index.php:69
msgid "Unable to process image."
msgstr ""

#: mod/photos.php:721 mod/wall_upload.php:229
#: src/Module/Settings/Profile/Photo/Index.php:96
msgid "Image upload failed."
msgstr ""

#: mod/photos.php:813
msgid "No photos selected"
msgstr ""

#: mod/photos.php:882
msgid "Access to this item is restricted."
msgstr ""

#: mod/photos.php:937
msgid "Upload Photos"
msgstr ""

#: mod/photos.php:941 mod/photos.php:1027
msgid "New album name: "
msgstr ""

#: mod/photos.php:942
msgid "or select existing album:"
msgstr ""

#: mod/photos.php:943
msgid "Do not show a status post for this upload"
msgstr ""

#: mod/photos.php:1008
msgid "Do you really want to delete this photo album and all its photos?"
msgstr ""

#: mod/photos.php:1009 mod/photos.php:1032
msgid "Delete Album"
msgstr ""

#: mod/photos.php:1036
msgid "Edit Album"
msgstr ""

#: mod/photos.php:1037
msgid "Drop Album"
msgstr ""

#: mod/photos.php:1041
msgid "Show Newest First"
msgstr ""

#: mod/photos.php:1043
msgid "Show Oldest First"
msgstr ""

#: mod/photos.php:1064 mod/photos.php:1575
msgid "View Photo"
msgstr ""

#: mod/photos.php:1097
msgid "Permission denied. Access to this item may be restricted."
msgstr ""

#: mod/photos.php:1099
msgid "Photo not available"
msgstr ""

#: mod/photos.php:1109
msgid "Do you really want to delete this photo?"
msgstr ""

#: mod/photos.php:1110 mod/photos.php:1302
msgid "Delete Photo"
msgstr ""

#: mod/photos.php:1200
msgid "View photo"
msgstr ""

#: mod/photos.php:1202
msgid "Edit photo"
msgstr ""

#: mod/photos.php:1203
msgid "Delete photo"
msgstr ""

#: mod/photos.php:1204
msgid "Use as profile photo"
msgstr ""

#: mod/photos.php:1211
msgid "Private Photo"
msgstr ""

#: mod/photos.php:1217
msgid "View Full Size"
msgstr ""

#: mod/photos.php:1270
msgid "Tags: "
msgstr ""

#: mod/photos.php:1273
msgid "[Select tags to remove]"
msgstr ""

#: mod/photos.php:1288
msgid "New album name"
msgstr ""

#: mod/photos.php:1289
msgid "Caption"
msgstr ""

#: mod/photos.php:1290
msgid "Add a Tag"
msgstr ""

#: mod/photos.php:1290
msgid "Example: @bob, @Barbara_Jensen, @jim@example.com, #California, #camping"
msgstr ""

#: mod/photos.php:1291
msgid "Do not rotate"
msgstr ""

#: mod/photos.php:1292
msgid "Rotate CW (right)"
msgstr ""

#: mod/photos.php:1293
msgid "Rotate CCW (left)"
msgstr ""

#: mod/photos.php:1339 mod/photos.php:1395 mod/photos.php:1469
#: src/Module/Contact.php:544 src/Module/Item/Compose.php:148
#: src/Object/Post.php:962
msgid "This is you"
msgstr ""

#: mod/photos.php:1341 mod/photos.php:1397 mod/photos.php:1471
#: src/Object/Post.php:498 src/Object/Post.php:964
msgid "Comment"
msgstr ""

#: mod/photos.php:1430 src/Content/Conversation.php:615 src/Object/Post.php:227
msgid "Select"
msgstr ""

<<<<<<< HEAD
#: mod/photos.php:1431 mod/settings.php:600 src/Content/Conversation.php:616
=======
#: mod/photos.php:1431 mod/settings.php:607 src/Content/Conversation.php:616
>>>>>>> 618dda7d
#: src/Module/Admin/Users/Active.php:139 src/Module/Admin/Users/Blocked.php:140
#: src/Module/Admin/Users/Index.php:153
msgid "Delete"
msgstr ""

#: mod/photos.php:1492 src/Object/Post.php:349
msgid "Like"
msgstr ""

#: mod/photos.php:1493 src/Object/Post.php:349
msgid "I like this (toggle)"
msgstr ""

#: mod/photos.php:1494 src/Object/Post.php:350
msgid "Dislike"
msgstr ""

#: mod/photos.php:1496 src/Object/Post.php:350
msgid "I don't like this (toggle)"
msgstr ""

#: mod/photos.php:1518
msgid "Map"
msgstr ""

#: mod/photos.php:1581
msgid "View Album"
msgstr ""

#: mod/ping.php:275
msgid "{0} wants to be your friend"
msgstr ""

#: mod/ping.php:292
msgid "{0} requested registration"
msgstr ""

#: mod/ping.php:305
#, php-format
msgid "{0} and %d others requested registration"
msgstr ""

#: mod/redir.php:49 mod/redir.php:102
msgid "Bad Request."
msgstr ""

#: mod/redir.php:55 mod/redir.php:129 src/Module/Contact/Advanced.php:70
#: src/Module/Contact/Advanced.php:109 src/Module/Contact/Contacts.php:55
#: src/Module/Contact/Conversations.php:78
#: src/Module/Contact/Conversations.php:83
#: src/Module/Contact/Conversations.php:88 src/Module/Contact/Media.php:43
#: src/Module/Contact/Posts.php:72 src/Module/Contact/Posts.php:77
#: src/Module/Contact/Posts.php:82 src/Module/Contact/Profile.php:141
#: src/Module/Contact/Profile.php:146 src/Module/Contact/Profile.php:151
#: src/Module/FriendSuggest.php:70 src/Module/FriendSuggest.php:108
#: src/Module/Group.php:99 src/Module/Group.php:108
msgid "Contact not found."
msgstr ""

#: mod/removeme.php:63 src/Navigation/Notifications/Repository/Notify.php:473
msgid "[Friendica System Notify]"
msgstr ""

#: mod/removeme.php:63
msgid "User deleted their account"
msgstr ""

#: mod/removeme.php:64
msgid ""
"On your Friendica node an user deleted their account. Please ensure that "
"their data is removed from the backups."
msgstr ""

#: mod/removeme.php:65
#, php-format
msgid "The user id is %d"
msgstr ""

#: mod/removeme.php:99 mod/removeme.php:102
msgid "Remove My Account"
msgstr ""

#: mod/removeme.php:100
msgid ""
"This will completely remove your account. Once this has been done it is not "
"recoverable."
msgstr ""

#: mod/removeme.php:101
msgid "Please enter your password for verification:"
msgstr ""

#: mod/repair_ostatus.php:36
msgid "Resubscribing to OStatus contacts"
msgstr ""

#: mod/repair_ostatus.php:46 src/Module/Debug/ActivityPubConversion.php:130
#: src/Module/Debug/Babel.php:293 src/Module/Security/TwoFactor/Verify.php:97
msgid "Error"
msgid_plural "Errors"
msgstr[0] ""
msgstr[1] ""

#: mod/settings.php:129
msgid "Failed to connect with email account using the settings provided."
msgstr ""

#: mod/settings.php:159
msgid "Contact CSV file upload error"
msgstr ""

#: mod/settings.php:178
msgid "Importing Contacts done"
msgstr ""

#: mod/settings.php:191
msgid "Relocate message has been send to your contacts"
msgstr ""

#: mod/settings.php:203
msgid "Passwords do not match."
msgstr ""

#: mod/settings.php:211 src/Console/User.php:210
msgid "Password update failed. Please try again."
msgstr ""

#: mod/settings.php:214 src/Console/User.php:213
msgid "Password changed."
msgstr ""

#: mod/settings.php:217
msgid "Password unchanged."
msgstr ""

<<<<<<< HEAD
#: mod/settings.php:303
msgid "Please use a shorter name."
msgstr ""

#: mod/settings.php:306
msgid "Name too short."
msgstr ""

#: mod/settings.php:315
msgid "Wrong Password."
msgstr ""

#: mod/settings.php:320
msgid "Invalid email."
msgstr ""

#: mod/settings.php:326
msgid "Cannot change to that email."
msgstr ""

#: mod/settings.php:394
msgid "Settings were not updated."
msgstr ""

#: mod/settings.php:435
msgid "Connected Apps"
msgstr ""

#: mod/settings.php:436 src/Module/Admin/Blocklist/Contact.php:106
=======
#: mod/settings.php:305
msgid "Please use a shorter name."
msgstr ""

#: mod/settings.php:308
msgid "Name too short."
msgstr ""

#: mod/settings.php:317
msgid "Wrong Password."
msgstr ""

#: mod/settings.php:322
msgid "Invalid email."
msgstr ""

#: mod/settings.php:328
msgid "Cannot change to that email."
msgstr ""

#: mod/settings.php:369
msgid "Private forum has no privacy permissions. Using default privacy group."
msgstr ""

#: mod/settings.php:372
msgid "Private forum has no privacy permissions and no default privacy group."
msgstr ""

#: mod/settings.php:391
msgid "Settings were not updated."
msgstr ""

#: mod/settings.php:432
msgid "Connected Apps"
msgstr ""

#: mod/settings.php:433 src/Module/Admin/Blocklist/Contact.php:106
>>>>>>> 618dda7d
#: src/Module/Admin/Users/Active.php:129 src/Module/Admin/Users/Blocked.php:130
#: src/Module/Admin/Users/Create.php:71 src/Module/Admin/Users/Deleted.php:88
#: src/Module/Admin/Users/Index.php:142 src/Module/Admin/Users/Index.php:162
#: src/Module/Admin/Users/Pending.php:104 src/Module/Contact/Advanced.php:134
msgid "Name"
msgstr ""

<<<<<<< HEAD
#: mod/settings.php:437 src/Content/Nav.php:212
msgid "Home Page"
msgstr ""

#: mod/settings.php:438 src/Module/Admin/Queue.php:78
msgid "Created"
msgstr ""

#: mod/settings.php:439
msgid "Remove authorization"
msgstr ""

#: mod/settings.php:465 mod/settings.php:497 mod/settings.php:528
#: mod/settings.php:602 mod/settings.php:739
=======
#: mod/settings.php:434 src/Content/Nav.php:212
msgid "Home Page"
msgstr ""

#: mod/settings.php:435 src/Module/Admin/Queue.php:78
msgid "Created"
msgstr ""

#: mod/settings.php:436
msgid "Remove authorization"
msgstr ""

#: mod/settings.php:462 mod/settings.php:494 mod/settings.php:525
#: mod/settings.php:609 mod/settings.php:746
>>>>>>> 618dda7d
#: src/Module/Admin/Addons/Index.php:69 src/Module/Admin/Features.php:87
#: src/Module/Admin/Logs/Settings.php:81 src/Module/Admin/Site.php:501
#: src/Module/Admin/Themes/Index.php:113 src/Module/Admin/Tos.php:83
#: src/Module/Settings/Delegation.php:170 src/Module/Settings/Display.php:193
msgid "Save Settings"
msgstr ""

<<<<<<< HEAD
#: mod/settings.php:473
msgid "Addon Settings"
msgstr ""

#: mod/settings.php:474
msgid "No Addon settings configured"
msgstr ""

#: mod/settings.php:495
msgid "Additional Features"
msgstr ""

#: mod/settings.php:533
msgid "Diaspora (Socialhome, Hubzilla)"
msgstr ""

#: mod/settings.php:533 mod/settings.php:534
msgid "enabled"
msgstr ""

#: mod/settings.php:533 mod/settings.php:534
msgid "disabled"
msgstr ""

#: mod/settings.php:533 mod/settings.php:534
=======
#: mod/settings.php:470
msgid "Addon Settings"
msgstr ""

#: mod/settings.php:471
msgid "No Addon settings configured"
msgstr ""

#: mod/settings.php:492
msgid "Additional Features"
msgstr ""

#: mod/settings.php:530
msgid "Diaspora (Socialhome, Hubzilla)"
msgstr ""

#: mod/settings.php:530 mod/settings.php:531
msgid "enabled"
msgstr ""

#: mod/settings.php:530 mod/settings.php:531
msgid "disabled"
msgstr ""

#: mod/settings.php:530 mod/settings.php:531
>>>>>>> 618dda7d
#, php-format
msgid "Built-in support for %s connectivity is %s"
msgstr ""

<<<<<<< HEAD
#: mod/settings.php:534
msgid "OStatus (GNU Social)"
msgstr ""

#: mod/settings.php:560
msgid "Email access is disabled on this site."
msgstr ""

#: mod/settings.php:565 mod/settings.php:600
msgid "None"
msgstr ""

#: mod/settings.php:571 src/Module/BaseSettings.php:78
msgid "Social Networks"
msgstr ""

#: mod/settings.php:576
msgid "General Social Media Settings"
msgstr ""

#: mod/settings.php:577
msgid "Accept only top level posts by contacts you follow"
msgstr ""

#: mod/settings.php:577
=======
#: mod/settings.php:531
msgid "OStatus (GNU Social)"
msgstr ""

#: mod/settings.php:557
msgid "Email access is disabled on this site."
msgstr ""

#: mod/settings.php:562 mod/settings.php:607
msgid "None"
msgstr ""

#: mod/settings.php:568 src/Module/BaseSettings.php:78
msgid "Social Networks"
msgstr ""

#: mod/settings.php:573
msgid "General Social Media Settings"
msgstr ""

#: mod/settings.php:576
msgid "Followed content scope"
msgstr ""

#: mod/settings.php:578
>>>>>>> 618dda7d
msgid ""
"By default, conversations in which your follows participated but didn't "
"start will be shown in your timeline. You can turn this behavior off, or "
"expand it to the conversations in which your follows liked a post."
msgstr ""

<<<<<<< HEAD
#: mod/settings.php:578
msgid "Enable Content Warning"
msgstr ""

#: mod/settings.php:578
=======
#: mod/settings.php:580
msgid "Only conversations my follows started"
msgstr ""

#: mod/settings.php:581
msgid "Conversations my follows started or commented on (default)"
msgstr ""

#: mod/settings.php:582
msgid "Any conversation my follows interacted with, including likes"
msgstr ""

#: mod/settings.php:585
msgid "Enable Content Warning"
msgstr ""

#: mod/settings.php:585
>>>>>>> 618dda7d
msgid ""
"Users on networks like Mastodon or Pleroma are able to set a content warning "
"field which collapse their post by default. This enables the automatic "
"collapsing instead of setting the content warning as the post title. Doesn't "
"affect any other content filtering you eventually set up."
msgstr ""

<<<<<<< HEAD
#: mod/settings.php:579
msgid "Enable intelligent shortening"
msgstr ""

#: mod/settings.php:579
=======
#: mod/settings.php:586
msgid "Enable intelligent shortening"
msgstr ""

#: mod/settings.php:586
>>>>>>> 618dda7d
msgid ""
"Normally the system tries to find the best link to add to shortened posts. "
"If disabled, every shortened post will always point to the original "
"friendica post."
msgstr ""

<<<<<<< HEAD
#: mod/settings.php:580
msgid "Enable simple text shortening"
msgstr ""

#: mod/settings.php:580
=======
#: mod/settings.php:587
msgid "Enable simple text shortening"
msgstr ""

#: mod/settings.php:587
>>>>>>> 618dda7d
msgid ""
"Normally the system shortens posts at the next line feed. If this option is "
"enabled then the system will shorten the text at the maximum character limit."
msgstr ""

<<<<<<< HEAD
#: mod/settings.php:581
msgid "Attach the link title"
msgstr ""

#: mod/settings.php:581
=======
#: mod/settings.php:588
msgid "Attach the link title"
msgstr ""

#: mod/settings.php:588
>>>>>>> 618dda7d
msgid ""
"When activated, the title of the attached link will be added as a title on "
"posts to Diaspora. This is mostly helpful with \"remote-self\" contacts that "
"share feed content."
msgstr ""

<<<<<<< HEAD
#: mod/settings.php:582
msgid "Your legacy ActivityPub/GNU Social account"
msgstr ""

#: mod/settings.php:582
=======
#: mod/settings.php:589
msgid "Your legacy ActivityPub/GNU Social account"
msgstr ""

#: mod/settings.php:589
>>>>>>> 618dda7d
msgid ""
"If you enter your old account name from an ActivityPub based system or your "
"GNU Social/Statusnet account name here (in the format user@domain.tld), your "
"contacts will be added automatically. The field will be emptied when done."
msgstr ""

<<<<<<< HEAD
#: mod/settings.php:585
msgid "Repair OStatus subscriptions"
msgstr ""

#: mod/settings.php:589
msgid "Email/Mailbox Setup"
msgstr ""

#: mod/settings.php:590
=======
#: mod/settings.php:592
msgid "Repair OStatus subscriptions"
msgstr ""

#: mod/settings.php:596
msgid "Email/Mailbox Setup"
msgstr ""

#: mod/settings.php:597
>>>>>>> 618dda7d
msgid ""
"If you wish to communicate with email contacts using this service "
"(optional), please specify how to connect to your mailbox."
msgstr ""

<<<<<<< HEAD
#: mod/settings.php:591
msgid "Last successful email check:"
msgstr ""

#: mod/settings.php:593
msgid "IMAP server name:"
msgstr ""

#: mod/settings.php:594
msgid "IMAP port:"
msgstr ""

#: mod/settings.php:595
msgid "Security:"
msgstr ""

#: mod/settings.php:596
msgid "Email login name:"
msgstr ""

#: mod/settings.php:597
msgid "Email password:"
msgstr ""

#: mod/settings.php:598
msgid "Reply-to address:"
msgstr ""

#: mod/settings.php:599
msgid "Send public posts to all email contacts:"
msgstr ""

#: mod/settings.php:600
msgid "Action after import:"
msgstr ""

#: mod/settings.php:600 src/Content/Nav.php:280
msgid "Mark as seen"
msgstr ""

#: mod/settings.php:600
msgid "Move to folder"
msgstr ""

#: mod/settings.php:601
msgid "Move to folder:"
msgstr ""

#: mod/settings.php:615
msgid "Unable to find your profile. Please contact your admin."
msgstr ""

#: mod/settings.php:653 src/Content/Widget.php:526
msgid "Account Types"
msgstr ""

#: mod/settings.php:654
msgid "Personal Page Subtypes"
msgstr ""

#: mod/settings.php:655
msgid "Community Forum Subtypes"
msgstr ""

#: mod/settings.php:662 src/Module/Admin/BaseUsers.php:107
msgid "Personal Page"
msgstr ""

#: mod/settings.php:663
msgid "Account for a personal profile."
msgstr ""

#: mod/settings.php:666 src/Module/Admin/BaseUsers.php:108
msgid "Organisation Page"
msgstr ""

#: mod/settings.php:667
=======
#: mod/settings.php:598
msgid "Last successful email check:"
msgstr ""

#: mod/settings.php:600
msgid "IMAP server name:"
msgstr ""

#: mod/settings.php:601
msgid "IMAP port:"
msgstr ""

#: mod/settings.php:602
msgid "Security:"
msgstr ""

#: mod/settings.php:603
msgid "Email login name:"
msgstr ""

#: mod/settings.php:604
msgid "Email password:"
msgstr ""

#: mod/settings.php:605
msgid "Reply-to address:"
msgstr ""

#: mod/settings.php:606
msgid "Send public posts to all email contacts:"
msgstr ""

#: mod/settings.php:607
msgid "Action after import:"
msgstr ""

#: mod/settings.php:607 src/Content/Nav.php:280
msgid "Mark as seen"
msgstr ""

#: mod/settings.php:607
msgid "Move to folder"
msgstr ""

#: mod/settings.php:608
msgid "Move to folder:"
msgstr ""

#: mod/settings.php:622
msgid "Unable to find your profile. Please contact your admin."
msgstr ""

#: mod/settings.php:660 src/Content/Widget.php:526
msgid "Account Types"
msgstr ""

#: mod/settings.php:661
msgid "Personal Page Subtypes"
msgstr ""

#: mod/settings.php:662
msgid "Community Forum Subtypes"
msgstr ""

#: mod/settings.php:669 src/Module/Admin/BaseUsers.php:107
msgid "Personal Page"
msgstr ""

#: mod/settings.php:670
msgid "Account for a personal profile."
msgstr ""

#: mod/settings.php:673 src/Module/Admin/BaseUsers.php:108
msgid "Organisation Page"
msgstr ""

#: mod/settings.php:674
>>>>>>> 618dda7d
msgid ""
"Account for an organisation that automatically approves contact requests as "
"\"Followers\"."
msgstr ""

<<<<<<< HEAD
#: mod/settings.php:670 src/Module/Admin/BaseUsers.php:109
msgid "News Page"
msgstr ""

#: mod/settings.php:671
=======
#: mod/settings.php:677 src/Module/Admin/BaseUsers.php:109
msgid "News Page"
msgstr ""

#: mod/settings.php:678
>>>>>>> 618dda7d
msgid ""
"Account for a news reflector that automatically approves contact requests as "
"\"Followers\"."
msgstr ""

<<<<<<< HEAD
#: mod/settings.php:674 src/Module/Admin/BaseUsers.php:110
msgid "Community Forum"
msgstr ""

#: mod/settings.php:675
msgid "Account for community discussions."
msgstr ""

#: mod/settings.php:678 src/Module/Admin/BaseUsers.php:100
msgid "Normal Account Page"
msgstr ""

#: mod/settings.php:679
=======
#: mod/settings.php:681 src/Module/Admin/BaseUsers.php:110
msgid "Community Forum"
msgstr ""

#: mod/settings.php:682
msgid "Account for community discussions."
msgstr ""

#: mod/settings.php:685 src/Module/Admin/BaseUsers.php:100
msgid "Normal Account Page"
msgstr ""

#: mod/settings.php:686
>>>>>>> 618dda7d
msgid ""
"Account for a regular personal profile that requires manual approval of "
"\"Friends\" and \"Followers\"."
msgstr ""

<<<<<<< HEAD
#: mod/settings.php:682 src/Module/Admin/BaseUsers.php:101
msgid "Soapbox Page"
msgstr ""

#: mod/settings.php:683
=======
#: mod/settings.php:689 src/Module/Admin/BaseUsers.php:101
msgid "Soapbox Page"
msgstr ""

#: mod/settings.php:690
>>>>>>> 618dda7d
msgid ""
"Account for a public profile that automatically approves contact requests as "
"\"Followers\"."
msgstr ""

<<<<<<< HEAD
#: mod/settings.php:686 src/Module/Admin/BaseUsers.php:102
msgid "Public Forum"
msgstr ""

#: mod/settings.php:687
msgid "Automatically approves all contact requests."
msgstr ""

#: mod/settings.php:690 src/Module/Admin/BaseUsers.php:103
msgid "Automatic Friend Page"
msgstr ""

#: mod/settings.php:691
=======
#: mod/settings.php:693 src/Module/Admin/BaseUsers.php:102
msgid "Public Forum"
msgstr ""

#: mod/settings.php:694
msgid "Automatically approves all contact requests."
msgstr ""

#: mod/settings.php:697 src/Module/Admin/BaseUsers.php:103
msgid "Automatic Friend Page"
msgstr ""

#: mod/settings.php:698
>>>>>>> 618dda7d
msgid ""
"Account for a popular profile that automatically approves contact requests "
"as \"Friends\"."
msgstr ""

<<<<<<< HEAD
#: mod/settings.php:694
msgid "Private Forum [Experimental]"
msgstr ""

#: mod/settings.php:695
msgid "Requires manual approval of contact requests."
msgstr ""

#: mod/settings.php:706
msgid "OpenID:"
msgstr ""

#: mod/settings.php:706
msgid "(Optional) Allow this OpenID to login to this account."
msgstr ""

#: mod/settings.php:714
msgid "Publish your profile in your local site directory?"
msgstr ""

#: mod/settings.php:714
=======
#: mod/settings.php:701
msgid "Private Forum [Experimental]"
msgstr ""

#: mod/settings.php:702
msgid "Requires manual approval of contact requests."
msgstr ""

#: mod/settings.php:713
msgid "OpenID:"
msgstr ""

#: mod/settings.php:713
msgid "(Optional) Allow this OpenID to login to this account."
msgstr ""

#: mod/settings.php:721
msgid "Publish your profile in your local site directory?"
msgstr ""

#: mod/settings.php:721
>>>>>>> 618dda7d
#, php-format
msgid ""
"Your profile will be published in this node's <a href=\"%s\">local "
"directory</a>. Your profile details may be publicly visible depending on the "
"system settings."
msgstr ""

<<<<<<< HEAD
#: mod/settings.php:720
=======
#: mod/settings.php:727
>>>>>>> 618dda7d
#, php-format
msgid ""
"Your profile will also be published in the global friendica directories (e."
"g. <a href=\"%s\">%s</a>)."
msgstr ""

<<<<<<< HEAD
#: mod/settings.php:726
=======
#: mod/settings.php:733
>>>>>>> 618dda7d
#, php-format
msgid "Your Identity Address is <strong>'%s'</strong> or '%s'."
msgstr ""

<<<<<<< HEAD
#: mod/settings.php:737
msgid "Account Settings"
msgstr ""

#: mod/settings.php:745
msgid "Password Settings"
msgstr ""

#: mod/settings.php:746 src/Module/Register.php:162
msgid "New Password:"
msgstr ""

#: mod/settings.php:746
=======
#: mod/settings.php:744
msgid "Account Settings"
msgstr ""

#: mod/settings.php:752
msgid "Password Settings"
msgstr ""

#: mod/settings.php:753 src/Module/Register.php:162
msgid "New Password:"
msgstr ""

#: mod/settings.php:753
>>>>>>> 618dda7d
msgid ""
"Allowed characters are a-z, A-Z, 0-9 and special characters except white "
"spaces, accentuated letters and colon (:)."
msgstr ""

<<<<<<< HEAD
#: mod/settings.php:747 src/Module/Register.php:163
msgid "Confirm:"
msgstr ""

#: mod/settings.php:747
msgid "Leave password fields blank unless changing"
msgstr ""

#: mod/settings.php:748
msgid "Current Password:"
msgstr ""

#: mod/settings.php:748
msgid "Your current password to confirm the changes"
msgstr ""

#: mod/settings.php:749
msgid "Password:"
msgstr ""

#: mod/settings.php:749
msgid "Your current password to confirm the changes of the email address"
msgstr ""

#: mod/settings.php:752
msgid "Delete OpenID URL"
msgstr ""

#: mod/settings.php:754
msgid "Basic Settings"
msgstr ""

#: mod/settings.php:755 src/Module/Profile/Profile.php:144
msgid "Full Name:"
msgstr ""

#: mod/settings.php:756
msgid "Email Address:"
msgstr ""

#: mod/settings.php:757
msgid "Your Timezone:"
msgstr ""

#: mod/settings.php:758
msgid "Your Language:"
msgstr ""

#: mod/settings.php:758
=======
#: mod/settings.php:754 src/Module/Register.php:163
msgid "Confirm:"
msgstr ""

#: mod/settings.php:754
msgid "Leave password fields blank unless changing"
msgstr ""

#: mod/settings.php:755
msgid "Current Password:"
msgstr ""

#: mod/settings.php:755
msgid "Your current password to confirm the changes"
msgstr ""

#: mod/settings.php:756
msgid "Password:"
msgstr ""

#: mod/settings.php:756
msgid "Your current password to confirm the changes of the email address"
msgstr ""

#: mod/settings.php:759
msgid "Delete OpenID URL"
msgstr ""

#: mod/settings.php:761
msgid "Basic Settings"
msgstr ""

#: mod/settings.php:762 src/Module/Profile/Profile.php:144
msgid "Full Name:"
msgstr ""

#: mod/settings.php:763
msgid "Email Address:"
msgstr ""

#: mod/settings.php:764
msgid "Your Timezone:"
msgstr ""

#: mod/settings.php:765
msgid "Your Language:"
msgstr ""

#: mod/settings.php:765
>>>>>>> 618dda7d
msgid ""
"Set the language we use to show you friendica interface and to send you "
"emails"
msgstr ""

<<<<<<< HEAD
#: mod/settings.php:759
msgid "Default Post Location:"
msgstr ""

#: mod/settings.php:760
msgid "Use Browser Location:"
msgstr ""

#: mod/settings.php:762
msgid "Security and Privacy Settings"
msgstr ""

#: mod/settings.php:764
msgid "Maximum Friend Requests/Day:"
msgstr ""

#: mod/settings.php:764 mod/settings.php:774
msgid "(to prevent spam abuse)"
msgstr ""

#: mod/settings.php:766
msgid "Allow your profile to be searchable globally?"
msgstr ""

#: mod/settings.php:766
=======
#: mod/settings.php:766
msgid "Default Post Location:"
msgstr ""

#: mod/settings.php:767
msgid "Use Browser Location:"
msgstr ""

#: mod/settings.php:769
msgid "Security and Privacy Settings"
msgstr ""

#: mod/settings.php:771
msgid "Maximum Friend Requests/Day:"
msgstr ""

#: mod/settings.php:771 mod/settings.php:781
msgid "(to prevent spam abuse)"
msgstr ""

#: mod/settings.php:773
msgid "Allow your profile to be searchable globally?"
msgstr ""

#: mod/settings.php:773
>>>>>>> 618dda7d
msgid ""
"Activate this setting if you want others to easily find and follow you. Your "
"profile will be searchable on remote systems. This setting also determines "
"whether Friendica will inform search engines that your profile should be "
"indexed or not."
msgstr ""

<<<<<<< HEAD
#: mod/settings.php:767
msgid "Hide your contact/friend list from viewers of your profile?"
msgstr ""

#: mod/settings.php:767
=======
#: mod/settings.php:774
msgid "Hide your contact/friend list from viewers of your profile?"
msgstr ""

#: mod/settings.php:774
>>>>>>> 618dda7d
msgid ""
"A list of your contacts is displayed on your profile page. Activate this "
"option to disable the display of your contact list."
msgstr ""

<<<<<<< HEAD
#: mod/settings.php:768
msgid "Hide your profile details from anonymous viewers?"
msgstr ""

#: mod/settings.php:768
=======
#: mod/settings.php:775
msgid "Hide your profile details from anonymous viewers?"
msgstr ""

#: mod/settings.php:775
>>>>>>> 618dda7d
msgid ""
"Anonymous visitors will only see your profile picture, your display name and "
"the nickname you are using on your profile page. Your public posts and "
"replies will still be accessible by other means."
msgstr ""

<<<<<<< HEAD
#: mod/settings.php:769
msgid "Make public posts unlisted"
msgstr ""

#: mod/settings.php:769
=======
#: mod/settings.php:776
msgid "Make public posts unlisted"
msgstr ""

#: mod/settings.php:776
>>>>>>> 618dda7d
msgid ""
"Your public posts will not appear on the community pages or in search "
"results, nor be sent to relay servers. However they can still appear on "
"public feeds on remote servers."
msgstr ""

<<<<<<< HEAD
#: mod/settings.php:770
msgid "Make all posted pictures accessible"
msgstr ""

#: mod/settings.php:770
=======
#: mod/settings.php:777
msgid "Make all posted pictures accessible"
msgstr ""

#: mod/settings.php:777
>>>>>>> 618dda7d
msgid ""
"This option makes every posted picture accessible via the direct link. This "
"is a workaround for the problem that most other networks can't handle "
"permissions on pictures. Non public pictures still won't be visible for the "
"public on your photo albums though."
msgstr ""

<<<<<<< HEAD
#: mod/settings.php:771
msgid "Allow friends to post to your profile page?"
msgstr ""

#: mod/settings.php:771
=======
#: mod/settings.php:778
msgid "Allow friends to post to your profile page?"
msgstr ""

#: mod/settings.php:778
>>>>>>> 618dda7d
msgid ""
"Your contacts may write posts on your profile wall. These posts will be "
"distributed to your contacts"
msgstr ""

<<<<<<< HEAD
#: mod/settings.php:772
msgid "Allow friends to tag your posts?"
msgstr ""

#: mod/settings.php:772
msgid "Your contacts can add additional tags to your posts."
msgstr ""

#: mod/settings.php:773
msgid "Permit unknown people to send you private mail?"
msgstr ""

#: mod/settings.php:773
=======
#: mod/settings.php:779
msgid "Allow friends to tag your posts?"
msgstr ""

#: mod/settings.php:779
msgid "Your contacts can add additional tags to your posts."
msgstr ""

#: mod/settings.php:780
msgid "Permit unknown people to send you private mail?"
msgstr ""

#: mod/settings.php:780
>>>>>>> 618dda7d
msgid ""
"Friendica network users may send you private messages even if they are not "
"in your contact list."
msgstr ""

<<<<<<< HEAD
#: mod/settings.php:774
msgid "Maximum private messages per day from unknown people:"
msgstr ""

#: mod/settings.php:776
msgid "Default Post Permissions"
msgstr ""

#: mod/settings.php:780
msgid "Expiration settings"
msgstr ""

#: mod/settings.php:781
msgid "Automatically expire posts after this many days:"
msgstr ""

#: mod/settings.php:781
msgid "If empty, posts will not expire. Expired posts will be deleted"
msgstr ""

#: mod/settings.php:782
msgid "Expire posts"
msgstr ""

#: mod/settings.php:782
msgid "When activated, posts and comments will be expired."
msgstr ""

#: mod/settings.php:783
msgid "Expire personal notes"
msgstr ""

#: mod/settings.php:783
=======
#: mod/settings.php:781
msgid "Maximum private messages per day from unknown people:"
msgstr ""

#: mod/settings.php:783
msgid "Default Post Permissions"
msgstr ""

#: mod/settings.php:787
msgid "Expiration settings"
msgstr ""

#: mod/settings.php:788
msgid "Automatically expire posts after this many days:"
msgstr ""

#: mod/settings.php:788
msgid "If empty, posts will not expire. Expired posts will be deleted"
msgstr ""

#: mod/settings.php:789
msgid "Expire posts"
msgstr ""

#: mod/settings.php:789
msgid "When activated, posts and comments will be expired."
msgstr ""

#: mod/settings.php:790
msgid "Expire personal notes"
msgstr ""

#: mod/settings.php:790
>>>>>>> 618dda7d
msgid ""
"When activated, the personal notes on your profile page will be expired."
msgstr ""

<<<<<<< HEAD
#: mod/settings.php:784
msgid "Expire starred posts"
msgstr ""

#: mod/settings.php:784
=======
#: mod/settings.php:791
msgid "Expire starred posts"
msgstr ""

#: mod/settings.php:791
>>>>>>> 618dda7d
msgid ""
"Starring posts keeps them from being expired. That behaviour is overwritten "
"by this setting."
msgstr ""

<<<<<<< HEAD
#: mod/settings.php:785
msgid "Expire photos"
msgstr ""

#: mod/settings.php:785
msgid "When activated, photos will be expired."
msgstr ""

#: mod/settings.php:786
msgid "Only expire posts by others"
msgstr ""

#: mod/settings.php:786
=======
#: mod/settings.php:792
msgid "Expire photos"
msgstr ""

#: mod/settings.php:792
msgid "When activated, photos will be expired."
msgstr ""

#: mod/settings.php:793
msgid "Only expire posts by others"
msgstr ""

#: mod/settings.php:793
>>>>>>> 618dda7d
msgid ""
"When activated, your own posts never expire. Then the settings above are "
"only valid for posts you received."
msgstr ""

<<<<<<< HEAD
#: mod/settings.php:789
msgid "Notification Settings"
msgstr ""

#: mod/settings.php:790
msgid "Send a notification email when:"
msgstr ""

#: mod/settings.php:791
msgid "You receive an introduction"
msgstr ""

#: mod/settings.php:792
msgid "Your introductions are confirmed"
msgstr ""

#: mod/settings.php:793
msgid "Someone writes on your profile wall"
msgstr ""

#: mod/settings.php:794
msgid "Someone writes a followup comment"
msgstr ""

#: mod/settings.php:795
msgid "You receive a private message"
msgstr ""

#: mod/settings.php:796
msgid "You receive a friend suggestion"
msgstr ""

#: mod/settings.php:797
msgid "You are tagged in a post"
msgstr ""

#: mod/settings.php:798
msgid "You are poked/prodded/etc. in a post"
msgstr ""

#: mod/settings.php:800
msgid "Create a desktop notification when:"
msgstr ""

#: mod/settings.php:801
msgid "Someone liked your content"
msgstr ""

#: mod/settings.php:802
msgid "Someone shared your content"
msgstr ""

#: mod/settings.php:804
msgid "Activate desktop notifications"
msgstr ""

#: mod/settings.php:804
msgid "Show desktop popup on new notifications"
msgstr ""

#: mod/settings.php:806
msgid "Text-only notification emails"
msgstr ""

#: mod/settings.php:808
msgid "Send text only notification emails, without the html part"
msgstr ""

#: mod/settings.php:810
msgid "Show detailled notifications"
msgstr ""

#: mod/settings.php:812
=======
#: mod/settings.php:796
msgid "Notification Settings"
msgstr ""

#: mod/settings.php:797
msgid "Send a notification email when:"
msgstr ""

#: mod/settings.php:798
msgid "You receive an introduction"
msgstr ""

#: mod/settings.php:799
msgid "Your introductions are confirmed"
msgstr ""

#: mod/settings.php:800
msgid "Someone writes on your profile wall"
msgstr ""

#: mod/settings.php:801
msgid "Someone writes a followup comment"
msgstr ""

#: mod/settings.php:802
msgid "You receive a private message"
msgstr ""

#: mod/settings.php:803
msgid "You receive a friend suggestion"
msgstr ""

#: mod/settings.php:804
msgid "You are tagged in a post"
msgstr ""

#: mod/settings.php:805
msgid "You are poked/prodded/etc. in a post"
msgstr ""

#: mod/settings.php:807
msgid "Create a desktop notification when:"
msgstr ""

#: mod/settings.php:808
msgid "Someone liked your content"
msgstr ""

#: mod/settings.php:809
msgid "Someone shared your content"
msgstr ""

#: mod/settings.php:811
msgid "Activate desktop notifications"
msgstr ""

#: mod/settings.php:811
msgid "Show desktop popup on new notifications"
msgstr ""

#: mod/settings.php:813
msgid "Text-only notification emails"
msgstr ""

#: mod/settings.php:815
msgid "Send text only notification emails, without the html part"
msgstr ""

#: mod/settings.php:817
msgid "Show detailled notifications"
msgstr ""

#: mod/settings.php:819
>>>>>>> 618dda7d
msgid ""
"Per default, notifications are condensed to a single notification per item. "
"When enabled every notification is displayed."
msgstr ""

<<<<<<< HEAD
#: mod/settings.php:814
msgid "Show notifications of ignored contacts"
msgstr ""

#: mod/settings.php:816
=======
#: mod/settings.php:821
msgid "Show notifications of ignored contacts"
msgstr ""

#: mod/settings.php:823
>>>>>>> 618dda7d
msgid ""
"You don't see posts from ignored contacts. But you still see their comments. "
"This setting controls if you want to still receive regular notifications "
"that are caused by ignored contacts or not."
msgstr ""

<<<<<<< HEAD
#: mod/settings.php:818
msgid "Advanced Account/Page Type Settings"
msgstr ""

#: mod/settings.php:819
msgid "Change the behaviour of this account for special situations"
msgstr ""

#: mod/settings.php:822
msgid "Import Contacts"
msgstr ""

#: mod/settings.php:823
=======
#: mod/settings.php:825
msgid "Advanced Account/Page Type Settings"
msgstr ""

#: mod/settings.php:826
msgid "Change the behaviour of this account for special situations"
msgstr ""

#: mod/settings.php:829
msgid "Import Contacts"
msgstr ""

#: mod/settings.php:830
>>>>>>> 618dda7d
msgid ""
"Upload a CSV file that contains the handle of your followed accounts in the "
"first column you exported from the old account."
msgstr ""

<<<<<<< HEAD
#: mod/settings.php:824
msgid "Upload File"
msgstr ""

#: mod/settings.php:826
msgid "Relocate"
msgstr ""

#: mod/settings.php:827
=======
#: mod/settings.php:831
msgid "Upload File"
msgstr ""

#: mod/settings.php:833
msgid "Relocate"
msgstr ""

#: mod/settings.php:834
>>>>>>> 618dda7d
msgid ""
"If you have moved this profile from another server, and some of your "
"contacts don't receive your updates, try pushing this button."
msgstr ""

<<<<<<< HEAD
#: mod/settings.php:828
=======
#: mod/settings.php:835
>>>>>>> 618dda7d
msgid "Resend relocate message to contacts"
msgstr ""

#: mod/suggest.php:44
msgid ""
"No suggestions available. If this is a new site, please try again in 24 "
"hours."
msgstr ""

#: mod/suggest.php:55 src/Content/Widget.php:79 view/theme/vier/theme.php:175
msgid "Friend Suggestions"
msgstr ""

<<<<<<< HEAD
#: mod/tagger.php:78 src/Content/Item.php:335 src/Model/Item.php:2665
=======
#: mod/tagger.php:78 src/Content/Item.php:335 src/Model/Item.php:2662
>>>>>>> 618dda7d
msgid "photo"
msgstr ""

#: mod/tagger.php:78 src/Content/Item.php:330 src/Content/Item.php:339
msgid "status"
msgstr ""

#: mod/tagger.php:111 src/Content/Item.php:349
#, php-format
msgid "%1$s tagged %2$s's %3$s with %4$s"
msgstr ""

#: mod/tagrm.php:113
msgid "Remove Item Tag"
msgstr ""

#: mod/tagrm.php:115
msgid "Select a tag to remove: "
msgstr ""

#: mod/tagrm.php:126 src/Module/Settings/Delegation.php:179
#: src/Module/Settings/TwoFactor/Trusted.php:140
msgid "Remove"
msgstr ""

#: mod/uimport.php:46
msgid "User imports on closed servers can only be done by an administrator."
msgstr ""

#: mod/uimport.php:55 src/Module/Register.php:99
msgid ""
"This site has exceeded the number of allowed daily account registrations. "
"Please try again tomorrow."
msgstr ""

#: mod/uimport.php:62 src/Module/Register.php:173
msgid "Import"
msgstr ""

#: mod/uimport.php:64
msgid "Move account"
msgstr ""

#: mod/uimport.php:65
msgid "You can import an account from another Friendica server."
msgstr ""

#: mod/uimport.php:66
msgid ""
"You need to export your account from the old server and upload it here. We "
"will recreate your old account here with all your contacts. We will try also "
"to inform your friends that you moved here."
msgstr ""

#: mod/uimport.php:67
msgid ""
"This feature is experimental. We can't import contacts from the OStatus "
"network (GNU Social/Statusnet) or from Diaspora"
msgstr ""

#: mod/uimport.php:68
msgid "Account file"
msgstr ""

#: mod/uimport.php:68
msgid ""
"To export your account, go to \"Settings->Export your personal data\" and "
"select \"Export account\""
msgstr ""

#: mod/unfollow.php:65 mod/unfollow.php:135
msgid "You aren't following this contact."
msgstr ""

#: mod/unfollow.php:71
msgid "Unfollowing is currently not supported by your network."
msgstr ""

#: mod/unfollow.php:92
msgid "Disconnect/Unfollow"
msgstr ""

#: mod/unfollow.php:146
msgid ""
"Unable to unfollow this contact, please retry in a few minutes or contact "
"your administrator."
msgstr ""

#: mod/unfollow.php:148
msgid "Contact was successfully unfollowed"
msgstr ""

#: mod/unfollow.php:152
msgid "Unable to unfollow this contact, please contact your administrator"
msgstr ""

#: mod/wall_attach.php:39 mod/wall_attach.php:46 mod/wall_attach.php:77
#: mod/wall_upload.php:53 mod/wall_upload.php:63 mod/wall_upload.php:99
#: mod/wall_upload.php:150 mod/wall_upload.php:153
msgid "Invalid request."
msgstr ""

#: mod/wall_attach.php:95
msgid "Sorry, maybe your upload is bigger than the PHP configuration allows"
msgstr ""

#: mod/wall_attach.php:95
msgid "Or - did you try to upload an empty file?"
msgstr ""

#: mod/wall_attach.php:106
#, php-format
msgid "File exceeds size limit of %s"
msgstr ""

#: mod/wall_attach.php:121
msgid "File upload failed."
msgstr ""

#: mod/wall_upload.php:221 src/Model/Photo.php:1049
msgid "Wall Photos"
msgstr ""

#: mod/wallmessage.php:62 mod/wallmessage.php:116
#, php-format
msgid "Number of daily wall messages for %s exceeded. Message failed."
msgstr ""

#: mod/wallmessage.php:73
msgid "Unable to check your home location."
msgstr ""

#: mod/wallmessage.php:97 mod/wallmessage.php:104
msgid "No recipient."
msgstr ""

#: mod/wallmessage.php:130
#, php-format
msgid ""
"If you wish for %s to respond, please check that the privacy settings on "
"your site allow private mail from unknown senders."
msgstr ""

#: src/App.php:463
msgid "No system theme config value set."
msgstr ""

#: src/App.php:583
msgid "Apologies but the website is unavailable at the moment."
msgstr ""

#: src/App/Page.php:250
msgid "Delete this item?"
msgstr ""

#: src/App/Page.php:251
msgid ""
"Block this author? They won't be able to follow you nor see your public "
"posts, and you won't be able to see their posts and their notifications."
msgstr ""

#: src/App/Page.php:321
msgid "toggle mobile"
msgstr ""

#: src/App/Router.php:275
#, php-format
msgid "Method not allowed for this module. Allowed method(s): %s"
msgstr ""

#: src/App/Router.php:277 src/Module/HTTPException/PageNotFound.php:33
msgid "Page not found."
msgstr ""

#: src/App/Router.php:305
msgid "You must be logged in to use addons. "
msgstr ""

#: src/BaseModule.php:377
msgid ""
"The form security token was not correct. This probably happened because the "
"form has been opened for too long (>3 hours) before submitting it."
msgstr ""

#: src/BaseModule.php:404
msgid "All contacts"
msgstr ""

#: src/BaseModule.php:409 src/Content/Widget.php:231 src/Core/ACL.php:193
#: src/Module/Contact.php:367 src/Module/PermissionTooltip.php:98
#: src/Module/PermissionTooltip.php:120
msgid "Followers"
msgstr ""

#: src/BaseModule.php:414 src/Content/Widget.php:232 src/Module/Contact.php:368
msgid "Following"
msgstr ""

#: src/BaseModule.php:419 src/Content/Widget.php:233 src/Module/Contact.php:369
msgid "Mutual friends"
msgstr ""

#: src/BaseModule.php:427
msgid "Common"
msgstr ""

#: src/Console/Addon.php:177 src/Console/Addon.php:202
msgid "Addon not found"
msgstr ""

#: src/Console/Addon.php:181
msgid "Addon already enabled"
msgstr ""

#: src/Console/Addon.php:206
msgid "Addon already disabled"
msgstr ""

#: src/Console/ArchiveContact.php:106
#, php-format
msgid "Could not find any unarchived contact entry for this URL (%s)"
msgstr ""

#: src/Console/ArchiveContact.php:109
msgid "The contact entries have been archived"
msgstr ""

#: src/Console/GlobalCommunityBlock.php:96
#: src/Module/Admin/Blocklist/Contact.php:49
#, php-format
msgid "Could not find any contact entry for this URL (%s)"
msgstr ""

#: src/Console/GlobalCommunityBlock.php:101
#: src/Module/Admin/Blocklist/Contact.php:66
msgid "The contact has been blocked from the node"
msgstr ""

#: src/Console/PostUpdate.php:87
#, php-format
msgid "Post update version number has been set to %s."
msgstr ""

#: src/Console/PostUpdate.php:95
msgid "Check for pending update actions."
msgstr ""

#: src/Console/PostUpdate.php:97
msgid "Done."
msgstr ""

#: src/Console/PostUpdate.php:99
msgid "Execute pending post updates."
msgstr ""

#: src/Console/PostUpdate.php:105
msgid "All pending post updates are done."
msgstr ""

#: src/Console/User.php:158 src/Console/User.php:245
msgid "Enter user nickname: "
msgstr ""

#: src/Console/User.php:202
msgid "Enter new password: "
msgstr ""

#: src/Console/User.php:237
msgid "Enter user name: "
msgstr ""

#: src/Console/User.php:253
msgid "Enter user email address: "
msgstr ""

#: src/Console/User.php:261
msgid "Enter a language (optional): "
msgstr ""

#: src/Console/User.php:286
msgid "User is not pending."
msgstr ""

#: src/Console/User.php:318
msgid "User has already been marked for deletion."
msgstr ""

#: src/Console/User.php:323
#, php-format
msgid "Type \"yes\" to delete %s"
msgstr ""

#: src/Console/User.php:325
msgid "Deletion aborted."
msgstr ""

#: src/Console/User.php:450
msgid "Enter category: "
msgstr ""

#: src/Console/User.php:460
msgid "Enter key: "
msgstr ""

#: src/Console/User.php:494
msgid "Enter value: "
msgstr ""

#: src/Content/BoundariesPager.php:116 src/Content/Pager.php:171
msgid "newer"
msgstr ""

#: src/Content/BoundariesPager.php:124 src/Content/Pager.php:176
msgid "older"
msgstr ""

#: src/Content/ContactSelector.php:51
msgid "Frequently"
msgstr ""

#: src/Content/ContactSelector.php:52
msgid "Hourly"
msgstr ""

#: src/Content/ContactSelector.php:53
msgid "Twice daily"
msgstr ""

#: src/Content/ContactSelector.php:54
msgid "Daily"
msgstr ""

#: src/Content/ContactSelector.php:55
msgid "Weekly"
msgstr ""

#: src/Content/ContactSelector.php:56
msgid "Monthly"
msgstr ""

#: src/Content/ContactSelector.php:123
msgid "DFRN"
msgstr ""

#: src/Content/ContactSelector.php:124
msgid "OStatus"
msgstr ""

#: src/Content/ContactSelector.php:125
msgid "RSS/Atom"
msgstr ""

#: src/Content/ContactSelector.php:126 src/Module/Admin/Users/Active.php:129
#: src/Module/Admin/Users/Blocked.php:130 src/Module/Admin/Users/Create.php:73
#: src/Module/Admin/Users/Deleted.php:88 src/Module/Admin/Users/Index.php:142
#: src/Module/Admin/Users/Index.php:162 src/Module/Admin/Users/Pending.php:104
msgid "Email"
msgstr ""

#: src/Content/ContactSelector.php:127 src/Module/Debug/Babel.php:307
msgid "Diaspora"
msgstr ""

#: src/Content/ContactSelector.php:128
msgid "Zot!"
msgstr ""

#: src/Content/ContactSelector.php:129
msgid "LinkedIn"
msgstr ""

#: src/Content/ContactSelector.php:130
msgid "XMPP/IM"
msgstr ""

#: src/Content/ContactSelector.php:131
msgid "MySpace"
msgstr ""

#: src/Content/ContactSelector.php:132
msgid "Google+"
msgstr ""

#: src/Content/ContactSelector.php:133
msgid "pump.io"
msgstr ""

#: src/Content/ContactSelector.php:134
msgid "Twitter"
msgstr ""

#: src/Content/ContactSelector.php:135
msgid "Discourse"
msgstr ""

#: src/Content/ContactSelector.php:136
msgid "Diaspora Connector"
msgstr ""

#: src/Content/ContactSelector.php:137
msgid "GNU Social Connector"
msgstr ""

#: src/Content/ContactSelector.php:138
msgid "ActivityPub"
msgstr ""

#: src/Content/ContactSelector.php:139
msgid "pnut"
msgstr ""

#: src/Content/ContactSelector.php:175
#, php-format
msgid "%s (via %s)"
msgstr ""

#: src/Content/Conversation.php:207
#, php-format
msgid "%s likes this."
msgstr ""

#: src/Content/Conversation.php:210
#, php-format
msgid "%s doesn't like this."
msgstr ""

#: src/Content/Conversation.php:213
#, php-format
msgid "%s attends."
msgstr ""

#: src/Content/Conversation.php:216
#, php-format
msgid "%s doesn't attend."
msgstr ""

#: src/Content/Conversation.php:219
#, php-format
msgid "%s attends maybe."
msgstr ""

#: src/Content/Conversation.php:222 src/Content/Conversation.php:260
#: src/Content/Conversation.php:849
#, php-format
msgid "%s reshared this."
msgstr ""

#: src/Content/Conversation.php:228
msgid "and"
msgstr ""

#: src/Content/Conversation.php:231
#, php-format
msgid "and %d other people"
msgstr ""

#: src/Content/Conversation.php:239
#, php-format
msgid "<span  %1$s>%2$d people</span> like this"
msgstr ""

#: src/Content/Conversation.php:240
#, php-format
msgid "%s like this."
msgstr ""

#: src/Content/Conversation.php:243
#, php-format
msgid "<span  %1$s>%2$d people</span> don't like this"
msgstr ""

#: src/Content/Conversation.php:244
#, php-format
msgid "%s don't like this."
msgstr ""

#: src/Content/Conversation.php:247
#, php-format
msgid "<span  %1$s>%2$d people</span> attend"
msgstr ""

#: src/Content/Conversation.php:248
#, php-format
msgid "%s attend."
msgstr ""

#: src/Content/Conversation.php:251
#, php-format
msgid "<span  %1$s>%2$d people</span> don't attend"
msgstr ""

#: src/Content/Conversation.php:252
#, php-format
msgid "%s don't attend."
msgstr ""

#: src/Content/Conversation.php:255
#, php-format
msgid "<span  %1$s>%2$d people</span> attend maybe"
msgstr ""

#: src/Content/Conversation.php:256
#, php-format
msgid "%s attend maybe."
msgstr ""

#: src/Content/Conversation.php:259
#, php-format
msgid "<span  %1$s>%2$d people</span> reshared this"
msgstr ""

#: src/Content/Conversation.php:307
msgid "Visible to <strong>everybody</strong>"
msgstr ""

#: src/Content/Conversation.php:308 src/Module/Item/Compose.php:159
#: src/Object/Post.php:975
msgid "Please enter a image/video/audio/webpage URL:"
msgstr ""

#: src/Content/Conversation.php:309
msgid "Tag term:"
msgstr ""

#: src/Content/Conversation.php:310 src/Module/Filer/SaveTag.php:72
msgid "Save to Folder:"
msgstr ""

#: src/Content/Conversation.php:311
msgid "Where are you right now?"
msgstr ""

#: src/Content/Conversation.php:312
msgid "Delete item(s)?"
msgstr ""

#: src/Content/Conversation.php:322
msgid "New Post"
msgstr ""

#: src/Content/Conversation.php:325 src/Object/Post.php:481
msgid "Share"
msgstr ""

#: src/Content/Conversation.php:336 src/Module/Item/Compose.php:156
#: src/Object/Post.php:972
msgid "Image"
msgstr ""

#: src/Content/Conversation.php:339
msgid "Video"
msgstr ""

#: src/Content/Conversation.php:352 src/Module/Item/Compose.php:172
msgid "Scheduled at"
msgstr ""

#: src/Content/Conversation.php:651 src/Object/Post.php:454
#: src/Object/Post.php:455
#, php-format
msgid "View %s's profile @ %s"
msgstr ""

#: src/Content/Conversation.php:664 src/Object/Post.php:442
msgid "Categories:"
msgstr ""

#: src/Content/Conversation.php:665 src/Object/Post.php:443
msgid "Filed under:"
msgstr ""

#: src/Content/Conversation.php:673 src/Object/Post.php:468
#, php-format
msgid "%s from %s"
msgstr ""

#: src/Content/Conversation.php:688
msgid "View in context"
msgstr ""

#: src/Content/Conversation.php:753
msgid "remove"
msgstr ""

#: src/Content/Conversation.php:757
msgid "Delete Selected Items"
msgstr ""

#: src/Content/Conversation.php:821 src/Content/Conversation.php:824
#: src/Content/Conversation.php:827 src/Content/Conversation.php:830
#, php-format
msgid "You had been addressed (%s)."
msgstr ""

#: src/Content/Conversation.php:833
#, php-format
msgid "You are following %s."
msgstr ""

#: src/Content/Conversation.php:836
msgid "Tagged"
msgstr ""

#: src/Content/Conversation.php:851
msgid "Reshared"
msgstr ""

#: src/Content/Conversation.php:851
#, php-format
msgid "Reshared by %s <%s>"
msgstr ""

#: src/Content/Conversation.php:854
#, php-format
msgid "%s is participating in this thread."
msgstr ""

#: src/Content/Conversation.php:857
msgid "Stored"
msgstr ""

#: src/Content/Conversation.php:860
msgid "Global"
msgstr ""

#: src/Content/Conversation.php:863
msgid "Relayed"
msgstr ""

#: src/Content/Conversation.php:863
#, php-format
msgid "Relayed by %s <%s>"
msgstr ""

#: src/Content/Conversation.php:866
msgid "Fetched"
msgstr ""

#: src/Content/Conversation.php:866
#, php-format
msgid "Fetched because of %s <%s>"
msgstr ""

#: src/Content/Feature.php:96
msgid "General Features"
msgstr ""

#: src/Content/Feature.php:98
msgid "Photo Location"
msgstr ""

#: src/Content/Feature.php:98
msgid ""
"Photo metadata is normally stripped. This extracts the location (if present) "
"prior to stripping metadata and links it to a map."
msgstr ""

#: src/Content/Feature.php:99
msgid "Trending Tags"
msgstr ""

#: src/Content/Feature.php:99
msgid ""
"Show a community page widget with a list of the most popular tags in recent "
"public posts."
msgstr ""

#: src/Content/Feature.php:104
msgid "Post Composition Features"
msgstr ""

#: src/Content/Feature.php:105
msgid "Auto-mention Forums"
msgstr ""

#: src/Content/Feature.php:105
msgid ""
"Add/remove mention when a forum page is selected/deselected in ACL window."
msgstr ""

#: src/Content/Feature.php:106
msgid "Explicit Mentions"
msgstr ""

#: src/Content/Feature.php:106
msgid ""
"Add explicit mentions to comment box for manual control over who gets "
"mentioned in replies."
msgstr ""

#: src/Content/Feature.php:111
msgid "Post/Comment Tools"
msgstr ""

#: src/Content/Feature.php:112
msgid "Post Categories"
msgstr ""

#: src/Content/Feature.php:112
msgid "Add categories to your posts"
msgstr ""

#: src/Content/Feature.php:117
msgid "Advanced Profile Settings"
msgstr ""

#: src/Content/Feature.php:118
msgid "List Forums"
msgstr ""

#: src/Content/Feature.php:118
msgid "Show visitors public community forums at the Advanced Profile Page"
msgstr ""

#: src/Content/Feature.php:119
msgid "Tag Cloud"
msgstr ""

#: src/Content/Feature.php:119
msgid "Provide a personal tag cloud on your profile page"
msgstr ""

#: src/Content/Feature.php:120
msgid "Display Membership Date"
msgstr ""

#: src/Content/Feature.php:120
msgid "Display membership date in profile"
msgstr ""

#: src/Content/ForumManager.php:145 src/Content/Nav.php:239
#: src/Content/Text/HTML.php:896 src/Content/Widget.php:523
msgid "Forums"
msgstr ""

#: src/Content/ForumManager.php:147
msgid "External link to forum"
msgstr ""

#: src/Content/ForumManager.php:150 src/Content/Widget.php:502
msgid "show less"
msgstr ""

#: src/Content/ForumManager.php:151 src/Content/Widget.php:404
#: src/Content/Widget.php:503
msgid "show more"
msgstr ""

#: src/Content/Item.php:294
#, php-format
msgid "%1$s poked %2$s"
msgstr ""

<<<<<<< HEAD
#: src/Content/Item.php:327 src/Model/Item.php:2663
=======
#: src/Content/Item.php:327 src/Model/Item.php:2660
>>>>>>> 618dda7d
msgid "event"
msgstr ""

#: src/Content/Item.php:431 view/theme/frio/theme.php:254
msgid "Follow Thread"
msgstr ""

#: src/Content/Item.php:432 src/Model/Contact.php:1062
msgid "View Status"
msgstr ""

#: src/Content/Item.php:433 src/Content/Item.php:455 src/Model/Contact.php:996
#: src/Model/Contact.php:1054 src/Model/Contact.php:1063
#: src/Module/Directory.php:157 src/Module/Settings/Profile/Index.php:225
msgid "View Profile"
msgstr ""

#: src/Content/Item.php:434 src/Model/Contact.php:1064
msgid "View Photos"
msgstr ""

#: src/Content/Item.php:435 src/Model/Contact.php:1055
#: src/Model/Contact.php:1065
msgid "Network Posts"
msgstr ""

#: src/Content/Item.php:436 src/Model/Contact.php:1056
#: src/Model/Contact.php:1066
msgid "View Contact"
msgstr ""

#: src/Content/Item.php:437 src/Model/Contact.php:1067
msgid "Send PM"
msgstr ""

#: src/Content/Item.php:438 src/Module/Admin/Blocklist/Contact.php:100
#: src/Module/Admin/Users/Active.php:140 src/Module/Admin/Users/Index.php:154
#: src/Module/Contact.php:398 src/Module/Contact/Profile.php:348
#: src/Module/Contact/Profile.php:449
msgid "Block"
msgstr ""

#: src/Content/Item.php:439 src/Module/Contact.php:399
#: src/Module/Contact/Profile.php:349 src/Module/Contact/Profile.php:457
#: src/Module/Notifications/Introductions.php:132
#: src/Module/Notifications/Introductions.php:204
#: src/Module/Notifications/Notification.php:61
msgid "Ignore"
msgstr ""

#: src/Content/Item.php:443 src/Object/Post.php:429
msgid "Languages"
msgstr ""

#: src/Content/Item.php:447 src/Model/Contact.php:1068
msgid "Poke"
msgstr ""

#: src/Content/Nav.php:90
msgid "Nothing new here"
msgstr ""

#: src/Content/Nav.php:94 src/Module/Special/HTTPException.php:50
msgid "Go back"
msgstr ""

#: src/Content/Nav.php:95
msgid "Clear notifications"
msgstr ""

#: src/Content/Nav.php:96 src/Content/Text/HTML.php:883
msgid "@name, !forum, #tags, content"
msgstr ""

#: src/Content/Nav.php:183 src/Module/Security/Login.php:144
msgid "Logout"
msgstr ""

#: src/Content/Nav.php:183
msgid "End this session"
msgstr ""

#: src/Content/Nav.php:185 src/Module/Bookmarklet.php:44
#: src/Module/Security/Login.php:145
msgid "Login"
msgstr ""

#: src/Content/Nav.php:185
msgid "Sign in"
msgstr ""

#: src/Content/Nav.php:190 src/Module/BaseProfile.php:56
#: src/Module/Contact.php:433 src/Module/Contact/Profile.php:380
#: src/Module/Settings/TwoFactor/Index.php:112 view/theme/frio/theme.php:225
msgid "Status"
msgstr ""

#: src/Content/Nav.php:190 src/Content/Nav.php:273
#: view/theme/frio/theme.php:225
msgid "Your posts and conversations"
msgstr ""

#: src/Content/Nav.php:191 src/Module/BaseProfile.php:48
#: src/Module/BaseSettings.php:55 src/Module/Contact.php:457
#: src/Module/Contact/Profile.php:382 src/Module/Profile/Profile.php:241
#: src/Module/Welcome.php:57 view/theme/frio/theme.php:226
msgid "Profile"
msgstr ""

#: src/Content/Nav.php:191 view/theme/frio/theme.php:226
msgid "Your profile page"
msgstr ""

#: src/Content/Nav.php:192 view/theme/frio/theme.php:227
msgid "Your photos"
msgstr ""

#: src/Content/Nav.php:193 src/Module/BaseProfile.php:72
#: src/Module/BaseProfile.php:75 src/Module/Contact.php:449
#: view/theme/frio/theme.php:228
msgid "Media"
msgstr ""

#: src/Content/Nav.php:193 view/theme/frio/theme.php:228
msgid "Your postings with media"
msgstr ""

#: src/Content/Nav.php:194 view/theme/frio/theme.php:229
msgid "Your events"
msgstr ""

#: src/Content/Nav.php:195
msgid "Personal notes"
msgstr ""

#: src/Content/Nav.php:195
msgid "Your personal notes"
msgstr ""

#: src/Content/Nav.php:212 src/Content/Nav.php:273
msgid "Home"
msgstr ""

#: src/Content/Nav.php:216 src/Module/Register.php:168
#: src/Module/Security/Login.php:105
msgid "Register"
msgstr ""

#: src/Content/Nav.php:216
msgid "Create an account"
msgstr ""

#: src/Content/Nav.php:222 src/Module/Help.php:67
#: src/Module/Settings/TwoFactor/AppSpecific.php:127
#: src/Module/Settings/TwoFactor/Index.php:111
#: src/Module/Settings/TwoFactor/Recovery.php:105
#: src/Module/Settings/TwoFactor/Verify.php:145 view/theme/vier/theme.php:217
msgid "Help"
msgstr ""

#: src/Content/Nav.php:222
msgid "Help and documentation"
msgstr ""

#: src/Content/Nav.php:226
msgid "Apps"
msgstr ""

#: src/Content/Nav.php:226
msgid "Addon applications, utilities, games"
msgstr ""

#: src/Content/Nav.php:230 src/Content/Text/HTML.php:881
#: src/Module/Admin/Logs/View.php:86 src/Module/Search/Index.php:96
msgid "Search"
msgstr ""

#: src/Content/Nav.php:230
msgid "Search site content"
msgstr ""

#: src/Content/Nav.php:233 src/Content/Text/HTML.php:890
msgid "Full Text"
msgstr ""

#: src/Content/Nav.php:234 src/Content/Text/HTML.php:891
#: src/Content/Widget/TagCloud.php:68
msgid "Tags"
msgstr ""

#: src/Content/Nav.php:235 src/Content/Nav.php:294
#: src/Content/Text/HTML.php:892 src/Module/BaseProfile.php:125
#: src/Module/BaseProfile.php:128 src/Module/Contact.php:370
#: src/Module/Contact.php:464 view/theme/frio/theme.php:236
msgid "Contacts"
msgstr ""

#: src/Content/Nav.php:254
msgid "Community"
msgstr ""

#: src/Content/Nav.php:254
msgid "Conversations on this and other servers"
msgstr ""

#: src/Content/Nav.php:258 src/Module/BaseProfile.php:87
#: src/Module/BaseProfile.php:98 view/theme/frio/theme.php:233
msgid "Events and Calendar"
msgstr ""

#: src/Content/Nav.php:261
msgid "Directory"
msgstr ""

#: src/Content/Nav.php:261
msgid "People directory"
msgstr ""

#: src/Content/Nav.php:263 src/Module/BaseAdmin.php:85
msgid "Information"
msgstr ""

#: src/Content/Nav.php:263
msgid "Information about this friendica instance"
msgstr ""

#: src/Content/Nav.php:266 src/Module/Admin/Tos.php:76
#: src/Module/BaseAdmin.php:96 src/Module/Register.php:176
#: src/Module/Tos.php:87
msgid "Terms of Service"
msgstr ""

#: src/Content/Nav.php:266
msgid "Terms of Service of this Friendica instance"
msgstr ""

#: src/Content/Nav.php:271 view/theme/frio/theme.php:232
msgid "Network"
msgstr ""

#: src/Content/Nav.php:271 view/theme/frio/theme.php:232
msgid "Conversations from your friends"
msgstr ""

#: src/Content/Nav.php:277
msgid "Introductions"
msgstr ""

#: src/Content/Nav.php:277
msgid "Friend Requests"
msgstr ""

#: src/Content/Nav.php:278 src/Module/BaseNotifications.php:148
#: src/Module/Notifications/Introductions.php:73
msgid "Notifications"
msgstr ""

#: src/Content/Nav.php:279
msgid "See all notifications"
msgstr ""

#: src/Content/Nav.php:280
msgid "Mark all system notifications as seen"
msgstr ""

#: src/Content/Nav.php:283 view/theme/frio/theme.php:234
msgid "Private mail"
msgstr ""

#: src/Content/Nav.php:284
msgid "Inbox"
msgstr ""

#: src/Content/Nav.php:285
msgid "Outbox"
msgstr ""

#: src/Content/Nav.php:289
msgid "Accounts"
msgstr ""

#: src/Content/Nav.php:289
msgid "Manage other pages"
msgstr ""

#: src/Content/Nav.php:292 src/Module/Admin/Addons/Details.php:114
#: src/Module/Admin/Themes/Details.php:93 src/Module/BaseSettings.php:122
#: src/Module/Welcome.php:52 view/theme/frio/theme.php:235
msgid "Settings"
msgstr ""

#: src/Content/Nav.php:292 view/theme/frio/theme.php:235
msgid "Account settings"
msgstr ""

#: src/Content/Nav.php:294 view/theme/frio/theme.php:236
msgid "Manage/edit friends and contacts"
msgstr ""

#: src/Content/Nav.php:299 src/Module/BaseAdmin.php:126
msgid "Admin"
msgstr ""

#: src/Content/Nav.php:299
msgid "Site setup and configuration"
msgstr ""

#: src/Content/Nav.php:302
msgid "Navigation"
msgstr ""

#: src/Content/Nav.php:302
msgid "Site map"
msgstr ""

#: src/Content/OEmbed.php:298
msgid "Embedding disabled"
msgstr ""

#: src/Content/OEmbed.php:416
msgid "Embedded content"
msgstr ""

#: src/Content/Pager.php:216
msgid "first"
msgstr ""

#: src/Content/Pager.php:221
msgid "prev"
msgstr ""

#: src/Content/Pager.php:276
msgid "next"
msgstr ""

#: src/Content/Pager.php:281
msgid "last"
msgstr ""

#: src/Content/Text/BBCode.php:987 src/Content/Text/BBCode.php:1781
#: src/Content/Text/BBCode.php:1782
msgid "Image/photo"
msgstr ""

#: src/Content/Text/BBCode.php:1160
#, php-format
msgid ""
"<a href=\"%1$s\" target=\"_blank\" rel=\"noopener noreferrer\">%2$s</a> %3$s"
msgstr ""

<<<<<<< HEAD
#: src/Content/Text/BBCode.php:1185 src/Model/Item.php:3194
#: src/Model/Item.php:3200 src/Model/Item.php:3201
=======
#: src/Content/Text/BBCode.php:1185 src/Model/Item.php:3191
#: src/Model/Item.php:3197 src/Model/Item.php:3198
>>>>>>> 618dda7d
msgid "Link to source"
msgstr ""

#: src/Content/Text/BBCode.php:1699 src/Content/Text/HTML.php:933
msgid "Click to open/close"
msgstr ""

#: src/Content/Text/BBCode.php:1730
msgid "$1 wrote:"
msgstr ""

#: src/Content/Text/BBCode.php:1786 src/Content/Text/BBCode.php:1787
msgid "Encrypted content"
msgstr ""

#: src/Content/Text/BBCode.php:2002
msgid "Invalid source protocol"
msgstr ""

#: src/Content/Text/BBCode.php:2017
msgid "Invalid link protocol"
msgstr ""

#: src/Content/Text/HTML.php:797
msgid "Loading more entries..."
msgstr ""

#: src/Content/Text/HTML.php:798
msgid "The end"
msgstr ""

#: src/Content/Text/HTML.php:875 src/Content/Widget/VCard.php:103
#: src/Model/Profile.php:454
msgid "Follow"
msgstr ""

#: src/Content/Widget.php:49
msgid "Add New Contact"
msgstr ""

#: src/Content/Widget.php:50
msgid "Enter address or web location"
msgstr ""

#: src/Content/Widget.php:51
msgid "Example: bob@example.com, http://example.com/barbara"
msgstr ""

#: src/Content/Widget.php:53
msgid "Connect"
msgstr ""

#: src/Content/Widget.php:68
#, php-format
msgid "%d invitation available"
msgid_plural "%d invitations available"
msgstr[0] ""
msgstr[1] ""

#: src/Content/Widget.php:74 view/theme/vier/theme.php:170
msgid "Find People"
msgstr ""

#: src/Content/Widget.php:75 view/theme/vier/theme.php:171
msgid "Enter name or interest"
msgstr ""

#: src/Content/Widget.php:77 view/theme/vier/theme.php:173
msgid "Examples: Robert Morgenstein, Fishing"
msgstr ""

#: src/Content/Widget.php:78 src/Module/Contact.php:391
#: src/Module/Directory.php:96 view/theme/vier/theme.php:174
msgid "Find"
msgstr ""

#: src/Content/Widget.php:80 view/theme/vier/theme.php:176
msgid "Similar Interests"
msgstr ""

#: src/Content/Widget.php:81 view/theme/vier/theme.php:177
msgid "Random Profile"
msgstr ""

#: src/Content/Widget.php:82 view/theme/vier/theme.php:178
msgid "Invite Friends"
msgstr ""

#: src/Content/Widget.php:83 src/Module/Directory.php:88
#: view/theme/vier/theme.php:179
msgid "Global Directory"
msgstr ""

#: src/Content/Widget.php:85 view/theme/vier/theme.php:181
msgid "Local Directory"
msgstr ""

#: src/Content/Widget.php:207 src/Model/Group.php:508
#: src/Module/Contact.php:354 src/Module/Welcome.php:76
msgid "Groups"
msgstr ""

#: src/Content/Widget.php:209
msgid "Everyone"
msgstr ""

#: src/Content/Widget.php:238
msgid "Relationships"
msgstr ""

#: src/Content/Widget.php:240 src/Module/Contact.php:306
#: src/Module/Group.php:293
msgid "All Contacts"
msgstr ""

#: src/Content/Widget.php:279
msgid "Protocols"
msgstr ""

#: src/Content/Widget.php:281
msgid "All Protocols"
msgstr ""

#: src/Content/Widget.php:309
msgid "Saved Folders"
msgstr ""

#: src/Content/Widget.php:311 src/Content/Widget.php:345
msgid "Everything"
msgstr ""

#: src/Content/Widget.php:343
msgid "Categories"
msgstr ""

#: src/Content/Widget.php:400
#, php-format
msgid "%d contact in common"
msgid_plural "%d contacts in common"
msgstr[0] ""
msgstr[1] ""

#: src/Content/Widget.php:496
msgid "Archives"
msgstr ""

#: src/Content/Widget.php:520
msgid "Persons"
msgstr ""

#: src/Content/Widget.php:521
msgid "Organisations"
msgstr ""

#: src/Content/Widget.php:522 src/Model/Contact.php:1472
msgid "News"
msgstr ""

#: src/Content/Widget.php:527 src/Module/Admin/BaseUsers.php:51
msgid "All"
msgstr ""

#: src/Content/Widget/CalendarExport.php:54
msgid "Export"
msgstr ""

#: src/Content/Widget/CalendarExport.php:55
msgid "Export calendar as ical"
msgstr ""

#: src/Content/Widget/CalendarExport.php:56
msgid "Export calendar as csv"
msgstr ""

#: src/Content/Widget/ContactBlock.php:79
msgid "No contacts"
msgstr ""

#: src/Content/Widget/ContactBlock.php:108
#, php-format
msgid "%d Contact"
msgid_plural "%d Contacts"
msgstr[0] ""
msgstr[1] ""

#: src/Content/Widget/ContactBlock.php:125
msgid "View Contacts"
msgstr ""

#: src/Content/Widget/SavedSearches.php:47
msgid "Remove term"
msgstr ""

#: src/Content/Widget/SavedSearches.php:60
msgid "Saved Searches"
msgstr ""

#: src/Content/Widget/TrendingTags.php:51
#, php-format
msgid "Trending Tags (last %d hour)"
msgid_plural "Trending Tags (last %d hours)"
msgstr[0] ""
msgstr[1] ""

#: src/Content/Widget/TrendingTags.php:52
msgid "More Trending Tags"
msgstr ""

#: src/Content/Widget/VCard.php:96 src/Model/Profile.php:373
#: src/Module/Contact/Profile.php:371 src/Module/Profile/Profile.php:176
msgid "XMPP:"
msgstr ""

#: src/Content/Widget/VCard.php:97 src/Model/Profile.php:374
#: src/Module/Contact/Profile.php:373 src/Module/Profile/Profile.php:180
msgid "Matrix:"
msgstr ""

#: src/Content/Widget/VCard.php:101 src/Model/Profile.php:466
#: src/Module/Notifications/Introductions.php:199
msgid "Network:"
msgstr ""

#: src/Content/Widget/VCard.php:105 src/Model/Profile.php:456
msgid "Unfollow"
msgstr ""

#: src/Core/ACL.php:164 src/Module/Profile/Profile.php:242
msgid "Yourself"
msgstr ""

#: src/Core/ACL.php:200 src/Module/PermissionTooltip.php:104
#: src/Module/PermissionTooltip.php:126
msgid "Mutuals"
msgstr ""

#: src/Core/ACL.php:292
msgid "Post to Email"
msgstr ""

#: src/Core/ACL.php:319
msgid "Public"
msgstr ""

#: src/Core/ACL.php:320
msgid ""
"This content will be shown to all your followers and can be seen in the "
"community pages and by anyone with its link."
msgstr ""

#: src/Core/ACL.php:321
msgid "Limited/Private"
msgstr ""

#: src/Core/ACL.php:322
msgid ""
"This content will be shown only to the people in the first box, to the "
"exception of the people mentioned in the second box. It won't appear "
"anywhere public."
msgstr ""

#: src/Core/ACL.php:323
msgid "Show to:"
msgstr ""

#: src/Core/ACL.php:324
msgid "Except to:"
msgstr ""

#: src/Core/ACL.php:327
msgid "Connectors"
msgstr ""

#: src/Core/Installer.php:183
msgid ""
"The database configuration file \"config/local.config.php\" could not be "
"written. Please use the enclosed text to create a configuration file in your "
"web server root."
msgstr ""

#: src/Core/Installer.php:202
msgid ""
"You may need to import the file \"database.sql\" manually using phpmyadmin "
"or mysql."
msgstr ""

#: src/Core/Installer.php:203 src/Module/Install.php:213
#: src/Module/Install.php:372
msgid "Please see the file \"doc/INSTALL.md\"."
msgstr ""

#: src/Core/Installer.php:264
msgid "Could not find a command line version of PHP in the web server PATH."
msgstr ""

#: src/Core/Installer.php:265
msgid ""
"If you don't have a command line version of PHP installed on your server, "
"you will not be able to run the background processing. See <a href='https://"
"github.com/friendica/friendica/blob/stable/doc/Install.md#set-up-the-"
"worker'>'Setup the worker'</a>"
msgstr ""

#: src/Core/Installer.php:270
msgid "PHP executable path"
msgstr ""

#: src/Core/Installer.php:270
msgid ""
"Enter full path to php executable. You can leave this blank to continue the "
"installation."
msgstr ""

#: src/Core/Installer.php:275
msgid "Command line PHP"
msgstr ""

#: src/Core/Installer.php:284
msgid "PHP executable is not the php cli binary (could be cgi-fgci version)"
msgstr ""

#: src/Core/Installer.php:285
msgid "Found PHP version: "
msgstr ""

#: src/Core/Installer.php:287
msgid "PHP cli binary"
msgstr ""

#: src/Core/Installer.php:300
msgid ""
"The command line version of PHP on your system does not have "
"\"register_argc_argv\" enabled."
msgstr ""

#: src/Core/Installer.php:301
msgid "This is required for message delivery to work."
msgstr ""

#: src/Core/Installer.php:306
msgid "PHP register_argc_argv"
msgstr ""

#: src/Core/Installer.php:338
msgid ""
"Error: the \"openssl_pkey_new\" function on this system is not able to "
"generate encryption keys"
msgstr ""

#: src/Core/Installer.php:339
msgid ""
"If running under Windows, please see \"http://www.php.net/manual/en/openssl."
"installation.php\"."
msgstr ""

#: src/Core/Installer.php:342
msgid "Generate encryption keys"
msgstr ""

#: src/Core/Installer.php:394
msgid ""
"Error: Apache webserver mod-rewrite module is required but not installed."
msgstr ""

#: src/Core/Installer.php:399
msgid "Apache mod_rewrite module"
msgstr ""

#: src/Core/Installer.php:405
msgid "Error: PDO or MySQLi PHP module required but not installed."
msgstr ""

#: src/Core/Installer.php:410
msgid "Error: The MySQL driver for PDO is not installed."
msgstr ""

#: src/Core/Installer.php:414
msgid "PDO or MySQLi PHP module"
msgstr ""

#: src/Core/Installer.php:422
msgid "Error, XML PHP module required but not installed."
msgstr ""

#: src/Core/Installer.php:426
msgid "XML PHP module"
msgstr ""

#: src/Core/Installer.php:429
msgid "libCurl PHP module"
msgstr ""

#: src/Core/Installer.php:430
msgid "Error: libCURL PHP module required but not installed."
msgstr ""

#: src/Core/Installer.php:436
msgid "GD graphics PHP module"
msgstr ""

#: src/Core/Installer.php:437
msgid ""
"Error: GD graphics PHP module with JPEG support required but not installed."
msgstr ""

#: src/Core/Installer.php:443
msgid "OpenSSL PHP module"
msgstr ""

#: src/Core/Installer.php:444
msgid "Error: openssl PHP module required but not installed."
msgstr ""

#: src/Core/Installer.php:450
msgid "mb_string PHP module"
msgstr ""

#: src/Core/Installer.php:451
msgid "Error: mb_string PHP module required but not installed."
msgstr ""

#: src/Core/Installer.php:457
msgid "iconv PHP module"
msgstr ""

#: src/Core/Installer.php:458
msgid "Error: iconv PHP module required but not installed."
msgstr ""

#: src/Core/Installer.php:464
msgid "POSIX PHP module"
msgstr ""

#: src/Core/Installer.php:465
msgid "Error: POSIX PHP module required but not installed."
msgstr ""

#: src/Core/Installer.php:471
msgid "Program execution functions"
msgstr ""

#: src/Core/Installer.php:472
msgid ""
"Error: Program execution functions (proc_open) required but not enabled."
msgstr ""

#: src/Core/Installer.php:478
msgid "JSON PHP module"
msgstr ""

#: src/Core/Installer.php:479
msgid "Error: JSON PHP module required but not installed."
msgstr ""

#: src/Core/Installer.php:485
msgid "File Information PHP module"
msgstr ""

#: src/Core/Installer.php:486
msgid "Error: File Information PHP module required but not installed."
msgstr ""

#: src/Core/Installer.php:509
msgid ""
"The web installer needs to be able to create a file called \"local.config.php"
"\" in the \"config\" folder of your web server and it is unable to do so."
msgstr ""

#: src/Core/Installer.php:510
msgid ""
"This is most often a permission setting, as the web server may not be able "
"to write files in your folder - even if you can."
msgstr ""

#: src/Core/Installer.php:511
msgid ""
"At the end of this procedure, we will give you a text to save in a file "
"named local.config.php in your Friendica \"config\" folder."
msgstr ""

#: src/Core/Installer.php:512
msgid ""
"You can alternatively skip this procedure and perform a manual installation. "
"Please see the file \"doc/INSTALL.md\" for instructions."
msgstr ""

#: src/Core/Installer.php:515
msgid "config/local.config.php is writable"
msgstr ""

#: src/Core/Installer.php:535
msgid ""
"Friendica uses the Smarty3 template engine to render its web views. Smarty3 "
"compiles templates to PHP to speed up rendering."
msgstr ""

#: src/Core/Installer.php:536
msgid ""
"In order to store these compiled templates, the web server needs to have "
"write access to the directory view/smarty3/ under the Friendica top level "
"folder."
msgstr ""

#: src/Core/Installer.php:537
msgid ""
"Please ensure that the user that your web server runs as (e.g. www-data) has "
"write access to this folder."
msgstr ""

#: src/Core/Installer.php:538
msgid ""
"Note: as a security measure, you should give the web server write access to "
"view/smarty3/ only--not the template files (.tpl) that it contains."
msgstr ""

#: src/Core/Installer.php:541
msgid "view/smarty3 is writable"
msgstr ""

#: src/Core/Installer.php:569
msgid ""
"Url rewrite in .htaccess seems not working. Make sure you copied .htaccess-"
"dist to .htaccess."
msgstr ""

#: src/Core/Installer.php:570
msgid ""
"In some circumstances (like running inside containers), you can skip this "
"error."
msgstr ""

#: src/Core/Installer.php:572
msgid "Error message from Curl when fetching"
msgstr ""

#: src/Core/Installer.php:578
msgid "Url rewrite is working"
msgstr ""

#: src/Core/Installer.php:607
msgid ""
"The detection of TLS to secure the communication between the browser and the "
"new Friendica server failed."
msgstr ""

#: src/Core/Installer.php:608
msgid ""
"It is highly encouraged to use Friendica only over a secure connection as "
"sensitive information like passwords will be transmitted."
msgstr ""

#: src/Core/Installer.php:609
msgid "Please ensure that the connection to the server is secure."
msgstr ""

#: src/Core/Installer.php:610
msgid "No TLS detected"
msgstr ""

#: src/Core/Installer.php:612
msgid "TLS detected"
msgstr ""

#: src/Core/Installer.php:639
msgid "ImageMagick PHP extension is not installed"
msgstr ""

#: src/Core/Installer.php:641
msgid "ImageMagick PHP extension is installed"
msgstr ""

#: src/Core/Installer.php:643
msgid "ImageMagick supports GIF"
msgstr ""

#: src/Core/Installer.php:665
msgid "Database already in use."
msgstr ""

#: src/Core/Installer.php:670
msgid "Could not connect to database."
msgstr ""

#: src/Core/L10n.php:399 src/Model/Event.php:425
#: src/Module/Settings/Display.php:182
msgid "Monday"
msgstr ""

#: src/Core/L10n.php:399 src/Model/Event.php:426
msgid "Tuesday"
msgstr ""

#: src/Core/L10n.php:399 src/Model/Event.php:427
msgid "Wednesday"
msgstr ""

#: src/Core/L10n.php:399 src/Model/Event.php:428
msgid "Thursday"
msgstr ""

#: src/Core/L10n.php:399 src/Model/Event.php:429
msgid "Friday"
msgstr ""

#: src/Core/L10n.php:399 src/Model/Event.php:430
msgid "Saturday"
msgstr ""

#: src/Core/L10n.php:399 src/Model/Event.php:424
#: src/Module/Settings/Display.php:182
msgid "Sunday"
msgstr ""

#: src/Core/L10n.php:403 src/Model/Event.php:445
msgid "January"
msgstr ""

#: src/Core/L10n.php:403 src/Model/Event.php:446
msgid "February"
msgstr ""

#: src/Core/L10n.php:403 src/Model/Event.php:447
msgid "March"
msgstr ""

#: src/Core/L10n.php:403 src/Model/Event.php:448
msgid "April"
msgstr ""

#: src/Core/L10n.php:403 src/Core/L10n.php:423 src/Model/Event.php:436
msgid "May"
msgstr ""

#: src/Core/L10n.php:403 src/Model/Event.php:449
msgid "June"
msgstr ""

#: src/Core/L10n.php:403 src/Model/Event.php:450
msgid "July"
msgstr ""

#: src/Core/L10n.php:403 src/Model/Event.php:451
msgid "August"
msgstr ""

#: src/Core/L10n.php:403 src/Model/Event.php:452
msgid "September"
msgstr ""

#: src/Core/L10n.php:403 src/Model/Event.php:453
msgid "October"
msgstr ""

#: src/Core/L10n.php:403 src/Model/Event.php:454
msgid "November"
msgstr ""

#: src/Core/L10n.php:403 src/Model/Event.php:455
msgid "December"
msgstr ""

#: src/Core/L10n.php:419 src/Model/Event.php:417
msgid "Mon"
msgstr ""

#: src/Core/L10n.php:419 src/Model/Event.php:418
msgid "Tue"
msgstr ""

#: src/Core/L10n.php:419 src/Model/Event.php:419
msgid "Wed"
msgstr ""

#: src/Core/L10n.php:419 src/Model/Event.php:420
msgid "Thu"
msgstr ""

#: src/Core/L10n.php:419 src/Model/Event.php:421
msgid "Fri"
msgstr ""

#: src/Core/L10n.php:419 src/Model/Event.php:422
msgid "Sat"
msgstr ""

#: src/Core/L10n.php:419 src/Model/Event.php:416
msgid "Sun"
msgstr ""

#: src/Core/L10n.php:423 src/Model/Event.php:432
msgid "Jan"
msgstr ""

#: src/Core/L10n.php:423 src/Model/Event.php:433
msgid "Feb"
msgstr ""

#: src/Core/L10n.php:423 src/Model/Event.php:434
msgid "Mar"
msgstr ""

#: src/Core/L10n.php:423 src/Model/Event.php:435
msgid "Apr"
msgstr ""

#: src/Core/L10n.php:423 src/Model/Event.php:437
msgid "Jun"
msgstr ""

#: src/Core/L10n.php:423 src/Model/Event.php:438
msgid "Jul"
msgstr ""

#: src/Core/L10n.php:423 src/Model/Event.php:439
msgid "Aug"
msgstr ""

#: src/Core/L10n.php:423
msgid "Sep"
msgstr ""

#: src/Core/L10n.php:423 src/Model/Event.php:441
msgid "Oct"
msgstr ""

#: src/Core/L10n.php:423 src/Model/Event.php:442
msgid "Nov"
msgstr ""

#: src/Core/L10n.php:423 src/Model/Event.php:443
msgid "Dec"
msgstr ""

#: src/Core/L10n.php:442
msgid "poke"
msgstr ""

#: src/Core/L10n.php:442
msgid "poked"
msgstr ""

#: src/Core/L10n.php:443
msgid "ping"
msgstr ""

#: src/Core/L10n.php:443
msgid "pinged"
msgstr ""

#: src/Core/L10n.php:444
msgid "prod"
msgstr ""

#: src/Core/L10n.php:444
msgid "prodded"
msgstr ""

#: src/Core/L10n.php:445
msgid "slap"
msgstr ""

#: src/Core/L10n.php:445
msgid "slapped"
msgstr ""

#: src/Core/L10n.php:446
msgid "finger"
msgstr ""

#: src/Core/L10n.php:446
msgid "fingered"
msgstr ""

#: src/Core/L10n.php:447
msgid "rebuff"
msgstr ""

#: src/Core/L10n.php:447
msgid "rebuffed"
msgstr ""

#: src/Core/Renderer.php:89 src/Core/Renderer.php:118 src/Core/Renderer.php:145
#: src/Core/Renderer.php:179 src/Render/FriendicaSmartyEngine.php:56
msgid ""
"Friendica can't display this page at the moment, please contact the "
"administrator."
msgstr ""

#: src/Core/Renderer.php:141
msgid "template engine cannot be registered without a name."
msgstr ""

#: src/Core/Renderer.php:175
msgid "template engine is not registered!"
msgstr ""

#: src/Core/Storage/Type/FilesystemConfig.php:78
msgid "Storage base path"
msgstr ""

#: src/Core/Storage/Type/FilesystemConfig.php:80
msgid ""
"Folder where uploaded files are saved. For maximum security, This should be "
"a path outside web server folder tree"
msgstr ""

#: src/Core/Storage/Type/FilesystemConfig.php:93
msgid "Enter a valid existing folder"
msgstr ""

#: src/Core/Update.php:67
#, php-format
msgid ""
"Updates from version %s are not supported. Please update at least to version "
"2021.01 and wait until the postupdate finished version 1383."
msgstr ""

#: src/Core/Update.php:78
#, php-format
msgid ""
"Updates from postupdate version %s are not supported. Please update at least "
"to version 2021.01 and wait until the postupdate finished version 1383."
msgstr ""

#: src/Core/Update.php:152
#, php-format
msgid "%s: executing pre update %d"
msgstr ""

#: src/Core/Update.php:190
#, php-format
msgid "%s: executing post update %d"
msgstr ""

#: src/Core/Update.php:261
#, php-format
msgid "Update %s failed. See error logs."
msgstr ""

#: src/Core/Update.php:314
#, php-format
msgid ""
"\n"
"\t\t\t\tThe friendica developers released update %s recently,\n"
"\t\t\t\tbut when I tried to install it, something went terribly wrong.\n"
"\t\t\t\tThis needs to be fixed soon and I can't do it alone. Please contact "
"a\n"
"\t\t\t\tfriendica developer if you can not help me on your own. My database "
"might be invalid."
msgstr ""

#: src/Core/Update.php:320
#, php-format
msgid "The error message is\\n[pre]%s[/pre]"
msgstr ""

#: src/Core/Update.php:324 src/Core/Update.php:366
msgid "[Friendica Notify] Database update"
msgstr ""

#: src/Core/Update.php:360
#, php-format
msgid ""
"\n"
"\t\t\t\t\tThe friendica database was successfully updated from %s to %s."
msgstr ""

#: src/Core/UserImport.php:125
msgid "Error decoding account file"
msgstr ""

#: src/Core/UserImport.php:131
msgid "Error! No version data in file! This is not a Friendica account file?"
msgstr ""

#: src/Core/UserImport.php:139
#, php-format
msgid "User '%s' already exists on this server!"
msgstr ""

#: src/Core/UserImport.php:175
msgid "User creation error"
msgstr ""

#: src/Core/UserImport.php:220
#, php-format
msgid "%d contact not imported"
msgid_plural "%d contacts not imported"
msgstr[0] ""
msgstr[1] ""

#: src/Core/UserImport.php:273
msgid "User profile creation error"
msgstr ""

#: src/Core/UserImport.php:326
msgid "Done. You can now login with your username and password"
msgstr ""

#: src/Database/DBStructure.php:65
#, php-format
msgid "The database version had been set to %s."
msgstr ""

#: src/Database/DBStructure.php:78
#, php-format
msgid ""
"The post update is at version %d, it has to be at %d to safely drop the "
"tables."
msgstr ""

#: src/Database/DBStructure.php:91
msgid "No unused tables found."
msgstr ""

#: src/Database/DBStructure.php:96
msgid ""
"These tables are not used for friendica and will be deleted when you execute "
"\"dbstructure drop -e\":"
msgstr ""

#: src/Database/DBStructure.php:134
msgid "There are no tables on MyISAM or InnoDB with the Antelope file format."
msgstr ""

#: src/Database/DBStructure.php:158
#, php-format
msgid ""
"\n"
"Error %d occurred during database update:\n"
"%s\n"
msgstr ""

#: src/Database/DBStructure.php:161
msgid "Errors encountered performing database changes: "
msgstr ""

#: src/Database/DBStructure.php:549
msgid "Another database update is currently running."
msgstr ""

#: src/Database/DBStructure.php:553
#, php-format
msgid "%s: Database update"
msgstr ""

#: src/Database/DBStructure.php:803
#, php-format
msgid "%s: updating %s table."
msgstr ""

#: src/Factory/Api/Mastodon/Error.php:55
msgid "Record not found"
msgstr ""

#: src/Factory/Api/Mastodon/Error.php:65
msgid "Unprocessable Entity"
msgstr ""

#: src/Factory/Api/Mastodon/Error.php:75
msgid "Unauthorized"
msgstr ""

#: src/Factory/Api/Mastodon/Error.php:85
msgid ""
"Token is not authorized with a valid user or is missing a required scope"
msgstr ""

#: src/Factory/Api/Mastodon/Error.php:95
msgid "Internal Server Error"
msgstr ""

#: src/LegacyModule.php:63
#, php-format
msgid "Legacy module file not found: %s"
msgstr ""

#: src/Model/Contact.php:1058 src/Model/Contact.php:1070
msgid "UnFollow"
msgstr ""

#: src/Model/Contact.php:1076 src/Module/Admin/Users/Pending.php:107
#: src/Module/Notifications/Introductions.php:130
#: src/Module/Notifications/Introductions.php:202
msgid "Approve"
msgstr ""

#: src/Model/Contact.php:1468
msgid "Organisation"
msgstr ""

#: src/Model/Contact.php:1476
msgid "Forum"
msgstr ""

#: src/Model/Contact.php:2411
msgid "Disallowed profile URL."
msgstr ""

#: src/Model/Contact.php:2416 src/Module/Friendica.php:81
msgid "Blocked domain"
msgstr ""

#: src/Model/Contact.php:2421
msgid "Connect URL missing."
msgstr ""

#: src/Model/Contact.php:2430
msgid ""
"The contact could not be added. Please check the relevant network "
"credentials in your Settings -> Social Networks page."
msgstr ""

#: src/Model/Contact.php:2467
msgid "The profile address specified does not provide adequate information."
msgstr ""

#: src/Model/Contact.php:2469
msgid "No compatible communication protocols or feeds were discovered."
msgstr ""

#: src/Model/Contact.php:2472
msgid "An author or name was not found."
msgstr ""

#: src/Model/Contact.php:2475
msgid "No browser URL could be matched to this address."
msgstr ""

#: src/Model/Contact.php:2478
msgid ""
"Unable to match @-style Identity Address with a known protocol or email "
"contact."
msgstr ""

#: src/Model/Contact.php:2479
msgid "Use mailto: in front of address to force email check."
msgstr ""

#: src/Model/Contact.php:2485
msgid ""
"The profile address specified belongs to a network which has been disabled "
"on this site."
msgstr ""

#: src/Model/Contact.php:2490
msgid ""
"Limited profile. This person will be unable to receive direct/personal "
"notifications from you."
msgstr ""

#: src/Model/Contact.php:2549
msgid "Unable to retrieve contact information."
msgstr ""

#: src/Model/Event.php:52
msgid "l F d, Y \\@ g:i A \\G\\M\\TP (e)"
msgstr ""

#: src/Model/Event.php:73 src/Model/Event.php:90 src/Model/Event.php:464
#: src/Model/Event.php:897
msgid "Starts:"
msgstr ""

#: src/Model/Event.php:76 src/Model/Event.php:96 src/Model/Event.php:465
#: src/Model/Event.php:901
msgid "Finishes:"
msgstr ""

#: src/Model/Event.php:414
msgid "all-day"
msgstr ""

#: src/Model/Event.php:440
msgid "Sept"
msgstr ""

#: src/Model/Event.php:462
msgid "No events to display"
msgstr ""

#: src/Model/Event.php:578
msgid "l, F j"
msgstr ""

#: src/Model/Event.php:609
msgid "Edit event"
msgstr ""

#: src/Model/Event.php:610
msgid "Duplicate event"
msgstr ""

#: src/Model/Event.php:611
msgid "Delete event"
msgstr ""

#: src/Model/Event.php:853 src/Module/Debug/Localtime.php:38
msgid "l F d, Y \\@ g:i A"
msgstr ""

#: src/Model/Event.php:854
msgid "D g:i A"
msgstr ""

#: src/Model/Event.php:855
msgid "g:i A"
msgstr ""

#: src/Model/Event.php:916 src/Model/Event.php:918
msgid "Show map"
msgstr ""

#: src/Model/Event.php:917
msgid "Hide map"
msgstr ""

#: src/Model/Event.php:1009
#, php-format
msgid "%s's birthday"
msgstr ""

#: src/Model/Event.php:1010
#, php-format
msgid "Happy Birthday %s"
msgstr ""

#: src/Model/Group.php:95
msgid ""
"A deleted group with this name was revived. Existing item permissions "
"<strong>may</strong> apply to this group and any future members. If this is "
"not what you intended, please create another group with a different name."
msgstr ""

#: src/Model/Group.php:424
msgid "Default privacy group for new contacts"
msgstr ""

#: src/Model/Group.php:456
msgid "Everybody"
msgstr ""

#: src/Model/Group.php:475
msgid "edit"
msgstr ""

#: src/Model/Group.php:507
msgid "add"
msgstr ""

#: src/Model/Group.php:512
msgid "Edit group"
msgstr ""

#: src/Model/Group.php:513 src/Module/Group.php:194
msgid "Contacts not in any group"
msgstr ""

#: src/Model/Group.php:515
msgid "Create a new group"
msgstr ""

#: src/Model/Group.php:516 src/Module/Group.php:179 src/Module/Group.php:202
#: src/Module/Group.php:277
msgid "Group Name: "
msgstr ""

#: src/Model/Group.php:517
msgid "Edit groups"
msgstr ""

<<<<<<< HEAD
#: src/Model/Item.php:1756
=======
#: src/Model/Item.php:1751
>>>>>>> 618dda7d
#, php-format
msgid "Detected languages in this post:\\n%s"
msgstr ""

<<<<<<< HEAD
#: src/Model/Item.php:2667
msgid "activity"
msgstr ""

#: src/Model/Item.php:2669
msgid "comment"
msgstr ""

#: src/Model/Item.php:2672
msgid "post"
msgstr ""

#: src/Model/Item.php:2809
=======
#: src/Model/Item.php:2664
msgid "activity"
msgstr ""

#: src/Model/Item.php:2666
msgid "comment"
msgstr ""

#: src/Model/Item.php:2669
msgid "post"
msgstr ""

#: src/Model/Item.php:2806
>>>>>>> 618dda7d
#, php-format
msgid "Content warning: %s"
msgstr ""

<<<<<<< HEAD
#: src/Model/Item.php:3159
msgid "bytes"
msgstr ""

#: src/Model/Item.php:3188 src/Model/Item.php:3189
=======
#: src/Model/Item.php:3156
msgid "bytes"
msgstr ""

#: src/Model/Item.php:3185 src/Model/Item.php:3186
>>>>>>> 618dda7d
msgid "View on separate page"
msgstr ""

#: src/Model/Mail.php:134 src/Model/Mail.php:266
msgid "[no subject]"
msgstr ""

#: src/Model/Profile.php:356 src/Module/Profile/Profile.php:256
#: src/Module/Profile/Profile.php:258
msgid "Edit profile"
msgstr ""

#: src/Model/Profile.php:358
msgid "Change profile photo"
msgstr ""

#: src/Model/Profile.php:371 src/Module/Directory.php:152
#: src/Module/Profile/Profile.php:184
msgid "Homepage:"
msgstr ""

#: src/Model/Profile.php:372 src/Module/Contact/Profile.php:375
#: src/Module/Notifications/Introductions.php:187
msgid "About:"
msgstr ""

#: src/Model/Profile.php:458
msgid "Atom feed"
msgstr ""

#: src/Model/Profile.php:502
msgid "F d"
msgstr ""

#: src/Model/Profile.php:566 src/Model/Profile.php:650
msgid "[today]"
msgstr ""

#: src/Model/Profile.php:575
msgid "Birthday Reminders"
msgstr ""

#: src/Model/Profile.php:576
msgid "Birthdays this week:"
msgstr ""

#: src/Model/Profile.php:599
msgid "g A l F d"
msgstr ""

#: src/Model/Profile.php:637
msgid "[No description]"
msgstr ""

#: src/Model/Profile.php:663
msgid "Event Reminders"
msgstr ""

#: src/Model/Profile.php:664
msgid "Upcoming events the next 7 days:"
msgstr ""

#: src/Model/Profile.php:852
#, php-format
msgid "OpenWebAuth: %1$s welcomes %2$s"
msgstr ""

#: src/Model/Profile.php:984
msgid "Hometown:"
msgstr ""

#: src/Model/Profile.php:985
msgid "Marital Status:"
msgstr ""

#: src/Model/Profile.php:986
msgid "With:"
msgstr ""

#: src/Model/Profile.php:987
msgid "Since:"
msgstr ""

#: src/Model/Profile.php:988
msgid "Sexual Preference:"
msgstr ""

#: src/Model/Profile.php:989
msgid "Political Views:"
msgstr ""

#: src/Model/Profile.php:990
msgid "Religious Views:"
msgstr ""

#: src/Model/Profile.php:991
msgid "Likes:"
msgstr ""

#: src/Model/Profile.php:992
msgid "Dislikes:"
msgstr ""

#: src/Model/Profile.php:993
msgid "Title/Description:"
msgstr ""

#: src/Model/Profile.php:994 src/Module/Admin/Summary.php:233
msgid "Summary"
msgstr ""

#: src/Model/Profile.php:995
msgid "Musical interests"
msgstr ""

#: src/Model/Profile.php:996
msgid "Books, literature"
msgstr ""

#: src/Model/Profile.php:997
msgid "Television"
msgstr ""

#: src/Model/Profile.php:998
msgid "Film/dance/culture/entertainment"
msgstr ""

#: src/Model/Profile.php:999
msgid "Hobbies/Interests"
msgstr ""

#: src/Model/Profile.php:1000
msgid "Love/romance"
msgstr ""

#: src/Model/Profile.php:1001
msgid "Work/employment"
msgstr ""

#: src/Model/Profile.php:1002
msgid "School/education"
msgstr ""

#: src/Model/Profile.php:1003
msgid "Contact information and Social Networks"
msgstr ""

#: src/Model/User.php:208 src/Model/User.php:1056
msgid "SERIOUS ERROR: Generation of security keys failed."
msgstr ""

#: src/Model/User.php:568 src/Model/User.php:601
msgid "Login failed"
msgstr ""

#: src/Model/User.php:633
msgid "Not enough information to authenticate"
msgstr ""

#: src/Model/User.php:728
msgid "Password can't be empty"
msgstr ""

#: src/Model/User.php:747
msgid "Empty passwords are not allowed."
msgstr ""

#: src/Model/User.php:751
msgid ""
"The new password has been exposed in a public data dump, please choose "
"another."
msgstr ""

#: src/Model/User.php:757
msgid ""
"The password can't contain accentuated letters, white spaces or colons (:)"
msgstr ""

#: src/Model/User.php:936
msgid "Passwords do not match. Password unchanged."
msgstr ""

#: src/Model/User.php:943
msgid "An invitation is required."
msgstr ""

#: src/Model/User.php:947
msgid "Invitation could not be verified."
msgstr ""

#: src/Model/User.php:955
msgid "Invalid OpenID url"
msgstr ""

#: src/Model/User.php:968 src/Security/Authentication.php:235
msgid ""
"We encountered a problem while logging in with the OpenID you provided. "
"Please check the correct spelling of the ID."
msgstr ""

#: src/Model/User.php:968 src/Security/Authentication.php:235
msgid "The error message was:"
msgstr ""

#: src/Model/User.php:974
msgid "Please enter the required information."
msgstr ""

#: src/Model/User.php:988
#, php-format
msgid ""
"system.username_min_length (%s) and system.username_max_length (%s) are "
"excluding each other, swapping values."
msgstr ""

#: src/Model/User.php:995
#, php-format
msgid "Username should be at least %s character."
msgid_plural "Username should be at least %s characters."
msgstr[0] ""
msgstr[1] ""

#: src/Model/User.php:999
#, php-format
msgid "Username should be at most %s character."
msgid_plural "Username should be at most %s characters."
msgstr[0] ""
msgstr[1] ""

#: src/Model/User.php:1007
msgid "That doesn't appear to be your full (First Last) name."
msgstr ""

#: src/Model/User.php:1012
msgid "Your email domain is not among those allowed on this site."
msgstr ""

#: src/Model/User.php:1016
msgid "Not a valid email address."
msgstr ""

#: src/Model/User.php:1019
msgid "The nickname was blocked from registration by the nodes admin."
msgstr ""

#: src/Model/User.php:1023 src/Model/User.php:1031
msgid "Cannot use that email."
msgstr ""

#: src/Model/User.php:1038
msgid "Your nickname can only contain a-z, 0-9 and _."
msgstr ""

#: src/Model/User.php:1046 src/Model/User.php:1103
msgid "Nickname is already registered. Please choose another."
msgstr ""

#: src/Model/User.php:1090 src/Model/User.php:1094
msgid "An error occurred during registration. Please try again."
msgstr ""

#: src/Model/User.php:1117
msgid "An error occurred creating your default profile. Please try again."
msgstr ""

#: src/Model/User.php:1124
msgid "An error occurred creating your self contact. Please try again."
msgstr ""

#: src/Model/User.php:1129
msgid "Friends"
msgstr ""

#: src/Model/User.php:1133
msgid ""
"An error occurred creating your default contact group. Please try again."
msgstr ""

#: src/Model/User.php:1171
msgid "Profile Photos"
msgstr ""

#: src/Model/User.php:1365
#, php-format
msgid ""
"\n"
"\t\tDear %1$s,\n"
"\t\t\tthe administrator of %2$s has set up an account for you."
msgstr ""

#: src/Model/User.php:1368
#, php-format
msgid ""
"\n"
"\t\tThe login details are as follows:\n"
"\n"
"\t\tSite Location:\t%1$s\n"
"\t\tLogin Name:\t\t%2$s\n"
"\t\tPassword:\t\t%3$s\n"
"\n"
"\t\tYou may change your password from your account \"Settings\" page after "
"logging\n"
"\t\tin.\n"
"\n"
"\t\tPlease take a few moments to review the other account settings on that "
"page.\n"
"\n"
"\t\tYou may also wish to add some basic information to your default profile\n"
"\t\t(on the \"Profiles\" page) so that other people can easily find you.\n"
"\n"
"\t\tWe recommend setting your full name, adding a profile photo,\n"
"\t\tadding some profile \"keywords\" (very useful in making new friends) - "
"and\n"
"\t\tperhaps what country you live in; if you do not wish to be more "
"specific\n"
"\t\tthan that.\n"
"\n"
"\t\tWe fully respect your right to privacy, and none of these items are "
"necessary.\n"
"\t\tIf you are new and do not know anybody here, they may help\n"
"\t\tyou to make some new and interesting friends.\n"
"\n"
"\t\tIf you ever want to delete your account, you can do so at %1$s/removeme\n"
"\n"
"\t\tThank you and welcome to %4$s."
msgstr ""

#: src/Model/User.php:1401 src/Model/User.php:1508
#, php-format
msgid "Registration details for %s"
msgstr ""

#: src/Model/User.php:1421
#, php-format
msgid ""
"\n"
"\t\t\tDear %1$s,\n"
"\t\t\t\tThank you for registering at %2$s. Your account is pending for "
"approval by the administrator.\n"
"\n"
"\t\t\tYour login details are as follows:\n"
"\n"
"\t\t\tSite Location:\t%3$s\n"
"\t\t\tLogin Name:\t\t%4$s\n"
"\t\t\tPassword:\t\t%5$s\n"
"\t\t"
msgstr ""

#: src/Model/User.php:1440
#, php-format
msgid "Registration at %s"
msgstr ""

#: src/Model/User.php:1464
#, php-format
msgid ""
"\n"
"\t\t\t\tDear %1$s,\n"
"\t\t\t\tThank you for registering at %2$s. Your account has been created.\n"
"\t\t\t"
msgstr ""

#: src/Model/User.php:1472
#, php-format
msgid ""
"\n"
"\t\t\tThe login details are as follows:\n"
"\n"
"\t\t\tSite Location:\t%3$s\n"
"\t\t\tLogin Name:\t\t%1$s\n"
"\t\t\tPassword:\t\t%5$s\n"
"\n"
"\t\t\tYou may change your password from your account \"Settings\" page after "
"logging\n"
"\t\t\tin.\n"
"\n"
"\t\t\tPlease take a few moments to review the other account settings on that "
"page.\n"
"\n"
"\t\t\tYou may also wish to add some basic information to your default "
"profile\n"
"\t\t\t(on the \"Profiles\" page) so that other people can easily find you.\n"
"\n"
"\t\t\tWe recommend setting your full name, adding a profile photo,\n"
"\t\t\tadding some profile \"keywords\" (very useful in making new friends) - "
"and\n"
"\t\t\tperhaps what country you live in; if you do not wish to be more "
"specific\n"
"\t\t\tthan that.\n"
"\n"
"\t\t\tWe fully respect your right to privacy, and none of these items are "
"necessary.\n"
"\t\t\tIf you are new and do not know anybody here, they may help\n"
"\t\t\tyou to make some new and interesting friends.\n"
"\n"
"\t\t\tIf you ever want to delete your account, you can do so at %3$s/"
"removeme\n"
"\n"
"\t\t\tThank you and welcome to %2$s."
msgstr ""

#: src/Module/Admin/Addons/Details.php:65
msgid "Addon not found."
msgstr ""

#: src/Module/Admin/Addons/Details.php:76 src/Module/Admin/Addons/Index.php:49
#, php-format
msgid "Addon %s disabled."
msgstr ""

#: src/Module/Admin/Addons/Details.php:79 src/Module/Admin/Addons/Index.php:51
#, php-format
msgid "Addon %s enabled."
msgstr ""

#: src/Module/Admin/Addons/Details.php:88
#: src/Module/Admin/Themes/Details.php:46
msgid "Disable"
msgstr ""

#: src/Module/Admin/Addons/Details.php:91
#: src/Module/Admin/Themes/Details.php:49
msgid "Enable"
msgstr ""

#: src/Module/Admin/Addons/Details.php:111 src/Module/Admin/Addons/Index.php:67
#: src/Module/Admin/Blocklist/Contact.php:94
#: src/Module/Admin/Blocklist/Server/Add.php:89
#: src/Module/Admin/Blocklist/Server/Index.php:78
#: src/Module/Admin/Federation.php:194 src/Module/Admin/Item/Delete.php:64
#: src/Module/Admin/Logs/Settings.php:79 src/Module/Admin/Logs/View.php:83
#: src/Module/Admin/Queue.php:72 src/Module/Admin/Site.php:498
#: src/Module/Admin/Storage.php:138 src/Module/Admin/Summary.php:232
#: src/Module/Admin/Themes/Details.php:90 src/Module/Admin/Themes/Index.php:111
#: src/Module/Admin/Tos.php:75 src/Module/Admin/Users/Active.php:136
#: src/Module/Admin/Users/Blocked.php:137 src/Module/Admin/Users/Create.php:61
#: src/Module/Admin/Users/Deleted.php:85 src/Module/Admin/Users/Index.php:149
#: src/Module/Admin/Users/Pending.php:101
msgid "Administration"
msgstr ""

#: src/Module/Admin/Addons/Details.php:112 src/Module/Admin/Addons/Index.php:68
#: src/Module/BaseAdmin.php:93 src/Module/BaseSettings.php:85
msgid "Addons"
msgstr ""

#: src/Module/Admin/Addons/Details.php:113
#: src/Module/Admin/Themes/Details.php:92
msgid "Toggle"
msgstr ""

#: src/Module/Admin/Addons/Details.php:121
#: src/Module/Admin/Themes/Details.php:101
msgid "Author: "
msgstr ""

#: src/Module/Admin/Addons/Details.php:122
#: src/Module/Admin/Themes/Details.php:102
msgid "Maintainer: "
msgstr ""

#: src/Module/Admin/Addons/Index.php:42
msgid "Addons reloaded"
msgstr ""

#: src/Module/Admin/Addons/Index.php:53
#, php-format
msgid "Addon %s failed to install."
msgstr ""

#: src/Module/Admin/Addons/Index.php:70
msgid "Reload active addons"
msgstr ""

#: src/Module/Admin/Addons/Index.php:75
#, php-format
msgid ""
"There are currently no addons available on your node. You can find the "
"official addon repository at %1$s and might find other interesting addons in "
"the open addon registry at %2$s"
msgstr ""

#: src/Module/Admin/BaseUsers.php:54
msgid "List of all users"
msgstr ""

#: src/Module/Admin/BaseUsers.php:59
msgid "Active"
msgstr ""

#: src/Module/Admin/BaseUsers.php:62
msgid "List of active accounts"
msgstr ""

#: src/Module/Admin/BaseUsers.php:67 src/Module/Contact.php:314
#: src/Module/Contact.php:374
msgid "Pending"
msgstr ""

#: src/Module/Admin/BaseUsers.php:70
msgid "List of pending registrations"
msgstr ""

#: src/Module/Admin/BaseUsers.php:75 src/Module/Contact.php:322
#: src/Module/Contact.php:375
msgid "Blocked"
msgstr ""

#: src/Module/Admin/BaseUsers.php:78
msgid "List of blocked users"
msgstr ""

#: src/Module/Admin/BaseUsers.php:83
msgid "Deleted"
msgstr ""

#: src/Module/Admin/BaseUsers.php:86
msgid "List of pending user deletions"
msgstr ""

#: src/Module/Admin/BaseUsers.php:104
msgid "Private Forum"
msgstr ""

#: src/Module/Admin/BaseUsers.php:111
msgid "Relay"
msgstr ""

#: src/Module/Admin/Blocklist/Contact.php:54
msgid "You can't block a local contact, please block the user instead"
msgstr ""

#: src/Module/Admin/Blocklist/Contact.php:73
#, php-format
msgid "%s contact unblocked"
msgid_plural "%s contacts unblocked"
msgstr[0] ""
msgstr[1] ""

#: src/Module/Admin/Blocklist/Contact.php:95
msgid "Remote Contact Blocklist"
msgstr ""

#: src/Module/Admin/Blocklist/Contact.php:96
msgid ""
"This page allows you to prevent any message from a remote contact to reach "
"your node."
msgstr ""

#: src/Module/Admin/Blocklist/Contact.php:97
msgid "Block Remote Contact"
msgstr ""

#: src/Module/Admin/Blocklist/Contact.php:98
#: src/Module/Admin/Users/Active.php:138 src/Module/Admin/Users/Blocked.php:139
#: src/Module/Admin/Users/Index.php:151 src/Module/Admin/Users/Pending.php:103
msgid "select all"
msgstr ""

#: src/Module/Admin/Blocklist/Contact.php:99
msgid "select none"
msgstr ""

#: src/Module/Admin/Blocklist/Contact.php:101
#: src/Module/Admin/Users/Blocked.php:142 src/Module/Admin/Users/Index.php:156
#: src/Module/Contact.php:398 src/Module/Contact/Profile.php:348
#: src/Module/Contact/Profile.php:449
msgid "Unblock"
msgstr ""

#: src/Module/Admin/Blocklist/Contact.php:102
msgid "No remote contact is blocked from this node."
msgstr ""

#: src/Module/Admin/Blocklist/Contact.php:104
msgid "Blocked Remote Contacts"
msgstr ""

#: src/Module/Admin/Blocklist/Contact.php:105
msgid "Block New Remote Contact"
msgstr ""

#: src/Module/Admin/Blocklist/Contact.php:106
msgid "Photo"
msgstr ""

#: src/Module/Admin/Blocklist/Contact.php:106
msgid "Reason"
msgstr ""

#: src/Module/Admin/Blocklist/Contact.php:114
#, php-format
msgid "%s total blocked contact"
msgid_plural "%s total blocked contacts"
msgstr[0] ""
msgstr[1] ""

#: src/Module/Admin/Blocklist/Contact.php:116
msgid "URL of the remote contact to block."
msgstr ""

#: src/Module/Admin/Blocklist/Contact.php:117
msgid "Also purge contact"
msgstr ""

#: src/Module/Admin/Blocklist/Contact.php:117
msgid ""
"Removes all content related to this contact from the node. Keeps the contact "
"record. This action cannot be undone."
msgstr ""

#: src/Module/Admin/Blocklist/Contact.php:118
msgid "Block Reason"
msgstr ""

#: src/Module/Admin/Blocklist/Server/Add.php:55
msgid "Server domain pattern added to the blocklist."
msgstr ""

#: src/Module/Admin/Blocklist/Server/Add.php:63
#, php-format
msgid "%s server scheduled to be purged."
msgid_plural "%s servers scheduled to be purged."
msgstr[0] ""
msgstr[1] ""

#: src/Module/Admin/Blocklist/Server/Add.php:88
msgid "← Return to the list"
msgstr ""

#: src/Module/Admin/Blocklist/Server/Add.php:90
msgid "Block A New Server Domain Pattern"
msgstr ""

#: src/Module/Admin/Blocklist/Server/Add.php:91
#: src/Module/Admin/Blocklist/Server/Index.php:82
msgid ""
"<p>The server domain pattern syntax is case-insensitive shell wildcard, "
"comprising the following special characters:</p>\n"
"<ul>\n"
"\t<li><code>*</code>: Any number of characters</li>\n"
"\t<li><code>?</code>: Any single character</li>\n"
"</ul>"
msgstr ""

#: src/Module/Admin/Blocklist/Server/Add.php:96
#: src/Module/Admin/Blocklist/Server/Index.php:88
msgid "Check pattern"
msgstr ""

#: src/Module/Admin/Blocklist/Server/Add.php:97
msgid "Matching known servers"
msgstr ""

#: src/Module/Admin/Blocklist/Server/Add.php:98
msgid "Server Name"
msgstr ""

#: src/Module/Admin/Blocklist/Server/Add.php:99
msgid "Server Domain"
msgstr ""

#: src/Module/Admin/Blocklist/Server/Add.php:100
msgid "Known Contacts"
msgstr ""

#: src/Module/Admin/Blocklist/Server/Add.php:101
#, php-format
msgid "%d known server"
msgid_plural "%d known servers"
msgstr[0] ""
msgstr[1] ""

#: src/Module/Admin/Blocklist/Server/Add.php:102
msgid "Add pattern to the blocklist"
msgstr ""

#: src/Module/Admin/Blocklist/Server/Add.php:104
#: src/Module/Admin/Blocklist/Server/Index.php:96
msgid "Server Domain Pattern"
msgstr ""

#: src/Module/Admin/Blocklist/Server/Add.php:104
#: src/Module/Admin/Blocklist/Server/Index.php:96
msgid ""
"The domain pattern of the new server to add to the blocklist. Do not include "
"the protocol."
msgstr ""

#: src/Module/Admin/Blocklist/Server/Add.php:105
msgid "Purge server"
msgstr ""

#: src/Module/Admin/Blocklist/Server/Add.php:105
msgid ""
"Also purges all the locally stored content authored by the known contacts "
"registered on that server. Keeps the contacts and the server records. This "
"action cannot be undone."
msgid_plural ""
"Also purges all the locally stored content authored by the known contacts "
"registered on these servers. Keeps the contacts and the servers records. "
"This action cannot be undone."
msgstr[0] ""
msgstr[1] ""

#: src/Module/Admin/Blocklist/Server/Add.php:106
msgid "Block reason"
msgstr ""

#: src/Module/Admin/Blocklist/Server/Add.php:106
msgid ""
"The reason why you blocked this server domain pattern. This reason will be "
"shown publicly in the server information page."
msgstr ""

#: src/Module/Admin/Blocklist/Server/Index.php:68
#: src/Module/Admin/Blocklist/Server/Index.php:91
msgid "Blocked server domain pattern"
msgstr ""

#: src/Module/Admin/Blocklist/Server/Index.php:69
#: src/Module/Admin/Blocklist/Server/Index.php:92 src/Module/Friendica.php:82
msgid "Reason for the block"
msgstr ""

#: src/Module/Admin/Blocklist/Server/Index.php:70
msgid "Delete server domain pattern"
msgstr ""

#: src/Module/Admin/Blocklist/Server/Index.php:70
msgid "Check to delete this entry from the blocklist"
msgstr ""

#: src/Module/Admin/Blocklist/Server/Index.php:79
msgid "Server Domain Pattern Blocklist"
msgstr ""

#: src/Module/Admin/Blocklist/Server/Index.php:80
msgid ""
"This page can be used to define a blocklist of server domain patterns from "
"the federated network that are not allowed to interact with your node. For "
"each domain pattern you should also provide the reason why you block it."
msgstr ""

#: src/Module/Admin/Blocklist/Server/Index.php:81
msgid ""
"The list of blocked server domain patterns will be made publically available "
"on the <a href=\"/friendica\">/friendica</a> page so that your users and "
"people investigating communication problems can find the reason easily."
msgstr ""

#: src/Module/Admin/Blocklist/Server/Index.php:87
msgid "Add new entry to the blocklist"
msgstr ""

#: src/Module/Admin/Blocklist/Server/Index.php:89
msgid "Save changes to the blocklist"
msgstr ""

#: src/Module/Admin/Blocklist/Server/Index.php:90
msgid "Current Entries in the Blocklist"
msgstr ""

#: src/Module/Admin/Blocklist/Server/Index.php:93
msgid "Delete entry from the blocklist"
msgstr ""

#: src/Module/Admin/Blocklist/Server/Index.php:94
msgid "Delete entry from the blocklist?"
msgstr ""

#: src/Module/Admin/DBSync.php:51
msgid "Update has been marked successful"
msgstr ""

#: src/Module/Admin/DBSync.php:59
#, php-format
msgid "Database structure update %s was successfully applied."
msgstr ""

#: src/Module/Admin/DBSync.php:61
#, php-format
msgid "Executing of database structure update %s failed with error: %s"
msgstr ""

#: src/Module/Admin/DBSync.php:76
#, php-format
msgid "Executing %s failed with error: %s"
msgstr ""

#: src/Module/Admin/DBSync.php:78
#, php-format
msgid "Update %s was successfully applied."
msgstr ""

#: src/Module/Admin/DBSync.php:81
#, php-format
msgid "Update %s did not return a status. Unknown if it succeeded."
msgstr ""

#: src/Module/Admin/DBSync.php:84
#, php-format
msgid "There was no additional update function %s that needed to be called."
msgstr ""

#: src/Module/Admin/DBSync.php:106
msgid "No failed updates."
msgstr ""

#: src/Module/Admin/DBSync.php:107
msgid "Check database structure"
msgstr ""

#: src/Module/Admin/DBSync.php:112
msgid "Failed Updates"
msgstr ""

#: src/Module/Admin/DBSync.php:113
msgid ""
"This does not include updates prior to 1139, which did not return a status."
msgstr ""

#: src/Module/Admin/DBSync.php:114
msgid "Mark success (if update was manually applied)"
msgstr ""

#: src/Module/Admin/DBSync.php:115
msgid "Attempt to execute this update step automatically"
msgstr ""

#: src/Module/Admin/Features.php:76
#, php-format
msgid "Lock feature %s"
msgstr ""

#: src/Module/Admin/Features.php:85
msgid "Manage Additional Features"
msgstr ""

#: src/Module/Admin/Federation.php:63
msgid "Other"
msgstr ""

#: src/Module/Admin/Federation.php:134 src/Module/Admin/Federation.php:383
msgid "unknown"
msgstr ""

#: src/Module/Admin/Federation.php:167
#, php-format
msgid "%s total systems"
msgstr ""

#: src/Module/Admin/Federation.php:168
#, php-format
msgid "%s active users last month"
msgstr ""

#: src/Module/Admin/Federation.php:169
#, php-format
msgid "%s active users last six month"
msgstr ""

#: src/Module/Admin/Federation.php:170
#, php-format
msgid "%s registered users"
msgstr ""

#: src/Module/Admin/Federation.php:171
#, php-format
msgid "%s local posts"
msgstr ""

#: src/Module/Admin/Federation.php:174
#, php-format
msgid "%s posts per user"
msgstr ""

#: src/Module/Admin/Federation.php:179
#, php-format
msgid "%s users per system"
msgstr ""

#: src/Module/Admin/Federation.php:189
msgid ""
"This page offers you some numbers to the known part of the federated social "
"network your Friendica node is part of. These numbers are not complete but "
"only reflect the part of the network your node is aware of."
msgstr ""

#: src/Module/Admin/Federation.php:195 src/Module/BaseAdmin.php:87
msgid "Federation Statistics"
msgstr ""

#: src/Module/Admin/Federation.php:199
#, php-format
msgid ""
"Currently this node is aware of %s nodes (%s active users last month, %s "
"active users last six month, %s registered users in total) from the "
"following platforms:"
msgstr ""

#: src/Module/Admin/Item/Delete.php:53
msgid "Item marked for deletion."
msgstr ""

#: src/Module/Admin/Item/Delete.php:65 src/Module/BaseAdmin.php:106
msgid "Delete Item"
msgstr ""

#: src/Module/Admin/Item/Delete.php:66
msgid "Delete this Item"
msgstr ""

#: src/Module/Admin/Item/Delete.php:67
msgid ""
"On this page you can delete an item from your node. If the item is a top "
"level posting, the entire thread will be deleted."
msgstr ""

#: src/Module/Admin/Item/Delete.php:68
msgid ""
"You need to know the GUID of the item. You can find it e.g. by looking at "
"the display URL. The last part of http://example.com/display/123456 is the "
"GUID, here 123456."
msgstr ""

#: src/Module/Admin/Item/Delete.php:69
msgid "GUID"
msgstr ""

#: src/Module/Admin/Item/Delete.php:69
msgid "The GUID of the item you want to delete."
msgstr ""

#: src/Module/Admin/Item/Source.php:57 src/Module/BaseAdmin.php:116
msgid "Item Source"
msgstr ""

#: src/Module/Admin/Item/Source.php:58
msgid "Item Guid"
msgstr ""

#: src/Module/Admin/Item/Source.php:63
msgid "Item Id"
msgstr ""

#: src/Module/Admin/Item/Source.php:64
msgid "Item URI"
msgstr ""

#: src/Module/Admin/Item/Source.php:66
msgid "Terms"
msgstr ""

#: src/Module/Admin/Item/Source.php:67
msgid "Tag"
msgstr ""

#: src/Module/Admin/Item/Source.php:68 src/Module/Admin/Users/Active.php:129
#: src/Module/Admin/Users/Blocked.php:130 src/Module/Admin/Users/Index.php:142
msgid "Type"
msgstr ""

#: src/Module/Admin/Item/Source.php:69
msgid "Term"
msgstr ""

#: src/Module/Admin/Item/Source.php:70
msgid "URL"
msgstr ""

#: src/Module/Admin/Item/Source.php:71
msgid "Mention"
msgstr ""

#: src/Module/Admin/Item/Source.php:72
msgid "Implicit Mention"
msgstr ""

#: src/Module/Admin/Item/Source.php:73 src/Module/Admin/Logs/View.php:98
#: src/Module/Debug/ActivityPubConversion.php:62
msgid "Source"
msgstr ""

#: src/Module/Admin/Logs/Settings.php:47
#, php-format
msgid "The logfile '%s' is not writable. No logging possible"
msgstr ""

#: src/Module/Admin/Logs/Settings.php:71
msgid "PHP log currently enabled."
msgstr ""

#: src/Module/Admin/Logs/Settings.php:73
msgid "PHP log currently disabled."
msgstr ""

#: src/Module/Admin/Logs/Settings.php:80 src/Module/BaseAdmin.php:108
#: src/Module/BaseAdmin.php:109
msgid "Logs"
msgstr ""

#: src/Module/Admin/Logs/Settings.php:82
msgid "Clear"
msgstr ""

#: src/Module/Admin/Logs/Settings.php:86
msgid "Enable Debugging"
msgstr ""

#: src/Module/Admin/Logs/Settings.php:87
msgid "Log file"
msgstr ""

#: src/Module/Admin/Logs/Settings.php:87
msgid ""
"Must be writable by web server. Relative to your Friendica top-level "
"directory."
msgstr ""

#: src/Module/Admin/Logs/Settings.php:88
msgid "Log level"
msgstr ""

#: src/Module/Admin/Logs/Settings.php:90
msgid "PHP logging"
msgstr ""

#: src/Module/Admin/Logs/Settings.php:91
msgid ""
"To temporarily enable logging of PHP errors and warnings you can prepend the "
"following to the index.php file of your installation. The filename set in "
"the 'error_log' line is relative to the friendica top-level directory and "
"must be writeable by the web server. The option '1' for 'log_errors' and "
"'display_errors' is to enable these options, set to '0' to disable them."
msgstr ""

#: src/Module/Admin/Logs/View.php:70
#, php-format
msgid ""
"Error trying to open <strong>%1$s</strong> log file.<br/>Check to see if "
"file %1$s exist and is readable."
msgstr ""

#: src/Module/Admin/Logs/View.php:79
#, php-format
msgid ""
"Couldn't open <strong>%1$s</strong> log file.<br/>Check to see if file %1$s "
"is readable."
msgstr ""

#: src/Module/Admin/Logs/View.php:84 src/Module/BaseAdmin.php:110
msgid "View Logs"
msgstr ""

#: src/Module/Admin/Logs/View.php:87
msgid "Search in logs"
msgstr ""

#: src/Module/Admin/Logs/View.php:88
#: src/Module/Notifications/Notifications.php:139
msgid "Show all"
msgstr ""

#: src/Module/Admin/Logs/View.php:89
msgid "Date"
msgstr ""

#: src/Module/Admin/Logs/View.php:90
msgid "Level"
msgstr ""

#: src/Module/Admin/Logs/View.php:91
msgid "Context"
msgstr ""

#: src/Module/Admin/Logs/View.php:93
msgid "ALL"
msgstr ""

#: src/Module/Admin/Logs/View.php:94
msgid "View details"
msgstr ""

#: src/Module/Admin/Logs/View.php:95
msgid "Click to view details"
msgstr ""

#: src/Module/Admin/Logs/View.php:97
msgid "Data"
msgstr ""

#: src/Module/Admin/Logs/View.php:99
msgid "File"
msgstr ""

#: src/Module/Admin/Logs/View.php:100
msgid "Line"
msgstr ""

#: src/Module/Admin/Logs/View.php:101
msgid "Function"
msgstr ""

#: src/Module/Admin/Logs/View.php:102
msgid "UID"
msgstr ""

#: src/Module/Admin/Logs/View.php:103
msgid "Process ID"
msgstr ""

#: src/Module/Admin/Logs/View.php:104
msgid "Close"
msgstr ""

#: src/Module/Admin/Queue.php:50
msgid "Inspect Deferred Worker Queue"
msgstr ""

#: src/Module/Admin/Queue.php:51
msgid ""
"This page lists the deferred worker jobs. This are jobs that couldn't be "
"executed at the first time."
msgstr ""

#: src/Module/Admin/Queue.php:54
msgid "Inspect Worker Queue"
msgstr ""

#: src/Module/Admin/Queue.php:55
msgid ""
"This page lists the currently queued worker jobs. These jobs are handled by "
"the worker cronjob you've set up during install."
msgstr ""

#: src/Module/Admin/Queue.php:75
msgid "ID"
msgstr ""

#: src/Module/Admin/Queue.php:76
msgid "Command"
msgstr ""

#: src/Module/Admin/Queue.php:77
msgid "Job Parameters"
msgstr ""

#: src/Module/Admin/Queue.php:79
msgid "Priority"
msgstr ""

#: src/Module/Admin/Site.php:71
msgid "Can not parse base url. Must have at least <scheme>://<domain>"
msgstr ""

#: src/Module/Admin/Site.php:125
msgid "Relocation started. Could take a while to complete."
msgstr ""

#: src/Module/Admin/Site.php:403 src/Module/Settings/Display.php:138
msgid "No special theme for mobile devices"
msgstr ""

#: src/Module/Admin/Site.php:420 src/Module/Settings/Display.php:148
#, php-format
msgid "%s - (Experimental)"
msgstr ""

#: src/Module/Admin/Site.php:432
msgid "No community page for local users"
msgstr ""

#: src/Module/Admin/Site.php:433
msgid "No community page"
msgstr ""

#: src/Module/Admin/Site.php:434
msgid "Public postings from users of this site"
msgstr ""

#: src/Module/Admin/Site.php:435
msgid "Public postings from the federated network"
msgstr ""

#: src/Module/Admin/Site.php:436
msgid "Public postings from local users and the federated network"
msgstr ""

#: src/Module/Admin/Site.php:442
msgid "Multi user instance"
msgstr ""

#: src/Module/Admin/Site.php:469
msgid "Closed"
msgstr ""

#: src/Module/Admin/Site.php:470
msgid "Requires approval"
msgstr ""

#: src/Module/Admin/Site.php:471
msgid "Open"
msgstr ""

#: src/Module/Admin/Site.php:475 src/Module/Install.php:222
msgid "No SSL policy, links will track page SSL state"
msgstr ""

#: src/Module/Admin/Site.php:476 src/Module/Install.php:223
msgid "Force all links to use SSL"
msgstr ""

#: src/Module/Admin/Site.php:477 src/Module/Install.php:224
msgid "Self-signed certificate, use SSL for local links only (discouraged)"
msgstr ""

#: src/Module/Admin/Site.php:481
msgid "Don't check"
msgstr ""

#: src/Module/Admin/Site.php:482
msgid "check the stable version"
msgstr ""

#: src/Module/Admin/Site.php:483
msgid "check the development version"
msgstr ""

#: src/Module/Admin/Site.php:487
msgid "none"
msgstr ""

#: src/Module/Admin/Site.php:488
msgid "Local contacts"
msgstr ""

#: src/Module/Admin/Site.php:489
msgid "Interactors"
msgstr ""

#: src/Module/Admin/Site.php:499 src/Module/BaseAdmin.php:90
msgid "Site"
msgstr ""

#: src/Module/Admin/Site.php:500
msgid "General Information"
msgstr ""

#: src/Module/Admin/Site.php:502
msgid "Republish users to directory"
msgstr ""

#: src/Module/Admin/Site.php:503 src/Module/Register.php:152
msgid "Registration"
msgstr ""

#: src/Module/Admin/Site.php:504
msgid "File upload"
msgstr ""

#: src/Module/Admin/Site.php:505
msgid "Policies"
msgstr ""

#: src/Module/Admin/Site.php:507
msgid "Auto Discovered Contact Directory"
msgstr ""

#: src/Module/Admin/Site.php:508
msgid "Performance"
msgstr ""

#: src/Module/Admin/Site.php:509
msgid "Worker"
msgstr ""

#: src/Module/Admin/Site.php:510
msgid "Message Relay"
msgstr ""

#: src/Module/Admin/Site.php:511
msgid ""
"Use the command \"console relay\" in the command line to add or remove "
"relays."
msgstr ""

#: src/Module/Admin/Site.php:512
msgid "The system is not subscribed to any relays at the moment."
msgstr ""

#: src/Module/Admin/Site.php:513
msgid "The system is currently subscribed to the following relays:"
msgstr ""

#: src/Module/Admin/Site.php:515
msgid "Relocate Instance"
msgstr ""

#: src/Module/Admin/Site.php:516
msgid ""
"<strong>Warning!</strong> Advanced function. Could make this server "
"unreachable."
msgstr ""

#: src/Module/Admin/Site.php:520
msgid "Site name"
msgstr ""

#: src/Module/Admin/Site.php:521
msgid "Sender Email"
msgstr ""

#: src/Module/Admin/Site.php:521
msgid ""
"The email address your server shall use to send notification emails from."
msgstr ""

#: src/Module/Admin/Site.php:522
msgid "Name of the system actor"
msgstr ""

#: src/Module/Admin/Site.php:522
msgid ""
"Name of the internal system account that is used to perform ActivityPub "
"requests. This must be an unused username. If set, this can't be changed "
"again."
msgstr ""

#: src/Module/Admin/Site.php:523
msgid "Banner/Logo"
msgstr ""

#: src/Module/Admin/Site.php:524
msgid "Email Banner/Logo"
msgstr ""

#: src/Module/Admin/Site.php:525
msgid "Shortcut icon"
msgstr ""

#: src/Module/Admin/Site.php:525
msgid "Link to an icon that will be used for browsers."
msgstr ""

#: src/Module/Admin/Site.php:526
msgid "Touch icon"
msgstr ""

#: src/Module/Admin/Site.php:526
msgid "Link to an icon that will be used for tablets and mobiles."
msgstr ""

#: src/Module/Admin/Site.php:527
msgid "Additional Info"
msgstr ""

#: src/Module/Admin/Site.php:527
#, php-format
msgid ""
"For public servers: you can add additional information here that will be "
"listed at %s/servers."
msgstr ""

#: src/Module/Admin/Site.php:528
msgid "System language"
msgstr ""

#: src/Module/Admin/Site.php:529
msgid "System theme"
msgstr ""

#: src/Module/Admin/Site.php:529
msgid ""
"Default system theme - may be over-ridden by user profiles - <a href=\"/"
"admin/themes\" id=\"cnftheme\">Change default theme settings</a>"
msgstr ""

#: src/Module/Admin/Site.php:530
msgid "Mobile system theme"
msgstr ""

#: src/Module/Admin/Site.php:530
msgid "Theme for mobile devices"
msgstr ""

#: src/Module/Admin/Site.php:531 src/Module/Install.php:232
msgid "SSL link policy"
msgstr ""

#: src/Module/Admin/Site.php:531 src/Module/Install.php:234
msgid "Determines whether generated links should be forced to use SSL"
msgstr ""

#: src/Module/Admin/Site.php:532
msgid "Force SSL"
msgstr ""

#: src/Module/Admin/Site.php:532
msgid ""
"Force all Non-SSL requests to SSL - Attention: on some systems it could lead "
"to endless loops."
msgstr ""

#: src/Module/Admin/Site.php:533
msgid "Show help entry from navigation menu"
msgstr ""

#: src/Module/Admin/Site.php:533
msgid ""
"Displays the menu entry for the Help pages from the navigation menu. It is "
"always accessible by calling /help directly."
msgstr ""

#: src/Module/Admin/Site.php:534
msgid "Single user instance"
msgstr ""

#: src/Module/Admin/Site.php:534
msgid "Make this instance multi-user or single-user for the named user"
msgstr ""

#: src/Module/Admin/Site.php:536
msgid "Maximum image size"
msgstr ""

#: src/Module/Admin/Site.php:536
msgid ""
"Maximum size in bytes of uploaded images. Default is 0, which means no "
"limits."
msgstr ""

#: src/Module/Admin/Site.php:537
msgid "Maximum image length"
msgstr ""

#: src/Module/Admin/Site.php:537
msgid ""
"Maximum length in pixels of the longest side of uploaded images. Default is "
"-1, which means no limits."
msgstr ""

#: src/Module/Admin/Site.php:538
msgid "JPEG image quality"
msgstr ""

#: src/Module/Admin/Site.php:538
msgid ""
"Uploaded JPEGS will be saved at this quality setting [0-100]. Default is "
"100, which is full quality."
msgstr ""

#: src/Module/Admin/Site.php:540
msgid "Register policy"
msgstr ""

#: src/Module/Admin/Site.php:541
msgid "Maximum Daily Registrations"
msgstr ""

#: src/Module/Admin/Site.php:541
msgid ""
"If registration is permitted above, this sets the maximum number of new user "
"registrations to accept per day.  If register is set to closed, this setting "
"has no effect."
msgstr ""

#: src/Module/Admin/Site.php:542
msgid "Register text"
msgstr ""

#: src/Module/Admin/Site.php:542
msgid ""
"Will be displayed prominently on the registration page. You can use BBCode "
"here."
msgstr ""

#: src/Module/Admin/Site.php:543
msgid "Forbidden Nicknames"
msgstr ""

#: src/Module/Admin/Site.php:543
msgid ""
"Comma separated list of nicknames that are forbidden from registration. "
"Preset is a list of role names according RFC 2142."
msgstr ""

#: src/Module/Admin/Site.php:544
msgid "Accounts abandoned after x days"
msgstr ""

#: src/Module/Admin/Site.php:544
msgid ""
"Will not waste system resources polling external sites for abandonded "
"accounts. Enter 0 for no time limit."
msgstr ""

#: src/Module/Admin/Site.php:545
msgid "Allowed friend domains"
msgstr ""

#: src/Module/Admin/Site.php:545
msgid ""
"Comma separated list of domains which are allowed to establish friendships "
"with this site. Wildcards are accepted. Empty to allow any domains"
msgstr ""

#: src/Module/Admin/Site.php:546
msgid "Allowed email domains"
msgstr ""

#: src/Module/Admin/Site.php:546
msgid ""
"Comma separated list of domains which are allowed in email addresses for "
"registrations to this site. Wildcards are accepted. Empty to allow any "
"domains"
msgstr ""

#: src/Module/Admin/Site.php:547
msgid "No OEmbed rich content"
msgstr ""

#: src/Module/Admin/Site.php:547
msgid ""
"Don't show the rich content (e.g. embedded PDF), except from the domains "
"listed below."
msgstr ""

#: src/Module/Admin/Site.php:548
msgid "Trusted third-party domains"
msgstr ""

#: src/Module/Admin/Site.php:548
msgid ""
"Comma separated list of domains from which content is allowed to be embedded "
"in posts like with OEmbed. All sub-domains of the listed domains are allowed "
"as well."
msgstr ""

#: src/Module/Admin/Site.php:549
msgid "Block public"
msgstr ""

#: src/Module/Admin/Site.php:549
msgid ""
"Check to block public access to all otherwise public personal pages on this "
"site unless you are currently logged in."
msgstr ""

#: src/Module/Admin/Site.php:550
msgid "Force publish"
msgstr ""

#: src/Module/Admin/Site.php:550
msgid ""
"Check to force all profiles on this site to be listed in the site directory."
msgstr ""

#: src/Module/Admin/Site.php:550
msgid "Enabling this may violate privacy laws like the GDPR"
msgstr ""

#: src/Module/Admin/Site.php:551
msgid "Global directory URL"
msgstr ""

#: src/Module/Admin/Site.php:551
msgid ""
"URL to the global directory. If this is not set, the global directory is "
"completely unavailable to the application."
msgstr ""

#: src/Module/Admin/Site.php:552
msgid "Private posts by default for new users"
msgstr ""

#: src/Module/Admin/Site.php:552
msgid ""
"Set default post permissions for all new members to the default privacy "
"group rather than public."
msgstr ""

#: src/Module/Admin/Site.php:553
msgid "Don't include post content in email notifications"
msgstr ""

#: src/Module/Admin/Site.php:553
msgid ""
"Don't include the content of a post/comment/private message/etc. in the "
"email notifications that are sent out from this site, as a privacy measure."
msgstr ""

#: src/Module/Admin/Site.php:554
msgid "Disallow public access to addons listed in the apps menu."
msgstr ""

#: src/Module/Admin/Site.php:554
msgid ""
"Checking this box will restrict addons listed in the apps menu to members "
"only."
msgstr ""

#: src/Module/Admin/Site.php:555
msgid "Don't embed private images in posts"
msgstr ""

#: src/Module/Admin/Site.php:555
msgid ""
"Don't replace locally-hosted private photos in posts with an embedded copy "
"of the image. This means that contacts who receive posts containing private "
"photos will have to authenticate and load each image, which may take a while."
msgstr ""

#: src/Module/Admin/Site.php:556
msgid "Explicit Content"
msgstr ""

#: src/Module/Admin/Site.php:556
msgid ""
"Set this to announce that your node is used mostly for explicit content that "
"might not be suited for minors. This information will be published in the "
"node information and might be used, e.g. by the global directory, to filter "
"your node from listings of nodes to join. Additionally a note about this "
"will be shown at the user registration page."
msgstr ""

#: src/Module/Admin/Site.php:557
msgid "Proxify external content"
msgstr ""

#: src/Module/Admin/Site.php:557
msgid ""
"Route external content via the proxy functionality. This is used for example "
"for some OEmbed accesses and in some other rare cases."
msgstr ""

#: src/Module/Admin/Site.php:558
msgid "Cache contact avatars"
msgstr ""

#: src/Module/Admin/Site.php:558
msgid ""
"Locally store the avatar pictures of the contacts. This uses a lot of "
"storage space but it increases the performance."
msgstr ""

#: src/Module/Admin/Site.php:559
msgid "Allow Users to set remote_self"
msgstr ""

#: src/Module/Admin/Site.php:559
msgid ""
"With checking this, every user is allowed to mark every contact as a "
"remote_self in the repair contact dialog. Setting this flag on a contact "
"causes mirroring every posting of that contact in the users stream."
msgstr ""

#: src/Module/Admin/Site.php:560
msgid "Enable multiple registrations"
msgstr ""

#: src/Module/Admin/Site.php:560
msgid "Enable users to register additional accounts for use as pages."
msgstr ""

#: src/Module/Admin/Site.php:561
msgid "Enable OpenID"
msgstr ""

#: src/Module/Admin/Site.php:561
msgid "Enable OpenID support for registration and logins."
msgstr ""

#: src/Module/Admin/Site.php:562
msgid "Enable Fullname check"
msgstr ""

#: src/Module/Admin/Site.php:562
msgid ""
"Enable check to only allow users to register with a space between the first "
"name and the last name in their full name."
msgstr ""

#: src/Module/Admin/Site.php:563
msgid "Community pages for visitors"
msgstr ""

#: src/Module/Admin/Site.php:563
msgid ""
"Which community pages should be available for visitors. Local users always "
"see both pages."
msgstr ""

#: src/Module/Admin/Site.php:564
msgid "Posts per user on community page"
msgstr ""

#: src/Module/Admin/Site.php:564
msgid ""
"The maximum number of posts per user on the community page. (Not valid for "
"\"Global Community\")"
msgstr ""

#: src/Module/Admin/Site.php:566
msgid "Enable Mail support"
msgstr ""

#: src/Module/Admin/Site.php:566
msgid ""
"Enable built-in mail support to poll IMAP folders and to reply via mail."
msgstr ""

#: src/Module/Admin/Site.php:567
msgid ""
"Mail support can't be enabled because the PHP IMAP module is not installed."
msgstr ""

#: src/Module/Admin/Site.php:568
msgid "Enable OStatus support"
msgstr ""

#: src/Module/Admin/Site.php:568
msgid ""
"Enable built-in OStatus (StatusNet, GNU Social etc.) compatibility. All "
"communications in OStatus are public."
msgstr ""

#: src/Module/Admin/Site.php:570
msgid ""
"Diaspora support can't be enabled because Friendica was installed into a sub "
"directory."
msgstr ""

#: src/Module/Admin/Site.php:571
msgid "Enable Diaspora support"
msgstr ""

#: src/Module/Admin/Site.php:571
msgid ""
"Enable built-in Diaspora network compatibility for communicating with "
"diaspora servers."
msgstr ""

#: src/Module/Admin/Site.php:572
msgid "Verify SSL"
msgstr ""

#: src/Module/Admin/Site.php:572
msgid ""
"If you wish, you can turn on strict certificate checking. This will mean you "
"cannot connect (at all) to self-signed SSL sites."
msgstr ""

#: src/Module/Admin/Site.php:573
msgid "Proxy user"
msgstr ""

#: src/Module/Admin/Site.php:573
msgid "User name for the proxy server."
msgstr ""

#: src/Module/Admin/Site.php:574
msgid "Proxy URL"
msgstr ""

#: src/Module/Admin/Site.php:574
msgid ""
"If you want to use a proxy server that Friendica should use to connect to "
"the network, put the URL of the proxy here."
msgstr ""

#: src/Module/Admin/Site.php:575
msgid "Network timeout"
msgstr ""

#: src/Module/Admin/Site.php:575
msgid "Value is in seconds. Set to 0 for unlimited (not recommended)."
msgstr ""

#: src/Module/Admin/Site.php:576
msgid "Maximum Load Average"
msgstr ""

#: src/Module/Admin/Site.php:576
#, php-format
msgid ""
"Maximum system load before delivery and poll processes are deferred - "
"default %d."
msgstr ""

#: src/Module/Admin/Site.php:577
msgid "Minimal Memory"
msgstr ""

#: src/Module/Admin/Site.php:577
msgid ""
"Minimal free memory in MB for the worker. Needs access to /proc/meminfo - "
"default 0 (deactivated)."
msgstr ""

#: src/Module/Admin/Site.php:578
msgid "Periodically optimize tables"
msgstr ""

#: src/Module/Admin/Site.php:578
msgid "Periodically optimize tables like the cache and the workerqueue"
msgstr ""

#: src/Module/Admin/Site.php:580
msgid "Discover followers/followings from contacts"
msgstr ""

#: src/Module/Admin/Site.php:580
msgid ""
"If enabled, contacts are checked for their followers and following contacts."
msgstr ""

#: src/Module/Admin/Site.php:581
msgid "None - deactivated"
msgstr ""

#: src/Module/Admin/Site.php:582
msgid ""
"Local contacts - contacts of our local contacts are discovered for their "
"followers/followings."
msgstr ""

#: src/Module/Admin/Site.php:583
msgid ""
"Interactors - contacts of our local contacts and contacts who interacted on "
"locally visible postings are discovered for their followers/followings."
msgstr ""

#: src/Module/Admin/Site.php:585
msgid "Synchronize the contacts with the directory server"
msgstr ""

#: src/Module/Admin/Site.php:585
msgid ""
"if enabled, the system will check periodically for new contacts on the "
"defined directory server."
msgstr ""

#: src/Module/Admin/Site.php:587
msgid "Days between requery"
msgstr ""

#: src/Module/Admin/Site.php:587
msgid "Number of days after which a server is requeried for his contacts."
msgstr ""

#: src/Module/Admin/Site.php:588
msgid "Discover contacts from other servers"
msgstr ""

#: src/Module/Admin/Site.php:588
msgid ""
"Periodically query other servers for contacts. The system queries Friendica, "
"Mastodon and Hubzilla servers."
msgstr ""

#: src/Module/Admin/Site.php:589
msgid "Search the local directory"
msgstr ""

#: src/Module/Admin/Site.php:589
msgid ""
"Search the local directory instead of the global directory. When searching "
"locally, every search will be executed on the global directory in the "
"background. This improves the search results when the search is repeated."
msgstr ""

#: src/Module/Admin/Site.php:591
msgid "Publish server information"
msgstr ""

#: src/Module/Admin/Site.php:591
msgid ""
"If enabled, general server and usage data will be published. The data "
"contains the name and version of the server, number of users with public "
"profiles, number of posts and the activated protocols and connectors. See <a "
"href=\"http://the-federation.info/\">the-federation.info</a> for details."
msgstr ""

#: src/Module/Admin/Site.php:593
msgid "Check upstream version"
msgstr ""

#: src/Module/Admin/Site.php:593
msgid ""
"Enables checking for new Friendica versions at github. If there is a new "
"version, you will be informed in the admin panel overview."
msgstr ""

#: src/Module/Admin/Site.php:594
msgid "Suppress Tags"
msgstr ""

#: src/Module/Admin/Site.php:594
msgid "Suppress showing a list of hashtags at the end of the posting."
msgstr ""

#: src/Module/Admin/Site.php:595
msgid "Clean database"
msgstr ""

#: src/Module/Admin/Site.php:595
msgid ""
"Remove old remote items, orphaned database records and old content from some "
"other helper tables."
msgstr ""

#: src/Module/Admin/Site.php:596
msgid "Lifespan of remote items"
msgstr ""

#: src/Module/Admin/Site.php:596
msgid ""
"When the database cleanup is enabled, this defines the days after which "
"remote items will be deleted. Own items, and marked or filed items are "
"always kept. 0 disables this behaviour."
msgstr ""

#: src/Module/Admin/Site.php:597
msgid "Lifespan of unclaimed items"
msgstr ""

#: src/Module/Admin/Site.php:597
msgid ""
"When the database cleanup is enabled, this defines the days after which "
"unclaimed remote items (mostly content from the relay) will be deleted. "
"Default value is 90 days. Defaults to the general lifespan value of remote "
"items if set to 0."
msgstr ""

#: src/Module/Admin/Site.php:598
msgid "Lifespan of raw conversation data"
msgstr ""

#: src/Module/Admin/Site.php:598
msgid ""
"The conversation data is used for ActivityPub and OStatus, as well as for "
"debug purposes. It should be safe to remove it after 14 days, default is 90 "
"days."
msgstr ""

#: src/Module/Admin/Site.php:599
msgid "Maximum numbers of comments per post"
msgstr ""

#: src/Module/Admin/Site.php:599
msgid "How much comments should be shown for each post? Default value is 100."
msgstr ""

#: src/Module/Admin/Site.php:600
msgid "Maximum numbers of comments per post on the display page"
msgstr ""

#: src/Module/Admin/Site.php:600
msgid ""
"How many comments should be shown on the single view for each post? Default "
"value is 1000."
msgstr ""

#: src/Module/Admin/Site.php:601
msgid "Temp path"
msgstr ""

#: src/Module/Admin/Site.php:601
msgid ""
"If you have a restricted system where the webserver can't access the system "
"temp path, enter another path here."
msgstr ""

#: src/Module/Admin/Site.php:602
msgid "Only search in tags"
msgstr ""

#: src/Module/Admin/Site.php:602
msgid "On large systems the text search can slow down the system extremely."
msgstr ""

#: src/Module/Admin/Site.php:604
msgid "New base url"
msgstr ""

#: src/Module/Admin/Site.php:604
msgid ""
"Change base url for this server. Sends relocate message to all Friendica and "
"Diaspora* contacts of all users."
msgstr ""

#: src/Module/Admin/Site.php:606
msgid "Maximum number of parallel workers"
msgstr ""

#: src/Module/Admin/Site.php:606
#, php-format
msgid ""
"On shared hosters set this to %d. On larger systems, values of %d are great. "
"Default value is %d."
msgstr ""

#: src/Module/Admin/Site.php:607
msgid "Enable fastlane"
msgstr ""

#: src/Module/Admin/Site.php:607
msgid ""
"When enabed, the fastlane mechanism starts an additional worker if processes "
"with higher priority are blocked by processes of lower priority."
msgstr ""

#: src/Module/Admin/Site.php:609
msgid "Direct relay transfer"
msgstr ""

#: src/Module/Admin/Site.php:609
msgid ""
"Enables the direct transfer to other servers without using the relay servers"
msgstr ""

#: src/Module/Admin/Site.php:610
msgid "Relay scope"
msgstr ""

#: src/Module/Admin/Site.php:610
msgid ""
"Can be \"all\" or \"tags\". \"all\" means that every public post should be "
"received. \"tags\" means that only posts with selected tags should be "
"received."
msgstr ""

#: src/Module/Admin/Site.php:610 src/Module/Contact/Profile.php:273
#: src/Module/Settings/TwoFactor/Index.php:118
msgid "Disabled"
msgstr ""

#: src/Module/Admin/Site.php:610
msgid "all"
msgstr ""

#: src/Module/Admin/Site.php:610
msgid "tags"
msgstr ""

#: src/Module/Admin/Site.php:611
msgid "Server tags"
msgstr ""

#: src/Module/Admin/Site.php:611
msgid "Comma separated list of tags for the \"tags\" subscription."
msgstr ""

#: src/Module/Admin/Site.php:612
msgid "Deny Server tags"
msgstr ""

#: src/Module/Admin/Site.php:612
msgid "Comma separated list of tags that are rejected."
msgstr ""

#: src/Module/Admin/Site.php:613
msgid "Allow user tags"
msgstr ""

#: src/Module/Admin/Site.php:613
msgid ""
"If enabled, the tags from the saved searches will used for the \"tags\" "
"subscription in addition to the \"relay_server_tags\"."
msgstr ""

#: src/Module/Admin/Site.php:616
msgid "Start Relocation"
msgstr ""

#: src/Module/Admin/Storage.php:46
#, php-format
msgid "Storage backend, %s is invalid."
msgstr ""

#: src/Module/Admin/Storage.php:73
#, php-format
msgid "Storage backend %s error: %s"
msgstr ""

#: src/Module/Admin/Storage.php:84 src/Module/Admin/Storage.php:87
msgid "Invalid storage backend setting value."
msgstr ""

#: src/Module/Admin/Storage.php:139
msgid "Current Storage Backend"
msgstr ""

#: src/Module/Admin/Storage.php:140
msgid "Storage Configuration"
msgstr ""

#: src/Module/Admin/Storage.php:141 src/Module/BaseAdmin.php:91
msgid "Storage"
msgstr ""

#: src/Module/Admin/Storage.php:143
msgid "Save & Use storage backend"
msgstr ""

#: src/Module/Admin/Storage.php:144
msgid "Use storage backend"
msgstr ""

#: src/Module/Admin/Storage.php:145
msgid "Save & Reload"
msgstr ""

#: src/Module/Admin/Storage.php:146
msgid "This backend doesn't have custom settings"
msgstr ""

#: src/Module/Admin/Storage.php:149
msgid "Database (legacy)"
msgstr ""

#: src/Module/Admin/Summary.php:53
#, php-format
msgid "Template engine (%s) error: %s"
msgstr ""

#: src/Module/Admin/Summary.php:57
#, php-format
msgid ""
"Your DB still runs with MyISAM tables. You should change the engine type to "
"InnoDB. As Friendica will use InnoDB only features in the future, you should "
"change this! See <a href=\"%s\">here</a> for a guide that may be helpful "
"converting the table engines. You may also use the command <tt>php bin/"
"console.php dbstructure toinnodb</tt> of your Friendica installation for an "
"automatic conversion.<br />"
msgstr ""

#: src/Module/Admin/Summary.php:62
#, php-format
msgid ""
"Your DB still runs with InnoDB tables in the Antelope file format. You "
"should change the file format to Barracuda. Friendica is using features that "
"are not provided by the Antelope format. See <a href=\"%s\">here</a> for a "
"guide that may be helpful converting the table engines. You may also use the "
"command <tt>php bin/console.php dbstructure toinnodb</tt> of your Friendica "
"installation for an automatic conversion.<br />"
msgstr ""

#: src/Module/Admin/Summary.php:72
#, php-format
msgid ""
"Your table_definition_cache is too low (%d). This can lead to the database "
"error \"Prepared statement needs to be re-prepared\". Please set it at least "
"to %d. See <a href=\"%s\">here</a> for more information.<br />"
msgstr ""

#: src/Module/Admin/Summary.php:82
#, php-format
msgid ""
"There is a new version of Friendica available for download. Your current "
"version is %1$s, upstream version is %2$s"
msgstr ""

#: src/Module/Admin/Summary.php:91
msgid ""
"The database update failed. Please run \"php bin/console.php dbstructure "
"update\" from the command line and have a look at the errors that might "
"appear."
msgstr ""

#: src/Module/Admin/Summary.php:95
msgid ""
"The last update failed. Please run \"php bin/console.php dbstructure update"
"\" from the command line and have a look at the errors that might appear. "
"(Some of the errors are possibly inside the logfile.)"
msgstr ""

#: src/Module/Admin/Summary.php:100
msgid "The worker was never executed. Please check your database structure!"
msgstr ""

#: src/Module/Admin/Summary.php:102
#, php-format
msgid ""
"The last worker execution was on %s UTC. This is older than one hour. Please "
"check your crontab settings."
msgstr ""

#: src/Module/Admin/Summary.php:107
#, php-format
msgid ""
"Friendica's configuration now is stored in config/local.config.php, please "
"copy config/local-sample.config.php and move your config from <code>."
"htconfig.php</code>. See <a href=\"%s\">the Config help page</a> for help "
"with the transition."
msgstr ""

#: src/Module/Admin/Summary.php:111
#, php-format
msgid ""
"Friendica's configuration now is stored in config/local.config.php, please "
"copy config/local-sample.config.php and move your config from <code>config/"
"local.ini.php</code>. See <a href=\"%s\">the Config help page</a> for help "
"with the transition."
msgstr ""

#: src/Module/Admin/Summary.php:117
#, php-format
msgid ""
"<a href=\"%s\">%s</a> is not reachable on your system. This is a severe "
"configuration issue that prevents server to server communication. See <a "
"href=\"%s\">the installation page</a> for help."
msgstr ""

#: src/Module/Admin/Summary.php:135
#, php-format
msgid "The logfile '%s' is not usable. No logging possible (error: '%s')"
msgstr ""

#: src/Module/Admin/Summary.php:149
#, php-format
msgid "The debug logfile '%s' is not usable. No logging possible (error: '%s')"
msgstr ""

#: src/Module/Admin/Summary.php:165
#, php-format
msgid ""
"Friendica's system.basepath was updated from '%s' to '%s'. Please remove the "
"system.basepath from your db to avoid differences."
msgstr ""

#: src/Module/Admin/Summary.php:173
#, php-format
msgid ""
"Friendica's current system.basepath '%s' is wrong and the config file '%s' "
"isn't used."
msgstr ""

#: src/Module/Admin/Summary.php:181
#, php-format
msgid ""
"Friendica's current system.basepath '%s' is not equal to the config file "
"'%s'. Please fix your configuration."
msgstr ""

#: src/Module/Admin/Summary.php:188
msgid "Normal Account"
msgstr ""

#: src/Module/Admin/Summary.php:189
msgid "Automatic Follower Account"
msgstr ""

#: src/Module/Admin/Summary.php:190
msgid "Public Forum Account"
msgstr ""

#: src/Module/Admin/Summary.php:191
msgid "Automatic Friend Account"
msgstr ""

#: src/Module/Admin/Summary.php:192
msgid "Blog Account"
msgstr ""

#: src/Module/Admin/Summary.php:193
msgid "Private Forum Account"
msgstr ""

#: src/Module/Admin/Summary.php:213
msgid "Message queues"
msgstr ""

#: src/Module/Admin/Summary.php:219
msgid "Server Settings"
msgstr ""

#: src/Module/Admin/Summary.php:235
msgid "Registered users"
msgstr ""

#: src/Module/Admin/Summary.php:237
msgid "Pending registrations"
msgstr ""

#: src/Module/Admin/Summary.php:238
msgid "Version"
msgstr ""

#: src/Module/Admin/Summary.php:242
msgid "Active addons"
msgstr ""

#: src/Module/Admin/Themes/Details.php:57 src/Module/Admin/Themes/Index.php:65
#, php-format
msgid "Theme %s disabled."
msgstr ""

#: src/Module/Admin/Themes/Details.php:59 src/Module/Admin/Themes/Index.php:67
#, php-format
msgid "Theme %s successfully enabled."
msgstr ""

#: src/Module/Admin/Themes/Details.php:61 src/Module/Admin/Themes/Index.php:69
#, php-format
msgid "Theme %s failed to install."
msgstr ""

#: src/Module/Admin/Themes/Details.php:83
msgid "Screenshot"
msgstr ""

#: src/Module/Admin/Themes/Details.php:91 src/Module/Admin/Themes/Index.php:112
#: src/Module/BaseAdmin.php:94
msgid "Themes"
msgstr ""

#: src/Module/Admin/Themes/Embed.php:79
msgid "Unknown theme."
msgstr ""

#: src/Module/Admin/Themes/Index.php:51
msgid "Themes reloaded"
msgstr ""

#: src/Module/Admin/Themes/Index.php:114
msgid "Reload active themes"
msgstr ""

#: src/Module/Admin/Themes/Index.php:119
#, php-format
msgid "No themes found on the system. They should be placed in %1$s"
msgstr ""

#: src/Module/Admin/Themes/Index.php:120
msgid "[Experimental]"
msgstr ""

#: src/Module/Admin/Themes/Index.php:121
msgid "[Unsupported]"
msgstr ""

#: src/Module/Admin/Tos.php:77
msgid "Display Terms of Service"
msgstr ""

#: src/Module/Admin/Tos.php:77
msgid ""
"Enable the Terms of Service page. If this is enabled a link to the terms "
"will be added to the registration form and the general information page."
msgstr ""

#: src/Module/Admin/Tos.php:78
msgid "Display Privacy Statement"
msgstr ""

#: src/Module/Admin/Tos.php:78
#, php-format
msgid ""
"Show some informations regarding the needed information to operate the node "
"according e.g. to <a href=\"%s\" target=\"_blank\" rel=\"noopener noreferrer"
"\">EU-GDPR</a>."
msgstr ""

#: src/Module/Admin/Tos.php:79
msgid "Privacy Statement Preview"
msgstr ""

#: src/Module/Admin/Tos.php:81
msgid "The Terms of Service"
msgstr ""

#: src/Module/Admin/Tos.php:81
msgid ""
"Enter the Terms of Service for your node here. You can use BBCode. Headers "
"of sections should be [h2] and below."
msgstr ""

#: src/Module/Admin/Users/Active.php:45 src/Module/Admin/Users/Index.php:45
#, php-format
msgid "%s user blocked"
msgid_plural "%s users blocked"
msgstr[0] ""
msgstr[1] ""

#: src/Module/Admin/Users/Active.php:53 src/Module/Admin/Users/Active.php:88
#: src/Module/Admin/Users/Blocked.php:54 src/Module/Admin/Users/Blocked.php:89
#: src/Module/Admin/Users/Index.php:60 src/Module/Admin/Users/Index.php:95
msgid "You can't remove yourself"
msgstr ""

#: src/Module/Admin/Users/Active.php:57 src/Module/Admin/Users/Blocked.php:58
#: src/Module/Admin/Users/Index.php:64
#, php-format
msgid "%s user deleted"
msgid_plural "%s users deleted"
msgstr[0] ""
msgstr[1] ""

#: src/Module/Admin/Users/Active.php:86 src/Module/Admin/Users/Blocked.php:87
#: src/Module/Admin/Users/Index.php:93
#, php-format
msgid "User \"%s\" deleted"
msgstr ""

#: src/Module/Admin/Users/Active.php:96 src/Module/Admin/Users/Index.php:103
#, php-format
msgid "User \"%s\" blocked"
msgstr ""

#: src/Module/Admin/Users/Active.php:129 src/Module/Admin/Users/Blocked.php:130
#: src/Module/Admin/Users/Deleted.php:88 src/Module/Admin/Users/Index.php:142
#: src/Module/Admin/Users/Index.php:162
msgid "Register date"
msgstr ""

#: src/Module/Admin/Users/Active.php:129 src/Module/Admin/Users/Blocked.php:130
#: src/Module/Admin/Users/Deleted.php:88 src/Module/Admin/Users/Index.php:142
#: src/Module/Admin/Users/Index.php:162
msgid "Last login"
msgstr ""

#: src/Module/Admin/Users/Active.php:129 src/Module/Admin/Users/Blocked.php:130
#: src/Module/Admin/Users/Deleted.php:88 src/Module/Admin/Users/Index.php:142
#: src/Module/Admin/Users/Index.php:162
msgid "Last public item"
msgstr ""

#: src/Module/Admin/Users/Active.php:137
msgid "Active Accounts"
msgstr ""

#: src/Module/Admin/Users/Active.php:141 src/Module/Admin/Users/Blocked.php:141
#: src/Module/Admin/Users/Index.php:155
msgid "User blocked"
msgstr ""

#: src/Module/Admin/Users/Active.php:142 src/Module/Admin/Users/Blocked.php:143
#: src/Module/Admin/Users/Index.php:157
msgid "Site admin"
msgstr ""

#: src/Module/Admin/Users/Active.php:143 src/Module/Admin/Users/Blocked.php:144
#: src/Module/Admin/Users/Index.php:158
msgid "Account expired"
msgstr ""

#: src/Module/Admin/Users/Active.php:144 src/Module/Admin/Users/Index.php:161
msgid "Create a new user"
msgstr ""

#: src/Module/Admin/Users/Active.php:150 src/Module/Admin/Users/Blocked.php:150
#: src/Module/Admin/Users/Index.php:167
msgid ""
"Selected users will be deleted!\\n\\nEverything these users had posted on "
"this site will be permanently deleted!\\n\\nAre you sure?"
msgstr ""

#: src/Module/Admin/Users/Active.php:151 src/Module/Admin/Users/Blocked.php:151
#: src/Module/Admin/Users/Index.php:168
msgid ""
"The user {0} will be deleted!\\n\\nEverything this user has posted on this "
"site will be permanently deleted!\\n\\nAre you sure?"
msgstr ""

#: src/Module/Admin/Users/Blocked.php:46 src/Module/Admin/Users/Index.php:52
#, php-format
msgid "%s user unblocked"
msgid_plural "%s users unblocked"
msgstr[0] ""
msgstr[1] ""

#: src/Module/Admin/Users/Blocked.php:96 src/Module/Admin/Users/Index.php:109
#, php-format
msgid "User \"%s\" unblocked"
msgstr ""

#: src/Module/Admin/Users/Blocked.php:138
msgid "Blocked Users"
msgstr ""

#: src/Module/Admin/Users/Create.php:62
msgid "New User"
msgstr ""

#: src/Module/Admin/Users/Create.php:63
msgid "Add User"
msgstr ""

#: src/Module/Admin/Users/Create.php:71
msgid "Name of the new user."
msgstr ""

#: src/Module/Admin/Users/Create.php:72
msgid "Nickname"
msgstr ""

#: src/Module/Admin/Users/Create.php:72
msgid "Nickname of the new user."
msgstr ""

#: src/Module/Admin/Users/Create.php:73
msgid "Email address of the new user."
msgstr ""

#: src/Module/Admin/Users/Deleted.php:86
msgid "Users awaiting permanent deletion"
msgstr ""

#: src/Module/Admin/Users/Deleted.php:88 src/Module/Admin/Users/Index.php:162
msgid "Permanent deletion"
msgstr ""

#: src/Module/Admin/Users/Index.php:150 src/Module/Admin/Users/Index.php:160
#: src/Module/BaseAdmin.php:92
msgid "Users"
msgstr ""

#: src/Module/Admin/Users/Index.php:152
msgid "User waiting for permanent deletion"
msgstr ""

#: src/Module/Admin/Users/Pending.php:48
#, php-format
msgid "%s user approved"
msgid_plural "%s users approved"
msgstr[0] ""
msgstr[1] ""

#: src/Module/Admin/Users/Pending.php:55
#, php-format
msgid "%s registration revoked"
msgid_plural "%s registrations revoked"
msgstr[0] ""
msgstr[1] ""

#: src/Module/Admin/Users/Pending.php:81
msgid "Account approved."
msgstr ""

#: src/Module/Admin/Users/Pending.php:87
msgid "Registration revoked"
msgstr ""

#: src/Module/Admin/Users/Pending.php:102
msgid "User registrations awaiting review"
msgstr ""

#: src/Module/Admin/Users/Pending.php:104
msgid "Request date"
msgstr ""

#: src/Module/Admin/Users/Pending.php:105
msgid "No registrations."
msgstr ""

#: src/Module/Admin/Users/Pending.php:106
msgid "Note from the user"
msgstr ""

#: src/Module/Admin/Users/Pending.php:108
msgid "Deny"
msgstr ""

#: src/Module/Api/ApiResponse.php:272
#, php-format
msgid "API endpoint %s %s is not implemented"
msgstr ""

#: src/Module/Api/ApiResponse.php:273
msgid ""
"The API endpoint is currently not implemented but might be in the future."
msgstr ""

#: src/Module/Api/Mastodon/Apps.php:63
msgid "Missing parameters"
msgstr ""

#: src/Module/Api/Mastodon/Statuses/Bookmark.php:51
msgid "Only starting posts can be bookmarked"
msgstr ""

#: src/Module/Api/Mastodon/Statuses/Mute.php:50
msgid "Only starting posts can be muted"
msgstr ""

#: src/Module/Api/Mastodon/Statuses/Pin.php:50
#: src/Module/Api/Mastodon/Statuses/Unpin.php:50
msgid "Only starting posts can be pinned"
msgstr ""

#: src/Module/Api/Mastodon/Statuses/Reblog.php:53
#, php-format
msgid "Posts from %s can't be shared"
msgstr ""

#: src/Module/Api/Mastodon/Statuses/Unbookmark.php:51
msgid "Only starting posts can be unbookmarked"
msgstr ""

#: src/Module/Api/Mastodon/Statuses/Unmute.php:50
msgid "Only starting posts can be unmuted"
msgstr ""

#: src/Module/Api/Mastodon/Statuses/Unreblog.php:53
#, php-format
msgid "Posts from %s can't be unshared"
msgstr ""

#: src/Module/Api/Twitter/ContactEndpoint.php:66
msgid "Contact not found"
msgstr ""

#: src/Module/Apps.php:54
msgid "No installed applications."
msgstr ""

#: src/Module/Apps.php:59
msgid "Applications"
msgstr ""

#: src/Module/Attach.php:49 src/Module/Attach.php:61
msgid "Item was not found."
msgstr ""

#: src/Module/BaseAdmin.php:54 src/Module/BaseAdmin.php:58
msgid "Please login to continue."
msgstr ""

#: src/Module/BaseAdmin.php:63
msgid "You don't have access to administration pages."
msgstr ""

#: src/Module/BaseAdmin.php:67
msgid ""
"Submanaged account can't access the administration pages. Please log back in "
"as the main account."
msgstr ""

#: src/Module/BaseAdmin.php:86
msgid "Overview"
msgstr ""

#: src/Module/BaseAdmin.php:89
msgid "Configuration"
msgstr ""

#: src/Module/BaseAdmin.php:95 src/Module/BaseSettings.php:63
msgid "Additional features"
msgstr ""

#: src/Module/BaseAdmin.php:98
msgid "Database"
msgstr ""

#: src/Module/BaseAdmin.php:99
msgid "DB updates"
msgstr ""

#: src/Module/BaseAdmin.php:100
msgid "Inspect Deferred Workers"
msgstr ""

#: src/Module/BaseAdmin.php:101
msgid "Inspect worker Queue"
msgstr ""

#: src/Module/BaseAdmin.php:103
msgid "Tools"
msgstr ""

#: src/Module/BaseAdmin.php:104
msgid "Contact Blocklist"
msgstr ""

#: src/Module/BaseAdmin.php:105
msgid "Server Blocklist"
msgstr ""

#: src/Module/BaseAdmin.php:112
msgid "Diagnostics"
msgstr ""

#: src/Module/BaseAdmin.php:113
msgid "PHP Info"
msgstr ""

#: src/Module/BaseAdmin.php:114
msgid "probe address"
msgstr ""

#: src/Module/BaseAdmin.php:115
msgid "check webfinger"
msgstr ""

#: src/Module/BaseAdmin.php:117
msgid "Babel"
msgstr ""

#: src/Module/BaseAdmin.php:118 src/Module/Debug/ActivityPubConversion.php:138
msgid "ActivityPub Conversion"
msgstr ""

#: src/Module/BaseAdmin.php:127
msgid "Addon Features"
msgstr ""

#: src/Module/BaseAdmin.php:128
msgid "User registrations waiting for confirmation"
msgstr ""

#: src/Module/BaseApi.php:241 src/Module/BaseApi.php:257
#: src/Module/BaseApi.php:273
msgid "Too Many Requests"
msgstr ""

#: src/Module/BaseApi.php:242
#, php-format
msgid "Daily posting limit of %d post reached. The post was rejected."
msgid_plural "Daily posting limit of %d posts reached. The post was rejected."
msgstr[0] ""
msgstr[1] ""

#: src/Module/BaseApi.php:258
#, php-format
msgid "Weekly posting limit of %d post reached. The post was rejected."
msgid_plural "Weekly posting limit of %d posts reached. The post was rejected."
msgstr[0] ""
msgstr[1] ""

#: src/Module/BaseApi.php:274
#, php-format
msgid "Monthly posting limit of %d post reached. The post was rejected."
msgstr ""

#: src/Module/BaseProfile.php:51 src/Module/Contact.php:460
msgid "Profile Details"
msgstr ""

#: src/Module/BaseProfile.php:109
msgid "Only You Can See This"
msgstr ""

#: src/Module/BaseProfile.php:114 src/Module/Profile/Schedule.php:82
msgid "Scheduled Posts"
msgstr ""

#: src/Module/BaseProfile.php:117
msgid "Posts that are scheduled for publishing"
msgstr ""

#: src/Module/BaseProfile.php:136 src/Module/BaseProfile.php:139
msgid "Tips for New Members"
msgstr ""

#: src/Module/BaseSearch.php:68
#, php-format
msgid "People Search - %s"
msgstr ""

#: src/Module/BaseSearch.php:78
#, php-format
msgid "Forum Search - %s"
msgstr ""

#: src/Module/BaseSettings.php:41
msgid "Account"
msgstr ""

#: src/Module/BaseSettings.php:48 src/Module/Security/TwoFactor/Verify.php:95
#: src/Module/Settings/TwoFactor/Index.php:110
msgid "Two-factor authentication"
msgstr ""

#: src/Module/BaseSettings.php:71
msgid "Display"
msgstr ""

#: src/Module/BaseSettings.php:92 src/Module/Settings/Delegation.php:171
msgid "Manage Accounts"
msgstr ""

#: src/Module/BaseSettings.php:99
msgid "Connected apps"
msgstr ""

#: src/Module/BaseSettings.php:106 src/Module/Settings/UserExport.php:75
msgid "Export personal data"
msgstr ""

#: src/Module/BaseSettings.php:113
msgid "Remove account"
msgstr ""

#: src/Module/Bookmarklet.php:54
msgid "This page is missing a url parameter."
msgstr ""

#: src/Module/Bookmarklet.php:66
msgid "The post was created"
msgstr ""

#: src/Module/Contact.php:88
#, php-format
msgid "%d contact edited."
msgid_plural "%d contacts edited."
msgstr[0] ""
msgstr[1] ""

#: src/Module/Contact.php:309
msgid "Show all contacts"
msgstr ""

#: src/Module/Contact.php:317
msgid "Only show pending contacts"
msgstr ""

#: src/Module/Contact.php:325
msgid "Only show blocked contacts"
msgstr ""

#: src/Module/Contact.php:330 src/Module/Contact.php:377
#: src/Object/Post.php:309
msgid "Ignored"
msgstr ""

#: src/Module/Contact.php:333
msgid "Only show ignored contacts"
msgstr ""

#: src/Module/Contact.php:338 src/Module/Contact.php:378
msgid "Archived"
msgstr ""

#: src/Module/Contact.php:341
msgid "Only show archived contacts"
msgstr ""

#: src/Module/Contact.php:346 src/Module/Contact.php:376
msgid "Hidden"
msgstr ""

#: src/Module/Contact.php:349
msgid "Only show hidden contacts"
msgstr ""

#: src/Module/Contact.php:357
msgid "Organize your contact groups"
msgstr ""

#: src/Module/Contact.php:389
msgid "Search your contacts"
msgstr ""

#: src/Module/Contact.php:390 src/Module/Search/Index.php:191
#, php-format
msgid "Results for: %s"
msgstr ""

#: src/Module/Contact.php:397
msgid "Update"
msgstr ""

#: src/Module/Contact.php:399 src/Module/Contact/Profile.php:349
#: src/Module/Contact/Profile.php:457
msgid "Unignore"
msgstr ""

#: src/Module/Contact.php:401
msgid "Batch Actions"
msgstr ""

#: src/Module/Contact.php:436
msgid "Conversations started by this contact"
msgstr ""

#: src/Module/Contact.php:441
msgid "Posts and Comments"
msgstr ""

#: src/Module/Contact.php:452
msgid "Posts containing media objects"
msgstr ""

#: src/Module/Contact.php:467
msgid "View all known contacts"
msgstr ""

#: src/Module/Contact.php:477
msgid "Advanced Contact Settings"
msgstr ""

#: src/Module/Contact.php:511
msgid "Mutual Friendship"
msgstr ""

#: src/Module/Contact.php:515
msgid "is a fan of yours"
msgstr ""

#: src/Module/Contact.php:519
msgid "you are a fan of"
msgstr ""

#: src/Module/Contact.php:537
msgid "Pending outgoing contact request"
msgstr ""

#: src/Module/Contact.php:539
msgid "Pending incoming contact request"
msgstr ""

#: src/Module/Contact.php:552 src/Module/Contact/Profile.php:334
#, php-format
msgid "Visit %s's profile [%s]"
msgstr ""

#: src/Module/Contact/Advanced.php:99
msgid "Contact update failed."
msgstr ""

#: src/Module/Contact/Advanced.php:130
msgid "Return to contact editor"
msgstr ""

#: src/Module/Contact/Advanced.php:135
msgid "Account Nickname"
msgstr ""

#: src/Module/Contact/Advanced.php:136
msgid "Account URL"
msgstr ""

#: src/Module/Contact/Advanced.php:137
msgid "Poll/Feed URL"
msgstr ""

#: src/Module/Contact/Advanced.php:138
msgid "New photo from this URL"
msgstr ""

#: src/Module/Contact/Contacts.php:50 src/Module/Conversation/Network.php:187
#: src/Module/Group.php:103
msgid "Invalid contact."
msgstr ""

#: src/Module/Contact/Contacts.php:73
msgid "No known contacts."
msgstr ""

#: src/Module/Contact/Contacts.php:87 src/Module/Profile/Common.php:98
msgid "No common contacts."
msgstr ""

#: src/Module/Contact/Contacts.php:99 src/Module/Profile/Contacts.php:96
#, php-format
msgid "Follower (%s)"
msgid_plural "Followers (%s)"
msgstr[0] ""
msgstr[1] ""

#: src/Module/Contact/Contacts.php:103 src/Module/Profile/Contacts.php:99
#, php-format
msgid "Following (%s)"
msgid_plural "Following (%s)"
msgstr[0] ""
msgstr[1] ""

#: src/Module/Contact/Contacts.php:107 src/Module/Profile/Contacts.php:102
#, php-format
msgid "Mutual friend (%s)"
msgid_plural "Mutual friends (%s)"
msgstr[0] ""
msgstr[1] ""

#: src/Module/Contact/Contacts.php:109 src/Module/Profile/Contacts.php:104
#, php-format
msgid "These contacts both follow and are followed by <strong>%s</strong>."
msgstr ""

#: src/Module/Contact/Contacts.php:115 src/Module/Profile/Common.php:86
#, php-format
msgid "Common contact (%s)"
msgid_plural "Common contacts (%s)"
msgstr[0] ""
msgstr[1] ""

#: src/Module/Contact/Contacts.php:117 src/Module/Profile/Common.php:88
#, php-format
msgid ""
"Both <strong>%s</strong> and yourself have publicly interacted with these "
"contacts (follow, comment or likes on public posts)."
msgstr ""

#: src/Module/Contact/Contacts.php:123 src/Module/Profile/Contacts.php:110
#, php-format
msgid "Contact (%s)"
msgid_plural "Contacts (%s)"
msgstr[0] ""
msgstr[1] ""

#: src/Module/Contact/Poke.php:135
msgid "Error while sending poke, please retry."
msgstr ""

#: src/Module/Contact/Poke.php:148 src/Module/Search/Acl.php:54
msgid "You must be logged in to use this module."
msgstr ""

#: src/Module/Contact/Poke.php:171
msgid "Poke/Prod"
msgstr ""

#: src/Module/Contact/Poke.php:172
msgid "poke, prod or do other things to somebody"
msgstr ""

#: src/Module/Contact/Poke.php:174
msgid "Choose what you wish to do to recipient"
msgstr ""

#: src/Module/Contact/Poke.php:175
msgid "Make this post private"
msgstr ""

#: src/Module/Contact/Profile.php:127
msgid "Failed to update contact record."
msgstr ""

#: src/Module/Contact/Profile.php:177
msgid "Contact has been unblocked"
msgstr ""

#: src/Module/Contact/Profile.php:181
msgid "Contact has been blocked"
msgstr ""

#: src/Module/Contact/Profile.php:193
msgid "Contact has been unignored"
msgstr ""

#: src/Module/Contact/Profile.php:197
msgid "Contact has been ignored"
msgstr ""

#: src/Module/Contact/Profile.php:229
#, php-format
msgid "You are mutual friends with %s"
msgstr ""

#: src/Module/Contact/Profile.php:230
#, php-format
msgid "You are sharing with %s"
msgstr ""

#: src/Module/Contact/Profile.php:231
#, php-format
msgid "%s is sharing with you"
msgstr ""

#: src/Module/Contact/Profile.php:247
msgid "Private communications are not available for this contact."
msgstr ""

#: src/Module/Contact/Profile.php:249
msgid "Never"
msgstr ""

#: src/Module/Contact/Profile.php:252
msgid "(Update was not successful)"
msgstr ""

#: src/Module/Contact/Profile.php:252
msgid "(Update was successful)"
msgstr ""

#: src/Module/Contact/Profile.php:254 src/Module/Contact/Profile.php:420
msgid "Suggest friends"
msgstr ""

#: src/Module/Contact/Profile.php:258
#, php-format
msgid "Network type: %s"
msgstr ""

#: src/Module/Contact/Profile.php:263
msgid "Communications lost with this contact!"
msgstr ""

#: src/Module/Contact/Profile.php:269
msgid "Fetch further information for feeds"
msgstr ""

#: src/Module/Contact/Profile.php:271
msgid ""
"Fetch information like preview pictures, title and teaser from the feed "
"item. You can activate this if the feed doesn't contain much text. Keywords "
"are taken from the meta header in the feed item and are posted as hash tags."
msgstr ""

#: src/Module/Contact/Profile.php:274
msgid "Fetch information"
msgstr ""

#: src/Module/Contact/Profile.php:275
msgid "Fetch keywords"
msgstr ""

#: src/Module/Contact/Profile.php:276
msgid "Fetch information and keywords"
msgstr ""

#: src/Module/Contact/Profile.php:286 src/Module/Contact/Profile.php:292
#: src/Module/Contact/Profile.php:297 src/Module/Contact/Profile.php:303
msgid "No mirroring"
msgstr ""

#: src/Module/Contact/Profile.php:287
msgid "Mirror as forwarded posting"
msgstr ""

#: src/Module/Contact/Profile.php:288 src/Module/Contact/Profile.php:298
#: src/Module/Contact/Profile.php:304
msgid "Mirror as my own posting"
msgstr ""

#: src/Module/Contact/Profile.php:293 src/Module/Contact/Profile.php:299
msgid "Native reshare"
msgstr ""

#: src/Module/Contact/Profile.php:316
msgid "Contact Information / Notes"
msgstr ""

#: src/Module/Contact/Profile.php:317
msgid "Contact Settings"
msgstr ""

#: src/Module/Contact/Profile.php:325
msgid "Contact"
msgstr ""

#: src/Module/Contact/Profile.php:329
msgid "Their personal note"
msgstr ""

#: src/Module/Contact/Profile.php:331
msgid "Edit contact notes"
msgstr ""

#: src/Module/Contact/Profile.php:335
msgid "Block/Unblock contact"
msgstr ""

#: src/Module/Contact/Profile.php:336
msgid "Ignore contact"
msgstr ""

#: src/Module/Contact/Profile.php:337
msgid "View conversations"
msgstr ""

#: src/Module/Contact/Profile.php:342
msgid "Last update:"
msgstr ""

#: src/Module/Contact/Profile.php:344
msgid "Update public posts"
msgstr ""

#: src/Module/Contact/Profile.php:346 src/Module/Contact/Profile.php:430
msgid "Update now"
msgstr ""

#: src/Module/Contact/Profile.php:353
msgid "Currently blocked"
msgstr ""

#: src/Module/Contact/Profile.php:354
msgid "Currently ignored"
msgstr ""

#: src/Module/Contact/Profile.php:355
msgid "Currently archived"
msgstr ""

#: src/Module/Contact/Profile.php:356
msgid "Awaiting connection acknowledge"
msgstr ""

#: src/Module/Contact/Profile.php:357
#: src/Module/Notifications/Introductions.php:190
msgid "Hide this contact from others"
msgstr ""

#: src/Module/Contact/Profile.php:357
msgid ""
"Replies/likes to your public posts <strong>may</strong> still be visible"
msgstr ""

#: src/Module/Contact/Profile.php:358
msgid "Notification for new posts"
msgstr ""

#: src/Module/Contact/Profile.php:358
msgid "Send a notification of every new post of this contact"
msgstr ""

#: src/Module/Contact/Profile.php:360
msgid "Keyword Deny List"
msgstr ""

#: src/Module/Contact/Profile.php:360
msgid ""
"Comma separated list of keywords that should not be converted to hashtags, "
"when \"Fetch information and keywords\" is selected"
msgstr ""

#: src/Module/Contact/Profile.php:378
#: src/Module/Settings/TwoFactor/Index.php:132
msgid "Actions"
msgstr ""

#: src/Module/Contact/Profile.php:386
msgid "Mirror postings from this contact"
msgstr ""

#: src/Module/Contact/Profile.php:388
msgid ""
"Mark this contact as remote_self, this will cause friendica to repost new "
"entries from this contact."
msgstr ""

#: src/Module/Contact/Profile.php:440
msgid "Refetch contact data"
msgstr ""

#: src/Module/Contact/Profile.php:451
msgid "Toggle Blocked status"
msgstr ""

#: src/Module/Contact/Profile.php:459
msgid "Toggle Ignored status"
msgstr ""

#: src/Module/Contact/Profile.php:466 src/Module/Contact/Revoke.php:107
msgid "Revoke Follow"
msgstr ""

#: src/Module/Contact/Profile.php:468
msgid "Revoke the follow from this contact"
msgstr ""

#: src/Module/Contact/Revoke.php:59
msgid "Unknown contact."
msgstr ""

#: src/Module/Contact/Revoke.php:69 src/Module/Group.php:112
msgid "Contact is deleted."
msgstr ""

#: src/Module/Contact/Revoke.php:73
msgid "Contact is being deleted."
msgstr ""

#: src/Module/Contact/Revoke.php:87
msgid "Follow was successfully revoked."
msgstr ""

#: src/Module/Contact/Revoke.php:89
msgid ""
"Follow was successfully revoked, however the remote contact won't be aware "
"of this revokation."
msgstr ""

#: src/Module/Contact/Revoke.php:91
msgid ""
"Unable to revoke follow, please try again later or contact the administrator."
msgstr ""

#: src/Module/Contact/Revoke.php:108
msgid ""
"Do you really want to revoke this contact's follow? This cannot be undone "
"and they will have to manually follow you back again."
msgstr ""

#: src/Module/Contact/Revoke.php:109
#: src/Module/Notifications/Introductions.php:142
#: src/Module/OAuth/Acknowledge.php:53 src/Module/Register.php:130
msgid "Yes"
msgstr ""

#: src/Module/Conversation/Community.php:68
msgid "Local Community"
msgstr ""

#: src/Module/Conversation/Community.php:71
msgid "Posts from local users on this server"
msgstr ""

#: src/Module/Conversation/Community.php:79
msgid "Global Community"
msgstr ""

#: src/Module/Conversation/Community.php:82
msgid "Posts from users of the whole federated network"
msgstr ""

#: src/Module/Conversation/Community.php:115
msgid "Own Contacts"
msgstr ""

#: src/Module/Conversation/Community.php:119
msgid "Include"
msgstr ""

#: src/Module/Conversation/Community.php:120
msgid "Hide"
msgstr ""

#: src/Module/Conversation/Community.php:137 src/Module/Search/Index.php:136
#: src/Module/Search/Index.php:178
msgid "No results."
msgstr ""

#: src/Module/Conversation/Community.php:162
msgid ""
"This community stream shows all public posts received by this node. They may "
"not reflect the opinions of this node’s users."
msgstr ""

#: src/Module/Conversation/Community.php:199
msgid "Community option not available."
msgstr ""

#: src/Module/Conversation/Community.php:215
msgid "Not available."
msgstr ""

#: src/Module/Conversation/Network.php:173
msgid "No such group"
msgstr ""

#: src/Module/Conversation/Network.php:177
#, php-format
msgid "Group: %s"
msgstr ""

#: src/Module/Conversation/Network.php:253
msgid "Latest Activity"
msgstr ""

#: src/Module/Conversation/Network.php:256
msgid "Sort by latest activity"
msgstr ""

#: src/Module/Conversation/Network.php:261
msgid "Latest Posts"
msgstr ""

#: src/Module/Conversation/Network.php:264
msgid "Sort by post received date"
msgstr ""

#: src/Module/Conversation/Network.php:269
#: src/Module/Settings/Profile/Index.php:227
msgid "Personal"
msgstr ""

#: src/Module/Conversation/Network.php:272
msgid "Posts that mention or involve you"
msgstr ""

#: src/Module/Conversation/Network.php:277 src/Object/Post.php:321
msgid "Starred"
msgstr ""

#: src/Module/Conversation/Network.php:280
msgid "Favourite Posts"
msgstr ""

#: src/Module/Credits.php:44
msgid "Credits"
msgstr ""

#: src/Module/Credits.php:45
msgid ""
"Friendica is a community project, that would not be possible without the "
"help of many people. Here is a list of those who have contributed to the "
"code or the translation of Friendica. Thank you all!"
msgstr ""

#: src/Module/Debug/ActivityPubConversion.php:58
msgid "Formatted"
msgstr ""

#: src/Module/Debug/ActivityPubConversion.php:70
msgid "Activity"
msgstr ""

#: src/Module/Debug/ActivityPubConversion.php:118
msgid "Object data"
msgstr ""

#: src/Module/Debug/ActivityPubConversion.php:125
msgid "Result Item"
msgstr ""

#: src/Module/Debug/ActivityPubConversion.php:139
msgid "Source activity"
msgstr ""

#: src/Module/Debug/Babel.php:51
msgid "Source input"
msgstr ""

#: src/Module/Debug/Babel.php:57
msgid "BBCode::toPlaintext"
msgstr ""

#: src/Module/Debug/Babel.php:63
msgid "BBCode::convert (raw HTML)"
msgstr ""

#: src/Module/Debug/Babel.php:68
msgid "BBCode::convert (hex)"
msgstr ""

#: src/Module/Debug/Babel.php:73
msgid "BBCode::convert"
msgstr ""

#: src/Module/Debug/Babel.php:79
msgid "BBCode::convert => HTML::toBBCode"
msgstr ""

#: src/Module/Debug/Babel.php:85
msgid "BBCode::toMarkdown"
msgstr ""

#: src/Module/Debug/Babel.php:91
msgid "BBCode::toMarkdown => Markdown::convert (raw HTML)"
msgstr ""

#: src/Module/Debug/Babel.php:95
msgid "BBCode::toMarkdown => Markdown::convert"
msgstr ""

#: src/Module/Debug/Babel.php:101
msgid "BBCode::toMarkdown => Markdown::toBBCode"
msgstr ""

#: src/Module/Debug/Babel.php:107
msgid "BBCode::toMarkdown =>  Markdown::convert => HTML::toBBCode"
msgstr ""

#: src/Module/Debug/Babel.php:115
msgid "Item Body"
msgstr ""

#: src/Module/Debug/Babel.php:119
msgid "Item Tags"
msgstr ""

#: src/Module/Debug/Babel.php:125
msgid "PageInfo::appendToBody"
msgstr ""

#: src/Module/Debug/Babel.php:130
msgid "PageInfo::appendToBody => BBCode::convert (raw HTML)"
msgstr ""

#: src/Module/Debug/Babel.php:134
msgid "PageInfo::appendToBody => BBCode::convert"
msgstr ""

#: src/Module/Debug/Babel.php:141
msgid "Source input (Diaspora format)"
msgstr ""

#: src/Module/Debug/Babel.php:150
msgid "Source input (Markdown)"
msgstr ""

#: src/Module/Debug/Babel.php:156
msgid "Markdown::convert (raw HTML)"
msgstr ""

#: src/Module/Debug/Babel.php:161
msgid "Markdown::convert"
msgstr ""

#: src/Module/Debug/Babel.php:167
msgid "Markdown::toBBCode"
msgstr ""

#: src/Module/Debug/Babel.php:174
msgid "Raw HTML input"
msgstr ""

#: src/Module/Debug/Babel.php:179
msgid "HTML Input"
msgstr ""

#: src/Module/Debug/Babel.php:186
msgid "HTML Purified (raw)"
msgstr ""

#: src/Module/Debug/Babel.php:191
msgid "HTML Purified (hex)"
msgstr ""

#: src/Module/Debug/Babel.php:196
msgid "HTML Purified"
msgstr ""

#: src/Module/Debug/Babel.php:202
msgid "HTML::toBBCode"
msgstr ""

#: src/Module/Debug/Babel.php:208
msgid "HTML::toBBCode => BBCode::convert"
msgstr ""

#: src/Module/Debug/Babel.php:213
msgid "HTML::toBBCode => BBCode::convert (raw HTML)"
msgstr ""

#: src/Module/Debug/Babel.php:219
msgid "HTML::toBBCode => BBCode::toPlaintext"
msgstr ""

#: src/Module/Debug/Babel.php:225
msgid "HTML::toMarkdown"
msgstr ""

#: src/Module/Debug/Babel.php:231
msgid "HTML::toPlaintext"
msgstr ""

#: src/Module/Debug/Babel.php:237
msgid "HTML::toPlaintext (compact)"
msgstr ""

#: src/Module/Debug/Babel.php:255
msgid "Decoded post"
msgstr ""

#: src/Module/Debug/Babel.php:276
msgid "Post array before expand entities"
msgstr ""

#: src/Module/Debug/Babel.php:283
msgid "Post converted"
msgstr ""

#: src/Module/Debug/Babel.php:288
msgid "Converted body"
msgstr ""

#: src/Module/Debug/Babel.php:294
msgid "Twitter addon is absent from the addon/ folder."
msgstr ""

#: src/Module/Debug/Babel.php:304
msgid "Babel Diagnostic"
msgstr ""

#: src/Module/Debug/Babel.php:305
msgid "Source text"
msgstr ""

#: src/Module/Debug/Babel.php:306
msgid "BBCode"
msgstr ""

#: src/Module/Debug/Babel.php:308
msgid "Markdown"
msgstr ""

#: src/Module/Debug/Babel.php:309
msgid "HTML"
msgstr ""

#: src/Module/Debug/Babel.php:311
msgid "Twitter Source / Tweet URL (requires API key)"
msgstr ""

#: src/Module/Debug/Feed.php:50 src/Module/Filer/SaveTag.php:46
#: src/Module/Settings/Profile/Index.php:141
msgid "You must be logged in to use this module"
msgstr ""

#: src/Module/Debug/Feed.php:75
msgid "Source URL"
msgstr ""

#: src/Module/Debug/Localtime.php:49
msgid "Time Conversion"
msgstr ""

#: src/Module/Debug/Localtime.php:50
msgid ""
"Friendica provides this service for sharing events with other networks and "
"friends in unknown timezones."
msgstr ""

#: src/Module/Debug/Localtime.php:51
#, php-format
msgid "UTC time: %s"
msgstr ""

#: src/Module/Debug/Localtime.php:54
#, php-format
msgid "Current timezone: %s"
msgstr ""

#: src/Module/Debug/Localtime.php:58
#, php-format
msgid "Converted localtime: %s"
msgstr ""

#: src/Module/Debug/Localtime.php:62
msgid "Please select your timezone:"
msgstr ""

#: src/Module/Debug/Probe.php:38 src/Module/Debug/WebFinger.php:37
msgid "Only logged in users are permitted to perform a probing."
msgstr ""

#: src/Module/Debug/Probe.php:52
msgid "Probe Diagnostic"
msgstr ""

#: src/Module/Debug/Probe.php:53
msgid "Output"
msgstr ""

#: src/Module/Debug/Probe.php:56
msgid "Lookup address"
msgstr ""

#: src/Module/Debug/WebFinger.php:50
msgid "Webfinger Diagnostic"
msgstr ""

#: src/Module/Debug/WebFinger.php:52
msgid "Lookup address:"
msgstr ""

#: src/Module/Delegation.php:111
#, php-format
msgid "You are now logged in as %s"
msgstr ""

#: src/Module/Delegation.php:143
msgid "Switch between your accounts"
msgstr ""

#: src/Module/Delegation.php:144
msgid "Manage your accounts"
msgstr ""

#: src/Module/Delegation.php:145
msgid ""
"Toggle between different identities or community/group pages which share "
"your account details or which you have been granted \"manage\" permissions"
msgstr ""

#: src/Module/Delegation.php:146
msgid "Select an identity to manage: "
msgstr ""

#: src/Module/Directory.php:74
msgid "No entries (some entries may be hidden)."
msgstr ""

#: src/Module/Directory.php:90
msgid "Find on this site"
msgstr ""

#: src/Module/Directory.php:92
msgid "Results for:"
msgstr ""

#: src/Module/Directory.php:94
msgid "Site Directory"
msgstr ""

#: src/Module/Filer/RemoveTag.php:68
msgid "Item was not removed"
msgstr ""

#: src/Module/Filer/RemoveTag.php:71
msgid "Item was not deleted"
msgstr ""

#: src/Module/Filer/SaveTag.php:72
msgid "- select -"
msgstr ""

#: src/Module/FriendSuggest.php:81
msgid "Suggested contact not found."
msgstr ""

#: src/Module/FriendSuggest.php:99
msgid "Friend suggestion sent."
msgstr ""

#: src/Module/FriendSuggest.php:136
msgid "Suggest Friends"
msgstr ""

#: src/Module/FriendSuggest.php:139
#, php-format
msgid "Suggest a friend for %s"
msgstr ""

#: src/Module/Friendica.php:62
msgid "Installed addons/apps:"
msgstr ""

#: src/Module/Friendica.php:67
msgid "No installed addons/apps"
msgstr ""

#: src/Module/Friendica.php:72
#, php-format
msgid "Read about the <a href=\"%1$s/tos\">Terms of Service</a> of this node."
msgstr ""

#: src/Module/Friendica.php:79
msgid "On this server the following remote servers are blocked."
msgstr ""

#: src/Module/Friendica.php:97
#, php-format
msgid ""
"This is Friendica, version %s that is running at the web location %s. The "
"database version is %s, the post update version is %s."
msgstr ""

#: src/Module/Friendica.php:102
msgid ""
"Please visit <a href=\"https://friendi.ca\">Friendi.ca</a> to learn more "
"about the Friendica project."
msgstr ""

#: src/Module/Friendica.php:103
msgid "Bug reports and issues: please visit"
msgstr ""

#: src/Module/Friendica.php:103
msgid "the bugtracker at github"
msgstr ""

#: src/Module/Friendica.php:104
msgid ""
"Suggestions, praise, etc. - please email \"info\" at \"friendi - dot - ca"
msgstr ""

#: src/Module/Group.php:58
msgid "Could not create group."
msgstr ""

#: src/Module/Group.php:69 src/Module/Group.php:215 src/Module/Group.php:239
msgid "Group not found."
msgstr ""

#: src/Module/Group.php:75
msgid "Group name was not changed."
msgstr ""

#: src/Module/Group.php:93
msgid "Unknown group."
msgstr ""

#: src/Module/Group.php:118
msgid "Unable to add the contact to the group."
msgstr ""

#: src/Module/Group.php:121
msgid "Contact successfully added to group."
msgstr ""

#: src/Module/Group.php:125
msgid "Unable to remove the contact from the group."
msgstr ""

#: src/Module/Group.php:128
msgid "Contact successfully removed from group."
msgstr ""

#: src/Module/Group.php:132
msgid "Bad request."
msgstr ""

#: src/Module/Group.php:171
msgid "Save Group"
msgstr ""

#: src/Module/Group.php:172
msgid "Filter"
msgstr ""

#: src/Module/Group.php:178
msgid "Create a group of contacts/friends."
msgstr ""

#: src/Module/Group.php:220
msgid "Unable to remove group."
msgstr ""

#: src/Module/Group.php:271
msgid "Delete Group"
msgstr ""

#: src/Module/Group.php:281
msgid "Edit Group Name"
msgstr ""

#: src/Module/Group.php:291
msgid "Members"
msgstr ""

#: src/Module/Group.php:294
msgid "Group is empty"
msgstr ""

#: src/Module/Group.php:307
msgid "Remove contact from group"
msgstr ""

#: src/Module/Group.php:328
msgid "Click on a contact to add or remove."
msgstr ""

#: src/Module/Group.php:342
msgid "Add contact to group"
msgstr ""

#: src/Module/HCard.php:46
msgid "No profile"
msgstr ""

#: src/Module/HTTPException/MethodNotAllowed.php:32
msgid "Method Not Allowed."
msgstr ""

#: src/Module/Help.php:60
msgid "Help:"
msgstr ""

#: src/Module/Home.php:54
#, php-format
msgid "Welcome to %s"
msgstr ""

#: src/Module/Install.php:195
msgid "Friendica Communications Server - Setup"
msgstr ""

#: src/Module/Install.php:206
msgid "System check"
msgstr ""

#: src/Module/Install.php:208 src/Module/Install.php:265
#: src/Module/Install.php:348
msgid "Requirement not satisfied"
msgstr ""

#: src/Module/Install.php:209
msgid "Optional requirement not satisfied"
msgstr ""

#: src/Module/Install.php:210
msgid "OK"
msgstr ""

#: src/Module/Install.php:215
msgid "Check again"
msgstr ""

#: src/Module/Install.php:230
msgid "Base settings"
msgstr ""

#: src/Module/Install.php:237
msgid "Host name"
msgstr ""

#: src/Module/Install.php:239
msgid ""
"Overwrite this field in case the determinated hostname isn't right, "
"otherweise leave it as is."
msgstr ""

#: src/Module/Install.php:242
msgid "Base path to installation"
msgstr ""

#: src/Module/Install.php:244
msgid ""
"If the system cannot detect the correct path to your installation, enter the "
"correct path here. This setting should only be set if you are using a "
"restricted system and symbolic links to your webroot."
msgstr ""

#: src/Module/Install.php:247
msgid "Sub path of the URL"
msgstr ""

#: src/Module/Install.php:249
msgid ""
"Overwrite this field in case the sub path determination isn't right, "
"otherwise leave it as is. Leaving this field blank means the installation is "
"at the base URL without sub path."
msgstr ""

#: src/Module/Install.php:260
msgid "Database connection"
msgstr ""

#: src/Module/Install.php:261
msgid ""
"In order to install Friendica we need to know how to connect to your "
"database."
msgstr ""

#: src/Module/Install.php:262
msgid ""
"Please contact your hosting provider or site administrator if you have "
"questions about these settings."
msgstr ""

#: src/Module/Install.php:263
msgid ""
"The database you specify below should already exist. If it does not, please "
"create it before continuing."
msgstr ""

#: src/Module/Install.php:272
msgid "Database Server Name"
msgstr ""

#: src/Module/Install.php:277
msgid "Database Login Name"
msgstr ""

#: src/Module/Install.php:283
msgid "Database Login Password"
msgstr ""

#: src/Module/Install.php:285
msgid "For security reasons the password must not be empty"
msgstr ""

#: src/Module/Install.php:288
msgid "Database Name"
msgstr ""

#: src/Module/Install.php:292 src/Module/Install.php:322
msgid "Please select a default timezone for your website"
msgstr ""

#: src/Module/Install.php:307
msgid "Site settings"
msgstr ""

#: src/Module/Install.php:317
msgid "Site administrator email address"
msgstr ""

#: src/Module/Install.php:319
msgid ""
"Your account email address must match this in order to use the web admin "
"panel."
msgstr ""

#: src/Module/Install.php:326
msgid "System Language:"
msgstr ""

#: src/Module/Install.php:328
msgid ""
"Set the default language for your Friendica installation interface and to "
"send emails."
msgstr ""

#: src/Module/Install.php:340
msgid "Your Friendica site database has been installed."
msgstr ""

#: src/Module/Install.php:350
msgid "Installation finished"
msgstr ""

#: src/Module/Install.php:370
msgid "<h1>What next</h1>"
msgstr ""

#: src/Module/Install.php:371
msgid ""
"IMPORTANT: You will need to [manually] setup a scheduled task for the worker."
msgstr ""

#: src/Module/Install.php:374
#, php-format
msgid ""
"Go to your new Friendica node <a href=\"%s/register\">registration page</a> "
"and register as new user. Remember to use the same email you have entered as "
"administrator email. This will allow you to enter the site admin panel."
msgstr ""

#: src/Module/Invite.php:56
msgid "Total invitation limit exceeded."
msgstr ""

#: src/Module/Invite.php:81
#, php-format
msgid "%s : Not a valid email address."
msgstr ""

#: src/Module/Invite.php:107
msgid "Please join us on Friendica"
msgstr ""

#: src/Module/Invite.php:116
msgid "Invitation limit exceeded. Please contact your site administrator."
msgstr ""

#: src/Module/Invite.php:120
#, php-format
msgid "%s : Message delivery failed."
msgstr ""

#: src/Module/Invite.php:124
#, php-format
msgid "%d message sent."
msgid_plural "%d messages sent."
msgstr[0] ""
msgstr[1] ""

#: src/Module/Invite.php:142
msgid "You have no more invitations available"
msgstr ""

#: src/Module/Invite.php:149
#, php-format
msgid ""
"Visit %s for a list of public sites that you can join. Friendica members on "
"other sites can all connect with each other, as well as with members of many "
"other social networks."
msgstr ""

#: src/Module/Invite.php:151
#, php-format
msgid ""
"To accept this invitation, please visit and register at %s or any other "
"public Friendica website."
msgstr ""

#: src/Module/Invite.php:152
#, php-format
msgid ""
"Friendica sites all inter-connect to create a huge privacy-enhanced social "
"web that is owned and controlled by its members. They can also connect with "
"many traditional social networks. See %s for a list of alternate Friendica "
"sites you can join."
msgstr ""

#: src/Module/Invite.php:156
msgid ""
"Our apologies. This system is not currently configured to connect with other "
"public sites or invite members."
msgstr ""

#: src/Module/Invite.php:159
msgid ""
"Friendica sites all inter-connect to create a huge privacy-enhanced social "
"web that is owned and controlled by its members. They can also connect with "
"many traditional social networks."
msgstr ""

#: src/Module/Invite.php:158
#, php-format
msgid "To accept this invitation, please visit and register at %s."
msgstr ""

#: src/Module/Invite.php:166
msgid "Send invitations"
msgstr ""

#: src/Module/Invite.php:167
msgid "Enter email addresses, one per line:"
msgstr ""

#: src/Module/Invite.php:171
msgid ""
"You are cordially invited to join me and other close friends on Friendica - "
"and help us to create a better social web."
msgstr ""

#: src/Module/Invite.php:173
msgid "You will need to supply this invitation code: $invite_code"
msgstr ""

#: src/Module/Invite.php:173
msgid ""
"Once you have registered, please connect with me via my profile page at:"
msgstr ""

#: src/Module/Invite.php:175
msgid ""
"For more information about the Friendica project and why we feel it is "
"important, please visit http://friendi.ca"
msgstr ""

#: src/Module/Item/Compose.php:50
msgid "Please enter a post body."
msgstr ""

#: src/Module/Item/Compose.php:63
msgid "This feature is only available with the frio theme."
msgstr ""

#: src/Module/Item/Compose.php:90
msgid "Compose new personal note"
msgstr ""

#: src/Module/Item/Compose.php:99
msgid "Compose new post"
msgstr ""

#: src/Module/Item/Compose.php:141
msgid "Visibility"
msgstr ""

#: src/Module/Item/Compose.php:162
msgid "Clear the location"
msgstr ""

#: src/Module/Item/Compose.php:163
msgid "Location services are unavailable on your device"
msgstr ""

#: src/Module/Item/Compose.php:164
msgid ""
"Location services are disabled. Please check the website's permissions on "
"your device"
msgstr ""

#: src/Module/Item/Follow.php:52
msgid "Unable to follow this item."
msgstr ""

#: src/Module/Maintenance.php:48 src/Module/Maintenance.php:53
msgid "System down for maintenance"
msgstr ""

#: src/Module/Maintenance.php:54
msgid ""
"This Friendica node is currently in maintenance mode, either automatically "
"because it is self-updating or manually by the node administrator. This "
"condition should be temporary, please come back in a few minutes."
msgstr ""

#: src/Module/Manifest.php:42
msgid "A Decentralized Social Network"
msgstr ""

#: src/Module/Notifications/Introductions.php:97
msgid "Show Ignored Requests"
msgstr ""

#: src/Module/Notifications/Introductions.php:97
msgid "Hide Ignored Requests"
msgstr ""

#: src/Module/Notifications/Introductions.php:113
#: src/Module/Notifications/Introductions.php:176
msgid "Notification type:"
msgstr ""

#: src/Module/Notifications/Introductions.php:116
msgid "Suggested by:"
msgstr ""

#: src/Module/Notifications/Introductions.php:141
msgid "Claims to be known to you: "
msgstr ""

#: src/Module/Notifications/Introductions.php:142
#: src/Module/OAuth/Acknowledge.php:54 src/Module/Register.php:131
msgid "No"
msgstr ""

#: src/Module/Notifications/Introductions.php:150
msgid "Shall your connection be bidirectional or not?"
msgstr ""

#: src/Module/Notifications/Introductions.php:151
#, php-format
msgid ""
"Accepting %s as a friend allows %s to subscribe to your posts, and you will "
"also receive updates from them in your news feed."
msgstr ""

#: src/Module/Notifications/Introductions.php:152
#, php-format
msgid ""
"Accepting %s as a subscriber allows them to subscribe to your posts, but you "
"will not receive updates from them in your news feed."
msgstr ""

#: src/Module/Notifications/Introductions.php:154
msgid "Friend"
msgstr ""

#: src/Module/Notifications/Introductions.php:155
msgid "Subscriber"
msgstr ""

#: src/Module/Notifications/Introductions.php:214
msgid "No introductions."
msgstr ""

#: src/Module/Notifications/Introductions.php:215
#: src/Module/Notifications/Notifications.php:134
#, php-format
msgid "No more %s notifications."
msgstr ""

#: src/Module/Notifications/Notification.php:107
msgid "You must be logged in to show this page."
msgstr ""

#: src/Module/Notifications/Notifications.php:65
msgid "Network Notifications"
msgstr ""

#: src/Module/Notifications/Notifications.php:71
msgid "System Notifications"
msgstr ""

#: src/Module/Notifications/Notifications.php:77
msgid "Personal Notifications"
msgstr ""

#: src/Module/Notifications/Notifications.php:83
msgid "Home Notifications"
msgstr ""

#: src/Module/Notifications/Notifications.php:139
msgid "Show unread"
msgstr ""

#: src/Module/OAuth/Acknowledge.php:50
msgid "Authorize application connection"
msgstr ""

#: src/Module/OAuth/Acknowledge.php:52
msgid ""
"Do you want to authorize this application to access your posts and contacts, "
"and/or create new posts for you?"
msgstr ""

#: src/Module/OAuth/Authorize.php:54
msgid "Unsupported or missing response type"
msgstr ""

#: src/Module/OAuth/Authorize.php:59 src/Module/OAuth/Token.php:72
msgid "Incomplete request data"
msgstr ""

#: src/Module/OAuth/Authorize.php:106
#, php-format
msgid ""
"Please copy the following authentication code into your application and "
"close this window: %s"
msgstr ""

#: src/Module/OAuth/Token.php:96
msgid "Unsupported or missing grant type"
msgstr ""

#: src/Module/PermissionTooltip.php:44
#, php-format
msgid "Wrong type \"%s\", expected one of: %s"
msgstr ""

#: src/Module/PermissionTooltip.php:61
msgid "Model not found"
msgstr ""

#: src/Module/PermissionTooltip.php:83
msgid "Remote privacy information not available."
msgstr ""

#: src/Module/PermissionTooltip.php:92
msgid "Visible to:"
msgstr ""

#: src/Module/Photo.php:123
msgid "The Photo is not available."
msgstr ""

#: src/Module/Photo.php:136
#, php-format
msgid "The Photo with id %s is not available."
msgstr ""

#: src/Module/Photo.php:169
#, php-format
msgid "Invalid external resource with url %s."
msgstr ""

#: src/Module/Photo.php:171
#, php-format
msgid "Invalid photo with id %s."
msgstr ""

#: src/Module/Profile/Contacts.php:120
msgid "No contacts."
msgstr ""

#: src/Module/Profile/Profile.php:82
msgid "Profile not found."
msgstr ""

#: src/Module/Profile/Profile.php:135
#, php-format
msgid ""
"You're currently viewing your profile as <b>%s</b> <a href=\"%s\" class="
"\"btn btn-sm pull-right\">Cancel</a>"
msgstr ""

#: src/Module/Profile/Profile.php:149
msgid "Member since:"
msgstr ""

#: src/Module/Profile/Profile.php:155
msgid "j F, Y"
msgstr ""

#: src/Module/Profile/Profile.php:156
msgid "j F"
msgstr ""

#: src/Module/Profile/Profile.php:164 src/Util/Temporal.php:163
msgid "Birthday:"
msgstr ""

#: src/Module/Profile/Profile.php:167 src/Module/Settings/Profile/Index.php:245
#: src/Util/Temporal.php:165
msgid "Age: "
msgstr ""

#: src/Module/Profile/Profile.php:167 src/Module/Settings/Profile/Index.php:245
#: src/Util/Temporal.php:165
#, php-format
msgid "%d year old"
msgid_plural "%d years old"
msgstr[0] ""
msgstr[1] ""

#: src/Module/Profile/Profile.php:234
msgid "Forums:"
msgstr ""

#: src/Module/Profile/Profile.php:246
msgid "View profile as:"
msgstr ""

#: src/Module/Profile/Profile.php:263
msgid "View as"
msgstr ""

#: src/Module/Profile/Profile.php:326 src/Module/Profile/Profile.php:329
#: src/Module/Profile/Status.php:65 src/Module/Profile/Status.php:68
#: src/Protocol/Feed.php:990 src/Protocol/OStatus.php:1245
#, php-format
msgid "%s's timeline"
msgstr ""

#: src/Module/Profile/Profile.php:327 src/Module/Profile/Status.php:66
#: src/Protocol/Feed.php:994 src/Protocol/OStatus.php:1249
#, php-format
msgid "%s's posts"
msgstr ""

#: src/Module/Profile/Profile.php:328 src/Module/Profile/Status.php:67
#: src/Protocol/Feed.php:997 src/Protocol/OStatus.php:1252
#, php-format
msgid "%s's comments"
msgstr ""

#: src/Module/Profile/Schedule.php:84
msgid "Scheduled"
msgstr ""

#: src/Module/Profile/Schedule.php:85
msgid "Content"
msgstr ""

#: src/Module/Profile/Schedule.php:86
msgid "Remove post"
msgstr ""

#: src/Module/Register.php:84
msgid "Only parent users can create additional accounts."
msgstr ""

#: src/Module/Register.php:116
msgid ""
"You may (optionally) fill in this form via OpenID by supplying your OpenID "
"and clicking \"Register\"."
msgstr ""

#: src/Module/Register.php:117
msgid ""
"If you are not familiar with OpenID, please leave that field blank and fill "
"in the rest of the items."
msgstr ""

#: src/Module/Register.php:118
msgid "Your OpenID (optional): "
msgstr ""

#: src/Module/Register.php:127
msgid "Include your profile in member directory?"
msgstr ""

#: src/Module/Register.php:148
msgid "Note for the admin"
msgstr ""

#: src/Module/Register.php:148
msgid "Leave a message for the admin, why you want to join this node"
msgstr ""

#: src/Module/Register.php:149
msgid "Membership on this site is by invitation only."
msgstr ""

#: src/Module/Register.php:150
msgid "Your invitation code: "
msgstr ""

#: src/Module/Register.php:158
msgid "Your Full Name (e.g. Joe Smith, real or real-looking): "
msgstr ""

#: src/Module/Register.php:159
msgid ""
"Your Email Address: (Initial information will be send there, so this has to "
"be an existing address.)"
msgstr ""

#: src/Module/Register.php:160
msgid "Please repeat your e-mail address:"
msgstr ""

#: src/Module/Register.php:162
msgid "Leave empty for an auto generated password."
msgstr ""

#: src/Module/Register.php:164
#, php-format
msgid ""
"Choose a profile nickname. This must begin with a text character. Your "
"profile address on this site will then be \"<strong>nickname@%s</strong>\"."
msgstr ""

#: src/Module/Register.php:165
msgid "Choose a nickname: "
msgstr ""

#: src/Module/Register.php:174
msgid "Import your profile to this friendica instance"
msgstr ""

#: src/Module/Register.php:181
msgid "Note: This node explicitly contains adult content"
msgstr ""

#: src/Module/Register.php:183 src/Module/Settings/Delegation.php:155
msgid "Parent Password:"
msgstr ""

#: src/Module/Register.php:183 src/Module/Settings/Delegation.php:155
msgid ""
"Please enter the password of the parent account to legitimize your request."
msgstr ""

#: src/Module/Register.php:212
msgid "Password doesn't match."
msgstr ""

#: src/Module/Register.php:218
msgid "Please enter your password."
msgstr ""

#: src/Module/Register.php:260
msgid "You have entered too much information."
msgstr ""

#: src/Module/Register.php:283
msgid "Please enter the identical mail address in the second field."
msgstr ""

#: src/Module/Register.php:310
msgid "The additional account was created."
msgstr ""

#: src/Module/Register.php:335
msgid ""
"Registration successful. Please check your email for further instructions."
msgstr ""

#: src/Module/Register.php:339
#, php-format
msgid ""
"Failed to send email message. Here your accout details:<br> login: %s<br> "
"password: %s<br><br>You can change your password after login."
msgstr ""

#: src/Module/Register.php:345
msgid "Registration successful."
msgstr ""

#: src/Module/Register.php:350 src/Module/Register.php:357
msgid "Your registration can not be processed."
msgstr ""

#: src/Module/Register.php:356
msgid "You have to leave a request note for the admin."
msgstr ""

#: src/Module/Register.php:402
msgid "Your registration is pending approval by the site owner."
msgstr ""

#: src/Module/RemoteFollow.php:71
msgid "Profile unavailable."
msgstr ""

#: src/Module/RemoteFollow.php:77
msgid "Invalid locator"
msgstr ""

#: src/Module/RemoteFollow.php:84
msgid "The provided profile link doesn't seem to be valid"
msgstr ""

#: src/Module/RemoteFollow.php:89
msgid ""
"Remote subscription can't be done for your network. Please subscribe "
"directly on your system."
msgstr ""

#: src/Module/RemoteFollow.php:121
msgid "Friend/Connection Request"
msgstr ""

#: src/Module/RemoteFollow.php:122
#, php-format
msgid ""
"Enter your Webfinger address (user@domain.tld) or profile URL here. If this "
"isn't supported by your system, you have to subscribe to <strong>%s</strong> "
"or <strong>%s</strong> directly on your system."
msgstr ""

#: src/Module/RemoteFollow.php:123
#, php-format
msgid ""
"If you are not yet a member of the free social web, <a href=\"%s\">follow "
"this link to find a public Friendica node and join us today</a>."
msgstr ""

#: src/Module/RemoteFollow.php:124
msgid "Your Webfinger address or profile URL:"
msgstr ""

#: src/Module/Search/Index.php:53
msgid "Only logged in users are permitted to perform a search."
msgstr ""

#: src/Module/Search/Index.php:73
msgid "Only one search per minute is permitted for not logged in users."
msgstr ""

#: src/Module/Search/Index.php:189
#, php-format
msgid "Items tagged with: %s"
msgstr ""

#: src/Module/Search/Saved.php:58
msgid "Search term was not saved."
msgstr ""

#: src/Module/Search/Saved.php:61
msgid "Search term already saved."
msgstr ""

#: src/Module/Search/Saved.php:67
msgid "Search term was not removed."
msgstr ""

#: src/Module/Security/Login.php:104
msgid "Create a New Account"
msgstr ""

#: src/Module/Security/Login.php:129
msgid "Your OpenID: "
msgstr ""

#: src/Module/Security/Login.php:132
msgid ""
"Please enter your username and password to add the OpenID to your existing "
"account."
msgstr ""

#: src/Module/Security/Login.php:134
msgid "Or login using OpenID: "
msgstr ""

#: src/Module/Security/Login.php:148
msgid "Password: "
msgstr ""

#: src/Module/Security/Login.php:149
msgid "Remember me"
msgstr ""

#: src/Module/Security/Login.php:158
msgid "Forgot your password?"
msgstr ""

#: src/Module/Security/Login.php:161
msgid "Website Terms of Service"
msgstr ""

#: src/Module/Security/Login.php:162
msgid "terms of service"
msgstr ""

#: src/Module/Security/Login.php:164
msgid "Website Privacy Policy"
msgstr ""

#: src/Module/Security/Login.php:165
msgid "privacy policy"
msgstr ""

#: src/Module/Security/Logout.php:87
msgid "Logged out."
msgstr ""

#: src/Module/Security/OpenID.php:54
msgid "OpenID protocol error. No ID returned"
msgstr ""

#: src/Module/Security/OpenID.php:92
msgid ""
"Account not found. Please login to your existing account to add the OpenID "
"to it."
msgstr ""

#: src/Module/Security/OpenID.php:94
msgid ""
"Account not found. Please register a new account or login to your existing "
"account to add the OpenID to it."
msgstr ""

#: src/Module/Security/TwoFactor/Recovery.php:73
#, php-format
msgid "Remaining recovery codes: %d"
msgstr ""

#: src/Module/Security/TwoFactor/Recovery.php:77
#: src/Module/Security/TwoFactor/Verify.php:76
#: src/Module/Settings/TwoFactor/Verify.php:94
msgid "Invalid code, please retry."
msgstr ""

#: src/Module/Security/TwoFactor/Recovery.php:96
msgid "Two-factor recovery"
msgstr ""

#: src/Module/Security/TwoFactor/Recovery.php:97
msgid ""
"<p>You can enter one of your one-time recovery codes in case you lost access "
"to your mobile device.</p>"
msgstr ""

#: src/Module/Security/TwoFactor/Recovery.php:98
#: src/Module/Security/TwoFactor/Verify.php:99
#, php-format
msgid ""
"Don’t have your phone? <a href=\"%s\">Enter a two-factor recovery code</a>"
msgstr ""

#: src/Module/Security/TwoFactor/Recovery.php:99
msgid "Please enter a recovery code"
msgstr ""

#: src/Module/Security/TwoFactor/Recovery.php:100
msgid "Submit recovery code and complete login"
msgstr ""

#: src/Module/Security/TwoFactor/Verify.php:96
msgid ""
"<p>Open the two-factor authentication app on your device to get an "
"authentication code and verify your identity.</p>"
msgstr ""

#: src/Module/Security/TwoFactor/Verify.php:100
#: src/Module/Settings/TwoFactor/Verify.php:154
msgid "Please enter a code from your authentication app"
msgstr ""

#: src/Module/Security/TwoFactor/Verify.php:101
msgid "This is my two-factor authenticator app device"
msgstr ""

#: src/Module/Security/TwoFactor/Verify.php:102
msgid "Verify code and complete login"
msgstr ""

#: src/Module/Settings/Delegation.php:53
msgid "Delegation successfully granted."
msgstr ""

#: src/Module/Settings/Delegation.php:55
msgid "Parent user not found, unavailable or password doesn't match."
msgstr ""

#: src/Module/Settings/Delegation.php:59
msgid "Delegation successfully revoked."
msgstr ""

#: src/Module/Settings/Delegation.php:81 src/Module/Settings/Delegation.php:103
msgid ""
"Delegated administrators can view but not change delegation permissions."
msgstr ""

#: src/Module/Settings/Delegation.php:95
msgid "Delegate user not found."
msgstr ""

#: src/Module/Settings/Delegation.php:143
msgid "No parent user"
msgstr ""

#: src/Module/Settings/Delegation.php:154
#: src/Module/Settings/Delegation.php:165
msgid "Parent User"
msgstr ""

#: src/Module/Settings/Delegation.php:162
msgid "Additional Accounts"
msgstr ""

#: src/Module/Settings/Delegation.php:163
msgid ""
"Register additional accounts that are automatically connected to your "
"existing account so you can manage them from this account."
msgstr ""

#: src/Module/Settings/Delegation.php:164
msgid "Register an additional account"
msgstr ""

#: src/Module/Settings/Delegation.php:168
msgid ""
"Parent users have total control about this account, including the account "
"settings. Please double check whom you give this access."
msgstr ""

#: src/Module/Settings/Delegation.php:172
msgid "Delegates"
msgstr ""

#: src/Module/Settings/Delegation.php:174
msgid ""
"Delegates are able to manage all aspects of this account/page except for "
"basic account settings. Please do not delegate your personal account to "
"anybody that you do not trust completely."
msgstr ""

#: src/Module/Settings/Delegation.php:175
msgid "Existing Page Delegates"
msgstr ""

#: src/Module/Settings/Delegation.php:177
msgid "Potential Delegates"
msgstr ""

#: src/Module/Settings/Delegation.php:180
msgid "Add"
msgstr ""

#: src/Module/Settings/Delegation.php:181
msgid "No entries."
msgstr ""

#: src/Module/Settings/Display.php:107
msgid "The theme you chose isn't available."
msgstr ""

#: src/Module/Settings/Display.php:146
#, php-format
msgid "%s - (Unsupported)"
msgstr ""

#: src/Module/Settings/Display.php:192
msgid "Display Settings"
msgstr ""

#: src/Module/Settings/Display.php:194
msgid "General Theme Settings"
msgstr ""

#: src/Module/Settings/Display.php:195
msgid "Custom Theme Settings"
msgstr ""

#: src/Module/Settings/Display.php:196
msgid "Content Settings"
msgstr ""

#: src/Module/Settings/Display.php:197 view/theme/duepuntozero/config.php:70
#: view/theme/frio/config.php:161 view/theme/quattro/config.php:72
#: view/theme/vier/config.php:120
msgid "Theme settings"
msgstr ""

#: src/Module/Settings/Display.php:198
msgid "Calendar"
msgstr ""

#: src/Module/Settings/Display.php:204
msgid "Display Theme:"
msgstr ""

#: src/Module/Settings/Display.php:205
msgid "Mobile Theme:"
msgstr ""

#: src/Module/Settings/Display.php:208
msgid "Number of items to display per page:"
msgstr ""

#: src/Module/Settings/Display.php:208 src/Module/Settings/Display.php:209
msgid "Maximum of 100 items"
msgstr ""

#: src/Module/Settings/Display.php:209
msgid "Number of items to display per page when viewed from mobile device:"
msgstr ""

#: src/Module/Settings/Display.php:210
msgid "Update browser every xx seconds"
msgstr ""

#: src/Module/Settings/Display.php:210
msgid "Minimum of 10 seconds. Enter -1 to disable it."
msgstr ""

#: src/Module/Settings/Display.php:211
msgid "Automatic updates only at the top of the post stream pages"
msgstr ""

#: src/Module/Settings/Display.php:211
msgid ""
"Auto update may add new posts at the top of the post stream pages, which can "
"affect the scroll position and perturb normal reading if it happens anywhere "
"else the top of the page."
msgstr ""

#: src/Module/Settings/Display.php:212
msgid "Display emoticons"
msgstr ""

#: src/Module/Settings/Display.php:212
msgid "When enabled, emoticons are replaced with matching symbols."
msgstr ""

#: src/Module/Settings/Display.php:213
msgid "Infinite scroll"
msgstr ""

#: src/Module/Settings/Display.php:213
msgid "Automatic fetch new items when reaching the page end."
msgstr ""

#: src/Module/Settings/Display.php:214
msgid "Enable Smart Threading"
msgstr ""

#: src/Module/Settings/Display.php:214
msgid "Enable the automatic suppression of extraneous thread indentation."
msgstr ""

#: src/Module/Settings/Display.php:215
msgid "Display the Dislike feature"
msgstr ""

#: src/Module/Settings/Display.php:215
msgid "Display the Dislike button and dislike reactions on posts and comments."
msgstr ""

#: src/Module/Settings/Display.php:216
msgid "Display the resharer"
msgstr ""

#: src/Module/Settings/Display.php:216
msgid "Display the first resharer as icon and text on a reshared item."
msgstr ""

#: src/Module/Settings/Display.php:217
msgid "Stay local"
msgstr ""

#: src/Module/Settings/Display.php:217
msgid "Don't go to a remote system when following a contact link."
msgstr ""

#: src/Module/Settings/Display.php:219
msgid "Beginning of week:"
msgstr ""

#: src/Module/Settings/Profile/Index.php:83
msgid "Profile Name is required."
msgstr ""

#: src/Module/Settings/Profile/Index.php:131
msgid "Profile couldn't be updated."
msgstr ""

#: src/Module/Settings/Profile/Index.php:172
#: src/Module/Settings/Profile/Index.php:192
msgid "Label:"
msgstr ""

#: src/Module/Settings/Profile/Index.php:173
#: src/Module/Settings/Profile/Index.php:193
msgid "Value:"
msgstr ""

#: src/Module/Settings/Profile/Index.php:183
#: src/Module/Settings/Profile/Index.php:203
msgid "Field Permissions"
msgstr ""

#: src/Module/Settings/Profile/Index.php:184
#: src/Module/Settings/Profile/Index.php:204
msgid "(click to open/close)"
msgstr ""

#: src/Module/Settings/Profile/Index.php:190
msgid "Add a new profile field"
msgstr ""

#: src/Module/Settings/Profile/Index.php:220
msgid "Profile Actions"
msgstr ""

#: src/Module/Settings/Profile/Index.php:221
msgid "Edit Profile Details"
msgstr ""

#: src/Module/Settings/Profile/Index.php:223
msgid "Change Profile Photo"
msgstr ""

#: src/Module/Settings/Profile/Index.php:228
msgid "Profile picture"
msgstr ""

#: src/Module/Settings/Profile/Index.php:229
msgid "Location"
msgstr ""

#: src/Module/Settings/Profile/Index.php:230 src/Util/Temporal.php:93
#: src/Util/Temporal.php:95
msgid "Miscellaneous"
msgstr ""

#: src/Module/Settings/Profile/Index.php:231
msgid "Custom Profile Fields"
msgstr ""

#: src/Module/Settings/Profile/Index.php:233 src/Module/Welcome.php:58
msgid "Upload Profile Photo"
msgstr ""

#: src/Module/Settings/Profile/Index.php:237
msgid "Display name:"
msgstr ""

#: src/Module/Settings/Profile/Index.php:240
msgid "Street Address:"
msgstr ""

#: src/Module/Settings/Profile/Index.php:241
msgid "Locality/City:"
msgstr ""

#: src/Module/Settings/Profile/Index.php:242
msgid "Region/State:"
msgstr ""

#: src/Module/Settings/Profile/Index.php:243
msgid "Postal/Zip Code:"
msgstr ""

#: src/Module/Settings/Profile/Index.php:244
msgid "Country:"
msgstr ""

#: src/Module/Settings/Profile/Index.php:246
msgid "XMPP (Jabber) address:"
msgstr ""

#: src/Module/Settings/Profile/Index.php:246
msgid "The XMPP address will be published so that people can follow you there."
msgstr ""

#: src/Module/Settings/Profile/Index.php:247
msgid "Matrix (Element) address:"
msgstr ""

#: src/Module/Settings/Profile/Index.php:247
msgid ""
"The Matrix address will be published so that people can follow you there."
msgstr ""

#: src/Module/Settings/Profile/Index.php:248
msgid "Homepage URL:"
msgstr ""

#: src/Module/Settings/Profile/Index.php:249
msgid "Public Keywords:"
msgstr ""

#: src/Module/Settings/Profile/Index.php:249
msgid "(Used for suggesting potential friends, can be seen by others)"
msgstr ""

#: src/Module/Settings/Profile/Index.php:250
msgid "Private Keywords:"
msgstr ""

#: src/Module/Settings/Profile/Index.php:250
msgid "(Used for searching profiles, never shown to others)"
msgstr ""

#: src/Module/Settings/Profile/Index.php:251
#, php-format
msgid ""
"<p>Custom fields appear on <a href=\"%s\">your profile page</a>.</p>\n"
"\t\t\t\t<p>You can use BBCodes in the field values.</p>\n"
"\t\t\t\t<p>Reorder by dragging the field title.</p>\n"
"\t\t\t\t<p>Empty the label field to remove a custom field.</p>\n"
"\t\t\t\t<p>Non-public fields can only be seen by the selected Friendica "
"contacts or the Friendica contacts in the selected groups.</p>"
msgstr ""

#: src/Module/Settings/Profile/Photo/Crop.php:108
#: src/Module/Settings/Profile/Photo/Crop.php:126
#: src/Module/Settings/Profile/Photo/Crop.php:144
#: src/Module/Settings/Profile/Photo/Index.php:102
#, php-format
msgid "Image size reduction [%s] failed."
msgstr ""

#: src/Module/Settings/Profile/Photo/Crop.php:151
msgid ""
"Shift-reload the page or clear browser cache if the new photo does not "
"display immediately."
msgstr ""

#: src/Module/Settings/Profile/Photo/Crop.php:156
msgid "Unable to process image"
msgstr ""

#: src/Module/Settings/Profile/Photo/Crop.php:175
msgid "Photo not found."
msgstr ""

#: src/Module/Settings/Profile/Photo/Crop.php:197
msgid "Profile picture successfully updated."
msgstr ""

#: src/Module/Settings/Profile/Photo/Crop.php:223
#: src/Module/Settings/Profile/Photo/Crop.php:227
msgid "Crop Image"
msgstr ""

#: src/Module/Settings/Profile/Photo/Crop.php:224
msgid "Please adjust the image cropping for optimum viewing."
msgstr ""

#: src/Module/Settings/Profile/Photo/Crop.php:226
msgid "Use Image As Is"
msgstr ""

#: src/Module/Settings/Profile/Photo/Index.php:46
msgid "Missing uploaded image."
msgstr ""

#: src/Module/Settings/Profile/Photo/Index.php:125
msgid "Profile Picture Settings"
msgstr ""

#: src/Module/Settings/Profile/Photo/Index.php:126
msgid "Current Profile Picture"
msgstr ""

#: src/Module/Settings/Profile/Photo/Index.php:127
msgid "Upload Profile Picture"
msgstr ""

#: src/Module/Settings/Profile/Photo/Index.php:128
msgid "Upload Picture:"
msgstr ""

#: src/Module/Settings/Profile/Photo/Index.php:133
msgid "or"
msgstr ""

#: src/Module/Settings/Profile/Photo/Index.php:135
msgid "skip this step"
msgstr ""

#: src/Module/Settings/Profile/Photo/Index.php:137
msgid "select a photo from your photo albums"
msgstr ""

#: src/Module/Settings/TwoFactor/AppSpecific.php:64
#: src/Module/Settings/TwoFactor/Recovery.php:62
#: src/Module/Settings/TwoFactor/Trusted.php:65
#: src/Module/Settings/TwoFactor/Verify.php:68
msgid "Please enter your password to access this page."
msgstr ""

#: src/Module/Settings/TwoFactor/AppSpecific.php:82
msgid "App-specific password generation failed: The description is empty."
msgstr ""

#: src/Module/Settings/TwoFactor/AppSpecific.php:85
msgid ""
"App-specific password generation failed: This description already exists."
msgstr ""

#: src/Module/Settings/TwoFactor/AppSpecific.php:89
msgid "New app-specific password generated."
msgstr ""

#: src/Module/Settings/TwoFactor/AppSpecific.php:95
msgid "App-specific passwords successfully revoked."
msgstr ""

#: src/Module/Settings/TwoFactor/AppSpecific.php:105
msgid "App-specific password successfully revoked."
msgstr ""

#: src/Module/Settings/TwoFactor/AppSpecific.php:126
msgid "Two-factor app-specific passwords"
msgstr ""

#: src/Module/Settings/TwoFactor/AppSpecific.php:128
msgid ""
"<p>App-specific passwords are randomly generated passwords used instead your "
"regular password to authenticate your account on third-party applications "
"that don't support two-factor authentication.</p>"
msgstr ""

#: src/Module/Settings/TwoFactor/AppSpecific.php:129
msgid ""
"Make sure to copy your new app-specific password now. You won’t be able to "
"see it again!"
msgstr ""

#: src/Module/Settings/TwoFactor/AppSpecific.php:132
msgid "Description"
msgstr ""

#: src/Module/Settings/TwoFactor/AppSpecific.php:133
msgid "Last Used"
msgstr ""

#: src/Module/Settings/TwoFactor/AppSpecific.php:134
msgid "Revoke"
msgstr ""

#: src/Module/Settings/TwoFactor/AppSpecific.php:135
msgid "Revoke All"
msgstr ""

#: src/Module/Settings/TwoFactor/AppSpecific.php:138
msgid ""
"When you generate a new app-specific password, you must use it right away, "
"it will be shown to you once after you generate it."
msgstr ""

#: src/Module/Settings/TwoFactor/AppSpecific.php:139
msgid "Generate new app-specific password"
msgstr ""

#: src/Module/Settings/TwoFactor/AppSpecific.php:140
msgid "Friendiqa on my Fairphone 2..."
msgstr ""

#: src/Module/Settings/TwoFactor/AppSpecific.php:141
msgid "Generate"
msgstr ""

#: src/Module/Settings/TwoFactor/Index.php:67
msgid "Two-factor authentication successfully disabled."
msgstr ""

#: src/Module/Settings/TwoFactor/Index.php:93
msgid "Wrong Password"
msgstr ""

#: src/Module/Settings/TwoFactor/Index.php:113
msgid ""
"<p>Use an application on a mobile device to get two-factor authentication "
"codes when prompted on login.</p>"
msgstr ""

#: src/Module/Settings/TwoFactor/Index.php:117
msgid "Authenticator app"
msgstr ""

#: src/Module/Settings/TwoFactor/Index.php:118
msgid "Configured"
msgstr ""

#: src/Module/Settings/TwoFactor/Index.php:118
msgid "Not Configured"
msgstr ""

#: src/Module/Settings/TwoFactor/Index.php:119
msgid "<p>You haven't finished configuring your authenticator app.</p>"
msgstr ""

#: src/Module/Settings/TwoFactor/Index.php:120
msgid "<p>Your authenticator app is correctly configured.</p>"
msgstr ""

#: src/Module/Settings/TwoFactor/Index.php:122
msgid "Recovery codes"
msgstr ""

#: src/Module/Settings/TwoFactor/Index.php:123
msgid "Remaining valid codes"
msgstr ""

#: src/Module/Settings/TwoFactor/Index.php:125
msgid ""
"<p>These one-use codes can replace an authenticator app code in case you "
"have lost access to it.</p>"
msgstr ""

#: src/Module/Settings/TwoFactor/Index.php:127
msgid "App-specific passwords"
msgstr ""

#: src/Module/Settings/TwoFactor/Index.php:128
msgid "Generated app-specific passwords"
msgstr ""

#: src/Module/Settings/TwoFactor/Index.php:130
msgid ""
"<p>These randomly generated passwords allow you to authenticate on apps not "
"supporting two-factor authentication.</p>"
msgstr ""

#: src/Module/Settings/TwoFactor/Index.php:133
msgid "Current password:"
msgstr ""

#: src/Module/Settings/TwoFactor/Index.php:133
msgid ""
"You need to provide your current password to change two-factor "
"authentication settings."
msgstr ""

#: src/Module/Settings/TwoFactor/Index.php:134
msgid "Enable two-factor authentication"
msgstr ""

#: src/Module/Settings/TwoFactor/Index.php:135
msgid "Disable two-factor authentication"
msgstr ""

#: src/Module/Settings/TwoFactor/Index.php:136
msgid "Show recovery codes"
msgstr ""

#: src/Module/Settings/TwoFactor/Index.php:137
msgid "Manage app-specific passwords"
msgstr ""

#: src/Module/Settings/TwoFactor/Index.php:138
msgid "Manage trusted browsers"
msgstr ""

#: src/Module/Settings/TwoFactor/Index.php:139
msgid "Finish app configuration"
msgstr ""

#: src/Module/Settings/TwoFactor/Recovery.php:78
msgid "New recovery codes successfully generated."
msgstr ""

#: src/Module/Settings/TwoFactor/Recovery.php:104
msgid "Two-factor recovery codes"
msgstr ""

#: src/Module/Settings/TwoFactor/Recovery.php:106
msgid ""
"<p>Recovery codes can be used to access your account in the event you lose "
"access to your device and cannot receive two-factor authentication codes.</"
"p><p><strong>Put these in a safe spot!</strong> If you lose your device and "
"don’t have the recovery codes you will lose access to your account.</p>"
msgstr ""

#: src/Module/Settings/TwoFactor/Recovery.php:108
msgid ""
"When you generate new recovery codes, you must copy the new codes. Your old "
"codes won’t work anymore."
msgstr ""

#: src/Module/Settings/TwoFactor/Recovery.php:109
msgid "Generate new recovery codes"
msgstr ""

#: src/Module/Settings/TwoFactor/Recovery.php:111
msgid "Next: Verification"
msgstr ""

#: src/Module/Settings/TwoFactor/Trusted.php:82
msgid "Trusted browsers successfully removed."
msgstr ""

#: src/Module/Settings/TwoFactor/Trusted.php:92
msgid "Trusted browser successfully removed."
msgstr ""

#: src/Module/Settings/TwoFactor/Trusted.php:133
msgid "Two-factor Trusted Browsers"
msgstr ""

#: src/Module/Settings/TwoFactor/Trusted.php:134
msgid ""
"Trusted browsers are individual browsers you chose to skip two-factor "
"authentication to access Friendica. Please use this feature sparingly, as it "
"can negate the benefit of two-factor authentication."
msgstr ""

#: src/Module/Settings/TwoFactor/Trusted.php:135
msgid "Device"
msgstr ""

#: src/Module/Settings/TwoFactor/Trusted.php:136
msgid "OS"
msgstr ""

#: src/Module/Settings/TwoFactor/Trusted.php:138
msgid "Trusted"
msgstr ""

#: src/Module/Settings/TwoFactor/Trusted.php:139
msgid "Last Use"
msgstr ""

#: src/Module/Settings/TwoFactor/Trusted.php:141
msgid "Remove All"
msgstr ""

#: src/Module/Settings/TwoFactor/Verify.php:90
msgid "Two-factor authentication successfully activated."
msgstr ""

#: src/Module/Settings/TwoFactor/Verify.php:124
#, php-format
msgid ""
"<p>Or you can submit the authentication settings manually:</p>\n"
"<dl>\n"
"\t<dt>Issuer</dt>\n"
"\t<dd>%s</dd>\n"
"\t<dt>Account Name</dt>\n"
"\t<dd>%s</dd>\n"
"\t<dt>Secret Key</dt>\n"
"\t<dd>%s</dd>\n"
"\t<dt>Type</dt>\n"
"\t<dd>Time-based</dd>\n"
"\t<dt>Number of digits</dt>\n"
"\t<dd>6</dd>\n"
"\t<dt>Hashing algorithm</dt>\n"
"\t<dd>SHA-1</dd>\n"
"</dl>"
msgstr ""

#: src/Module/Settings/TwoFactor/Verify.php:144
msgid "Two-factor code verification"
msgstr ""

#: src/Module/Settings/TwoFactor/Verify.php:146
msgid ""
"<p>Please scan this QR Code with your authenticator app and submit the "
"provided code.</p>"
msgstr ""

#: src/Module/Settings/TwoFactor/Verify.php:148
#, php-format
msgid ""
"<p>Or you can open the following URL in your mobile device:</p><p><a href="
"\"%s\">%s</a></p>"
msgstr ""

#: src/Module/Settings/TwoFactor/Verify.php:155
msgid "Verify code and enable two-factor authentication"
msgstr ""

#: src/Module/Settings/UserExport.php:67
msgid "Export account"
msgstr ""

#: src/Module/Settings/UserExport.php:67
msgid ""
"Export your account info and contacts. Use this to make a backup of your "
"account and/or to move it to another server."
msgstr ""

#: src/Module/Settings/UserExport.php:68
msgid "Export all"
msgstr ""

#: src/Module/Settings/UserExport.php:68
msgid ""
"Export your account info, contacts and all your items as json. Could be a "
"very big file, and could take a lot of time. Use this to make a full backup "
"of your account (photos are not exported)"
msgstr ""

#: src/Module/Settings/UserExport.php:69
msgid "Export Contacts to CSV"
msgstr ""

#: src/Module/Settings/UserExport.php:69
msgid ""
"Export the list of the accounts you are following as CSV file. Compatible to "
"e.g. Mastodon."
msgstr ""

#: src/Module/Special/HTTPException.php:51
msgid "Stack trace:"
msgstr ""

#: src/Module/Special/HTTPException.php:55
#, php-format
msgid "Exception thrown in %s:%d"
msgstr ""

#: src/Module/Tos.php:57 src/Module/Tos.php:91
msgid ""
"At the time of registration, and for providing communications between the "
"user account and their contacts, the user has to provide a display name (pen "
"name), an username (nickname) and a working email address. The names will be "
"accessible on the profile page of the account by any visitor of the page, "
"even if other profile details are not displayed. The email address will only "
"be used to send the user notifications about interactions, but wont be "
"visibly displayed. The listing of an account in the node's user directory or "
"the global user directory is optional and can be controlled in the user "
"settings, it is not necessary for communication."
msgstr ""

#: src/Module/Tos.php:58 src/Module/Tos.php:92
msgid ""
"This data is required for communication and is passed on to the nodes of the "
"communication partners and is stored there. Users can enter additional "
"private data that may be transmitted to the communication partners accounts."
msgstr ""

#: src/Module/Tos.php:59 src/Module/Tos.php:93
#, php-format
msgid ""
"At any point in time a logged in user can export their account data from the "
"<a href=\"%1$s/settings/userexport\">account settings</a>. If the user wants "
"to delete their account they can do so at <a href=\"%1$s/removeme\">%1$s/"
"removeme</a>. The deletion of the account will be permanent. Deletion of the "
"data will also be requested from the nodes of the communication partners."
msgstr ""

#: src/Module/Tos.php:62 src/Module/Tos.php:90
msgid "Privacy Statement"
msgstr ""

#: src/Module/Welcome.php:44
msgid "Welcome to Friendica"
msgstr ""

#: src/Module/Welcome.php:45
msgid "New Member Checklist"
msgstr ""

#: src/Module/Welcome.php:46
msgid ""
"We would like to offer some tips and links to help make your experience "
"enjoyable. Click any item to visit the relevant page. A link to this page "
"will be visible from your home page for two weeks after your initial "
"registration and then will quietly disappear."
msgstr ""

#: src/Module/Welcome.php:48
msgid "Getting Started"
msgstr ""

#: src/Module/Welcome.php:49
msgid "Friendica Walk-Through"
msgstr ""

#: src/Module/Welcome.php:50
msgid ""
"On your <em>Quick Start</em> page - find a brief introduction to your "
"profile and network tabs, make some new connections, and find some groups to "
"join."
msgstr ""

#: src/Module/Welcome.php:53
msgid "Go to Your Settings"
msgstr ""

#: src/Module/Welcome.php:54
msgid ""
"On your <em>Settings</em> page -  change your initial password. Also make a "
"note of your Identity Address. This looks just like an email address - and "
"will be useful in making friends on the free social web."
msgstr ""

#: src/Module/Welcome.php:55
msgid ""
"Review the other settings, particularly the privacy settings. An unpublished "
"directory listing is like having an unlisted phone number. In general, you "
"should probably publish your listing - unless all of your friends and "
"potential friends know exactly how to find you."
msgstr ""

#: src/Module/Welcome.php:59
msgid ""
"Upload a profile photo if you have not done so already. Studies have shown "
"that people with real photos of themselves are ten times more likely to make "
"friends than people who do not."
msgstr ""

#: src/Module/Welcome.php:60
msgid "Edit Your Profile"
msgstr ""

#: src/Module/Welcome.php:61
msgid ""
"Edit your <strong>default</strong> profile to your liking. Review the "
"settings for hiding your list of friends and hiding the profile from unknown "
"visitors."
msgstr ""

#: src/Module/Welcome.php:62
msgid "Profile Keywords"
msgstr ""

#: src/Module/Welcome.php:63
msgid ""
"Set some public keywords for your profile which describe your interests. We "
"may be able to find other people with similar interests and suggest "
"friendships."
msgstr ""

#: src/Module/Welcome.php:65
msgid "Connecting"
msgstr ""

#: src/Module/Welcome.php:67
msgid "Importing Emails"
msgstr ""

#: src/Module/Welcome.php:68
msgid ""
"Enter your email access information on your Connector Settings page if you "
"wish to import and interact with friends or mailing lists from your email "
"INBOX"
msgstr ""

#: src/Module/Welcome.php:69
msgid "Go to Your Contacts Page"
msgstr ""

#: src/Module/Welcome.php:70
msgid ""
"Your Contacts page is your gateway to managing friendships and connecting "
"with friends on other networks. Typically you enter their address or site "
"URL in the <em>Add New Contact</em> dialog."
msgstr ""

#: src/Module/Welcome.php:71
msgid "Go to Your Site's Directory"
msgstr ""

#: src/Module/Welcome.php:72
msgid ""
"The Directory page lets you find other people in this network or other "
"federated sites. Look for a <em>Connect</em> or <em>Follow</em> link on "
"their profile page. Provide your own Identity Address if requested."
msgstr ""

#: src/Module/Welcome.php:73
msgid "Finding New People"
msgstr ""

#: src/Module/Welcome.php:74
msgid ""
"On the side panel of the Contacts page are several tools to find new "
"friends. We can match people by interest, look up people by name or "
"interest, and provide suggestions based on network relationships. On a brand "
"new site, friend suggestions will usually begin to be populated within 24 "
"hours."
msgstr ""

#: src/Module/Welcome.php:77
msgid "Group Your Contacts"
msgstr ""

#: src/Module/Welcome.php:78
msgid ""
"Once you have made some friends, organize them into private conversation "
"groups from the sidebar of your Contacts page and then you can interact with "
"each group privately on your Network page."
msgstr ""

#: src/Module/Welcome.php:80
msgid "Why Aren't My Posts Public?"
msgstr ""

#: src/Module/Welcome.php:81
msgid ""
"Friendica respects your privacy. By default, your posts will only show up to "
"people you've added as friends. For more information, see the help section "
"from the link above."
msgstr ""

#: src/Module/Welcome.php:83
msgid "Getting Help"
msgstr ""

#: src/Module/Welcome.php:84
msgid "Go to the Help Section"
msgstr ""

#: src/Module/Welcome.php:85
msgid ""
"Our <strong>help</strong> pages may be consulted for detail on other program "
"features and resources."
msgstr ""

#: src/Navigation/Notifications/Factory/FormattedNotification.php:89
#, php-format
msgid "%s liked %s's post"
msgstr ""

#: src/Navigation/Notifications/Factory/FormattedNotification.php:101
#, php-format
msgid "%s disliked %s's post"
msgstr ""

#: src/Navigation/Notifications/Factory/FormattedNotification.php:113
#, php-format
msgid "%s is attending %s's event"
msgstr ""

#: src/Navigation/Notifications/Factory/FormattedNotification.php:125
#, php-format
msgid "%s is not attending %s's event"
msgstr ""

#: src/Navigation/Notifications/Factory/FormattedNotification.php:137
#, php-format
msgid "%s may attending %s's event"
msgstr ""

#: src/Navigation/Notifications/Factory/FormattedNotification.php:167
#, php-format
msgid "%s is now friends with %s"
msgstr ""

#: src/Navigation/Notifications/Factory/FormattedNotification.php:334
#: src/Navigation/Notifications/Factory/FormattedNotification.php:372
#, php-format
msgid "%s commented on %s's post"
msgstr ""

#: src/Navigation/Notifications/Factory/FormattedNotification.php:371
#, php-format
msgid "%s created a new post"
msgstr ""

#: src/Navigation/Notifications/Factory/Introduction.php:133
msgid "Friend Suggestion"
msgstr ""

#: src/Navigation/Notifications/Factory/Introduction.php:159
msgid "Friend/Connect Request"
msgstr ""

#: src/Navigation/Notifications/Factory/Introduction.php:159
msgid "New Follower"
msgstr ""

#: src/Navigation/Notifications/Factory/Notification.php:93
#, php-format
msgid "%1$s wants to follow you"
msgstr ""

#: src/Navigation/Notifications/Factory/Notification.php:95
#, php-format
msgid "%1$s had started following you"
msgstr ""

#: src/Navigation/Notifications/Factory/Notification.php:149
#, php-format
msgid "%1$s liked your comment %2$s"
msgstr ""

#: src/Navigation/Notifications/Factory/Notification.php:152
#, php-format
msgid "%1$s liked your post %2$s"
msgstr ""

#: src/Navigation/Notifications/Factory/Notification.php:159
#, php-format
msgid "%1$s disliked your comment %2$s"
msgstr ""

#: src/Navigation/Notifications/Factory/Notification.php:162
#, php-format
msgid "%1$s disliked your post %2$s"
msgstr ""

#: src/Navigation/Notifications/Factory/Notification.php:169
#, php-format
msgid "%1$s shared your comment %2$s"
msgstr ""

#: src/Navigation/Notifications/Factory/Notification.php:172
#, php-format
msgid "%1$s shared your post %2$s"
msgstr ""

#: src/Navigation/Notifications/Factory/Notification.php:176
#: src/Navigation/Notifications/Factory/Notification.php:245
#, php-format
msgid "%1$s shared the post %2$s from %3$s"
msgstr ""

#: src/Navigation/Notifications/Factory/Notification.php:178
#: src/Navigation/Notifications/Factory/Notification.php:247
#, php-format
msgid "%1$s shared a post from %3$s"
msgstr ""

#: src/Navigation/Notifications/Factory/Notification.php:180
#: src/Navigation/Notifications/Factory/Notification.php:249
#, php-format
msgid "%1$s shared the post %2$s"
msgstr ""

#: src/Navigation/Notifications/Factory/Notification.php:182
#: src/Navigation/Notifications/Factory/Notification.php:251
#, php-format
msgid "%1$s shared a post"
msgstr ""

#: src/Navigation/Notifications/Factory/Notification.php:190
#, php-format
msgid "%1$s wants to attend your event %2$s"
msgstr ""

#: src/Navigation/Notifications/Factory/Notification.php:197
#, php-format
msgid "%1$s does not want to attend your event %2$s"
msgstr ""

#: src/Navigation/Notifications/Factory/Notification.php:204
#, php-format
msgid "%1$s maybe wants to attend your event %2$s"
msgstr ""

#: src/Navigation/Notifications/Factory/Notification.php:211
#, php-format
msgid "%1$s tagged you on %2$s"
msgstr ""

#: src/Navigation/Notifications/Factory/Notification.php:215
#, php-format
msgid "%1$s replied to you on %2$s"
msgstr ""

#: src/Navigation/Notifications/Factory/Notification.php:219
#, php-format
msgid "%1$s commented in your thread %2$s"
msgstr ""

#: src/Navigation/Notifications/Factory/Notification.php:223
#, php-format
msgid "%1$s commented on your comment %2$s"
msgstr ""

#: src/Navigation/Notifications/Factory/Notification.php:229
#, php-format
msgid "%1$s commented in their thread %2$s"
msgstr ""

#: src/Navigation/Notifications/Factory/Notification.php:231
#, php-format
msgid "%1$s commented in their thread"
msgstr ""

#: src/Navigation/Notifications/Factory/Notification.php:233
#, php-format
msgid "%1$s commented in the thread %2$s from %3$s"
msgstr ""

#: src/Navigation/Notifications/Factory/Notification.php:235
#, php-format
msgid "%1$s commented in the thread from %3$s"
msgstr ""

#: src/Navigation/Notifications/Factory/Notification.php:240
#, php-format
msgid "%1$s commented on your thread %2$s"
msgstr ""

#: src/Navigation/Notifications/Repository/Notify.php:211
#: src/Navigation/Notifications/Repository/Notify.php:694
msgid "[Friendica:Notify]"
msgstr ""

#: src/Navigation/Notifications/Repository/Notify.php:275
#, php-format
msgid "%s New mail received at %s"
msgstr ""

#: src/Navigation/Notifications/Repository/Notify.php:277
#, php-format
msgid "%1$s sent you a new private message at %2$s."
msgstr ""

#: src/Navigation/Notifications/Repository/Notify.php:278
msgid "a private message"
msgstr ""

#: src/Navigation/Notifications/Repository/Notify.php:278
#, php-format
msgid "%1$s sent you %2$s."
msgstr ""

#: src/Navigation/Notifications/Repository/Notify.php:280
#, php-format
msgid "Please visit %s to view and/or reply to your private messages."
msgstr ""

#: src/Navigation/Notifications/Repository/Notify.php:311
#, php-format
msgid "%1$s commented on %2$s's %3$s %4$s"
msgstr ""

#: src/Navigation/Notifications/Repository/Notify.php:316
#, php-format
msgid "%1$s commented on your %2$s %3$s"
msgstr ""

#: src/Navigation/Notifications/Repository/Notify.php:320
#, php-format
msgid "%1$s commented on their %2$s %3$s"
msgstr ""

#: src/Navigation/Notifications/Repository/Notify.php:324
#: src/Navigation/Notifications/Repository/Notify.php:729
#, php-format
msgid "%1$s Comment to conversation #%2$d by %3$s"
msgstr ""

#: src/Navigation/Notifications/Repository/Notify.php:326
#, php-format
msgid "%s commented on an item/conversation you have been following."
msgstr ""

#: src/Navigation/Notifications/Repository/Notify.php:330
#: src/Navigation/Notifications/Repository/Notify.php:345
#: src/Navigation/Notifications/Repository/Notify.php:364
#: src/Navigation/Notifications/Repository/Notify.php:744
#, php-format
msgid "Please visit %s to view and/or reply to the conversation."
msgstr ""

#: src/Navigation/Notifications/Repository/Notify.php:337
#, php-format
msgid "%s %s posted to your profile wall"
msgstr ""

#: src/Navigation/Notifications/Repository/Notify.php:339
#, php-format
msgid "%1$s posted to your profile wall at %2$s"
msgstr ""

#: src/Navigation/Notifications/Repository/Notify.php:340
#, php-format
msgid "%1$s posted to [url=%2$s]your wall[/url]"
msgstr ""

#: src/Navigation/Notifications/Repository/Notify.php:352
#, php-format
msgid "%1$s %2$s poked you"
msgstr ""

#: src/Navigation/Notifications/Repository/Notify.php:354
#, php-format
msgid "%1$s poked you at %2$s"
msgstr ""

#: src/Navigation/Notifications/Repository/Notify.php:355
#, php-format
msgid "%1$s [url=%2$s]poked you[/url]."
msgstr ""

#: src/Navigation/Notifications/Repository/Notify.php:372
#, php-format
msgid "%s Introduction received"
msgstr ""

#: src/Navigation/Notifications/Repository/Notify.php:374
#, php-format
msgid "You've received an introduction from '%1$s' at %2$s"
msgstr ""

#: src/Navigation/Notifications/Repository/Notify.php:375
#, php-format
msgid "You've received [url=%1$s]an introduction[/url] from %2$s."
msgstr ""

#: src/Navigation/Notifications/Repository/Notify.php:380
#: src/Navigation/Notifications/Repository/Notify.php:426
#, php-format
msgid "You may visit their profile at %s"
msgstr ""

#: src/Navigation/Notifications/Repository/Notify.php:382
#, php-format
msgid "Please visit %s to approve or reject the introduction."
msgstr ""

#: src/Navigation/Notifications/Repository/Notify.php:389
#, php-format
msgid "%s A new person is sharing with you"
msgstr ""

#: src/Navigation/Notifications/Repository/Notify.php:391
#: src/Navigation/Notifications/Repository/Notify.php:392
#, php-format
msgid "%1$s is sharing with you at %2$s"
msgstr ""

#: src/Navigation/Notifications/Repository/Notify.php:399
#, php-format
msgid "%s You have a new follower"
msgstr ""

#: src/Navigation/Notifications/Repository/Notify.php:401
#: src/Navigation/Notifications/Repository/Notify.php:402
#, php-format
msgid "You have a new follower at %2$s : %1$s"
msgstr ""

#: src/Navigation/Notifications/Repository/Notify.php:415
#, php-format
msgid "%s Friend suggestion received"
msgstr ""

#: src/Navigation/Notifications/Repository/Notify.php:417
#, php-format
msgid "You've received a friend suggestion from '%1$s' at %2$s"
msgstr ""

#: src/Navigation/Notifications/Repository/Notify.php:418
#, php-format
msgid "You've received [url=%1$s]a friend suggestion[/url] for %2$s from %3$s."
msgstr ""

#: src/Navigation/Notifications/Repository/Notify.php:424
msgid "Name:"
msgstr ""

#: src/Navigation/Notifications/Repository/Notify.php:425
msgid "Photo:"
msgstr ""

#: src/Navigation/Notifications/Repository/Notify.php:428
#, php-format
msgid "Please visit %s to approve or reject the suggestion."
msgstr ""

#: src/Navigation/Notifications/Repository/Notify.php:436
#: src/Navigation/Notifications/Repository/Notify.php:451
#, php-format
msgid "%s Connection accepted"
msgstr ""

#: src/Navigation/Notifications/Repository/Notify.php:438
#: src/Navigation/Notifications/Repository/Notify.php:453
#, php-format
msgid "'%1$s' has accepted your connection request at %2$s"
msgstr ""

#: src/Navigation/Notifications/Repository/Notify.php:439
#: src/Navigation/Notifications/Repository/Notify.php:454
#, php-format
msgid "%2$s has accepted your [url=%1$s]connection request[/url]."
msgstr ""

#: src/Navigation/Notifications/Repository/Notify.php:444
msgid ""
"You are now mutual friends and may exchange status updates, photos, and "
"email without restriction."
msgstr ""

#: src/Navigation/Notifications/Repository/Notify.php:446
#, php-format
msgid "Please visit %s if you wish to make any changes to this relationship."
msgstr ""

#: src/Navigation/Notifications/Repository/Notify.php:459
#, php-format
msgid ""
"'%1$s' has chosen to accept you a fan, which restricts some forms of "
"communication - such as private messaging and some profile interactions. If "
"this is a celebrity or community page, these settings were applied "
"automatically."
msgstr ""

#: src/Navigation/Notifications/Repository/Notify.php:461
#, php-format
msgid ""
"'%1$s' may choose to extend this into a two-way or more permissive "
"relationship in the future."
msgstr ""

#: src/Navigation/Notifications/Repository/Notify.php:463
#, php-format
msgid "Please visit %s  if you wish to make any changes to this relationship."
msgstr ""

#: src/Navigation/Notifications/Repository/Notify.php:473
msgid "registration request"
msgstr ""

#: src/Navigation/Notifications/Repository/Notify.php:475
#, php-format
msgid "You've received a registration request from '%1$s' at %2$s"
msgstr ""

#: src/Navigation/Notifications/Repository/Notify.php:476
#, php-format
msgid "You've received a [url=%1$s]registration request[/url] from %2$s."
msgstr ""

#: src/Navigation/Notifications/Repository/Notify.php:481
#, php-format
msgid ""
"Full Name:\t%s\n"
"Site Location:\t%s\n"
"Login Name:\t%s (%s)"
msgstr ""

#: src/Navigation/Notifications/Repository/Notify.php:487
#, php-format
msgid "Please visit %s to approve or reject the request."
msgstr ""

#: src/Navigation/Notifications/Repository/Notify.php:723
#, php-format
msgid "%s %s tagged you"
msgstr ""

#: src/Navigation/Notifications/Repository/Notify.php:726
#, php-format
msgid "%s %s shared a new post"
msgstr ""

#: src/Object/EMail/ItemCCEMail.php:42
#, php-format
msgid ""
"This message was sent to you by %s, a member of the Friendica social network."
msgstr ""

#: src/Object/EMail/ItemCCEMail.php:44
#, php-format
msgid "You may visit them online at %s"
msgstr ""

#: src/Object/EMail/ItemCCEMail.php:45
msgid ""
"Please contact the sender by replying to this post if you do not wish to "
"receive these messages."
msgstr ""

#: src/Object/EMail/ItemCCEMail.php:49
#, php-format
msgid "%s posted an update."
msgstr ""

#: src/Object/Post.php:147
msgid "This entry was edited"
msgstr ""

#: src/Object/Post.php:175
msgid "Private Message"
msgstr ""

#: src/Object/Post.php:178
msgid "Connector Message"
msgstr ""

#: src/Object/Post.php:193 src/Object/Post.php:195
msgid "Edit"
msgstr ""

#: src/Object/Post.php:215
msgid "Pinned item"
msgstr ""

#: src/Object/Post.php:219
msgid "Delete globally"
msgstr ""

#: src/Object/Post.php:219
msgid "Remove locally"
msgstr ""

#: src/Object/Post.php:235
#, php-format
msgid "Block %s"
msgstr ""

#: src/Object/Post.php:240
msgid "Save to folder"
msgstr ""

#: src/Object/Post.php:274
msgid "I will attend"
msgstr ""

#: src/Object/Post.php:274
msgid "I will not attend"
msgstr ""

#: src/Object/Post.php:274
msgid "I might attend"
msgstr ""

#: src/Object/Post.php:304
msgid "Ignore thread"
msgstr ""

#: src/Object/Post.php:305
msgid "Unignore thread"
msgstr ""

#: src/Object/Post.php:306
msgid "Toggle ignore status"
msgstr ""

#: src/Object/Post.php:316
msgid "Add star"
msgstr ""

#: src/Object/Post.php:317
msgid "Remove star"
msgstr ""

#: src/Object/Post.php:318
msgid "Toggle star status"
msgstr ""

#: src/Object/Post.php:329
msgid "Pin"
msgstr ""

#: src/Object/Post.php:330
msgid "Unpin"
msgstr ""

#: src/Object/Post.php:331
msgid "Toggle pin status"
msgstr ""

#: src/Object/Post.php:334
msgid "Pinned"
msgstr ""

#: src/Object/Post.php:339
msgid "Add tag"
msgstr ""

#: src/Object/Post.php:352
msgid "Quote share this"
msgstr ""

#: src/Object/Post.php:352
msgid "Quote Share"
msgstr ""

#: src/Object/Post.php:355
msgid "Reshare this"
msgstr ""

#: src/Object/Post.php:355
msgid "Reshare"
msgstr ""

#: src/Object/Post.php:356
msgid "Cancel your Reshare"
msgstr ""

#: src/Object/Post.php:356
msgid "Unshare"
msgstr ""

#: src/Object/Post.php:401
#, php-format
msgid "%s (Received %s)"
msgstr ""

#: src/Object/Post.php:406
msgid "Comment this item on your system"
msgstr ""

#: src/Object/Post.php:406
msgid "Remote comment"
msgstr ""

#: src/Object/Post.php:422
msgid "Pushed"
msgstr ""

#: src/Object/Post.php:422
msgid "Pulled"
msgstr ""

#: src/Object/Post.php:456
msgid "to"
msgstr ""

#: src/Object/Post.php:457
msgid "via"
msgstr ""

#: src/Object/Post.php:458
msgid "Wall-to-Wall"
msgstr ""

#: src/Object/Post.php:459
msgid "via Wall-To-Wall:"
msgstr ""

#: src/Object/Post.php:499
#, php-format
msgid "Reply to %s"
msgstr ""

#: src/Object/Post.php:502
msgid "More"
msgstr ""

#: src/Object/Post.php:520
msgid "Notifier task is pending"
msgstr ""

#: src/Object/Post.php:521
msgid "Delivery to remote servers is pending"
msgstr ""

#: src/Object/Post.php:522
msgid "Delivery to remote servers is underway"
msgstr ""

#: src/Object/Post.php:523
msgid "Delivery to remote servers is mostly done"
msgstr ""

#: src/Object/Post.php:524
msgid "Delivery to remote servers is done"
msgstr ""

#: src/Object/Post.php:544
#, php-format
msgid "%d comment"
msgid_plural "%d comments"
msgstr[0] ""
msgstr[1] ""

#: src/Object/Post.php:545
msgid "Show more"
msgstr ""

#: src/Object/Post.php:546
msgid "Show fewer"
msgstr ""

#: src/Protocol/OStatus.php:1648
#, php-format
msgid "%s is now following %s."
msgstr ""

#: src/Protocol/OStatus.php:1649
msgid "following"
msgstr ""

#: src/Protocol/OStatus.php:1652
#, php-format
msgid "%s stopped following %s."
msgstr ""

#: src/Protocol/OStatus.php:1653
msgid "stopped following"
msgstr ""

#: src/Render/FriendicaSmartyEngine.php:52
msgid "The folder view/smarty3/ must be writable by webserver."
msgstr ""

#: src/Security/Authentication.php:221
msgid "Login failed."
msgstr ""

#: src/Security/Authentication.php:262
msgid "Login failed. Please check your credentials."
msgstr ""

#: src/Security/Authentication.php:360
#, php-format
msgid "Welcome %s"
msgstr ""

#: src/Security/Authentication.php:361
msgid "Please upload a profile photo."
msgstr ""

#: src/Util/EMailer/MailBuilder.php:259
msgid "Friendica Notification"
msgstr ""

#: src/Util/EMailer/NotifyMailBuilder.php:78
#: src/Util/EMailer/SystemMailBuilder.php:54
#, php-format
msgid "%1$s, %2$s Administrator"
msgstr ""

#: src/Util/EMailer/NotifyMailBuilder.php:80
#: src/Util/EMailer/SystemMailBuilder.php:56
#, php-format
msgid "%s Administrator"
msgstr ""

#: src/Util/EMailer/NotifyMailBuilder.php:193
#: src/Util/EMailer/NotifyMailBuilder.php:217
#: src/Util/EMailer/SystemMailBuilder.php:101
#: src/Util/EMailer/SystemMailBuilder.php:118
msgid "thanks"
msgstr ""

#: src/Util/Temporal.php:167
msgid "YYYY-MM-DD or MM-DD"
msgstr ""

#: src/Util/Temporal.php:275
#, php-format
msgid "Time zone: <strong>%s</strong> <a href=\"%s\">Change in Settings</a>"
msgstr ""

#: src/Util/Temporal.php:318
msgid "never"
msgstr ""

#: src/Util/Temporal.php:325
msgid "less than a second ago"
msgstr ""

#: src/Util/Temporal.php:333
msgid "year"
msgstr ""

#: src/Util/Temporal.php:333
msgid "years"
msgstr ""

#: src/Util/Temporal.php:334
msgid "months"
msgstr ""

#: src/Util/Temporal.php:335
msgid "weeks"
msgstr ""

#: src/Util/Temporal.php:336
msgid "days"
msgstr ""

#: src/Util/Temporal.php:337
msgid "hour"
msgstr ""

#: src/Util/Temporal.php:337
msgid "hours"
msgstr ""

#: src/Util/Temporal.php:338
msgid "minute"
msgstr ""

#: src/Util/Temporal.php:338
msgid "minutes"
msgstr ""

#: src/Util/Temporal.php:339
msgid "second"
msgstr ""

#: src/Util/Temporal.php:339
msgid "seconds"
msgstr ""

#: src/Util/Temporal.php:349
#, php-format
msgid "in %1$d %2$s"
msgstr ""

#: src/Util/Temporal.php:352
#, php-format
msgid "%1$d %2$s ago"
msgstr ""

#: src/Worker/Delivery.php:524
msgid "(no subject)"
msgstr ""

#: src/Worker/PushSubscription.php:103
msgid "Notification from Friendica"
msgstr ""

#: src/Worker/PushSubscription.php:104
msgid "Empty Post"
msgstr ""

#: view/theme/duepuntozero/config.php:52
msgid "default"
msgstr ""

#: view/theme/duepuntozero/config.php:53
msgid "greenzero"
msgstr ""

#: view/theme/duepuntozero/config.php:54
msgid "purplezero"
msgstr ""

#: view/theme/duepuntozero/config.php:55
msgid "easterbunny"
msgstr ""

#: view/theme/duepuntozero/config.php:56
msgid "darkzero"
msgstr ""

#: view/theme/duepuntozero/config.php:57
msgid "comix"
msgstr ""

#: view/theme/duepuntozero/config.php:58
msgid "slackr"
msgstr ""

#: view/theme/duepuntozero/config.php:71
msgid "Variations"
msgstr ""

#: view/theme/frio/config.php:142
msgid "Light (Accented)"
msgstr ""

#: view/theme/frio/config.php:143
msgid "Dark (Accented)"
msgstr ""

#: view/theme/frio/config.php:144
msgid "Black (Accented)"
msgstr ""

#: view/theme/frio/config.php:156
msgid "Note"
msgstr ""

#: view/theme/frio/config.php:156
msgid "Check image permissions if all users are allowed to see the image"
msgstr ""

#: view/theme/frio/config.php:162
msgid "Custom"
msgstr ""

#: view/theme/frio/config.php:163
msgid "Legacy"
msgstr ""

#: view/theme/frio/config.php:164
msgid "Accented"
msgstr ""

#: view/theme/frio/config.php:165
msgid "Select color scheme"
msgstr ""

#: view/theme/frio/config.php:166
msgid "Select scheme accent"
msgstr ""

#: view/theme/frio/config.php:166
msgid "Blue"
msgstr ""

#: view/theme/frio/config.php:166
msgid "Red"
msgstr ""

#: view/theme/frio/config.php:166
msgid "Purple"
msgstr ""

#: view/theme/frio/config.php:166
msgid "Green"
msgstr ""

#: view/theme/frio/config.php:166
msgid "Pink"
msgstr ""

#: view/theme/frio/config.php:167
msgid "Copy or paste schemestring"
msgstr ""

#: view/theme/frio/config.php:167
msgid ""
"You can copy this string to share your theme with others. Pasting here "
"applies the schemestring"
msgstr ""

#: view/theme/frio/config.php:168
msgid "Navigation bar background color"
msgstr ""

#: view/theme/frio/config.php:169
msgid "Navigation bar icon color "
msgstr ""

#: view/theme/frio/config.php:170
msgid "Link color"
msgstr ""

#: view/theme/frio/config.php:171
msgid "Set the background color"
msgstr ""

#: view/theme/frio/config.php:172
msgid "Content background opacity"
msgstr ""

#: view/theme/frio/config.php:173
msgid "Set the background image"
msgstr ""

#: view/theme/frio/config.php:174
msgid "Background image style"
msgstr ""

#: view/theme/frio/config.php:179
msgid "Login page background image"
msgstr ""

#: view/theme/frio/config.php:183
msgid "Login page background color"
msgstr ""

#: view/theme/frio/config.php:183
msgid "Leave background image and color empty for theme defaults"
msgstr ""

#: view/theme/frio/php/Image.php:40
msgid "Top Banner"
msgstr ""

#: view/theme/frio/php/Image.php:40
msgid ""
"Resize image to the width of the screen and show background color below on "
"long pages."
msgstr ""

#: view/theme/frio/php/Image.php:41
msgid "Full screen"
msgstr ""

#: view/theme/frio/php/Image.php:41
msgid ""
"Resize image to fill entire screen, clipping either the right or the bottom."
msgstr ""

#: view/theme/frio/php/Image.php:42
msgid "Single row mosaic"
msgstr ""

#: view/theme/frio/php/Image.php:42
msgid ""
"Resize image to repeat it on a single row, either vertical or horizontal."
msgstr ""

#: view/theme/frio/php/Image.php:43
msgid "Mosaic"
msgstr ""

#: view/theme/frio/php/Image.php:43
msgid "Repeat image to fill the screen."
msgstr ""

#: view/theme/frio/php/default.php:81 view/theme/frio/php/standard.php:40
msgid "Skip to main content"
msgstr ""

#: view/theme/frio/php/default.php:152 view/theme/frio/php/standard.php:75
msgid "Back to top"
msgstr ""

#: view/theme/frio/theme.php:207
msgid "Guest"
msgstr ""

#: view/theme/frio/theme.php:210
msgid "Visitor"
msgstr ""

#: view/theme/quattro/config.php:73
msgid "Alignment"
msgstr ""

#: view/theme/quattro/config.php:73
msgid "Left"
msgstr ""

#: view/theme/quattro/config.php:73
msgid "Center"
msgstr ""

#: view/theme/quattro/config.php:74
msgid "Color scheme"
msgstr ""

#: view/theme/quattro/config.php:75
msgid "Posts font size"
msgstr ""

#: view/theme/quattro/config.php:76
msgid "Textareas font size"
msgstr ""

#: view/theme/vier/config.php:75
msgid "Comma separated list of helper forums"
msgstr ""

#: view/theme/vier/config.php:115
msgid "don't show"
msgstr ""

#: view/theme/vier/config.php:115
msgid "show"
msgstr ""

#: view/theme/vier/config.php:121
msgid "Set style"
msgstr ""

#: view/theme/vier/config.php:122
msgid "Community Pages"
msgstr ""

#: view/theme/vier/config.php:123 view/theme/vier/theme.php:125
msgid "Community Profiles"
msgstr ""

#: view/theme/vier/config.php:124
msgid "Help or @NewHere ?"
msgstr ""

#: view/theme/vier/config.php:125 view/theme/vier/theme.php:296
msgid "Connect Services"
msgstr ""

#: view/theme/vier/config.php:126
msgid "Find Friends"
msgstr ""

#: view/theme/vier/config.php:127 view/theme/vier/theme.php:152
msgid "Last users"
msgstr ""

#: view/theme/vier/theme.php:211
msgid "Quick Start"
msgstr ""<|MERGE_RESOLUTION|>--- conflicted
+++ resolved
@@ -8,11 +8,7 @@
 msgstr ""
 "Project-Id-Version: 2022.05-dev\n"
 "Report-Msgid-Bugs-To: \n"
-<<<<<<< HEAD
-"POT-Creation-Date: 2022-02-16 23:07+0000\n"
-=======
-"POT-Creation-Date: 2022-02-15 15:52-0500\n"
->>>>>>> 618dda7d
+"POT-Creation-Date: 2022-02-17 07:11+0000\n"
 "PO-Revision-Date: YEAR-MO-DA HO:MI+ZONE\n"
 "Last-Translator: FULL NAME <EMAIL@ADDRESS>\n"
 "Language-Team: LANGUAGE <LL@li.org>\n"
@@ -125,11 +121,7 @@
 #: mod/item.php:184 mod/item.php:189 mod/item.php:918 mod/message.php:69
 #: mod/message.php:111 mod/notes.php:44 mod/ostatus_subscribe.php:32
 #: mod/photos.php:160 mod/photos.php:897 mod/repair_ostatus.php:31
-<<<<<<< HEAD
-#: mod/settings.php:46 mod/settings.php:56 mod/settings.php:416
-=======
-#: mod/settings.php:47 mod/settings.php:57 mod/settings.php:413
->>>>>>> 618dda7d
+#: mod/settings.php:47 mod/settings.php:57 mod/settings.php:417
 #: mod/suggest.php:34 mod/uimport.php:33 mod/unfollow.php:35
 #: mod/unfollow.php:50 mod/unfollow.php:82 mod/wall_attach.php:68
 #: mod/wall_attach.php:71 mod/wall_upload.php:90 mod/wall_upload.php:93
@@ -1087,11 +1079,7 @@
 msgid "Select"
 msgstr ""
 
-<<<<<<< HEAD
-#: mod/photos.php:1431 mod/settings.php:600 src/Content/Conversation.php:616
-=======
-#: mod/photos.php:1431 mod/settings.php:607 src/Content/Conversation.php:616
->>>>>>> 618dda7d
+#: mod/photos.php:1431 mod/settings.php:611 src/Content/Conversation.php:616
 #: src/Module/Admin/Users/Active.php:139 src/Module/Admin/Users/Blocked.php:140
 #: src/Module/Admin/Users/Index.php:153
 msgid "Delete"
@@ -1227,75 +1215,35 @@
 msgid "Password unchanged."
 msgstr ""
 
-<<<<<<< HEAD
-#: mod/settings.php:303
+#: mod/settings.php:304
 msgid "Please use a shorter name."
 msgstr ""
 
-#: mod/settings.php:306
+#: mod/settings.php:307
 msgid "Name too short."
 msgstr ""
 
-#: mod/settings.php:315
+#: mod/settings.php:316
 msgid "Wrong Password."
 msgstr ""
 
-#: mod/settings.php:320
+#: mod/settings.php:321
 msgid "Invalid email."
 msgstr ""
 
-#: mod/settings.php:326
+#: mod/settings.php:327
 msgid "Cannot change to that email."
 msgstr ""
 
-#: mod/settings.php:394
+#: mod/settings.php:395
 msgid "Settings were not updated."
 msgstr ""
 
-#: mod/settings.php:435
+#: mod/settings.php:436
 msgid "Connected Apps"
 msgstr ""
 
-#: mod/settings.php:436 src/Module/Admin/Blocklist/Contact.php:106
-=======
-#: mod/settings.php:305
-msgid "Please use a shorter name."
-msgstr ""
-
-#: mod/settings.php:308
-msgid "Name too short."
-msgstr ""
-
-#: mod/settings.php:317
-msgid "Wrong Password."
-msgstr ""
-
-#: mod/settings.php:322
-msgid "Invalid email."
-msgstr ""
-
-#: mod/settings.php:328
-msgid "Cannot change to that email."
-msgstr ""
-
-#: mod/settings.php:369
-msgid "Private forum has no privacy permissions. Using default privacy group."
-msgstr ""
-
-#: mod/settings.php:372
-msgid "Private forum has no privacy permissions and no default privacy group."
-msgstr ""
-
-#: mod/settings.php:391
-msgid "Settings were not updated."
-msgstr ""
-
-#: mod/settings.php:432
-msgid "Connected Apps"
-msgstr ""
-
-#: mod/settings.php:433 src/Module/Admin/Blocklist/Contact.php:106
->>>>>>> 618dda7d
+#: mod/settings.php:437 src/Module/Admin/Blocklist/Contact.php:106
 #: src/Module/Admin/Users/Active.php:129 src/Module/Admin/Users/Blocked.php:130
 #: src/Module/Admin/Users/Create.php:71 src/Module/Admin/Users/Deleted.php:88
 #: src/Module/Admin/Users/Index.php:142 src/Module/Admin/Users/Index.php:162
@@ -1303,37 +1251,20 @@
 msgid "Name"
 msgstr ""
 
-<<<<<<< HEAD
-#: mod/settings.php:437 src/Content/Nav.php:212
+#: mod/settings.php:438 src/Content/Nav.php:212
 msgid "Home Page"
 msgstr ""
 
-#: mod/settings.php:438 src/Module/Admin/Queue.php:78
+#: mod/settings.php:439 src/Module/Admin/Queue.php:78
 msgid "Created"
 msgstr ""
 
-#: mod/settings.php:439
+#: mod/settings.php:440
 msgid "Remove authorization"
 msgstr ""
 
-#: mod/settings.php:465 mod/settings.php:497 mod/settings.php:528
-#: mod/settings.php:602 mod/settings.php:739
-=======
-#: mod/settings.php:434 src/Content/Nav.php:212
-msgid "Home Page"
-msgstr ""
-
-#: mod/settings.php:435 src/Module/Admin/Queue.php:78
-msgid "Created"
-msgstr ""
-
-#: mod/settings.php:436
-msgid "Remove authorization"
-msgstr ""
-
-#: mod/settings.php:462 mod/settings.php:494 mod/settings.php:525
-#: mod/settings.php:609 mod/settings.php:746
->>>>>>> 618dda7d
+#: mod/settings.php:466 mod/settings.php:498 mod/settings.php:529
+#: mod/settings.php:613 mod/settings.php:750
 #: src/Module/Admin/Addons/Index.php:69 src/Module/Admin/Features.php:87
 #: src/Module/Admin/Logs/Settings.php:81 src/Module/Admin/Site.php:501
 #: src/Module/Admin/Themes/Index.php:113 src/Module/Admin/Tos.php:83
@@ -1341,147 +1272,83 @@
 msgid "Save Settings"
 msgstr ""
 
-<<<<<<< HEAD
-#: mod/settings.php:473
+#: mod/settings.php:474
 msgid "Addon Settings"
 msgstr ""
 
-#: mod/settings.php:474
+#: mod/settings.php:475
 msgid "No Addon settings configured"
 msgstr ""
 
-#: mod/settings.php:495
+#: mod/settings.php:496
 msgid "Additional Features"
 msgstr ""
 
-#: mod/settings.php:533
+#: mod/settings.php:534
 msgid "Diaspora (Socialhome, Hubzilla)"
 msgstr ""
 
-#: mod/settings.php:533 mod/settings.php:534
+#: mod/settings.php:534 mod/settings.php:535
 msgid "enabled"
 msgstr ""
 
-#: mod/settings.php:533 mod/settings.php:534
+#: mod/settings.php:534 mod/settings.php:535
 msgid "disabled"
 msgstr ""
 
-#: mod/settings.php:533 mod/settings.php:534
-=======
-#: mod/settings.php:470
-msgid "Addon Settings"
-msgstr ""
-
-#: mod/settings.php:471
-msgid "No Addon settings configured"
-msgstr ""
-
-#: mod/settings.php:492
-msgid "Additional Features"
-msgstr ""
-
-#: mod/settings.php:530
-msgid "Diaspora (Socialhome, Hubzilla)"
-msgstr ""
-
-#: mod/settings.php:530 mod/settings.php:531
-msgid "enabled"
-msgstr ""
-
-#: mod/settings.php:530 mod/settings.php:531
-msgid "disabled"
-msgstr ""
-
-#: mod/settings.php:530 mod/settings.php:531
->>>>>>> 618dda7d
+#: mod/settings.php:534 mod/settings.php:535
 #, php-format
 msgid "Built-in support for %s connectivity is %s"
 msgstr ""
 
-<<<<<<< HEAD
-#: mod/settings.php:534
+#: mod/settings.php:535
 msgid "OStatus (GNU Social)"
 msgstr ""
 
-#: mod/settings.php:560
+#: mod/settings.php:561
 msgid "Email access is disabled on this site."
 msgstr ""
 
-#: mod/settings.php:565 mod/settings.php:600
+#: mod/settings.php:566 mod/settings.php:611
 msgid "None"
 msgstr ""
 
-#: mod/settings.php:571 src/Module/BaseSettings.php:78
+#: mod/settings.php:572 src/Module/BaseSettings.php:78
 msgid "Social Networks"
 msgstr ""
 
-#: mod/settings.php:576
+#: mod/settings.php:577
 msgid "General Social Media Settings"
 msgstr ""
 
-#: mod/settings.php:577
-msgid "Accept only top level posts by contacts you follow"
-msgstr ""
-
-#: mod/settings.php:577
-=======
-#: mod/settings.php:531
-msgid "OStatus (GNU Social)"
-msgstr ""
-
-#: mod/settings.php:557
-msgid "Email access is disabled on this site."
-msgstr ""
-
-#: mod/settings.php:562 mod/settings.php:607
-msgid "None"
-msgstr ""
-
-#: mod/settings.php:568 src/Module/BaseSettings.php:78
-msgid "Social Networks"
-msgstr ""
-
-#: mod/settings.php:573
-msgid "General Social Media Settings"
-msgstr ""
-
-#: mod/settings.php:576
+#: mod/settings.php:580
 msgid "Followed content scope"
 msgstr ""
 
-#: mod/settings.php:578
->>>>>>> 618dda7d
+#: mod/settings.php:582
 msgid ""
 "By default, conversations in which your follows participated but didn't "
 "start will be shown in your timeline. You can turn this behavior off, or "
 "expand it to the conversations in which your follows liked a post."
 msgstr ""
 
-<<<<<<< HEAD
-#: mod/settings.php:578
+#: mod/settings.php:584
+msgid "Only conversations my follows started"
+msgstr ""
+
+#: mod/settings.php:585
+msgid "Conversations my follows started or commented on (default)"
+msgstr ""
+
+#: mod/settings.php:586
+msgid "Any conversation my follows interacted with, including likes"
+msgstr ""
+
+#: mod/settings.php:589
 msgid "Enable Content Warning"
 msgstr ""
 
-#: mod/settings.php:578
-=======
-#: mod/settings.php:580
-msgid "Only conversations my follows started"
-msgstr ""
-
-#: mod/settings.php:581
-msgid "Conversations my follows started or commented on (default)"
-msgstr ""
-
-#: mod/settings.php:582
-msgid "Any conversation my follows interacted with, including likes"
-msgstr ""
-
-#: mod/settings.php:585
-msgid "Enable Content Warning"
-msgstr ""
-
-#: mod/settings.php:585
->>>>>>> 618dda7d
+#: mod/settings.php:589
 msgid ""
 "Users on networks like Mastodon or Pleroma are able to set a content warning "
 "field which collapse their post by default. This enables the automatic "
@@ -1489,418 +1356,222 @@
 "affect any other content filtering you eventually set up."
 msgstr ""
 
-<<<<<<< HEAD
-#: mod/settings.php:579
+#: mod/settings.php:590
 msgid "Enable intelligent shortening"
 msgstr ""
 
-#: mod/settings.php:579
-=======
-#: mod/settings.php:586
-msgid "Enable intelligent shortening"
-msgstr ""
-
-#: mod/settings.php:586
->>>>>>> 618dda7d
+#: mod/settings.php:590
 msgid ""
 "Normally the system tries to find the best link to add to shortened posts. "
 "If disabled, every shortened post will always point to the original "
 "friendica post."
 msgstr ""
 
-<<<<<<< HEAD
-#: mod/settings.php:580
+#: mod/settings.php:591
 msgid "Enable simple text shortening"
 msgstr ""
 
-#: mod/settings.php:580
-=======
-#: mod/settings.php:587
-msgid "Enable simple text shortening"
-msgstr ""
-
-#: mod/settings.php:587
->>>>>>> 618dda7d
+#: mod/settings.php:591
 msgid ""
 "Normally the system shortens posts at the next line feed. If this option is "
 "enabled then the system will shorten the text at the maximum character limit."
 msgstr ""
 
-<<<<<<< HEAD
-#: mod/settings.php:581
+#: mod/settings.php:592
 msgid "Attach the link title"
 msgstr ""
 
-#: mod/settings.php:581
-=======
-#: mod/settings.php:588
-msgid "Attach the link title"
-msgstr ""
-
-#: mod/settings.php:588
->>>>>>> 618dda7d
+#: mod/settings.php:592
 msgid ""
 "When activated, the title of the attached link will be added as a title on "
 "posts to Diaspora. This is mostly helpful with \"remote-self\" contacts that "
 "share feed content."
 msgstr ""
 
-<<<<<<< HEAD
-#: mod/settings.php:582
+#: mod/settings.php:593
 msgid "Your legacy ActivityPub/GNU Social account"
 msgstr ""
 
-#: mod/settings.php:582
-=======
-#: mod/settings.php:589
-msgid "Your legacy ActivityPub/GNU Social account"
-msgstr ""
-
-#: mod/settings.php:589
->>>>>>> 618dda7d
+#: mod/settings.php:593
 msgid ""
 "If you enter your old account name from an ActivityPub based system or your "
 "GNU Social/Statusnet account name here (in the format user@domain.tld), your "
 "contacts will be added automatically. The field will be emptied when done."
 msgstr ""
 
-<<<<<<< HEAD
-#: mod/settings.php:585
+#: mod/settings.php:596
 msgid "Repair OStatus subscriptions"
 msgstr ""
 
-#: mod/settings.php:589
+#: mod/settings.php:600
 msgid "Email/Mailbox Setup"
 msgstr ""
 
-#: mod/settings.php:590
-=======
-#: mod/settings.php:592
-msgid "Repair OStatus subscriptions"
-msgstr ""
-
-#: mod/settings.php:596
-msgid "Email/Mailbox Setup"
-msgstr ""
-
-#: mod/settings.php:597
->>>>>>> 618dda7d
+#: mod/settings.php:601
 msgid ""
 "If you wish to communicate with email contacts using this service "
 "(optional), please specify how to connect to your mailbox."
 msgstr ""
 
-<<<<<<< HEAD
-#: mod/settings.php:591
+#: mod/settings.php:602
 msgid "Last successful email check:"
 msgstr ""
 
-#: mod/settings.php:593
+#: mod/settings.php:604
 msgid "IMAP server name:"
 msgstr ""
 
-#: mod/settings.php:594
+#: mod/settings.php:605
 msgid "IMAP port:"
 msgstr ""
 
-#: mod/settings.php:595
+#: mod/settings.php:606
 msgid "Security:"
 msgstr ""
 
-#: mod/settings.php:596
+#: mod/settings.php:607
 msgid "Email login name:"
 msgstr ""
 
-#: mod/settings.php:597
+#: mod/settings.php:608
 msgid "Email password:"
 msgstr ""
 
-#: mod/settings.php:598
+#: mod/settings.php:609
 msgid "Reply-to address:"
 msgstr ""
 
-#: mod/settings.php:599
+#: mod/settings.php:610
 msgid "Send public posts to all email contacts:"
 msgstr ""
 
-#: mod/settings.php:600
+#: mod/settings.php:611
 msgid "Action after import:"
 msgstr ""
 
-#: mod/settings.php:600 src/Content/Nav.php:280
+#: mod/settings.php:611 src/Content/Nav.php:280
 msgid "Mark as seen"
 msgstr ""
 
-#: mod/settings.php:600
+#: mod/settings.php:611
 msgid "Move to folder"
 msgstr ""
 
-#: mod/settings.php:601
+#: mod/settings.php:612
 msgid "Move to folder:"
 msgstr ""
 
-#: mod/settings.php:615
+#: mod/settings.php:626
 msgid "Unable to find your profile. Please contact your admin."
 msgstr ""
 
-#: mod/settings.php:653 src/Content/Widget.php:526
+#: mod/settings.php:664 src/Content/Widget.php:526
 msgid "Account Types"
 msgstr ""
 
-#: mod/settings.php:654
+#: mod/settings.php:665
 msgid "Personal Page Subtypes"
 msgstr ""
 
-#: mod/settings.php:655
+#: mod/settings.php:666
 msgid "Community Forum Subtypes"
 msgstr ""
 
-#: mod/settings.php:662 src/Module/Admin/BaseUsers.php:107
+#: mod/settings.php:673 src/Module/Admin/BaseUsers.php:107
 msgid "Personal Page"
 msgstr ""
 
-#: mod/settings.php:663
+#: mod/settings.php:674
 msgid "Account for a personal profile."
 msgstr ""
 
-#: mod/settings.php:666 src/Module/Admin/BaseUsers.php:108
+#: mod/settings.php:677 src/Module/Admin/BaseUsers.php:108
 msgid "Organisation Page"
 msgstr ""
 
-#: mod/settings.php:667
-=======
-#: mod/settings.php:598
-msgid "Last successful email check:"
-msgstr ""
-
-#: mod/settings.php:600
-msgid "IMAP server name:"
-msgstr ""
-
-#: mod/settings.php:601
-msgid "IMAP port:"
-msgstr ""
-
-#: mod/settings.php:602
-msgid "Security:"
-msgstr ""
-
-#: mod/settings.php:603
-msgid "Email login name:"
-msgstr ""
-
-#: mod/settings.php:604
-msgid "Email password:"
-msgstr ""
-
-#: mod/settings.php:605
-msgid "Reply-to address:"
-msgstr ""
-
-#: mod/settings.php:606
-msgid "Send public posts to all email contacts:"
-msgstr ""
-
-#: mod/settings.php:607
-msgid "Action after import:"
-msgstr ""
-
-#: mod/settings.php:607 src/Content/Nav.php:280
-msgid "Mark as seen"
-msgstr ""
-
-#: mod/settings.php:607
-msgid "Move to folder"
-msgstr ""
-
-#: mod/settings.php:608
-msgid "Move to folder:"
-msgstr ""
-
-#: mod/settings.php:622
-msgid "Unable to find your profile. Please contact your admin."
-msgstr ""
-
-#: mod/settings.php:660 src/Content/Widget.php:526
-msgid "Account Types"
-msgstr ""
-
-#: mod/settings.php:661
-msgid "Personal Page Subtypes"
-msgstr ""
-
-#: mod/settings.php:662
-msgid "Community Forum Subtypes"
-msgstr ""
-
-#: mod/settings.php:669 src/Module/Admin/BaseUsers.php:107
-msgid "Personal Page"
-msgstr ""
-
-#: mod/settings.php:670
-msgid "Account for a personal profile."
-msgstr ""
-
-#: mod/settings.php:673 src/Module/Admin/BaseUsers.php:108
-msgid "Organisation Page"
-msgstr ""
-
-#: mod/settings.php:674
->>>>>>> 618dda7d
+#: mod/settings.php:678
 msgid ""
 "Account for an organisation that automatically approves contact requests as "
 "\"Followers\"."
 msgstr ""
 
-<<<<<<< HEAD
-#: mod/settings.php:670 src/Module/Admin/BaseUsers.php:109
+#: mod/settings.php:681 src/Module/Admin/BaseUsers.php:109
 msgid "News Page"
 msgstr ""
 
-#: mod/settings.php:671
-=======
-#: mod/settings.php:677 src/Module/Admin/BaseUsers.php:109
-msgid "News Page"
-msgstr ""
-
-#: mod/settings.php:678
->>>>>>> 618dda7d
+#: mod/settings.php:682
 msgid ""
 "Account for a news reflector that automatically approves contact requests as "
 "\"Followers\"."
 msgstr ""
 
-<<<<<<< HEAD
-#: mod/settings.php:674 src/Module/Admin/BaseUsers.php:110
+#: mod/settings.php:685 src/Module/Admin/BaseUsers.php:110
 msgid "Community Forum"
 msgstr ""
 
-#: mod/settings.php:675
+#: mod/settings.php:686
 msgid "Account for community discussions."
 msgstr ""
 
-#: mod/settings.php:678 src/Module/Admin/BaseUsers.php:100
+#: mod/settings.php:689 src/Module/Admin/BaseUsers.php:100
 msgid "Normal Account Page"
 msgstr ""
 
-#: mod/settings.php:679
-=======
-#: mod/settings.php:681 src/Module/Admin/BaseUsers.php:110
-msgid "Community Forum"
-msgstr ""
-
-#: mod/settings.php:682
-msgid "Account for community discussions."
-msgstr ""
-
-#: mod/settings.php:685 src/Module/Admin/BaseUsers.php:100
-msgid "Normal Account Page"
-msgstr ""
-
-#: mod/settings.php:686
->>>>>>> 618dda7d
+#: mod/settings.php:690
 msgid ""
 "Account for a regular personal profile that requires manual approval of "
 "\"Friends\" and \"Followers\"."
 msgstr ""
 
-<<<<<<< HEAD
-#: mod/settings.php:682 src/Module/Admin/BaseUsers.php:101
+#: mod/settings.php:693 src/Module/Admin/BaseUsers.php:101
 msgid "Soapbox Page"
 msgstr ""
 
-#: mod/settings.php:683
-=======
-#: mod/settings.php:689 src/Module/Admin/BaseUsers.php:101
-msgid "Soapbox Page"
-msgstr ""
-
-#: mod/settings.php:690
->>>>>>> 618dda7d
+#: mod/settings.php:694
 msgid ""
 "Account for a public profile that automatically approves contact requests as "
 "\"Followers\"."
 msgstr ""
 
-<<<<<<< HEAD
-#: mod/settings.php:686 src/Module/Admin/BaseUsers.php:102
+#: mod/settings.php:697 src/Module/Admin/BaseUsers.php:102
 msgid "Public Forum"
 msgstr ""
 
-#: mod/settings.php:687
+#: mod/settings.php:698
 msgid "Automatically approves all contact requests."
 msgstr ""
 
-#: mod/settings.php:690 src/Module/Admin/BaseUsers.php:103
+#: mod/settings.php:701 src/Module/Admin/BaseUsers.php:103
 msgid "Automatic Friend Page"
 msgstr ""
 
-#: mod/settings.php:691
-=======
-#: mod/settings.php:693 src/Module/Admin/BaseUsers.php:102
-msgid "Public Forum"
-msgstr ""
-
-#: mod/settings.php:694
-msgid "Automatically approves all contact requests."
-msgstr ""
-
-#: mod/settings.php:697 src/Module/Admin/BaseUsers.php:103
-msgid "Automatic Friend Page"
-msgstr ""
-
-#: mod/settings.php:698
->>>>>>> 618dda7d
+#: mod/settings.php:702
 msgid ""
 "Account for a popular profile that automatically approves contact requests "
 "as \"Friends\"."
 msgstr ""
 
-<<<<<<< HEAD
-#: mod/settings.php:694
+#: mod/settings.php:705
 msgid "Private Forum [Experimental]"
 msgstr ""
 
-#: mod/settings.php:695
+#: mod/settings.php:706
 msgid "Requires manual approval of contact requests."
 msgstr ""
 
-#: mod/settings.php:706
+#: mod/settings.php:717
 msgid "OpenID:"
 msgstr ""
 
-#: mod/settings.php:706
+#: mod/settings.php:717
 msgid "(Optional) Allow this OpenID to login to this account."
 msgstr ""
 
-#: mod/settings.php:714
+#: mod/settings.php:725
 msgid "Publish your profile in your local site directory?"
 msgstr ""
 
-#: mod/settings.php:714
-=======
-#: mod/settings.php:701
-msgid "Private Forum [Experimental]"
-msgstr ""
-
-#: mod/settings.php:702
-msgid "Requires manual approval of contact requests."
-msgstr ""
-
-#: mod/settings.php:713
-msgid "OpenID:"
-msgstr ""
-
-#: mod/settings.php:713
-msgid "(Optional) Allow this OpenID to login to this account."
-msgstr ""
-
-#: mod/settings.php:721
-msgid "Publish your profile in your local site directory?"
-msgstr ""
-
-#: mod/settings.php:721
->>>>>>> 618dda7d
+#: mod/settings.php:725
 #, php-format
 msgid ""
 "Your profile will be published in this node's <a href=\"%s\">local "
@@ -1908,219 +1579,115 @@
 "system settings."
 msgstr ""
 
-<<<<<<< HEAD
-#: mod/settings.php:720
-=======
-#: mod/settings.php:727
->>>>>>> 618dda7d
+#: mod/settings.php:731
 #, php-format
 msgid ""
 "Your profile will also be published in the global friendica directories (e."
 "g. <a href=\"%s\">%s</a>)."
 msgstr ""
 
-<<<<<<< HEAD
-#: mod/settings.php:726
-=======
-#: mod/settings.php:733
->>>>>>> 618dda7d
+#: mod/settings.php:737
 #, php-format
 msgid "Your Identity Address is <strong>'%s'</strong> or '%s'."
 msgstr ""
 
-<<<<<<< HEAD
-#: mod/settings.php:737
+#: mod/settings.php:748
 msgid "Account Settings"
 msgstr ""
 
-#: mod/settings.php:745
+#: mod/settings.php:756
 msgid "Password Settings"
 msgstr ""
 
-#: mod/settings.php:746 src/Module/Register.php:162
+#: mod/settings.php:757 src/Module/Register.php:162
 msgid "New Password:"
 msgstr ""
 
-#: mod/settings.php:746
-=======
-#: mod/settings.php:744
-msgid "Account Settings"
-msgstr ""
-
-#: mod/settings.php:752
-msgid "Password Settings"
-msgstr ""
-
-#: mod/settings.php:753 src/Module/Register.php:162
-msgid "New Password:"
-msgstr ""
-
-#: mod/settings.php:753
->>>>>>> 618dda7d
+#: mod/settings.php:757
 msgid ""
 "Allowed characters are a-z, A-Z, 0-9 and special characters except white "
 "spaces, accentuated letters and colon (:)."
 msgstr ""
 
-<<<<<<< HEAD
-#: mod/settings.php:747 src/Module/Register.php:163
+#: mod/settings.php:758 src/Module/Register.php:163
 msgid "Confirm:"
 msgstr ""
 
-#: mod/settings.php:747
+#: mod/settings.php:758
 msgid "Leave password fields blank unless changing"
 msgstr ""
 
-#: mod/settings.php:748
+#: mod/settings.php:759
 msgid "Current Password:"
 msgstr ""
 
-#: mod/settings.php:748
+#: mod/settings.php:759
 msgid "Your current password to confirm the changes"
 msgstr ""
 
-#: mod/settings.php:749
+#: mod/settings.php:760
 msgid "Password:"
 msgstr ""
 
-#: mod/settings.php:749
+#: mod/settings.php:760
 msgid "Your current password to confirm the changes of the email address"
 msgstr ""
 
-#: mod/settings.php:752
+#: mod/settings.php:763
 msgid "Delete OpenID URL"
 msgstr ""
 
-#: mod/settings.php:754
+#: mod/settings.php:765
 msgid "Basic Settings"
 msgstr ""
 
-#: mod/settings.php:755 src/Module/Profile/Profile.php:144
+#: mod/settings.php:766 src/Module/Profile/Profile.php:144
 msgid "Full Name:"
 msgstr ""
 
-#: mod/settings.php:756
+#: mod/settings.php:767
 msgid "Email Address:"
 msgstr ""
 
-#: mod/settings.php:757
+#: mod/settings.php:768
 msgid "Your Timezone:"
 msgstr ""
 
-#: mod/settings.php:758
+#: mod/settings.php:769
 msgid "Your Language:"
 msgstr ""
 
-#: mod/settings.php:758
-=======
-#: mod/settings.php:754 src/Module/Register.php:163
-msgid "Confirm:"
-msgstr ""
-
-#: mod/settings.php:754
-msgid "Leave password fields blank unless changing"
-msgstr ""
-
-#: mod/settings.php:755
-msgid "Current Password:"
-msgstr ""
-
-#: mod/settings.php:755
-msgid "Your current password to confirm the changes"
-msgstr ""
-
-#: mod/settings.php:756
-msgid "Password:"
-msgstr ""
-
-#: mod/settings.php:756
-msgid "Your current password to confirm the changes of the email address"
-msgstr ""
-
-#: mod/settings.php:759
-msgid "Delete OpenID URL"
-msgstr ""
-
-#: mod/settings.php:761
-msgid "Basic Settings"
-msgstr ""
-
-#: mod/settings.php:762 src/Module/Profile/Profile.php:144
-msgid "Full Name:"
-msgstr ""
-
-#: mod/settings.php:763
-msgid "Email Address:"
-msgstr ""
-
-#: mod/settings.php:764
-msgid "Your Timezone:"
-msgstr ""
-
-#: mod/settings.php:765
-msgid "Your Language:"
-msgstr ""
-
-#: mod/settings.php:765
->>>>>>> 618dda7d
+#: mod/settings.php:769
 msgid ""
 "Set the language we use to show you friendica interface and to send you "
 "emails"
 msgstr ""
 
-<<<<<<< HEAD
-#: mod/settings.php:759
+#: mod/settings.php:770
 msgid "Default Post Location:"
 msgstr ""
 
-#: mod/settings.php:760
+#: mod/settings.php:771
 msgid "Use Browser Location:"
 msgstr ""
 
-#: mod/settings.php:762
+#: mod/settings.php:773
 msgid "Security and Privacy Settings"
 msgstr ""
 
-#: mod/settings.php:764
+#: mod/settings.php:775
 msgid "Maximum Friend Requests/Day:"
 msgstr ""
 
-#: mod/settings.php:764 mod/settings.php:774
+#: mod/settings.php:775 mod/settings.php:785
 msgid "(to prevent spam abuse)"
 msgstr ""
 
-#: mod/settings.php:766
+#: mod/settings.php:777
 msgid "Allow your profile to be searchable globally?"
 msgstr ""
 
-#: mod/settings.php:766
-=======
-#: mod/settings.php:766
-msgid "Default Post Location:"
-msgstr ""
-
-#: mod/settings.php:767
-msgid "Use Browser Location:"
-msgstr ""
-
-#: mod/settings.php:769
-msgid "Security and Privacy Settings"
-msgstr ""
-
-#: mod/settings.php:771
-msgid "Maximum Friend Requests/Day:"
-msgstr ""
-
-#: mod/settings.php:771 mod/settings.php:781
-msgid "(to prevent spam abuse)"
-msgstr ""
-
-#: mod/settings.php:773
-msgid "Allow your profile to be searchable globally?"
-msgstr ""
-
-#: mod/settings.php:773
->>>>>>> 618dda7d
+#: mod/settings.php:777
 msgid ""
 "Activate this setting if you want others to easily find and follow you. Your "
 "profile will be searchable on remote systems. This setting also determines "
@@ -2128,75 +1695,43 @@
 "indexed or not."
 msgstr ""
 
-<<<<<<< HEAD
-#: mod/settings.php:767
+#: mod/settings.php:778
 msgid "Hide your contact/friend list from viewers of your profile?"
 msgstr ""
 
-#: mod/settings.php:767
-=======
-#: mod/settings.php:774
-msgid "Hide your contact/friend list from viewers of your profile?"
-msgstr ""
-
-#: mod/settings.php:774
->>>>>>> 618dda7d
+#: mod/settings.php:778
 msgid ""
 "A list of your contacts is displayed on your profile page. Activate this "
 "option to disable the display of your contact list."
 msgstr ""
 
-<<<<<<< HEAD
-#: mod/settings.php:768
+#: mod/settings.php:779
 msgid "Hide your profile details from anonymous viewers?"
 msgstr ""
 
-#: mod/settings.php:768
-=======
-#: mod/settings.php:775
-msgid "Hide your profile details from anonymous viewers?"
-msgstr ""
-
-#: mod/settings.php:775
->>>>>>> 618dda7d
+#: mod/settings.php:779
 msgid ""
 "Anonymous visitors will only see your profile picture, your display name and "
 "the nickname you are using on your profile page. Your public posts and "
 "replies will still be accessible by other means."
 msgstr ""
 
-<<<<<<< HEAD
-#: mod/settings.php:769
+#: mod/settings.php:780
 msgid "Make public posts unlisted"
 msgstr ""
 
-#: mod/settings.php:769
-=======
-#: mod/settings.php:776
-msgid "Make public posts unlisted"
-msgstr ""
-
-#: mod/settings.php:776
->>>>>>> 618dda7d
+#: mod/settings.php:780
 msgid ""
 "Your public posts will not appear on the community pages or in search "
 "results, nor be sent to relay servers. However they can still appear on "
 "public feeds on remote servers."
 msgstr ""
 
-<<<<<<< HEAD
-#: mod/settings.php:770
+#: mod/settings.php:781
 msgid "Make all posted pictures accessible"
 msgstr ""
 
-#: mod/settings.php:770
-=======
-#: mod/settings.php:777
-msgid "Make all posted pictures accessible"
-msgstr ""
-
-#: mod/settings.php:777
->>>>>>> 618dda7d
+#: mod/settings.php:781
 msgid ""
 "This option makes every posted picture accessible via the direct link. This "
 "is a workaround for the problem that most other networks can't handle "
@@ -2204,421 +1739,221 @@
 "public on your photo albums though."
 msgstr ""
 
-<<<<<<< HEAD
-#: mod/settings.php:771
+#: mod/settings.php:782
 msgid "Allow friends to post to your profile page?"
 msgstr ""
 
-#: mod/settings.php:771
-=======
-#: mod/settings.php:778
-msgid "Allow friends to post to your profile page?"
-msgstr ""
-
-#: mod/settings.php:778
->>>>>>> 618dda7d
+#: mod/settings.php:782
 msgid ""
 "Your contacts may write posts on your profile wall. These posts will be "
 "distributed to your contacts"
 msgstr ""
 
-<<<<<<< HEAD
-#: mod/settings.php:772
+#: mod/settings.php:783
 msgid "Allow friends to tag your posts?"
 msgstr ""
 
-#: mod/settings.php:772
+#: mod/settings.php:783
 msgid "Your contacts can add additional tags to your posts."
 msgstr ""
 
-#: mod/settings.php:773
+#: mod/settings.php:784
 msgid "Permit unknown people to send you private mail?"
 msgstr ""
 
-#: mod/settings.php:773
-=======
-#: mod/settings.php:779
-msgid "Allow friends to tag your posts?"
-msgstr ""
-
-#: mod/settings.php:779
-msgid "Your contacts can add additional tags to your posts."
-msgstr ""
-
-#: mod/settings.php:780
-msgid "Permit unknown people to send you private mail?"
-msgstr ""
-
-#: mod/settings.php:780
->>>>>>> 618dda7d
+#: mod/settings.php:784
 msgid ""
 "Friendica network users may send you private messages even if they are not "
 "in your contact list."
 msgstr ""
 
-<<<<<<< HEAD
-#: mod/settings.php:774
+#: mod/settings.php:785
 msgid "Maximum private messages per day from unknown people:"
 msgstr ""
 
-#: mod/settings.php:776
+#: mod/settings.php:787
 msgid "Default Post Permissions"
 msgstr ""
 
-#: mod/settings.php:780
+#: mod/settings.php:791
 msgid "Expiration settings"
 msgstr ""
 
-#: mod/settings.php:781
+#: mod/settings.php:792
 msgid "Automatically expire posts after this many days:"
 msgstr ""
 
-#: mod/settings.php:781
+#: mod/settings.php:792
 msgid "If empty, posts will not expire. Expired posts will be deleted"
 msgstr ""
 
-#: mod/settings.php:782
+#: mod/settings.php:793
 msgid "Expire posts"
 msgstr ""
 
-#: mod/settings.php:782
+#: mod/settings.php:793
 msgid "When activated, posts and comments will be expired."
 msgstr ""
 
-#: mod/settings.php:783
+#: mod/settings.php:794
 msgid "Expire personal notes"
 msgstr ""
 
-#: mod/settings.php:783
-=======
-#: mod/settings.php:781
-msgid "Maximum private messages per day from unknown people:"
-msgstr ""
-
-#: mod/settings.php:783
-msgid "Default Post Permissions"
-msgstr ""
-
-#: mod/settings.php:787
-msgid "Expiration settings"
-msgstr ""
-
-#: mod/settings.php:788
-msgid "Automatically expire posts after this many days:"
-msgstr ""
-
-#: mod/settings.php:788
-msgid "If empty, posts will not expire. Expired posts will be deleted"
-msgstr ""
-
-#: mod/settings.php:789
-msgid "Expire posts"
-msgstr ""
-
-#: mod/settings.php:789
-msgid "When activated, posts and comments will be expired."
-msgstr ""
-
-#: mod/settings.php:790
-msgid "Expire personal notes"
-msgstr ""
-
-#: mod/settings.php:790
->>>>>>> 618dda7d
+#: mod/settings.php:794
 msgid ""
 "When activated, the personal notes on your profile page will be expired."
 msgstr ""
 
-<<<<<<< HEAD
-#: mod/settings.php:784
+#: mod/settings.php:795
 msgid "Expire starred posts"
 msgstr ""
 
-#: mod/settings.php:784
-=======
-#: mod/settings.php:791
-msgid "Expire starred posts"
-msgstr ""
-
-#: mod/settings.php:791
->>>>>>> 618dda7d
+#: mod/settings.php:795
 msgid ""
 "Starring posts keeps them from being expired. That behaviour is overwritten "
 "by this setting."
 msgstr ""
 
-<<<<<<< HEAD
-#: mod/settings.php:785
+#: mod/settings.php:796
 msgid "Expire photos"
 msgstr ""
 
-#: mod/settings.php:785
+#: mod/settings.php:796
 msgid "When activated, photos will be expired."
 msgstr ""
 
-#: mod/settings.php:786
+#: mod/settings.php:797
 msgid "Only expire posts by others"
 msgstr ""
 
-#: mod/settings.php:786
-=======
-#: mod/settings.php:792
-msgid "Expire photos"
-msgstr ""
-
-#: mod/settings.php:792
-msgid "When activated, photos will be expired."
-msgstr ""
-
-#: mod/settings.php:793
-msgid "Only expire posts by others"
-msgstr ""
-
-#: mod/settings.php:793
->>>>>>> 618dda7d
+#: mod/settings.php:797
 msgid ""
 "When activated, your own posts never expire. Then the settings above are "
 "only valid for posts you received."
 msgstr ""
 
-<<<<<<< HEAD
-#: mod/settings.php:789
+#: mod/settings.php:800
 msgid "Notification Settings"
 msgstr ""
 
-#: mod/settings.php:790
+#: mod/settings.php:801
 msgid "Send a notification email when:"
 msgstr ""
 
-#: mod/settings.php:791
+#: mod/settings.php:802
 msgid "You receive an introduction"
 msgstr ""
 
-#: mod/settings.php:792
+#: mod/settings.php:803
 msgid "Your introductions are confirmed"
 msgstr ""
 
-#: mod/settings.php:793
+#: mod/settings.php:804
 msgid "Someone writes on your profile wall"
 msgstr ""
 
-#: mod/settings.php:794
+#: mod/settings.php:805
 msgid "Someone writes a followup comment"
 msgstr ""
 
-#: mod/settings.php:795
+#: mod/settings.php:806
 msgid "You receive a private message"
 msgstr ""
 
-#: mod/settings.php:796
+#: mod/settings.php:807
 msgid "You receive a friend suggestion"
 msgstr ""
 
-#: mod/settings.php:797
+#: mod/settings.php:808
 msgid "You are tagged in a post"
 msgstr ""
 
-#: mod/settings.php:798
+#: mod/settings.php:809
 msgid "You are poked/prodded/etc. in a post"
 msgstr ""
 
-#: mod/settings.php:800
+#: mod/settings.php:811
 msgid "Create a desktop notification when:"
 msgstr ""
 
-#: mod/settings.php:801
+#: mod/settings.php:812
 msgid "Someone liked your content"
 msgstr ""
 
-#: mod/settings.php:802
+#: mod/settings.php:813
 msgid "Someone shared your content"
 msgstr ""
 
-#: mod/settings.php:804
+#: mod/settings.php:815
 msgid "Activate desktop notifications"
 msgstr ""
 
-#: mod/settings.php:804
+#: mod/settings.php:815
 msgid "Show desktop popup on new notifications"
 msgstr ""
 
-#: mod/settings.php:806
+#: mod/settings.php:817
 msgid "Text-only notification emails"
 msgstr ""
 
-#: mod/settings.php:808
+#: mod/settings.php:819
 msgid "Send text only notification emails, without the html part"
 msgstr ""
 
-#: mod/settings.php:810
+#: mod/settings.php:821
 msgid "Show detailled notifications"
 msgstr ""
 
-#: mod/settings.php:812
-=======
-#: mod/settings.php:796
-msgid "Notification Settings"
-msgstr ""
-
-#: mod/settings.php:797
-msgid "Send a notification email when:"
-msgstr ""
-
-#: mod/settings.php:798
-msgid "You receive an introduction"
-msgstr ""
-
-#: mod/settings.php:799
-msgid "Your introductions are confirmed"
-msgstr ""
-
-#: mod/settings.php:800
-msgid "Someone writes on your profile wall"
-msgstr ""
-
-#: mod/settings.php:801
-msgid "Someone writes a followup comment"
-msgstr ""
-
-#: mod/settings.php:802
-msgid "You receive a private message"
-msgstr ""
-
-#: mod/settings.php:803
-msgid "You receive a friend suggestion"
-msgstr ""
-
-#: mod/settings.php:804
-msgid "You are tagged in a post"
-msgstr ""
-
-#: mod/settings.php:805
-msgid "You are poked/prodded/etc. in a post"
-msgstr ""
-
-#: mod/settings.php:807
-msgid "Create a desktop notification when:"
-msgstr ""
-
-#: mod/settings.php:808
-msgid "Someone liked your content"
-msgstr ""
-
-#: mod/settings.php:809
-msgid "Someone shared your content"
-msgstr ""
-
-#: mod/settings.php:811
-msgid "Activate desktop notifications"
-msgstr ""
-
-#: mod/settings.php:811
-msgid "Show desktop popup on new notifications"
-msgstr ""
-
-#: mod/settings.php:813
-msgid "Text-only notification emails"
-msgstr ""
-
-#: mod/settings.php:815
-msgid "Send text only notification emails, without the html part"
-msgstr ""
-
-#: mod/settings.php:817
-msgid "Show detailled notifications"
-msgstr ""
-
-#: mod/settings.php:819
->>>>>>> 618dda7d
+#: mod/settings.php:823
 msgid ""
 "Per default, notifications are condensed to a single notification per item. "
 "When enabled every notification is displayed."
 msgstr ""
 
-<<<<<<< HEAD
-#: mod/settings.php:814
+#: mod/settings.php:825
 msgid "Show notifications of ignored contacts"
 msgstr ""
 
-#: mod/settings.php:816
-=======
-#: mod/settings.php:821
-msgid "Show notifications of ignored contacts"
-msgstr ""
-
-#: mod/settings.php:823
->>>>>>> 618dda7d
+#: mod/settings.php:827
 msgid ""
 "You don't see posts from ignored contacts. But you still see their comments. "
 "This setting controls if you want to still receive regular notifications "
 "that are caused by ignored contacts or not."
 msgstr ""
 
-<<<<<<< HEAD
-#: mod/settings.php:818
+#: mod/settings.php:829
 msgid "Advanced Account/Page Type Settings"
 msgstr ""
 
-#: mod/settings.php:819
+#: mod/settings.php:830
 msgid "Change the behaviour of this account for special situations"
 msgstr ""
 
-#: mod/settings.php:822
+#: mod/settings.php:833
 msgid "Import Contacts"
 msgstr ""
 
-#: mod/settings.php:823
-=======
-#: mod/settings.php:825
-msgid "Advanced Account/Page Type Settings"
-msgstr ""
-
-#: mod/settings.php:826
-msgid "Change the behaviour of this account for special situations"
-msgstr ""
-
-#: mod/settings.php:829
-msgid "Import Contacts"
-msgstr ""
-
-#: mod/settings.php:830
->>>>>>> 618dda7d
+#: mod/settings.php:834
 msgid ""
 "Upload a CSV file that contains the handle of your followed accounts in the "
 "first column you exported from the old account."
 msgstr ""
 
-<<<<<<< HEAD
-#: mod/settings.php:824
+#: mod/settings.php:835
 msgid "Upload File"
 msgstr ""
 
-#: mod/settings.php:826
+#: mod/settings.php:837
 msgid "Relocate"
 msgstr ""
 
-#: mod/settings.php:827
-=======
-#: mod/settings.php:831
-msgid "Upload File"
-msgstr ""
-
-#: mod/settings.php:833
-msgid "Relocate"
-msgstr ""
-
-#: mod/settings.php:834
->>>>>>> 618dda7d
+#: mod/settings.php:838
 msgid ""
 "If you have moved this profile from another server, and some of your "
 "contacts don't receive your updates, try pushing this button."
 msgstr ""
 
-<<<<<<< HEAD
-#: mod/settings.php:828
-=======
-#: mod/settings.php:835
->>>>>>> 618dda7d
+#: mod/settings.php:839
 msgid "Resend relocate message to contacts"
 msgstr ""
 
@@ -2632,11 +1967,7 @@
 msgid "Friend Suggestions"
 msgstr ""
 
-<<<<<<< HEAD
-#: mod/tagger.php:78 src/Content/Item.php:335 src/Model/Item.php:2665
-=======
-#: mod/tagger.php:78 src/Content/Item.php:335 src/Model/Item.php:2662
->>>>>>> 618dda7d
+#: mod/tagger.php:78 src/Content/Item.php:335 src/Model/Item.php:2670
 msgid "photo"
 msgstr ""
 
@@ -3390,11 +2721,7 @@
 msgid "%1$s poked %2$s"
 msgstr ""
 
-<<<<<<< HEAD
-#: src/Content/Item.php:327 src/Model/Item.php:2663
-=======
-#: src/Content/Item.php:327 src/Model/Item.php:2660
->>>>>>> 618dda7d
+#: src/Content/Item.php:327 src/Model/Item.php:2668
 msgid "event"
 msgstr ""
 
@@ -3745,13 +3072,8 @@
 "<a href=\"%1$s\" target=\"_blank\" rel=\"noopener noreferrer\">%2$s</a> %3$s"
 msgstr ""
 
-<<<<<<< HEAD
-#: src/Content/Text/BBCode.php:1185 src/Model/Item.php:3194
-#: src/Model/Item.php:3200 src/Model/Item.php:3201
-=======
-#: src/Content/Text/BBCode.php:1185 src/Model/Item.php:3191
-#: src/Model/Item.php:3197 src/Model/Item.php:3198
->>>>>>> 618dda7d
+#: src/Content/Text/BBCode.php:1185 src/Model/Item.php:3199
+#: src/Model/Item.php:3205 src/Model/Item.php:3206
 msgid "Link to source"
 msgstr ""
 
@@ -4923,61 +4245,33 @@
 msgid "Edit groups"
 msgstr ""
 
-<<<<<<< HEAD
-#: src/Model/Item.php:1756
-=======
-#: src/Model/Item.php:1751
->>>>>>> 618dda7d
+#: src/Model/Item.php:1761
 #, php-format
 msgid "Detected languages in this post:\\n%s"
 msgstr ""
 
-<<<<<<< HEAD
-#: src/Model/Item.php:2667
+#: src/Model/Item.php:2672
 msgid "activity"
 msgstr ""
 
-#: src/Model/Item.php:2669
+#: src/Model/Item.php:2674
 msgid "comment"
 msgstr ""
 
-#: src/Model/Item.php:2672
+#: src/Model/Item.php:2677
 msgid "post"
 msgstr ""
 
-#: src/Model/Item.php:2809
-=======
-#: src/Model/Item.php:2664
-msgid "activity"
-msgstr ""
-
-#: src/Model/Item.php:2666
-msgid "comment"
-msgstr ""
-
-#: src/Model/Item.php:2669
-msgid "post"
-msgstr ""
-
-#: src/Model/Item.php:2806
->>>>>>> 618dda7d
+#: src/Model/Item.php:2814
 #, php-format
 msgid "Content warning: %s"
 msgstr ""
 
-<<<<<<< HEAD
-#: src/Model/Item.php:3159
+#: src/Model/Item.php:3164
 msgid "bytes"
 msgstr ""
 
-#: src/Model/Item.php:3188 src/Model/Item.php:3189
-=======
-#: src/Model/Item.php:3156
-msgid "bytes"
-msgstr ""
-
-#: src/Model/Item.php:3185 src/Model/Item.php:3186
->>>>>>> 618dda7d
+#: src/Model/Item.php:3193 src/Model/Item.php:3194
 msgid "View on separate page"
 msgstr ""
 
