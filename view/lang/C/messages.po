# FRIENDICA Distributed Social Network
# Copyright (C) 2010-2023, the Friendica project
# This file is distributed under the same license as the Friendica package.
# Mike Macgirvin, 2010
#
#, fuzzy
msgid ""
msgstr ""
"Project-Id-Version: 2023.09-rc\n"
"Report-Msgid-Bugs-To: \n"
"POT-Creation-Date: 2023-10-05 20:02+0000\n"
"PO-Revision-Date: YEAR-MO-DA HO:MI+ZONE\n"
"Last-Translator: FULL NAME <EMAIL@ADDRESS>\n"
"Language-Team: LANGUAGE <LL@li.org>\n"
"Language: \n"
"MIME-Version: 1.0\n"
"Content-Type: text/plain; charset=UTF-8\n"
"Content-Transfer-Encoding: 8bit\n"


#: mod/item.php:100 mod/item.php:103 mod/item.php:170 mod/item.php:173
msgid "Unable to locate original post."
msgstr ""

#: mod/item.php:138
msgid "Post updated."
msgstr ""

#: mod/item.php:203 mod/item.php:207
msgid "Item wasn't stored."
msgstr ""

#: mod/item.php:217
msgid "Item couldn't be fetched."
msgstr ""

#: mod/item.php:255 mod/item.php:259
msgid "Empty post discarded."
msgstr ""

#: mod/item.php:428 src/Module/Admin/Themes/Details.php:39
#: src/Module/Admin/Themes/Index.php:59 src/Module/Debug/ItemBody.php:42
#: src/Module/Debug/ItemBody.php:57 src/Module/Item/Feed.php:80
msgid "Item not found."
msgstr ""

#: mod/item.php:452 mod/message.php:67 mod/message.php:113 mod/notes.php:45
#: mod/photos.php:152 mod/photos.php:670 src/Model/Event.php:520
#: src/Module/Attach.php:55 src/Module/BaseApi.php:99
#: src/Module/BaseNotifications.php:98 src/Module/BaseSettings.php:50
#: src/Module/Calendar/Event/API.php:88 src/Module/Calendar/Event/Form.php:84
#: src/Module/Calendar/Export.php:82 src/Module/Calendar/Show.php:82
#: src/Module/Circle.php:41 src/Module/Circle.php:84
#: src/Module/Contact/Advanced.php:60 src/Module/Contact/Follow.php:87
#: src/Module/Contact/Follow.php:160 src/Module/Contact/MatchInterests.php:86
#: src/Module/Contact/Suggestions.php:54 src/Module/Contact/Unfollow.php:66
#: src/Module/Contact/Unfollow.php:80 src/Module/Contact/Unfollow.php:112
#: src/Module/Delegation.php:118 src/Module/FollowConfirm.php:38
#: src/Module/FriendSuggest.php:57 src/Module/Invite.php:42
#: src/Module/Invite.php:131 src/Module/Notifications/Notification.php:76
#: src/Module/Notifications/Notification.php:107
#: src/Module/OStatus/Repair.php:60 src/Module/OStatus/Subscribe.php:66
#: src/Module/Post/Edit.php:76 src/Module/Profile/Common.php:75
#: src/Module/Profile/Contacts.php:78 src/Module/Profile/Photos.php:92
#: src/Module/Profile/Schedule.php:39 src/Module/Profile/Schedule.php:56
#: src/Module/Profile/UnkMail.php:69 src/Module/Profile/UnkMail.php:121
#: src/Module/Profile/UnkMail.php:132 src/Module/Register.php:77
#: src/Module/Register.php:90 src/Module/Register.php:206
#: src/Module/Register.php:245 src/Module/Search/Directory.php:37
#: src/Module/Settings/Account.php:50 src/Module/Settings/Account.php:408
#: src/Module/Settings/Channels.php:56 src/Module/Settings/Channels.php:114
#: src/Module/Settings/Delegation.php:41 src/Module/Settings/Delegation.php:71
#: src/Module/Settings/Display.php:73 src/Module/Settings/Display.php:176
#: src/Module/Settings/Profile/Photo/Crop.php:165
#: src/Module/Settings/Profile/Photo/Index.php:111
#: src/Module/Settings/RemoveMe.php:117 src/Module/Settings/UserExport.php:80
#: src/Module/Settings/UserExport.php:114
#: src/Module/Settings/UserExport.php:215
#: src/Module/Settings/UserExport.php:235
#: src/Module/Settings/UserExport.php:300 src/Module/User/Import.php:84
#: src/Module/User/Import.php:91
msgid "Permission denied."
msgstr ""

#: mod/lostpass.php:40
msgid "No valid account found."
msgstr ""

#: mod/lostpass.php:52
msgid "Password reset request issued. Check your email."
msgstr ""

#: mod/lostpass.php:58
#, php-format
msgid ""
"\n"
"\t\tDear %1$s,\n"
"\t\t\tA request was recently received at \"%2$s\" to reset your account\n"
"\t\tpassword. In order to confirm this request, please select the "
"verification link\n"
"\t\tbelow or paste it into your web browser address bar.\n"
"\n"
"\t\tIf you did NOT request this change, please DO NOT follow the link\n"
"\t\tprovided and ignore and/or delete this email, the request will expire "
"shortly.\n"
"\n"
"\t\tYour password will not be changed unless we can verify that you\n"
"\t\tissued this request."
msgstr ""

#: mod/lostpass.php:69
#, php-format
msgid ""
"\n"
"\t\tFollow this link soon to verify your identity:\n"
"\n"
"\t\t%1$s\n"
"\n"
"\t\tYou will then receive a follow-up message containing the new password.\n"
"\t\tYou may change that password from your account settings page after "
"logging in.\n"
"\n"
"\t\tThe login details are as follows:\n"
"\n"
"\t\tSite Location:\t%2$s\n"
"\t\tLogin Name:\t%3$s"
msgstr ""

#: mod/lostpass.php:84
#, php-format
msgid "Password reset requested at %s"
msgstr ""

#: mod/lostpass.php:100
msgid ""
"Request could not be verified. (You may have previously submitted it.) "
"Password reset failed."
msgstr ""

#: mod/lostpass.php:113
msgid "Request has expired, please make a new one."
msgstr ""

#: mod/lostpass.php:128
msgid "Forgot your Password?"
msgstr ""

#: mod/lostpass.php:129
msgid ""
"Enter your email address and submit to have your password reset. Then check "
"your email for further instructions."
msgstr ""

#: mod/lostpass.php:130 src/Module/Security/Login.php:160
msgid "Nickname or Email: "
msgstr ""

#: mod/lostpass.php:131
msgid "Reset"
msgstr ""

#: mod/lostpass.php:146 src/Module/Security/Login.php:172
msgid "Password Reset"
msgstr ""

#: mod/lostpass.php:147
msgid "Your password has been reset as requested."
msgstr ""

#: mod/lostpass.php:148
msgid "Your new password is"
msgstr ""

#: mod/lostpass.php:149
msgid "Save or copy your new password - and then"
msgstr ""

#: mod/lostpass.php:150
msgid "click here to login"
msgstr ""

#: mod/lostpass.php:151
msgid ""
"Your password may be changed from the <em>Settings</em> page after "
"successful login."
msgstr ""

#: mod/lostpass.php:155
msgid "Your password has been reset."
msgstr ""

#: mod/lostpass.php:158
#, php-format
msgid ""
"\n"
"\t\t\tDear %1$s,\n"
"\t\t\t\tYour password has been changed as requested. Please retain this\n"
"\t\t\tinformation for your records (or change your password immediately to\n"
"\t\t\tsomething that you will remember).\n"
"\t\t"
msgstr ""

#: mod/lostpass.php:164
#, php-format
msgid ""
"\n"
"\t\t\tYour login details are as follows:\n"
"\n"
"\t\t\tSite Location:\t%1$s\n"
"\t\t\tLogin Name:\t%2$s\n"
"\t\t\tPassword:\t%3$s\n"
"\n"
"\t\t\tYou may change that password from your account settings page after "
"logging in.\n"
"\t\t"
msgstr ""

#: mod/lostpass.php:176
#, php-format
msgid "Your password has been changed at %s"
msgstr ""

#: mod/message.php:46 mod/message.php:128 src/Content/Nav.php:321
msgid "New Message"
msgstr ""

#: mod/message.php:82 src/Module/Profile/UnkMail.php:100
msgid "No recipient selected."
msgstr ""

#: mod/message.php:87
msgid "Unable to locate contact information."
msgstr ""

#: mod/message.php:91 src/Module/Profile/UnkMail.php:106
msgid "Message could not be sent."
msgstr ""

#: mod/message.php:95 src/Module/Profile/UnkMail.php:109
msgid "Message collection failure."
msgstr ""

#: mod/message.php:122 src/Module/Notifications/Introductions.php:135
#: src/Module/Notifications/Introductions.php:170
#: src/Module/Notifications/Notification.php:85
msgid "Discard"
msgstr ""

#: mod/message.php:135 src/Content/Nav.php:318 view/theme/frio/theme.php:241
msgid "Messages"
msgstr ""

#: mod/message.php:148
msgid "Conversation not found."
msgstr ""

#: mod/message.php:153
msgid "Message was not deleted."
msgstr ""

#: mod/message.php:168
msgid "Conversation was not removed."
msgstr ""

#: mod/message.php:181 mod/message.php:286 src/Module/Profile/UnkMail.php:145
msgid "Please enter a link URL:"
msgstr ""

#: mod/message.php:190 src/Module/Profile/UnkMail.php:151
msgid "Send Private Message"
msgstr ""

#: mod/message.php:191 mod/message.php:346
msgid "To:"
msgstr ""

#: mod/message.php:192 mod/message.php:347
msgid "Subject:"
msgstr ""

#: mod/message.php:196 mod/message.php:350 src/Module/Invite.php:171
msgid "Your message:"
msgstr ""

#: mod/message.php:199 mod/message.php:354 src/Content/Conversation.php:368
#: src/Module/Post/Edit.php:131
msgid "Upload photo"
msgstr ""

#: mod/message.php:200 mod/message.php:355 src/Module/Post/Edit.php:135
#: src/Module/Profile/UnkMail.php:153
msgid "Insert web link"
msgstr ""

#: mod/message.php:201 mod/message.php:357 mod/photos.php:1301
#: src/Content/Conversation.php:399 src/Content/Conversation.php:1549
#: src/Module/Item/Compose.php:206 src/Module/Post/Edit.php:145
#: src/Module/Profile/UnkMail.php:154 src/Object/Post.php:578
msgid "Please wait"
msgstr ""

#: mod/message.php:202 mod/message.php:356 mod/photos.php:705
#: mod/photos.php:824 mod/photos.php:1101 mod/photos.php:1142
#: mod/photos.php:1198 mod/photos.php:1278
#: src/Module/Calendar/Event/Form.php:250 src/Module/Contact/Advanced.php:132
#: src/Module/Contact/Profile.php:364
#: src/Module/Debug/ActivityPubConversion.php:140
#: src/Module/Debug/Babel.php:313 src/Module/Debug/Localtime.php:64
#: src/Module/Debug/Probe.php:54 src/Module/Debug/WebFinger.php:51
#: src/Module/Delegation.php:147 src/Module/FriendSuggest.php:145
#: src/Module/Install.php:234 src/Module/Install.php:274
#: src/Module/Install.php:309 src/Module/Invite.php:178
#: src/Module/Item/Compose.php:189 src/Module/Moderation/Item/Source.php:79
#: src/Module/Moderation/Report/Create.php:168
#: src/Module/Moderation/Report/Create.php:183
#: src/Module/Moderation/Report/Create.php:211
#: src/Module/Moderation/Report/Create.php:263
#: src/Module/Profile/Profile.php:274 src/Module/Profile/UnkMail.php:155
#: src/Module/Settings/Profile/Index.php:257
#: src/Module/Settings/Server/Action.php:79 src/Object/Post.php:1095
#: view/theme/duepuntozero/config.php:85 view/theme/frio/config.php:171
#: view/theme/quattro/config.php:87 view/theme/vier/config.php:135
msgid "Submit"
msgstr ""

#: mod/message.php:223
msgid "No messages."
msgstr ""

#: mod/message.php:279
msgid "Message not available."
msgstr ""

#: mod/message.php:323
msgid "Delete message"
msgstr ""

#: mod/message.php:325 mod/message.php:456
msgid "D, d M Y - g:i A"
msgstr ""

#: mod/message.php:340 mod/message.php:453
msgid "Delete conversation"
msgstr ""

#: mod/message.php:342
msgid ""
"No secure communications available. You <strong>may</strong> be able to "
"respond from the sender's profile page."
msgstr ""

#: mod/message.php:345
msgid "Send Reply"
msgstr ""

#: mod/message.php:427
#, php-format
msgid "Unknown sender - %s"
msgstr ""

#: mod/message.php:429
#, php-format
msgid "You and %s"
msgstr ""

#: mod/message.php:431
#, php-format
msgid "%s and You"
msgstr ""

#: mod/message.php:459
#, php-format
msgid "%d message"
msgid_plural "%d messages"
msgstr[0] ""
msgstr[1] ""

#: mod/notes.php:52 src/Module/BaseProfile.php:108
msgid "Personal Notes"
msgstr ""

#: mod/notes.php:56
msgid "Personal notes are visible only by yourself."
msgstr ""

#: mod/notes.php:57 src/Content/Text/HTML.php:859
#: src/Module/Admin/Storage.php:142 src/Module/Filer/SaveTag.php:74
#: src/Module/Post/Edit.php:129 src/Module/Settings/Channels.php:161
msgid "Save"
msgstr ""

#: mod/photos.php:67 mod/photos.php:132 mod/photos.php:578
#: src/Model/Event.php:512 src/Model/Profile.php:232
#: src/Module/Calendar/Export.php:74 src/Module/Calendar/Show.php:74
#: src/Module/DFRN/Poll.php:43 src/Module/Feed.php:65 src/Module/HCard.php:51
#: src/Module/Profile/Common.php:62 src/Module/Profile/Common.php:71
#: src/Module/Profile/Contacts.php:64 src/Module/Profile/Contacts.php:72
#: src/Module/Profile/Conversations.php:91 src/Module/Profile/Media.php:38
#: src/Module/Profile/Photos.php:83 src/Module/Profile/RemoteFollow.php:71
#: src/Module/Register.php:267
msgid "User not found."
msgstr ""

#: mod/photos.php:106 src/Module/BaseProfile.php:68
#: src/Module/Profile/Photos.php:379
msgid "Photo Albums"
msgstr ""

#: mod/photos.php:107 src/Module/Profile/Photos.php:380
#: src/Module/Profile/Photos.php:400
msgid "Recent Photos"
msgstr ""

#: mod/photos.php:109 mod/photos.php:872 src/Module/Profile/Photos.php:382
#: src/Module/Profile/Photos.php:402
msgid "Upload New Photos"
msgstr ""

#: mod/photos.php:121 src/Module/BaseSettings.php:72
#: src/Module/Profile/Photos.php:363
msgid "everybody"
msgstr ""

#: mod/photos.php:159
msgid "Contact information unavailable"
msgstr ""

#: mod/photos.php:188
msgid "Album not found."
msgstr ""

#: mod/photos.php:244
msgid "Album successfully deleted"
msgstr ""

#: mod/photos.php:246
msgid "Album was empty."
msgstr ""

#: mod/photos.php:277
msgid "Failed to delete the photo."
msgstr ""

#: mod/photos.php:545
msgid "a photo"
msgstr ""

#: mod/photos.php:545
#, php-format
msgid "%1$s was tagged in %2$s by %3$s"
msgstr ""

#: mod/photos.php:582 src/Module/Conversation/Community.php:160
#: src/Module/Directory.php:48 src/Module/Profile/Photos.php:295
#: src/Module/Search/Index.php:65
msgid "Public access denied."
msgstr ""

#: mod/photos.php:587
msgid "No photos selected"
msgstr ""

#: mod/photos.php:721
#, php-format
msgid "The maximum accepted image size is %s"
msgstr ""

#: mod/photos.php:728
msgid "Upload Photos"
msgstr ""

#: mod/photos.php:732 mod/photos.php:820
msgid "New album name: "
msgstr ""

#: mod/photos.php:733
msgid "or select existing album:"
msgstr ""

#: mod/photos.php:734
msgid "Do not show a status post for this upload"
msgstr ""

#: mod/photos.php:736 mod/photos.php:1097 src/Content/Conversation.php:401
#: src/Module/Calendar/Event/Form.php:253 src/Module/Post/Edit.php:183
msgid "Permissions"
msgstr ""

#: mod/photos.php:801
msgid "Do you really want to delete this photo album and all its photos?"
msgstr ""

#: mod/photos.php:802 mod/photos.php:825
msgid "Delete Album"
msgstr ""

#: mod/photos.php:803 mod/photos.php:903 src/Content/Conversation.php:417
#: src/Module/Contact/Follow.php:173 src/Module/Contact/Revoke.php:109
#: src/Module/Contact/Unfollow.php:126
#: src/Module/Media/Attachment/Browser.php:77
#: src/Module/Media/Photo/Browser.php:88 src/Module/Post/Edit.php:167
#: src/Module/Post/Tag/Remove.php:109 src/Module/Profile/RemoteFollow.php:134
#: src/Module/Security/TwoFactor/SignOut.php:125
msgid "Cancel"
msgstr ""

#: mod/photos.php:829
msgid "Edit Album"
msgstr ""

#: mod/photos.php:830
msgid "Drop Album"
msgstr ""

#: mod/photos.php:834
msgid "Show Newest First"
msgstr ""

#: mod/photos.php:836
msgid "Show Oldest First"
msgstr ""

#: mod/photos.php:857 src/Module/Profile/Photos.php:350
msgid "View Photo"
msgstr ""

#: mod/photos.php:889
msgid "Permission denied. Access to this item may be restricted."
msgstr ""

#: mod/photos.php:891
msgid "Photo not available"
msgstr ""

#: mod/photos.php:901
msgid "Do you really want to delete this photo?"
msgstr ""

#: mod/photos.php:902 mod/photos.php:1102
msgid "Delete Photo"
msgstr ""

#: mod/photos.php:1000
msgid "View photo"
msgstr ""

#: mod/photos.php:1002
msgid "Edit photo"
msgstr ""

#: mod/photos.php:1003
msgid "Delete photo"
msgstr ""

#: mod/photos.php:1004
msgid "Use as profile photo"
msgstr ""

#: mod/photos.php:1011
msgid "Private Photo"
msgstr ""

#: mod/photos.php:1017
msgid "View Full Size"
msgstr ""

#: mod/photos.php:1070
msgid "Tags: "
msgstr ""

#: mod/photos.php:1073
msgid "[Select tags to remove]"
msgstr ""

#: mod/photos.php:1088
msgid "New album name"
msgstr ""

#: mod/photos.php:1089
msgid "Caption"
msgstr ""

#: mod/photos.php:1090
msgid "Add a Tag"
msgstr ""

#: mod/photos.php:1090
msgid "Example: @bob, @Barbara_Jensen, @jim@example.com, #California, #camping"
msgstr ""

#: mod/photos.php:1091
msgid "Do not rotate"
msgstr ""

#: mod/photos.php:1092
msgid "Rotate CW (right)"
msgstr ""

#: mod/photos.php:1093
msgid "Rotate CCW (left)"
msgstr ""

#: mod/photos.php:1139 mod/photos.php:1195 mod/photos.php:1275
#: src/Module/Contact.php:619 src/Module/Item/Compose.php:188
#: src/Object/Post.php:1092
msgid "This is you"
msgstr ""

#: mod/photos.php:1141 mod/photos.php:1197 mod/photos.php:1277
#: src/Module/Moderation/Reports.php:95 src/Object/Post.php:572
#: src/Object/Post.php:1094
msgid "Comment"
msgstr ""

#: mod/photos.php:1143 mod/photos.php:1199 mod/photos.php:1279
#: src/Content/Conversation.php:414 src/Module/Calendar/Event/Form.php:248
#: src/Module/Item/Compose.php:201 src/Module/Post/Edit.php:165
#: src/Object/Post.php:1108
msgid "Preview"
msgstr ""

#: mod/photos.php:1144 src/Content/Conversation.php:367
#: src/Module/Post/Edit.php:130 src/Object/Post.php:1096
msgid "Loading..."
msgstr ""

#: mod/photos.php:1236 src/Content/Conversation.php:1464
#: src/Object/Post.php:260
msgid "Select"
msgstr ""

#: mod/photos.php:1237 src/Content/Conversation.php:1465
#: src/Module/Moderation/Users/Active.php:136
#: src/Module/Moderation/Users/Blocked.php:136
#: src/Module/Moderation/Users/Index.php:151
#: src/Module/Settings/Connectors.php:244
#: src/Module/Settings/Server/Index.php:109
msgid "Delete"
msgstr ""

#: mod/photos.php:1298 src/Object/Post.php:408
msgid "Like"
msgstr ""

#: mod/photos.php:1299 src/Object/Post.php:408
msgid "I like this (toggle)"
msgstr ""

#: mod/photos.php:1300 src/Object/Post.php:409
msgid "Dislike"
msgstr ""

#: mod/photos.php:1302 src/Object/Post.php:409
msgid "I don't like this (toggle)"
msgstr ""

#: mod/photos.php:1324
msgid "Map"
msgstr ""

#: src/App.php:473
msgid "No system theme config value set."
msgstr ""

#: src/App.php:580
msgid "Apologies but the website is unavailable at the moment."
msgstr ""

#: src/App/Page.php:248
msgid "Delete this item?"
msgstr ""

#: src/App/Page.php:249
msgid ""
"Block this author? They won't be able to follow you nor see your public "
"posts, and you won't be able to see their posts and their notifications."
msgstr ""

#: src/App/Page.php:250
msgid ""
"Ignore this author? You won't be able to see their posts and their "
"notifications."
msgstr ""

#: src/App/Page.php:251
msgid "Collapse this author's posts?"
msgstr ""

#: src/App/Page.php:252
msgid "Ignore this author's server?"
msgstr ""

#: src/App/Page.php:253 src/Module/Settings/Server/Action.php:61
#: src/Module/Settings/Server/Index.php:108
msgid ""
"You won't see any content from this server including reshares in your "
"Network page, the community pages and individual conversations."
msgstr ""

#: src/App/Page.php:255
msgid "Like not successful"
msgstr ""

#: src/App/Page.php:256
msgid "Dislike not successful"
msgstr ""

#: src/App/Page.php:257
msgid "Sharing not successful"
msgstr ""

#: src/App/Page.php:258
msgid "Attendance unsuccessful"
msgstr ""

#: src/App/Page.php:259
msgid "Backend error"
msgstr ""

#: src/App/Page.php:260
msgid "Network error"
msgstr ""

#: src/App/Page.php:263
msgid "Drop files here to upload"
msgstr ""

#: src/App/Page.php:264
msgid "Your browser does not support drag and drop file uploads."
msgstr ""

#: src/App/Page.php:265
msgid ""
"Please use the fallback form below to upload your files like in the olden "
"days."
msgstr ""

#: src/App/Page.php:266
msgid "File is too big ({{filesize}}MiB). Max filesize: {{maxFilesize}}MiB."
msgstr ""

#: src/App/Page.php:267
msgid "You can't upload files of this type."
msgstr ""

#: src/App/Page.php:268
msgid "Server responded with {{statusCode}} code."
msgstr ""

#: src/App/Page.php:269
msgid "Cancel upload"
msgstr ""

#: src/App/Page.php:270
msgid "Upload canceled."
msgstr ""

#: src/App/Page.php:271
msgid "Are you sure you want to cancel this upload?"
msgstr ""

#: src/App/Page.php:272
msgid "Remove file"
msgstr ""

#: src/App/Page.php:273
msgid "You can't upload any more files."
msgstr ""

#: src/App/Page.php:351
msgid "toggle mobile"
msgstr ""

#: src/App/Router.php:309
#, php-format
msgid "Method not allowed for this module. Allowed method(s): %s"
msgstr ""

#: src/App/Router.php:311 src/Module/HTTPException/PageNotFound.php:49
msgid "Page not found."
msgstr ""

#: src/App/Router.php:323
msgid "You must be logged in to use addons. "
msgstr ""

#: src/BaseModule.php:403
msgid ""
"The form security token was not correct. This probably happened because the "
"form has been opened for too long (>3 hours) before submitting it."
msgstr ""

#: src/BaseModule.php:430
msgid "All contacts"
msgstr ""

#: src/BaseModule.php:435 src/Content/Conversation/Factory/Timeline.php:62
#: src/Content/Widget.php:239 src/Core/ACL.php:195 src/Module/Contact.php:415
#: src/Module/PermissionTooltip.php:127 src/Module/PermissionTooltip.php:149
#: src/Module/Settings/Channels.php:120
msgid "Followers"
msgstr ""

#: src/BaseModule.php:440 src/Content/Widget.php:240 src/Module/Contact.php:418
msgid "Following"
msgstr ""

#: src/BaseModule.php:445 src/Content/Widget.php:241 src/Module/Contact.php:421
msgid "Mutual friends"
msgstr ""

#: src/BaseModule.php:453
msgid "Common"
msgstr ""

#: src/Console/Addon.php:175 src/Console/Addon.php:199
msgid "Addon not found"
msgstr ""

#: src/Console/Addon.php:179
msgid "Addon already enabled"
msgstr ""

#: src/Console/Addon.php:203
msgid "Addon already disabled"
msgstr ""

#: src/Console/ArchiveContact.php:106
#, php-format
msgid "Could not find any unarchived contact entry for this URL (%s)"
msgstr ""

#: src/Console/ArchiveContact.php:109
msgid "The contact entries have been archived"
msgstr ""

#: src/Console/GlobalCommunityBlock.php:96
#: src/Module/Moderation/Blocklist/Contact.php:65
#, php-format
msgid "Could not find any contact entry for this URL (%s)"
msgstr ""

#: src/Console/GlobalCommunityBlock.php:101
#: src/Module/Moderation/Blocklist/Contact.php:82
msgid "The contact has been blocked from the node"
msgstr ""

#: src/Console/MergeContacts.php:75
#, php-format
msgid "%d %s, %d duplicates."
msgstr ""

#: src/Console/MergeContacts.php:78
#, php-format
msgid "uri-id is empty for contact %s."
msgstr ""

#: src/Console/MergeContacts.php:91
#, php-format
msgid "No valid first contact found for uri-id %d."
msgstr ""

#: src/Console/MergeContacts.php:102
#, php-format
msgid "Wrong duplicate found for uri-id %d in %d (url: %s != %s)."
msgstr ""

#: src/Console/MergeContacts.php:106
#, php-format
msgid "Wrong duplicate found for uri-id %d in %d (nurl: %s != %s)."
msgstr ""

#: src/Console/MergeContacts.php:142
#, php-format
msgid "Deletion of id %d failed"
msgstr ""

#: src/Console/MergeContacts.php:144
#, php-format
msgid "Deletion of id %d was successful"
msgstr ""

#: src/Console/MergeContacts.php:150
#, php-format
msgid "Updating \"%s\" in \"%s\" from %d to %d"
msgstr ""

#: src/Console/MergeContacts.php:152
msgid " - found"
msgstr ""

#: src/Console/MergeContacts.php:159
msgid " - failed"
msgstr ""

#: src/Console/MergeContacts.php:161
msgid " - success"
msgstr ""

#: src/Console/MergeContacts.php:165
msgid " - deleted"
msgstr ""

#: src/Console/MergeContacts.php:168
msgid " - done"
msgstr ""

#: src/Console/MoveToAvatarCache.php:91
msgid "The avatar cache needs to be enabled to use this command."
msgstr ""

#: src/Console/MoveToAvatarCache.php:109
#, php-format
msgid "no resource in photo %s"
msgstr ""

#: src/Console/MoveToAvatarCache.php:137
#, php-format
msgid "no photo with id %s"
msgstr ""

#: src/Console/MoveToAvatarCache.php:146
#, php-format
msgid "no image data for photo with id %s"
msgstr ""

#: src/Console/MoveToAvatarCache.php:155
#, php-format
msgid "invalid image for id %s"
msgstr ""

#: src/Console/MoveToAvatarCache.php:168
#, php-format
msgid "Quit on invalid photo %s"
msgstr ""

#: src/Console/PostUpdate.php:87
#, php-format
msgid "Post update version number has been set to %s."
msgstr ""

#: src/Console/PostUpdate.php:95
msgid "Check for pending update actions."
msgstr ""

#: src/Console/PostUpdate.php:97
msgid "Done."
msgstr ""

#: src/Console/PostUpdate.php:99
msgid "Execute pending post updates."
msgstr ""

#: src/Console/PostUpdate.php:105
msgid "All pending post updates are done."
msgstr ""

#: src/Console/User.php:158 src/Console/User.php:245
msgid "Enter user nickname: "
msgstr ""

#: src/Console/User.php:182 src/Model/User.php:711
#: src/Module/Api/Twitter/ContactEndpoint.php:74
#: src/Module/Moderation/Users/Active.php:71
#: src/Module/Moderation/Users/Blocked.php:71
#: src/Module/Moderation/Users/Index.php:78
#: src/Module/Moderation/Users/Pending.php:67
msgid "User not found"
msgstr ""

#: src/Console/User.php:202
msgid "Enter new password: "
msgstr ""

#: src/Console/User.php:210 src/Module/Security/PasswordTooLong.php:69
#: src/Module/Settings/Account.php:75
msgid "Password update failed. Please try again."
msgstr ""

#: src/Console/User.php:213 src/Module/Security/PasswordTooLong.php:72
#: src/Module/Settings/Account.php:78
msgid "Password changed."
msgstr ""

#: src/Console/User.php:237
msgid "Enter user name: "
msgstr ""

#: src/Console/User.php:253
msgid "Enter user email address: "
msgstr ""

#: src/Console/User.php:261
msgid "Enter a language (optional): "
msgstr ""

#: src/Console/User.php:286
msgid "User is not pending."
msgstr ""

#: src/Console/User.php:318
msgid "User has already been marked for deletion."
msgstr ""

#: src/Console/User.php:323
#, php-format
msgid "Type \"yes\" to delete %s"
msgstr ""

#: src/Console/User.php:325
msgid "Deletion aborted."
msgstr ""

#: src/Console/User.php:450
msgid "Enter category: "
msgstr ""

#: src/Console/User.php:460
msgid "Enter key: "
msgstr ""

#: src/Console/User.php:494
msgid "Enter value: "
msgstr ""

#: src/Content/BoundariesPager.php:116 src/Content/Pager.php:171
msgid "newer"
msgstr ""

#: src/Content/BoundariesPager.php:124 src/Content/Pager.php:176
msgid "older"
msgstr ""

#: src/Content/ContactSelector.php:51
msgid "Frequently"
msgstr ""

#: src/Content/ContactSelector.php:52
msgid "Hourly"
msgstr ""

#: src/Content/ContactSelector.php:53
msgid "Twice daily"
msgstr ""

#: src/Content/ContactSelector.php:54
msgid "Daily"
msgstr ""

#: src/Content/ContactSelector.php:55
msgid "Weekly"
msgstr ""

#: src/Content/ContactSelector.php:56
msgid "Monthly"
msgstr ""

#: src/Content/ContactSelector.php:126
msgid "DFRN"
msgstr ""

#: src/Content/ContactSelector.php:127
msgid "OStatus"
msgstr ""

#: src/Content/ContactSelector.php:128
msgid "RSS/Atom"
msgstr ""

#: src/Content/ContactSelector.php:129
#: src/Module/Moderation/Users/Active.php:126
#: src/Module/Moderation/Users/Blocked.php:126
#: src/Module/Moderation/Users/Create.php:72
#: src/Module/Moderation/Users/Deleted.php:83
#: src/Module/Moderation/Users/Index.php:140
#: src/Module/Moderation/Users/Index.php:160
#: src/Module/Moderation/Users/Pending.php:99
msgid "Email"
msgstr ""

#: src/Content/ContactSelector.php:130 src/Module/Debug/Babel.php:307
msgid "Diaspora"
msgstr ""

#: src/Content/ContactSelector.php:131
msgid "Zot!"
msgstr ""

#: src/Content/ContactSelector.php:132
msgid "LinkedIn"
msgstr ""

#: src/Content/ContactSelector.php:133
msgid "XMPP/IM"
msgstr ""

#: src/Content/ContactSelector.php:134
msgid "MySpace"
msgstr ""

#: src/Content/ContactSelector.php:135
msgid "Google+"
msgstr ""

#: src/Content/ContactSelector.php:136
msgid "pump.io"
msgstr ""

#: src/Content/ContactSelector.php:137
msgid "Twitter"
msgstr ""

#: src/Content/ContactSelector.php:138
msgid "Discourse"
msgstr ""

#: src/Content/ContactSelector.php:139
msgid "Diaspora Connector"
msgstr ""

#: src/Content/ContactSelector.php:140
msgid "GNU Social Connector"
msgstr ""

#: src/Content/ContactSelector.php:141
msgid "ActivityPub"
msgstr ""

#: src/Content/ContactSelector.php:142
msgid "pnut"
msgstr ""

#: src/Content/ContactSelector.php:143
msgid "Tumblr"
msgstr ""

#: src/Content/ContactSelector.php:144
msgid "Bluesky"
msgstr ""

#: src/Content/ContactSelector.php:180
#, php-format
msgid "%s (via %s)"
msgstr ""

#: src/Content/Conversation.php:226
msgid "and"
msgstr ""

#: src/Content/Conversation.php:229
#, php-format
msgid "and %d other people"
msgstr ""

#: src/Content/Conversation.php:235
#, php-format
msgid "%2$s likes this."
msgid_plural "%2$s like this."
msgstr[0] ""
msgstr[1] ""

#: src/Content/Conversation.php:237
#, php-format
msgid "%2$s doesn't like this."
msgid_plural "%2$s don't like this."
msgstr[0] ""
msgstr[1] ""

#: src/Content/Conversation.php:239
#, php-format
msgid "%2$s attends."
msgid_plural "%2$s attend."
msgstr[0] ""
msgstr[1] ""

#: src/Content/Conversation.php:241
#, php-format
msgid "%2$s doesn't attend."
msgid_plural "%2$s don't attend."
msgstr[0] ""
msgstr[1] ""

#: src/Content/Conversation.php:243
#, php-format
msgid "%2$s attends maybe."
msgid_plural "%2$s attend maybe."
msgstr[0] ""
msgstr[1] ""

#: src/Content/Conversation.php:245
#, php-format
msgid "%2$s reshared this."
msgid_plural "%2$s reshared this."
msgstr[0] ""
msgstr[1] ""

#: src/Content/Conversation.php:274
#, php-format
msgid "<button type=\"button\" %2$s>%1$d person</button> likes this"
msgid_plural "<button type=\"button\" %2$s>%1$d people</button> like this"
msgstr[0] ""
msgstr[1] ""

#: src/Content/Conversation.php:277
#, php-format
msgid "<button type=\"button\" %2$s>%1$d person</button> doesn't like this"
msgid_plural ""
"<button type=\"button\" %2$s>%1$d peiple</button> don't like this"
msgstr[0] ""
msgstr[1] ""

#: src/Content/Conversation.php:280
#, php-format
msgid "<button type=\"button\" %2$s>%1$d person</button> attends"
msgid_plural "<button type=\"button\" %2$s>%1$d people</button> attend"
msgstr[0] ""
msgstr[1] ""

#: src/Content/Conversation.php:283
#, php-format
msgid "<button type=\"button\" %2$s>%1$d person</button> doesn't attend"
msgid_plural "<button type=\"button\" %2$s>%1$d people</button> don't attend"
msgstr[0] ""
msgstr[1] ""

#: src/Content/Conversation.php:286
#, php-format
msgid "<button type=\"button\" %2$s>%1$d person</button> attends maybe"
msgid_plural "<button type=\"button\" %2$s>%1$d people</button> attend maybe"
msgstr[0] ""
msgstr[1] ""

#: src/Content/Conversation.php:289
#, php-format
msgid "<button type=\"button\" %2$s>%1$d person</button> reshared this"
msgid_plural "<button type=\"button\" %2$s>%1$d people</button> reshared this"
msgstr[0] ""
msgstr[1] ""

#: src/Content/Conversation.php:336
msgid "Visible to <strong>everybody</strong>"
msgstr ""

#: src/Content/Conversation.php:337 src/Module/Item/Compose.php:200
#: src/Object/Post.php:1107
msgid "Please enter a image/video/audio/webpage URL:"
msgstr ""

#: src/Content/Conversation.php:338
msgid "Tag term:"
msgstr ""

#: src/Content/Conversation.php:339 src/Module/Filer/SaveTag.php:73
msgid "Save to Folder:"
msgstr ""

#: src/Content/Conversation.php:340
msgid "Where are you right now?"
msgstr ""

#: src/Content/Conversation.php:341
msgid "Delete item(s)?"
msgstr ""

#: src/Content/Conversation.php:353 src/Module/Item/Compose.php:175
msgid "Created at"
msgstr ""

#: src/Content/Conversation.php:363
msgid "New Post"
msgstr ""

#: src/Content/Conversation.php:366
msgid "Share"
msgstr ""

#: src/Content/Conversation.php:369 src/Module/Post/Edit.php:132
msgid "upload photo"
msgstr ""

#: src/Content/Conversation.php:370 src/Module/Post/Edit.php:133
msgid "Attach file"
msgstr ""

#: src/Content/Conversation.php:371 src/Module/Post/Edit.php:134
msgid "attach file"
msgstr ""

#: src/Content/Conversation.php:372 src/Module/Item/Compose.php:190
#: src/Module/Post/Edit.php:171 src/Object/Post.php:1097
msgid "Bold"
msgstr ""

#: src/Content/Conversation.php:373 src/Module/Item/Compose.php:191
#: src/Module/Post/Edit.php:172 src/Object/Post.php:1098
msgid "Italic"
msgstr ""

#: src/Content/Conversation.php:374 src/Module/Item/Compose.php:192
#: src/Module/Post/Edit.php:173 src/Object/Post.php:1099
msgid "Underline"
msgstr ""

#: src/Content/Conversation.php:375 src/Module/Item/Compose.php:193
#: src/Module/Post/Edit.php:174 src/Object/Post.php:1101
msgid "Quote"
msgstr ""

#: src/Content/Conversation.php:376 src/Module/Item/Compose.php:194
#: src/Module/Post/Edit.php:175 src/Object/Post.php:1102
msgid "Add emojis"
msgstr ""

#: src/Content/Conversation.php:377 src/Module/Item/Compose.php:195
#: src/Object/Post.php:1100
msgid "Content Warning"
msgstr ""

#: src/Content/Conversation.php:378 src/Module/Item/Compose.php:196
#: src/Module/Post/Edit.php:176 src/Object/Post.php:1103
msgid "Code"
msgstr ""

#: src/Content/Conversation.php:379 src/Module/Item/Compose.php:197
#: src/Object/Post.php:1104
msgid "Image"
msgstr ""

#: src/Content/Conversation.php:380 src/Module/Item/Compose.php:198
#: src/Module/Post/Edit.php:177 src/Object/Post.php:1105
msgid "Link"
msgstr ""

#: src/Content/Conversation.php:381 src/Module/Item/Compose.php:199
#: src/Module/Post/Edit.php:178 src/Object/Post.php:1106
msgid "Link or Media"
msgstr ""

#: src/Content/Conversation.php:382
msgid "Video"
msgstr ""

#: src/Content/Conversation.php:383 src/Module/Item/Compose.php:202
#: src/Module/Post/Edit.php:141
msgid "Set your location"
msgstr ""

#: src/Content/Conversation.php:384 src/Module/Post/Edit.php:142
msgid "set location"
msgstr ""

#: src/Content/Conversation.php:385 src/Module/Post/Edit.php:143
msgid "Clear browser location"
msgstr ""

#: src/Content/Conversation.php:386 src/Module/Post/Edit.php:144
msgid "clear location"
msgstr ""

#: src/Content/Conversation.php:388 src/Module/Item/Compose.php:207
#: src/Module/Post/Edit.php:157
msgid "Set title"
msgstr ""

#: src/Content/Conversation.php:390 src/Module/Item/Compose.php:208
#: src/Module/Post/Edit.php:159
msgid "Categories (comma-separated list)"
msgstr ""

#: src/Content/Conversation.php:395 src/Module/Item/Compose.php:224
msgid "Scheduled at"
msgstr ""

#: src/Content/Conversation.php:400 src/Module/Post/Edit.php:146
msgid "Permission settings"
msgstr ""

#: src/Content/Conversation.php:410 src/Module/Post/Edit.php:155
msgid "Public post"
msgstr ""

#: src/Content/Conversation.php:424 src/Content/Widget/VCard.php:125
#: src/Model/Profile.php:467 src/Module/Admin/Logs/View.php:92
#: src/Module/Post/Edit.php:181
msgid "Message"
msgstr ""

#: src/Content/Conversation.php:425 src/Module/Post/Edit.php:182
#: src/Module/Settings/TwoFactor/Trusted.php:140
msgid "Browser"
msgstr ""

#: src/Content/Conversation.php:427 src/Module/Post/Edit.php:185
msgid "Open Compose page"
msgstr ""

#: src/Content/Conversation.php:595
msgid "remove"
msgstr ""

#: src/Content/Conversation.php:599
msgid "Delete Selected Items"
msgstr ""

#: src/Content/Conversation.php:754 src/Content/Conversation.php:757
#: src/Content/Conversation.php:760 src/Content/Conversation.php:763
#: src/Content/Conversation.php:766
#, php-format
msgid "You had been addressed (%s)."
msgstr ""

#: src/Content/Conversation.php:769
#, php-format
msgid "You are following %s."
msgstr ""

#: src/Content/Conversation.php:774
#, php-format
msgid "You subscribed to %s."
msgstr ""

#: src/Content/Conversation.php:776
msgid "You subscribed to one or more tags in this post."
msgstr ""

#: src/Content/Conversation.php:796
#, php-format
msgid "%s reshared this."
msgstr ""

#: src/Content/Conversation.php:798
msgid "Reshared"
msgstr ""

#: src/Content/Conversation.php:798
#, php-format
msgid "Reshared by %s <%s>"
msgstr ""

#: src/Content/Conversation.php:801
#, php-format
msgid "%s is participating in this thread."
msgstr ""

#: src/Content/Conversation.php:804
msgid "Stored for general reasons"
msgstr ""

#: src/Content/Conversation.php:807
msgid "Global post"
msgstr ""

#: src/Content/Conversation.php:810
msgid "Sent via an relay server"
msgstr ""

#: src/Content/Conversation.php:810
#, php-format
msgid "Sent via the relay server %s <%s>"
msgstr ""

#: src/Content/Conversation.php:813
msgid "Fetched"
msgstr ""

#: src/Content/Conversation.php:813
#, php-format
msgid "Fetched because of %s <%s>"
msgstr ""

#: src/Content/Conversation.php:816
msgid "Stored because of a child post to complete this thread."
msgstr ""

#: src/Content/Conversation.php:819
msgid "Local delivery"
msgstr ""

#: src/Content/Conversation.php:822
msgid "Stored because of your activity (like, comment, star, ...)"
msgstr ""

#: src/Content/Conversation.php:825
msgid "Distributed"
msgstr ""

#: src/Content/Conversation.php:828
msgid "Pushed to us"
msgstr ""

#: src/Content/Conversation.php:1492 src/Object/Post.php:247
msgid "Pinned item"
msgstr ""

#: src/Content/Conversation.php:1509 src/Object/Post.php:521
#: src/Object/Post.php:522
#, php-format
msgid "View %s's profile @ %s"
msgstr ""

#: src/Content/Conversation.php:1522 src/Object/Post.php:509
msgid "Categories:"
msgstr ""

#: src/Content/Conversation.php:1523 src/Object/Post.php:510
msgid "Filed under:"
msgstr ""

#: src/Content/Conversation.php:1531 src/Object/Post.php:535
#, php-format
msgid "%s from %s"
msgstr ""

#: src/Content/Conversation.php:1547
msgid "View in context"
msgstr ""

#: src/Content/Conversation/Factory/Timeline.php:81
msgid "For you"
msgstr ""

#: src/Content/Conversation/Factory/Timeline.php:81
msgid "Posts from contacts you interact with and who interact with you"
msgstr ""

#: src/Content/Conversation/Factory/Timeline.php:82
msgid "What's Hot"
msgstr ""

#: src/Content/Conversation/Factory/Timeline.php:82
msgid "Posts with a lot of interactions"
msgstr ""

#: src/Content/Conversation/Factory/Timeline.php:83
#, php-format
msgid "Posts in %s"
msgstr ""

#: src/Content/Conversation/Factory/Timeline.php:84
msgid "Posts from your followers that you don't follow"
msgstr ""

#: src/Content/Conversation/Factory/Timeline.php:85
msgid "Sharers of sharers"
msgstr ""

#: src/Content/Conversation/Factory/Timeline.php:85
msgid "Posts from accounts that are followed by accounts that you follow"
msgstr ""

#: src/Content/Conversation/Factory/Timeline.php:86
#: src/Module/Settings/Channels.php:137 src/Module/Settings/Channels.php:153
msgid "Images"
msgstr ""

#: src/Content/Conversation/Factory/Timeline.php:86
msgid "Posts with images"
msgstr ""

#: src/Content/Conversation/Factory/Timeline.php:87
#: src/Module/Settings/Channels.php:139 src/Module/Settings/Channels.php:155
msgid "Audio"
msgstr ""

#: src/Content/Conversation/Factory/Timeline.php:87
msgid "Posts with audio"
msgstr ""

#: src/Content/Conversation/Factory/Timeline.php:88
#: src/Module/Settings/Channels.php:138 src/Module/Settings/Channels.php:154
msgid "Videos"
msgstr ""

#: src/Content/Conversation/Factory/Timeline.php:88
msgid "Posts with videos"
msgstr ""

#: src/Content/Conversation/Factory/Timeline.php:84
msgid "Local Community"
msgstr ""

#: src/Content/Conversation/Factory/Timeline.php:84
msgid "Posts from local users on this server"
msgstr ""

#: src/Content/Conversation/Factory/Timeline.php:88
msgid "Global Community"
msgstr ""

#: src/Content/Conversation/Factory/Timeline.php:88
msgid "Posts from users of the whole federated network"
msgstr ""

#: src/Content/Conversation/Factory/Timeline.php:102
msgid "Latest Activity"
msgstr ""

#: src/Content/Conversation/Factory/Timeline.php:102
msgid "Sort by latest activity"
msgstr ""

#: src/Content/Conversation/Factory/Timeline.php:103
msgid "Latest Posts"
msgstr ""

#: src/Content/Conversation/Factory/Timeline.php:103
msgid "Sort by post received date"
msgstr ""

#: src/Content/Conversation/Factory/Timeline.php:104
msgid "Latest Creation"
msgstr ""

#: src/Content/Conversation/Factory/Timeline.php:104
msgid "Sort by post creation date"
msgstr ""

#: src/Content/Conversation/Factory/Timeline.php:105
#: src/Module/Settings/Profile/Index.php:260
msgid "Personal"
msgstr ""

#: src/Content/Conversation/Factory/Timeline.php:105
msgid "Posts that mention or involve you"
msgstr ""

#: src/Content/Conversation/Factory/Timeline.php:106 src/Object/Post.php:380
msgid "Starred"
msgstr ""

#: src/Content/Conversation/Factory/Timeline.php:106
msgid "Favourite Posts"
msgstr ""

#: src/Content/Feature.php:96
msgid "General Features"
msgstr ""

#: src/Content/Feature.php:98
msgid "Photo Location"
msgstr ""

#: src/Content/Feature.php:98
msgid ""
"Photo metadata is normally stripped. This extracts the location (if present) "
"prior to stripping metadata and links it to a map."
msgstr ""

#: src/Content/Feature.php:99
msgid "Trending Tags"
msgstr ""

#: src/Content/Feature.php:99
msgid ""
"Show a community page widget with a list of the most popular tags in recent "
"public posts."
msgstr ""

#: src/Content/Feature.php:104
msgid "Post Composition Features"
msgstr ""

#: src/Content/Feature.php:105
msgid "Auto-mention Groups"
msgstr ""

#: src/Content/Feature.php:105
msgid ""
"Add/remove mention when a group page is selected/deselected in ACL window."
msgstr ""

#: src/Content/Feature.php:106
msgid "Explicit Mentions"
msgstr ""

#: src/Content/Feature.php:106
msgid ""
"Add explicit mentions to comment box for manual control over who gets "
"mentioned in replies."
msgstr ""

#: src/Content/Feature.php:107
msgid "Add an abstract from ActivityPub content warnings"
msgstr ""

#: src/Content/Feature.php:107
msgid ""
"Add an abstract when commenting on ActivityPub posts with a content warning. "
"Abstracts are displayed as content warning on systems like Mastodon or "
"Pleroma."
msgstr ""

#: src/Content/Feature.php:112
msgid "Post/Comment Tools"
msgstr ""

#: src/Content/Feature.php:113
msgid "Post Categories"
msgstr ""

#: src/Content/Feature.php:113
msgid "Add categories to your posts"
msgstr ""

#: src/Content/Feature.php:118
msgid "Advanced Profile Settings"
msgstr ""

#: src/Content/Feature.php:119
msgid "List Groups"
msgstr ""

#: src/Content/Feature.php:119
msgid "Show visitors public groups at the Advanced Profile Page"
msgstr ""

#: src/Content/Feature.php:120
msgid "Tag Cloud"
msgstr ""

#: src/Content/Feature.php:120
msgid "Provide a personal tag cloud on your profile page"
msgstr ""

#: src/Content/Feature.php:121
msgid "Display Membership Date"
msgstr ""

#: src/Content/Feature.php:121
msgid "Display membership date in profile"
msgstr ""

#: src/Content/Feature.php:126
msgid "Advanced Calendar Settings"
msgstr ""

#: src/Content/Feature.php:127
msgid "Allow anonymous access to your calendar"
msgstr ""

#: src/Content/Feature.php:127
msgid ""
"Allows anonymous visitors to consult your calendar and your public events. "
"Contact birthday events are private to you."
msgstr ""

#: src/Content/GroupManager.php:152 src/Content/Nav.php:278
#: src/Content/Text/HTML.php:880 src/Content/Widget.php:537
#: src/Model/User.php:1273
msgid "Groups"
msgstr ""

#: src/Content/GroupManager.php:154
msgid "External link to group"
msgstr ""

#: src/Content/GroupManager.php:158 src/Content/Widget.php:512
msgid "show less"
msgstr ""

#: src/Content/GroupManager.php:159 src/Content/Widget.php:410
#: src/Content/Widget.php:513
msgid "show more"
msgstr ""

#: src/Content/GroupManager.php:160
msgid "Create new group"
msgstr ""

#: src/Content/Item.php:331 src/Model/Item.php:3025
msgid "event"
msgstr ""

#: src/Content/Item.php:334 src/Content/Item.php:344
msgid "status"
msgstr ""

#: src/Content/Item.php:340 src/Model/Item.php:3027
#: src/Module/Post/Tag/Add.php:123
msgid "photo"
msgstr ""

#: src/Content/Item.php:354 src/Module/Post/Tag/Add.php:141
#, php-format
msgid "%1$s tagged %2$s's %3$s with %4$s"
msgstr ""

#: src/Content/Item.php:428 view/theme/frio/theme.php:262
msgid "Follow Thread"
msgstr ""

#: src/Content/Item.php:429 src/Model/Contact.php:1246
msgid "View Status"
msgstr ""

#: src/Content/Item.php:430 src/Content/Item.php:451 src/Model/Contact.php:1176
#: src/Model/Contact.php:1237 src/Model/Contact.php:1247
#: src/Module/Directory.php:157 src/Module/Settings/Profile/Index.php:259
msgid "View Profile"
msgstr ""

#: src/Content/Item.php:431 src/Model/Contact.php:1248
msgid "View Photos"
msgstr ""

#: src/Content/Item.php:432 src/Model/Contact.php:1215
msgid "Network Posts"
msgstr ""

#: src/Content/Item.php:433 src/Model/Contact.php:1239
#: src/Model/Contact.php:1250
msgid "View Contact"
msgstr ""

#: src/Content/Item.php:434 src/Model/Contact.php:1251
msgid "Send PM"
msgstr ""

#: src/Content/Item.php:435 src/Module/Contact.php:468
#: src/Module/Contact/Profile.php:511
#: src/Module/Moderation/Blocklist/Contact.php:116
#: src/Module/Moderation/Users/Active.php:137
#: src/Module/Moderation/Users/Index.php:152
msgid "Block"
msgstr ""

#: src/Content/Item.php:436 src/Module/Contact.php:469
#: src/Module/Contact/Profile.php:519
#: src/Module/Notifications/Introductions.php:134
#: src/Module/Notifications/Introductions.php:206
#: src/Module/Notifications/Notification.php:89
msgid "Ignore"
msgstr ""

#: src/Content/Item.php:437 src/Module/Contact.php:470
#: src/Module/Contact/Profile.php:527
msgid "Collapse"
msgstr ""

#: src/Content/Item.php:438 src/Object/Post.php:288
#, php-format
msgid "Ignore %s server"
msgstr ""

#: src/Content/Item.php:442 src/Object/Post.php:490
msgid "Languages"
msgstr ""

#: src/Content/Item.php:448 src/Content/Widget.php:80
#: src/Model/Contact.php:1240 src/Model/Contact.php:1252
#: src/Module/Contact/Follow.php:167 view/theme/vier/theme.php:195
msgid "Connect/Follow"
msgstr ""

#: src/Content/Item.php:882
msgid "Unable to fetch user."
msgstr ""

#: src/Content/Nav.php:121
msgid "Nothing new here"
msgstr ""

#: src/Content/Nav.php:125 src/Module/Special/HTTPException.php:77
msgid "Go back"
msgstr ""

#: src/Content/Nav.php:126
msgid "Clear notifications"
msgstr ""

#: src/Content/Nav.php:127 src/Content/Text/HTML.php:867
msgid "@name, !group, #tags, content"
msgstr ""

#: src/Content/Nav.php:222 src/Module/Security/Login.php:157
msgid "Logout"
msgstr ""

#: src/Content/Nav.php:222
msgid "End this session"
msgstr ""

#: src/Content/Nav.php:224 src/Module/Bookmarklet.php:44
#: src/Module/Security/Login.php:158
msgid "Login"
msgstr ""

#: src/Content/Nav.php:224
msgid "Sign in"
msgstr ""

#: src/Content/Nav.php:229 src/Module/BaseProfile.php:57
#: src/Module/Contact.php:512
msgid "Conversations"
msgstr ""

#: src/Content/Nav.php:229
msgid "Conversations you started"
msgstr ""

#: src/Content/Nav.php:230 src/Module/BaseProfile.php:49
#: src/Module/BaseSettings.php:98 src/Module/Contact.php:504
#: src/Module/Contact/Profile.php:419 src/Module/Profile/Profile.php:268
#: src/Module/Welcome.php:57 view/theme/frio/theme.php:230
msgid "Profile"
msgstr ""

#: src/Content/Nav.php:230 view/theme/frio/theme.php:230
msgid "Your profile page"
msgstr ""

#: src/Content/Nav.php:231 src/Module/BaseProfile.php:65
#: src/Module/Media/Photo/Browser.php:74 view/theme/frio/theme.php:234
msgid "Photos"
msgstr ""

#: src/Content/Nav.php:231 view/theme/frio/theme.php:234
msgid "Your photos"
msgstr ""

#: src/Content/Nav.php:232 src/Module/BaseProfile.php:73
#: src/Module/BaseProfile.php:76 src/Module/Contact.php:528
#: view/theme/frio/theme.php:235
msgid "Media"
msgstr ""

#: src/Content/Nav.php:232 view/theme/frio/theme.php:235
msgid "Your postings with media"
msgstr ""

#: src/Content/Nav.php:233 src/Content/Nav.php:293
#: src/Module/BaseProfile.php:85 src/Module/BaseProfile.php:88
#: src/Module/BaseProfile.php:96 src/Module/BaseProfile.php:99
#: src/Module/Settings/Display.php:294 view/theme/frio/theme.php:236
#: view/theme/frio/theme.php:240
msgid "Calendar"
msgstr ""

#: src/Content/Nav.php:233 view/theme/frio/theme.php:236
msgid "Your calendar"
msgstr ""

#: src/Content/Nav.php:234
msgid "Personal notes"
msgstr ""

#: src/Content/Nav.php:234
msgid "Your personal notes"
msgstr ""

#: src/Content/Nav.php:251 src/Content/Nav.php:308
msgid "Home"
msgstr ""

#: src/Content/Nav.php:251 src/Module/Settings/OAuth.php:73
msgid "Home Page"
msgstr ""

#: src/Content/Nav.php:255 src/Module/Register.php:168
#: src/Module/Security/Login.php:124
msgid "Register"
msgstr ""

#: src/Content/Nav.php:255
msgid "Create an account"
msgstr ""

#: src/Content/Nav.php:261 src/Module/Help.php:67
#: src/Module/Settings/TwoFactor/AppSpecific.php:129
#: src/Module/Settings/TwoFactor/Index.php:118
#: src/Module/Settings/TwoFactor/Recovery.php:107
#: src/Module/Settings/TwoFactor/Verify.php:146 view/theme/vier/theme.php:240
msgid "Help"
msgstr ""

#: src/Content/Nav.php:261
msgid "Help and documentation"
msgstr ""

#: src/Content/Nav.php:265
msgid "Apps"
msgstr ""

#: src/Content/Nav.php:265
msgid "Addon applications, utilities, games"
msgstr ""

#: src/Content/Nav.php:269 src/Content/Text/HTML.php:865
#: src/Module/Admin/Logs/View.php:86 src/Module/Search/Index.php:112
msgid "Search"
msgstr ""

#: src/Content/Nav.php:269
msgid "Search site content"
msgstr ""

#: src/Content/Nav.php:272 src/Content/Text/HTML.php:874
msgid "Full Text"
msgstr ""

#: src/Content/Nav.php:273 src/Content/Text/HTML.php:875
#: src/Content/Widget/TagCloud.php:68
msgid "Tags"
msgstr ""

#: src/Content/Nav.php:274 src/Content/Nav.php:329
#: src/Content/Text/HTML.php:876 src/Module/BaseProfile.php:127
#: src/Module/BaseProfile.php:130 src/Module/Contact.php:427
#: src/Module/Contact.php:536 view/theme/frio/theme.php:243
msgid "Contacts"
msgstr ""

#: src/Content/Nav.php:289
msgid "Community"
msgstr ""

#: src/Content/Nav.php:289
msgid "Conversations on this and other servers"
msgstr ""

#: src/Content/Nav.php:296
msgid "Directory"
msgstr ""

#: src/Content/Nav.php:296
msgid "People directory"
msgstr ""

#: src/Content/Nav.php:298 src/Module/BaseAdmin.php:85
#: src/Module/BaseModeration.php:108
msgid "Information"
msgstr ""

#: src/Content/Nav.php:298
msgid "Information about this friendica instance"
msgstr ""

#: src/Content/Nav.php:301 src/Module/Admin/Tos.php:78
#: src/Module/BaseAdmin.php:95 src/Module/Register.php:176
#: src/Module/Tos.php:101
msgid "Terms of Service"
msgstr ""

#: src/Content/Nav.php:301
msgid "Terms of Service of this Friendica instance"
msgstr ""

#: src/Content/Nav.php:306 view/theme/frio/theme.php:239
msgid "Network"
msgstr ""

#: src/Content/Nav.php:306 view/theme/frio/theme.php:239
msgid "Conversations from your friends"
msgstr ""

#: src/Content/Nav.php:308 view/theme/frio/theme.php:229
msgid "Your posts and conversations"
msgstr ""

#: src/Content/Nav.php:312
msgid "Introductions"
msgstr ""

#: src/Content/Nav.php:312
msgid "Friend Requests"
msgstr ""

#: src/Content/Nav.php:313 src/Module/BaseNotifications.php:149
#: src/Module/Notifications/Introductions.php:75
msgid "Notifications"
msgstr ""

#: src/Content/Nav.php:314
msgid "See all notifications"
msgstr ""

#: src/Content/Nav.php:315 src/Module/Settings/Connectors.php:244
msgid "Mark as seen"
msgstr ""

#: src/Content/Nav.php:315
msgid "Mark all system notifications as seen"
msgstr ""

#: src/Content/Nav.php:318 view/theme/frio/theme.php:241
msgid "Private mail"
msgstr ""

#: src/Content/Nav.php:319
msgid "Inbox"
msgstr ""

#: src/Content/Nav.php:320
msgid "Outbox"
msgstr ""

#: src/Content/Nav.php:324
msgid "Accounts"
msgstr ""

#: src/Content/Nav.php:324
msgid "Manage other pages"
msgstr ""

#: src/Content/Nav.php:327 src/Module/Admin/Addons/Details.php:114
#: src/Module/Admin/Themes/Details.php:93 src/Module/BaseSettings.php:182
#: src/Module/Welcome.php:52 view/theme/frio/theme.php:242
msgid "Settings"
msgstr ""

#: src/Content/Nav.php:327 view/theme/frio/theme.php:242
msgid "Account settings"
msgstr ""

#: src/Content/Nav.php:329 view/theme/frio/theme.php:243
msgid "Manage/edit friends and contacts"
msgstr ""

#: src/Content/Nav.php:334 src/Module/BaseAdmin.php:119
msgid "Admin"
msgstr ""

#: src/Content/Nav.php:334
msgid "Site setup and configuration"
msgstr ""

#: src/Content/Nav.php:335 src/Module/BaseModeration.php:128
#: src/Module/Moderation/Blocklist/Contact.php:110
#: src/Module/Moderation/Blocklist/Server/Add.php:121
#: src/Module/Moderation/Blocklist/Server/Import.php:118
#: src/Module/Moderation/Blocklist/Server/Index.php:95
#: src/Module/Moderation/Item/Delete.php:61
#: src/Module/Moderation/Reports.php:89 src/Module/Moderation/Summary.php:76
#: src/Module/Moderation/Users/Active.php:133
#: src/Module/Moderation/Users/Blocked.php:133
#: src/Module/Moderation/Users/Deleted.php:80
#: src/Module/Moderation/Users/Index.php:147
msgid "Moderation"
msgstr ""

#: src/Content/Nav.php:335
msgid "Content and user moderation"
msgstr ""

#: src/Content/Nav.php:338
msgid "Navigation"
msgstr ""

#: src/Content/Nav.php:338
msgid "Site map"
msgstr ""

#: src/Content/OEmbed.php:316
msgid "Embedding disabled"
msgstr ""

#: src/Content/OEmbed.php:440
msgid "Embedded content"
msgstr ""

#: src/Content/Pager.php:216
msgid "first"
msgstr ""

#: src/Content/Pager.php:221
msgid "prev"
msgstr ""

#: src/Content/Pager.php:276
msgid "next"
msgstr ""

#: src/Content/Pager.php:281
msgid "last"
msgstr ""

<<<<<<< HEAD
#: src/Content/Text/BBCode.php:697 src/Content/Text/BBCode.php:1637
#: src/Content/Text/BBCode.php:1638
msgid "Image/photo"
msgstr ""

#: src/Content/Text/BBCode.php:915
=======
#: src/Content/Text/BBCode.php:751 src/Content/Text/BBCode.php:1692
#: src/Content/Text/BBCode.php:1693
msgid "Image/photo"
msgstr ""

#: src/Content/Text/BBCode.php:969
>>>>>>> 7e0923d5
#, php-format
msgid ""
"<a href=\"%1$s\" target=\"_blank\" rel=\"noopener noreferrer\">%2$s</a> %3$s"
msgstr ""

#: src/Content/Text/BBCode.php:994 src/Model/Item.php:3760
#: src/Model/Item.php:3766 src/Model/Item.php:3767
msgid "Link to source"
msgstr ""

<<<<<<< HEAD
#: src/Content/Text/BBCode.php:1544 src/Content/Text/HTML.php:904
msgid "Click to open/close"
msgstr ""

#: src/Content/Text/BBCode.php:1577
msgid "$1 wrote:"
msgstr ""

#: src/Content/Text/BBCode.php:1642 src/Content/Text/BBCode.php:1643
msgid "Encrypted content"
msgstr ""

#: src/Content/Text/BBCode.php:1902
msgid "Invalid source protocol"
msgstr ""

#: src/Content/Text/BBCode.php:1921
=======
#: src/Content/Text/BBCode.php:1599 src/Content/Text/HTML.php:904
msgid "Click to open/close"
msgstr ""

#: src/Content/Text/BBCode.php:1632
msgid "$1 wrote:"
msgstr ""

#: src/Content/Text/BBCode.php:1697 src/Content/Text/BBCode.php:1698
msgid "Encrypted content"
msgstr ""

#: src/Content/Text/BBCode.php:1957
msgid "Invalid source protocol"
msgstr ""

#: src/Content/Text/BBCode.php:1976
>>>>>>> 7e0923d5
msgid "Invalid link protocol"
msgstr ""

#: src/Content/Text/HTML.php:782
msgid "Loading more entries..."
msgstr ""

#: src/Content/Text/HTML.php:783
msgid "The end"
msgstr ""

#: src/Content/Text/HTML.php:859 src/Content/Widget/VCard.php:121
#: src/Model/Profile.php:461 src/Module/Contact/Profile.php:471
msgid "Follow"
msgstr ""

#: src/Content/Widget.php:51
msgid "Add New Contact"
msgstr ""

#: src/Content/Widget.php:52
msgid "Enter address or web location"
msgstr ""

#: src/Content/Widget.php:53
msgid "Example: bob@example.com, http://example.com/barbara"
msgstr ""

#: src/Content/Widget.php:55
msgid "Connect"
msgstr ""

#: src/Content/Widget.php:72
#, php-format
msgid "%d invitation available"
msgid_plural "%d invitations available"
msgstr[0] ""
msgstr[1] ""

#: src/Content/Widget.php:78 view/theme/vier/theme.php:193
msgid "Find People"
msgstr ""

#: src/Content/Widget.php:79 view/theme/vier/theme.php:194
msgid "Enter name or interest"
msgstr ""

#: src/Content/Widget.php:81 view/theme/vier/theme.php:196
msgid "Examples: Robert Morgenstein, Fishing"
msgstr ""

#: src/Content/Widget.php:82 src/Module/Contact.php:461
#: src/Module/Directory.php:96 view/theme/vier/theme.php:197
msgid "Find"
msgstr ""

#: src/Content/Widget.php:83 src/Module/Contact/Suggestions.php:73
#: view/theme/vier/theme.php:198
msgid "Friend Suggestions"
msgstr ""

#: src/Content/Widget.php:84 view/theme/vier/theme.php:199
msgid "Similar Interests"
msgstr ""

#: src/Content/Widget.php:85 view/theme/vier/theme.php:200
msgid "Random Profile"
msgstr ""

#: src/Content/Widget.php:86 view/theme/vier/theme.php:201
msgid "Invite Friends"
msgstr ""

#: src/Content/Widget.php:87 src/Module/Directory.php:88
#: view/theme/vier/theme.php:202
msgid "Global Directory"
msgstr ""

#: src/Content/Widget.php:89 view/theme/vier/theme.php:204
msgid "Local Directory"
msgstr ""

<<<<<<< HEAD
#: src/Content/Widget.php:215 src/Model/Circle.php:616
=======
#: src/Content/Widget.php:215 src/Model/Circle.php:601
>>>>>>> 7e0923d5
#: src/Module/Contact.php:401 src/Module/Welcome.php:76
msgid "Circles"
msgstr ""

#: src/Content/Widget.php:217
msgid "Everyone"
msgstr ""

#: src/Content/Widget.php:242 src/Module/Contact.php:424
msgid "No relationship"
msgstr ""

#: src/Content/Widget.php:247
msgid "Relationships"
msgstr ""

#: src/Content/Widget.php:249 src/Module/Circle.php:292
#: src/Module/Contact.php:345
msgid "All Contacts"
msgstr ""

#: src/Content/Widget.php:288
msgid "Protocols"
msgstr ""

#: src/Content/Widget.php:290
msgid "All Protocols"
msgstr ""

#: src/Content/Widget.php:318
msgid "Saved Folders"
msgstr ""

#: src/Content/Widget.php:320 src/Content/Widget.php:351
msgid "Everything"
msgstr ""

#: src/Content/Widget.php:349
msgid "Categories"
msgstr ""

#: src/Content/Widget.php:406
#, php-format
msgid "%d contact in common"
msgid_plural "%d contacts in common"
msgstr[0] ""
msgstr[1] ""

#: src/Content/Widget.php:506
msgid "Archives"
msgstr ""

#: src/Content/Widget.php:514
msgid "On this date"
msgstr ""

#: src/Content/Widget.php:534
msgid "Persons"
msgstr ""

#: src/Content/Widget.php:535
msgid "Organisations"
msgstr ""

#: src/Content/Widget.php:536 src/Model/Contact.php:1718
msgid "News"
msgstr ""

#: src/Content/Widget.php:542 src/Module/Settings/Account.php:454
msgid "Account Types"
msgstr ""

#: src/Content/Widget.php:544 src/Module/Moderation/BaseUsers.php:69
msgid "All"
msgstr ""

#: src/Content/Widget.php:585 src/Module/BaseSettings.php:125
#: src/Module/Settings/Channels.php:157 src/Module/Settings/Display.php:293
msgid "Channels"
msgstr ""

#: src/Content/Widget/CalendarExport.php:56
msgid "Export"
msgstr ""

#: src/Content/Widget/CalendarExport.php:57
msgid "Export calendar as ical"
msgstr ""

#: src/Content/Widget/CalendarExport.php:58
msgid "Export calendar as csv"
msgstr ""

#: src/Content/Widget/ContactBlock.php:79
msgid "No contacts"
msgstr ""

#: src/Content/Widget/ContactBlock.php:110
#, php-format
msgid "%d Contact"
msgid_plural "%d Contacts"
msgstr[0] ""
msgstr[1] ""

#: src/Content/Widget/ContactBlock.php:127
msgid "View Contacts"
msgstr ""

#: src/Content/Widget/SavedSearches.php:47
msgid "Remove term"
msgstr ""

#: src/Content/Widget/SavedSearches.php:60
msgid "Saved Searches"
msgstr ""

#: src/Content/Widget/TrendingTags.php:52
#, php-format
msgid "Trending Tags (last %d hour)"
msgid_plural "Trending Tags (last %d hours)"
msgstr[0] ""
msgstr[1] ""

#: src/Content/Widget/TrendingTags.php:53
msgid "More Trending Tags"
msgstr ""

#: src/Content/Widget/VCard.php:114 src/Model/Profile.php:376
#: src/Module/Contact/Profile.php:408 src/Module/Profile/Profile.php:199
msgid "XMPP:"
msgstr ""

#: src/Content/Widget/VCard.php:115 src/Model/Profile.php:377
#: src/Module/Contact/Profile.php:410 src/Module/Profile/Profile.php:203
msgid "Matrix:"
msgstr ""

#: src/Content/Widget/VCard.php:116 src/Model/Event.php:82
#: src/Model/Event.php:109 src/Model/Event.php:471 src/Model/Event.php:963
#: src/Model/Profile.php:371 src/Module/Contact/Profile.php:406
#: src/Module/Directory.php:147 src/Module/Notifications/Introductions.php:187
#: src/Module/Profile/Profile.php:221
msgid "Location:"
msgstr ""

#: src/Content/Widget/VCard.php:119 src/Model/Profile.php:474
#: src/Module/Notifications/Introductions.php:201
msgid "Network:"
msgstr ""

#: src/Content/Widget/VCard.php:123 src/Model/Contact.php:1241
#: src/Model/Contact.php:1253 src/Model/Profile.php:463
#: src/Module/Contact/Profile.php:463
msgid "Unfollow"
msgstr ""

#: src/Content/Widget/VCard.php:127 src/Model/Contact.php:1205
#: src/Module/Moderation/Item/Source.php:85
msgid "Mention"
msgstr ""

#: src/Content/Widget/VCard.php:128 src/Model/Contact.php:1202
msgid "Post to group"
msgstr ""

#: src/Content/Widget/VCard.php:129 src/Model/Contact.php:1212
msgid "View group"
msgstr ""

#: src/Core/ACL.php:166 src/Module/Profile/Profile.php:269
msgid "Yourself"
msgstr ""

#: src/Core/ACL.php:202 src/Module/PermissionTooltip.php:133
#: src/Module/PermissionTooltip.php:155
msgid "Mutuals"
msgstr ""

#: src/Core/ACL.php:294
msgid "Post to Email"
msgstr ""

#: src/Core/ACL.php:321 src/Module/PermissionTooltip.php:90
#: src/Module/PermissionTooltip.php:201
msgid "Public"
msgstr ""

#: src/Core/ACL.php:322
msgid ""
"This content will be shown to all your followers and can be seen in the "
"community pages and by anyone with its link."
msgstr ""

#: src/Core/ACL.php:323 src/Module/PermissionTooltip.php:98
msgid "Limited/Private"
msgstr ""

#: src/Core/ACL.php:324
msgid ""
"This content will be shown only to the people in the first box, to the "
"exception of the people mentioned in the second box. It won't appear "
"anywhere public."
msgstr ""

#: src/Core/ACL.php:324
msgid ""
"Start typing the name of a contact or a circle to show a filtered list. You "
"can also mention the special circles \"Followers\" and \"Mutuals\"."
msgstr ""

#: src/Core/ACL.php:325
msgid "Show to:"
msgstr ""

#: src/Core/ACL.php:326
msgid "Except to:"
msgstr ""

#: src/Core/ACL.php:327 src/Module/Post/Edit.php:154
msgid "CC: email addresses"
msgstr ""

#: src/Core/ACL.php:328 src/Module/Post/Edit.php:160
msgid "Example: bob@example.com, mary@example.com"
msgstr ""

#: src/Core/ACL.php:329
msgid "Connectors"
msgstr ""

#: src/Core/Installer.php:180
msgid ""
"The database configuration file \"config/local.config.php\" could not be "
"written. Please use the enclosed text to create a configuration file in your "
"web server root."
msgstr ""

#: src/Core/Installer.php:197
msgid ""
"You may need to import the file \"database.sql\" manually using phpmyadmin "
"or mysql."
msgstr ""

#: src/Core/Installer.php:198 src/Module/Install.php:207
#: src/Module/Install.php:350
msgid "Please see the file \"doc/INSTALL.md\"."
msgstr ""

#: src/Core/Installer.php:259
msgid "Could not find a command line version of PHP in the web server PATH."
msgstr ""

#: src/Core/Installer.php:260
msgid ""
"If you don't have a command line version of PHP installed on your server, "
"you will not be able to run the background processing. See <a href='https://"
"github.com/friendica/friendica/blob/stable/doc/Install.md#set-up-the-"
"worker'>'Setup the worker'</a>"
msgstr ""

#: src/Core/Installer.php:265
msgid "PHP executable path"
msgstr ""

#: src/Core/Installer.php:265
msgid ""
"Enter full path to php executable. You can leave this blank to continue the "
"installation."
msgstr ""

#: src/Core/Installer.php:270
msgid "Command line PHP"
msgstr ""

#: src/Core/Installer.php:279
msgid "PHP executable is not the php cli binary (could be cgi-fgci version)"
msgstr ""

#: src/Core/Installer.php:280
msgid "Found PHP version: "
msgstr ""

#: src/Core/Installer.php:282
msgid "PHP cli binary"
msgstr ""

#: src/Core/Installer.php:295
msgid ""
"The command line version of PHP on your system does not have "
"\"register_argc_argv\" enabled."
msgstr ""

#: src/Core/Installer.php:296
msgid "This is required for message delivery to work."
msgstr ""

#: src/Core/Installer.php:301
msgid "PHP register_argc_argv"
msgstr ""

#: src/Core/Installer.php:333
msgid ""
"Error: the \"openssl_pkey_new\" function on this system is not able to "
"generate encryption keys"
msgstr ""

#: src/Core/Installer.php:334
msgid ""
"If running under Windows, please see \"http://www.php.net/manual/en/openssl."
"installation.php\"."
msgstr ""

#: src/Core/Installer.php:337
msgid "Generate encryption keys"
msgstr ""

#: src/Core/Installer.php:389
msgid ""
"Error: Apache webserver mod-rewrite module is required but not installed."
msgstr ""

#: src/Core/Installer.php:394
msgid "Apache mod_rewrite module"
msgstr ""

#: src/Core/Installer.php:400
msgid "Error: PDO or MySQLi PHP module required but not installed."
msgstr ""

#: src/Core/Installer.php:405
msgid "Error: The MySQL driver for PDO is not installed."
msgstr ""

#: src/Core/Installer.php:409
msgid "PDO or MySQLi PHP module"
msgstr ""

#: src/Core/Installer.php:417
msgid "Error, XML PHP module required but not installed."
msgstr ""

#: src/Core/Installer.php:421
msgid "XML PHP module"
msgstr ""

#: src/Core/Installer.php:424
msgid "libCurl PHP module"
msgstr ""

#: src/Core/Installer.php:425
msgid "Error: libCURL PHP module required but not installed."
msgstr ""

#: src/Core/Installer.php:431
msgid "GD graphics PHP module"
msgstr ""

#: src/Core/Installer.php:432
msgid ""
"Error: GD graphics PHP module with JPEG support required but not installed."
msgstr ""

#: src/Core/Installer.php:438
msgid "OpenSSL PHP module"
msgstr ""

#: src/Core/Installer.php:439
msgid "Error: openssl PHP module required but not installed."
msgstr ""

#: src/Core/Installer.php:445
msgid "mb_string PHP module"
msgstr ""

#: src/Core/Installer.php:446
msgid "Error: mb_string PHP module required but not installed."
msgstr ""

#: src/Core/Installer.php:452
msgid "iconv PHP module"
msgstr ""

#: src/Core/Installer.php:453
msgid "Error: iconv PHP module required but not installed."
msgstr ""

#: src/Core/Installer.php:459
msgid "POSIX PHP module"
msgstr ""

#: src/Core/Installer.php:460
msgid "Error: POSIX PHP module required but not installed."
msgstr ""

#: src/Core/Installer.php:466
msgid "Program execution functions"
msgstr ""

#: src/Core/Installer.php:467
msgid ""
"Error: Program execution functions (proc_open) required but not enabled."
msgstr ""

#: src/Core/Installer.php:473
msgid "JSON PHP module"
msgstr ""

#: src/Core/Installer.php:474
msgid "Error: JSON PHP module required but not installed."
msgstr ""

#: src/Core/Installer.php:480
msgid "File Information PHP module"
msgstr ""

#: src/Core/Installer.php:481
msgid "Error: File Information PHP module required but not installed."
msgstr ""

#: src/Core/Installer.php:487
msgid "GNU Multiple Precision PHP module"
msgstr ""

#: src/Core/Installer.php:488
msgid "Error: GNU Multiple Precision PHP module required but not installed."
msgstr ""

#: src/Core/Installer.php:511
msgid ""
"The web installer needs to be able to create a file called \"local.config.php"
"\" in the \"config\" folder of your web server and it is unable to do so."
msgstr ""

#: src/Core/Installer.php:512
msgid ""
"This is most often a permission setting, as the web server may not be able "
"to write files in your folder - even if you can."
msgstr ""

#: src/Core/Installer.php:513
msgid ""
"At the end of this procedure, we will give you a text to save in a file "
"named local.config.php in your Friendica \"config\" folder."
msgstr ""

#: src/Core/Installer.php:514
msgid ""
"You can alternatively skip this procedure and perform a manual installation. "
"Please see the file \"doc/INSTALL.md\" for instructions."
msgstr ""

#: src/Core/Installer.php:517
msgid "config/local.config.php is writable"
msgstr ""

#: src/Core/Installer.php:537
msgid ""
"Friendica uses the Smarty3 template engine to render its web views. Smarty3 "
"compiles templates to PHP to speed up rendering."
msgstr ""

#: src/Core/Installer.php:538
msgid ""
"In order to store these compiled templates, the web server needs to have "
"write access to the directory view/smarty3/ under the Friendica top level "
"folder."
msgstr ""

#: src/Core/Installer.php:539
msgid ""
"Please ensure that the user that your web server runs as (e.g. www-data) has "
"write access to this folder."
msgstr ""

#: src/Core/Installer.php:540
msgid ""
"Note: as a security measure, you should give the web server write access to "
"view/smarty3/ only--not the template files (.tpl) that it contains."
msgstr ""

#: src/Core/Installer.php:543
msgid "view/smarty3 is writable"
msgstr ""

#: src/Core/Installer.php:571
msgid ""
"Url rewrite in .htaccess seems not working. Make sure you copied .htaccess-"
"dist to .htaccess."
msgstr ""

#: src/Core/Installer.php:572
msgid ""
"In some circumstances (like running inside containers), you can skip this "
"error."
msgstr ""

#: src/Core/Installer.php:574
msgid "Error message from Curl when fetching"
msgstr ""

#: src/Core/Installer.php:580
msgid "Url rewrite is working"
msgstr ""

#: src/Core/Installer.php:609
msgid ""
"The detection of TLS to secure the communication between the browser and the "
"new Friendica server failed."
msgstr ""

#: src/Core/Installer.php:610
msgid ""
"It is highly encouraged to use Friendica only over a secure connection as "
"sensitive information like passwords will be transmitted."
msgstr ""

#: src/Core/Installer.php:611
msgid "Please ensure that the connection to the server is secure."
msgstr ""

#: src/Core/Installer.php:612
msgid "No TLS detected"
msgstr ""

#: src/Core/Installer.php:614
msgid "TLS detected"
msgstr ""

#: src/Core/Installer.php:641
msgid "ImageMagick PHP extension is not installed"
msgstr ""

#: src/Core/Installer.php:643
msgid "ImageMagick PHP extension is installed"
msgstr ""

#: src/Core/Installer.php:645
msgid "ImageMagick supports GIF"
msgstr ""

#: src/Core/Installer.php:667
msgid "Database already in use."
msgstr ""

#: src/Core/Installer.php:672
msgid "Could not connect to database."
msgstr ""

#: src/Core/L10n.php:507 src/Model/Event.php:430
#: src/Module/Settings/Display.php:235
msgid "Monday"
msgstr ""

#: src/Core/L10n.php:507 src/Model/Event.php:431
#: src/Module/Settings/Display.php:236
msgid "Tuesday"
msgstr ""

#: src/Core/L10n.php:507 src/Model/Event.php:432
#: src/Module/Settings/Display.php:237
msgid "Wednesday"
msgstr ""

#: src/Core/L10n.php:507 src/Model/Event.php:433
#: src/Module/Settings/Display.php:238
msgid "Thursday"
msgstr ""

#: src/Core/L10n.php:507 src/Model/Event.php:434
#: src/Module/Settings/Display.php:239
msgid "Friday"
msgstr ""

#: src/Core/L10n.php:507 src/Model/Event.php:435
#: src/Module/Settings/Display.php:240
msgid "Saturday"
msgstr ""

#: src/Core/L10n.php:507 src/Model/Event.php:429
#: src/Module/Settings/Display.php:234
msgid "Sunday"
msgstr ""

#: src/Core/L10n.php:511 src/Model/Event.php:450
msgid "January"
msgstr ""

#: src/Core/L10n.php:511 src/Model/Event.php:451
msgid "February"
msgstr ""

#: src/Core/L10n.php:511 src/Model/Event.php:452
msgid "March"
msgstr ""

#: src/Core/L10n.php:511 src/Model/Event.php:453
msgid "April"
msgstr ""

#: src/Core/L10n.php:511 src/Core/L10n.php:530 src/Model/Event.php:441
msgid "May"
msgstr ""

#: src/Core/L10n.php:511 src/Model/Event.php:454
msgid "June"
msgstr ""

#: src/Core/L10n.php:511 src/Model/Event.php:455
msgid "July"
msgstr ""

#: src/Core/L10n.php:511 src/Model/Event.php:456
msgid "August"
msgstr ""

#: src/Core/L10n.php:511 src/Model/Event.php:457
msgid "September"
msgstr ""

#: src/Core/L10n.php:511 src/Model/Event.php:458
msgid "October"
msgstr ""

#: src/Core/L10n.php:511 src/Model/Event.php:459
msgid "November"
msgstr ""

#: src/Core/L10n.php:511 src/Model/Event.php:460
msgid "December"
msgstr ""

#: src/Core/L10n.php:526 src/Model/Event.php:422
msgid "Mon"
msgstr ""

#: src/Core/L10n.php:526 src/Model/Event.php:423
msgid "Tue"
msgstr ""

#: src/Core/L10n.php:526 src/Model/Event.php:424
msgid "Wed"
msgstr ""

#: src/Core/L10n.php:526 src/Model/Event.php:425
msgid "Thu"
msgstr ""

#: src/Core/L10n.php:526 src/Model/Event.php:426
msgid "Fri"
msgstr ""

#: src/Core/L10n.php:526 src/Model/Event.php:427
msgid "Sat"
msgstr ""

#: src/Core/L10n.php:526 src/Model/Event.php:421
msgid "Sun"
msgstr ""

#: src/Core/L10n.php:530 src/Model/Event.php:437
msgid "Jan"
msgstr ""

#: src/Core/L10n.php:530 src/Model/Event.php:438
msgid "Feb"
msgstr ""

#: src/Core/L10n.php:530 src/Model/Event.php:439
msgid "Mar"
msgstr ""

#: src/Core/L10n.php:530 src/Model/Event.php:440
msgid "Apr"
msgstr ""

#: src/Core/L10n.php:530 src/Model/Event.php:442
msgid "Jun"
msgstr ""

#: src/Core/L10n.php:530 src/Model/Event.php:443
msgid "Jul"
msgstr ""

#: src/Core/L10n.php:530 src/Model/Event.php:444
msgid "Aug"
msgstr ""

#: src/Core/L10n.php:530
msgid "Sep"
msgstr ""

#: src/Core/L10n.php:530 src/Model/Event.php:446
msgid "Oct"
msgstr ""

#: src/Core/L10n.php:530 src/Model/Event.php:447
msgid "Nov"
msgstr ""

#: src/Core/L10n.php:530 src/Model/Event.php:448
msgid "Dec"
msgstr ""

#: src/Core/Logger/Util/LoggerSettingsCheck.php:60
#, php-format
msgid "The logfile '%s' is not usable. No logging possible (error: '%s')"
msgstr ""

#: src/Core/Logger/Util/LoggerSettingsCheck.php:85
#, php-format
msgid "The debug logfile '%s' is not usable. No logging possible (error: '%s')"
msgstr ""

#: src/Core/Renderer.php:89 src/Core/Renderer.php:118 src/Core/Renderer.php:147
#: src/Core/Renderer.php:181 src/Render/FriendicaSmartyEngine.php:60
msgid ""
"Friendica can't display this page at the moment, please contact the "
"administrator."
msgstr ""

#: src/Core/Renderer.php:143
msgid "template engine cannot be registered without a name."
msgstr ""

#: src/Core/Renderer.php:177
msgid "template engine is not registered!"
msgstr ""

#: src/Core/Storage/Type/FilesystemConfig.php:78
msgid "Storage base path"
msgstr ""

#: src/Core/Storage/Type/FilesystemConfig.php:80
msgid ""
"Folder where uploaded files are saved. For maximum security, This should be "
"a path outside web server folder tree"
msgstr ""

#: src/Core/Storage/Type/FilesystemConfig.php:93
msgid "Enter a valid existing folder"
msgstr ""

#: src/Core/Update.php:80
#, php-format
msgid ""
"Updates from version %s are not supported. Please update at least to version "
"2021.01 and wait until the postupdate finished version 1383."
msgstr ""

#: src/Core/Update.php:91
#, php-format
msgid ""
"Updates from postupdate version %s are not supported. Please update at least "
"to version 2021.01 and wait until the postupdate finished version 1383."
msgstr ""

#: src/Core/Update.php:183
#, php-format
msgid "%s: executing pre update %d"
msgstr ""

#: src/Core/Update.php:225
#, php-format
msgid "%s: executing post update %d"
msgstr ""

#: src/Core/Update.php:299
#, php-format
msgid "Update %s failed. See error logs."
msgstr ""

#: src/Core/Update.php:339
#, php-format
msgid ""
"\n"
"\t\t\t\tThe friendica developers released update %s recently,\n"
"\t\t\t\tbut when I tried to install it, something went terribly wrong.\n"
"\t\t\t\tThis needs to be fixed soon and I can't do it alone. Please contact "
"a\n"
"\t\t\t\tfriendica developer if you can not help me on your own. My database "
"might be invalid."
msgstr ""

#: src/Core/Update.php:345
#, php-format
msgid "The error message is\\n[pre]%s[/pre]"
msgstr ""

#: src/Core/Update.php:349 src/Core/Update.php:377
msgid "[Friendica Notify] Database update"
msgstr ""

#: src/Core/Update.php:371
#, php-format
msgid ""
"\n"
"\t\t\t\tThe friendica database was successfully updated from %s to %s."
msgstr ""

#: src/Database/DBStructure.php:57
#, php-format
msgid "The database version had been set to %s."
msgstr ""

#: src/Database/DBStructure.php:82
#, php-format
msgid ""
"The post update is at version %d, it has to be at %d to safely drop the "
"tables."
msgstr ""

#: src/Database/DBStructure.php:95
msgid "No unused tables found."
msgstr ""

#: src/Database/DBStructure.php:100
msgid ""
"These tables are not used for friendica and will be deleted when you execute "
"\"dbstructure drop -e\":"
msgstr ""

#: src/Database/DBStructure.php:137
msgid "There are no tables on MyISAM or InnoDB with the Antelope file format."
msgstr ""

#: src/Database/DBStructure.php:161
#, php-format
msgid ""
"\n"
"Error %d occurred during database update:\n"
"%s\n"
msgstr ""

#: src/Database/DBStructure.php:164
msgid "Errors encountered performing database changes: "
msgstr ""

#: src/Database/DBStructure.php:232
msgid "Another database update is currently running."
msgstr ""

#: src/Database/DBStructure.php:236
#, php-format
msgid "%s: Database update"
msgstr ""

#: src/Database/DBStructure.php:493
#, php-format
msgid "%s: updating %s table."
msgstr ""

#: src/Factory/Api/Mastodon/Error.php:55
msgid "Record not found"
msgstr ""

#: src/Factory/Api/Mastodon/Error.php:65
msgid "Unprocessable Entity"
msgstr ""

#: src/Factory/Api/Mastodon/Error.php:75
msgid "Unauthorized"
msgstr ""

#: src/Factory/Api/Mastodon/Error.php:84
msgid ""
"Token is not authorized with a valid user or is missing a required scope"
msgstr ""

#: src/Factory/Api/Mastodon/Error.php:94
msgid "Internal Server Error"
msgstr ""

#: src/LegacyModule.php:63
#, php-format
msgid "Legacy module file not found: %s"
msgstr ""

#: src/Model/Circle.php:106
msgid ""
"A deleted circle with this name was revived. Existing item permissions "
"<strong>may</strong> apply to this circle and any future members. If this is "
"not what you intended, please create another circle with a different name."
msgstr ""

<<<<<<< HEAD
#: src/Model/Circle.php:559
msgid "Everybody"
msgstr ""

#: src/Model/Circle.php:578
msgid "edit"
msgstr ""

#: src/Model/Circle.php:615
msgid "add"
msgstr ""

#: src/Model/Circle.php:620
msgid "Edit circle"
msgstr ""

#: src/Model/Circle.php:621 src/Module/Circle.php:193
msgid "Contacts not in any circle"
msgstr ""

#: src/Model/Circle.php:623
msgid "Create a new circle"
msgstr ""

#: src/Model/Circle.php:624 src/Module/Circle.php:178 src/Module/Circle.php:201
=======
#: src/Model/Circle.php:544
msgid "Everybody"
msgstr ""

#: src/Model/Circle.php:563
msgid "edit"
msgstr ""

#: src/Model/Circle.php:600
msgid "add"
msgstr ""

#: src/Model/Circle.php:605
msgid "Edit circle"
msgstr ""

#: src/Model/Circle.php:606 src/Module/Circle.php:193
msgid "Contacts not in any circle"
msgstr ""

#: src/Model/Circle.php:608
msgid "Create a new circle"
msgstr ""

#: src/Model/Circle.php:609 src/Module/Circle.php:178 src/Module/Circle.php:201
>>>>>>> 7e0923d5
#: src/Module/Circle.php:276
msgid "Circle Name: "
msgstr ""

<<<<<<< HEAD
#: src/Model/Circle.php:625
=======
#: src/Model/Circle.php:610
>>>>>>> 7e0923d5
msgid "Edit circles"
msgstr ""

#: src/Model/Contact.php:1260 src/Module/Moderation/Users/Pending.php:102
#: src/Module/Notifications/Introductions.php:132
#: src/Module/Notifications/Introductions.php:204
msgid "Approve"
msgstr ""

#: src/Model/Contact.php:1714
msgid "Organisation"
msgstr ""

#: src/Model/Contact.php:1722
msgid "Group"
msgstr ""

#: src/Model/Contact.php:3025
msgid "Disallowed profile URL."
msgstr ""

#: src/Model/Contact.php:3030 src/Module/Friendica.php:101
msgid "Blocked domain"
msgstr ""

#: src/Model/Contact.php:3035
msgid "Connect URL missing."
msgstr ""

#: src/Model/Contact.php:3044
msgid ""
"The contact could not be added. Please check the relevant network "
"credentials in your Settings -> Social Networks page."
msgstr ""

#: src/Model/Contact.php:3062
#, php-format
msgid "Expected network %s does not match actual network %s"
msgstr ""

#: src/Model/Contact.php:3079
msgid "The profile address specified does not provide adequate information."
msgstr ""

#: src/Model/Contact.php:3081
msgid "No compatible communication protocols or feeds were discovered."
msgstr ""

#: src/Model/Contact.php:3084
msgid "An author or name was not found."
msgstr ""

#: src/Model/Contact.php:3087
msgid "No browser URL could be matched to this address."
msgstr ""

#: src/Model/Contact.php:3090
msgid ""
"Unable to match @-style Identity Address with a known protocol or email "
"contact."
msgstr ""

#: src/Model/Contact.php:3091
msgid "Use mailto: in front of address to force email check."
msgstr ""

#: src/Model/Contact.php:3097
msgid ""
"The profile address specified belongs to a network which has been disabled "
"on this site."
msgstr ""

#: src/Model/Contact.php:3102
msgid ""
"Limited profile. This person will be unable to receive direct/personal "
"notifications from you."
msgstr ""

#: src/Model/Contact.php:3168
msgid "Unable to retrieve contact information."
msgstr ""

#: src/Model/Event.php:54
msgid "l F d, Y \\@ g:i A \\G\\M\\TP (e)"
msgstr ""

#: src/Model/Event.php:75 src/Model/Event.php:92 src/Model/Event.php:469
#: src/Model/Event.php:945
msgid "Starts:"
msgstr ""

#: src/Model/Event.php:78 src/Model/Event.php:98 src/Model/Event.php:470
#: src/Model/Event.php:949
msgid "Finishes:"
msgstr ""

#: src/Model/Event.php:419
msgid "all-day"
msgstr ""

#: src/Model/Event.php:445
msgid "Sept"
msgstr ""

#: src/Model/Event.php:462 src/Module/Calendar/Show.php:128
#: src/Util/Temporal.php:343
msgid "today"
msgstr ""

#: src/Model/Event.php:463 src/Module/Calendar/Show.php:129
#: src/Module/Settings/Display.php:272 src/Util/Temporal.php:353
msgid "month"
msgstr ""

#: src/Model/Event.php:464 src/Module/Calendar/Show.php:130
#: src/Module/Settings/Display.php:273 src/Util/Temporal.php:354
msgid "week"
msgstr ""

#: src/Model/Event.php:465 src/Module/Calendar/Show.php:131
#: src/Module/Settings/Display.php:274 src/Util/Temporal.php:355
msgid "day"
msgstr ""

#: src/Model/Event.php:467
msgid "No events to display"
msgstr ""

#: src/Model/Event.php:516 src/Module/DFRN/Poll.php:47 src/Module/Feed.php:69
#: src/Module/Update/Profile.php:56
msgid "Access to this profile has been restricted."
msgstr ""

#: src/Model/Event.php:558 src/Module/Calendar/Event/Show.php:67
msgid "Event not found."
msgstr ""

#: src/Model/Event.php:637
msgid "l, F j"
msgstr ""

#: src/Model/Event.php:664
msgid "Edit event"
msgstr ""

#: src/Model/Event.php:665
msgid "Duplicate event"
msgstr ""

#: src/Model/Event.php:666
msgid "Delete event"
msgstr ""

#: src/Model/Event.php:896 src/Module/Debug/Localtime.php:38
msgid "l F d, Y \\@ g:i A"
msgstr ""

#: src/Model/Event.php:897
msgid "D g:i A"
msgstr ""

#: src/Model/Event.php:898
msgid "g:i A"
msgstr ""

#: src/Model/Event.php:964 src/Model/Event.php:966
msgid "Show map"
msgstr ""

#: src/Model/Event.php:965
msgid "Hide map"
msgstr ""

#: src/Model/Event.php:1058
#, php-format
msgid "%s's birthday"
msgstr ""

#: src/Model/Event.php:1059
#, php-format
msgid "Happy Birthday %s"
msgstr ""

#: src/Model/Item.php:2084
#, php-format
msgid "Detected languages in this post:\\n%s"
msgstr ""

#: src/Model/Item.php:3029
msgid "activity"
msgstr ""

#: src/Model/Item.php:3031
msgid "comment"
msgstr ""

#: src/Model/Item.php:3034 src/Module/Post/Tag/Add.php:123
msgid "post"
msgstr ""

#: src/Model/Item.php:3204
#, php-format
msgid "%s is blocked"
msgstr ""

#: src/Model/Item.php:3206
#, php-format
msgid "%s is ignored"
msgstr ""

#: src/Model/Item.php:3208
#, php-format
msgid "Content from %s is collapsed"
msgstr ""

#: src/Model/Item.php:3212
#, php-format
msgid "Content warning: %s"
msgstr ""

#: src/Model/Item.php:3667
msgid "bytes"
msgstr ""

#: src/Model/Item.php:3698
#, php-format
msgid "%2$s (%3$d%%, %1$d vote)"
msgid_plural "%2$s (%3$d%%, %1$d votes)"
msgstr[0] ""
msgstr[1] ""

#: src/Model/Item.php:3700
#, php-format
msgid "%2$s (%1$d vote)"
msgid_plural "%2$s (%1$d votes)"
msgstr[0] ""
msgstr[1] ""

#: src/Model/Item.php:3705
#, php-format
msgid "%d voter. Poll end: %s"
msgid_plural "%d voters. Poll end: %s"
msgstr[0] ""
msgstr[1] ""

#: src/Model/Item.php:3707
#, php-format
msgid "%d voter."
msgid_plural "%d voters."
msgstr[0] ""
msgstr[1] ""

#: src/Model/Item.php:3709
#, php-format
msgid "Poll end: %s"
msgstr ""

#: src/Model/Item.php:3743 src/Model/Item.php:3744
msgid "View on separate page"
msgstr ""

#: src/Model/Mail.php:137 src/Model/Mail.php:266
msgid "[no subject]"
msgstr ""

#: src/Model/Photo.php:1190 src/Module/Media/Photo/Upload.php:170
msgid "Wall Photos"
msgstr ""

#: src/Model/Profile.php:359 src/Module/Profile/Profile.php:283
#: src/Module/Profile/Profile.php:285
msgid "Edit profile"
msgstr ""

#: src/Model/Profile.php:361
msgid "Change profile photo"
msgstr ""

#: src/Model/Profile.php:374 src/Module/Directory.php:152
#: src/Module/Profile/Profile.php:209
msgid "Homepage:"
msgstr ""

#: src/Model/Profile.php:375 src/Module/Contact/Profile.php:412
#: src/Module/Notifications/Introductions.php:189
msgid "About:"
msgstr ""

#: src/Model/Profile.php:465
msgid "Atom feed"
msgstr ""

#: src/Model/Profile.php:472
msgid "This website has been verified to belong to the same person."
msgstr ""

#: src/Model/Profile.php:509
msgid "F d"
msgstr ""

#: src/Model/Profile.php:573 src/Model/Profile.php:662
msgid "[today]"
msgstr ""

#: src/Model/Profile.php:582
msgid "Birthday Reminders"
msgstr ""

#: src/Model/Profile.php:583
msgid "Birthdays this week:"
msgstr ""

#: src/Model/Profile.php:611
msgid "g A l F d"
msgstr ""

#: src/Model/Profile.php:649
msgid "[No description]"
msgstr ""

#: src/Model/Profile.php:675
msgid "Event Reminders"
msgstr ""

#: src/Model/Profile.php:676
msgid "Upcoming events the next 7 days:"
msgstr ""

#: src/Model/Profile.php:875
#, php-format
msgid "OpenWebAuth: %1$s welcomes %2$s"
msgstr ""

#: src/Model/Profile.php:1015
msgid "Hometown:"
msgstr ""

#: src/Model/Profile.php:1016
msgid "Marital Status:"
msgstr ""

#: src/Model/Profile.php:1017
msgid "With:"
msgstr ""

#: src/Model/Profile.php:1018
msgid "Since:"
msgstr ""

#: src/Model/Profile.php:1019
msgid "Sexual Preference:"
msgstr ""

#: src/Model/Profile.php:1020
msgid "Political Views:"
msgstr ""

#: src/Model/Profile.php:1021
msgid "Religious Views:"
msgstr ""

#: src/Model/Profile.php:1022
msgid "Likes:"
msgstr ""

#: src/Model/Profile.php:1023
msgid "Dislikes:"
msgstr ""

#: src/Model/Profile.php:1024
msgid "Title/Description:"
msgstr ""

#: src/Model/Profile.php:1025 src/Module/Admin/Summary.php:197
#: src/Module/Moderation/Report/Create.php:280
#: src/Module/Moderation/Summary.php:77
msgid "Summary"
msgstr ""

#: src/Model/Profile.php:1026
msgid "Musical interests"
msgstr ""

#: src/Model/Profile.php:1027
msgid "Books, literature"
msgstr ""

#: src/Model/Profile.php:1028
msgid "Television"
msgstr ""

#: src/Model/Profile.php:1029
msgid "Film/dance/culture/entertainment"
msgstr ""

#: src/Model/Profile.php:1030
msgid "Hobbies/Interests"
msgstr ""

#: src/Model/Profile.php:1031
msgid "Love/romance"
msgstr ""

#: src/Model/Profile.php:1032
msgid "Work/employment"
msgstr ""

#: src/Model/Profile.php:1033
msgid "School/education"
msgstr ""

#: src/Model/Profile.php:1034
msgid "Contact information and Social Networks"
msgstr ""

#: src/Model/User.php:227 src/Model/User.php:1186
msgid "SERIOUS ERROR: Generation of security keys failed."
msgstr ""

#: src/Model/User.php:620 src/Model/User.php:653
msgid "Login failed"
msgstr ""

#: src/Model/User.php:685
msgid "Not enough information to authenticate"
msgstr ""

#: src/Model/User.php:806
msgid "Password can't be empty"
msgstr ""

#: src/Model/User.php:848
msgid "Empty passwords are not allowed."
msgstr ""

#: src/Model/User.php:852
msgid ""
"The new password has been exposed in a public data dump, please choose "
"another."
msgstr ""

#: src/Model/User.php:856
msgid "The password length is limited to 72 characters."
msgstr ""

#: src/Model/User.php:860
msgid "The password can't contain white spaces nor accentuated letters"
msgstr ""

#: src/Model/User.php:1069
msgid "Passwords do not match. Password unchanged."
msgstr ""

#: src/Model/User.php:1076
msgid "An invitation is required."
msgstr ""

#: src/Model/User.php:1080
msgid "Invitation could not be verified."
msgstr ""

#: src/Model/User.php:1088
msgid "Invalid OpenID url"
msgstr ""

#: src/Model/User.php:1101 src/Security/Authentication.php:241
msgid ""
"We encountered a problem while logging in with the OpenID you provided. "
"Please check the correct spelling of the ID."
msgstr ""

#: src/Model/User.php:1101 src/Security/Authentication.php:241
msgid "The error message was:"
msgstr ""

#: src/Model/User.php:1107
msgid "Please enter the required information."
msgstr ""

#: src/Model/User.php:1121
#, php-format
msgid ""
"system.username_min_length (%s) and system.username_max_length (%s) are "
"excluding each other, swapping values."
msgstr ""

#: src/Model/User.php:1128
#, php-format
msgid "Username should be at least %s character."
msgid_plural "Username should be at least %s characters."
msgstr[0] ""
msgstr[1] ""

#: src/Model/User.php:1132
#, php-format
msgid "Username should be at most %s character."
msgid_plural "Username should be at most %s characters."
msgstr[0] ""
msgstr[1] ""

#: src/Model/User.php:1140
msgid "That doesn't appear to be your full (First Last) name."
msgstr ""

#: src/Model/User.php:1145
msgid "Your email domain is not among those allowed on this site."
msgstr ""

#: src/Model/User.php:1149
msgid "Not a valid email address."
msgstr ""

#: src/Model/User.php:1152
msgid "The nickname was blocked from registration by the nodes admin."
msgstr ""

#: src/Model/User.php:1156 src/Model/User.php:1162
msgid "Cannot use that email."
msgstr ""

#: src/Model/User.php:1168
msgid "Your nickname can only contain a-z, 0-9 and _."
msgstr ""

#: src/Model/User.php:1176 src/Model/User.php:1233
msgid "Nickname is already registered. Please choose another."
msgstr ""

#: src/Model/User.php:1220 src/Model/User.php:1224
msgid "An error occurred during registration. Please try again."
msgstr ""

#: src/Model/User.php:1247
msgid "An error occurred creating your default profile. Please try again."
msgstr ""

#: src/Model/User.php:1254
msgid "An error occurred creating your self contact. Please try again."
msgstr ""

#: src/Model/User.php:1259
msgid "Friends"
msgstr ""

#: src/Model/User.php:1263
msgid ""
"An error occurred creating your default contact circle. Please try again."
msgstr ""

#: src/Model/User.php:1307
msgid "Profile Photos"
msgstr ""

#: src/Model/User.php:1487
#, php-format
msgid ""
"\n"
"\t\tDear %1$s,\n"
"\t\t\tthe administrator of %2$s has set up an account for you."
msgstr ""

#: src/Model/User.php:1490
#, php-format
msgid ""
"\n"
"\t\tThe login details are as follows:\n"
"\n"
"\t\tSite Location:\t%1$s\n"
"\t\tLogin Name:\t\t%2$s\n"
"\t\tPassword:\t\t%3$s\n"
"\n"
"\t\tYou may change your password from your account \"Settings\" page after "
"logging\n"
"\t\tin.\n"
"\n"
"\t\tPlease take a few moments to review the other account settings on that "
"page.\n"
"\n"
"\t\tYou may also wish to add some basic information to your default profile\n"
"\t\t(on the \"Profiles\" page) so that other people can easily find you.\n"
"\n"
"\t\tWe recommend setting your full name, adding a profile photo,\n"
"\t\tadding some profile \"keywords\" (very useful in making new friends) - "
"and\n"
"\t\tperhaps what country you live in; if you do not wish to be more "
"specific\n"
"\t\tthan that.\n"
"\n"
"\t\tWe fully respect your right to privacy, and none of these items are "
"necessary.\n"
"\t\tIf you are new and do not know anybody here, they may help\n"
"\t\tyou to make some new and interesting friends.\n"
"\n"
"\t\tIf you ever want to delete your account, you can do so at %1$s/settings/"
"removeme\n"
"\n"
"\t\tThank you and welcome to %4$s."
msgstr ""

#: src/Model/User.php:1523 src/Model/User.php:1630
#, php-format
msgid "Registration details for %s"
msgstr ""

#: src/Model/User.php:1543
#, php-format
msgid ""
"\n"
"\t\t\tDear %1$s,\n"
"\t\t\t\tThank you for registering at %2$s. Your account is pending for "
"approval by the administrator.\n"
"\n"
"\t\t\tYour login details are as follows:\n"
"\n"
"\t\t\tSite Location:\t%3$s\n"
"\t\t\tLogin Name:\t\t%4$s\n"
"\t\t\tPassword:\t\t%5$s\n"
"\t\t"
msgstr ""

#: src/Model/User.php:1562
#, php-format
msgid "Registration at %s"
msgstr ""

#: src/Model/User.php:1586
#, php-format
msgid ""
"\n"
"\t\t\t\tDear %1$s,\n"
"\t\t\t\tThank you for registering at %2$s. Your account has been created.\n"
"\t\t\t"
msgstr ""

#: src/Model/User.php:1594
#, php-format
msgid ""
"\n"
"\t\t\tThe login details are as follows:\n"
"\n"
"\t\t\tSite Location:\t%3$s\n"
"\t\t\tLogin Name:\t\t%1$s\n"
"\t\t\tPassword:\t\t%5$s\n"
"\n"
"\t\t\tYou may change your password from your account \"Settings\" page after "
"logging\n"
"\t\t\tin.\n"
"\n"
"\t\t\tPlease take a few moments to review the other account settings on that "
"page.\n"
"\n"
"\t\t\tYou may also wish to add some basic information to your default "
"profile\n"
"\t\t\t(on the \"Profiles\" page) so that other people can easily find you.\n"
"\n"
"\t\t\tWe recommend setting your full name, adding a profile photo,\n"
"\t\t\tadding some profile \"keywords\" (very useful in making new friends) - "
"and\n"
"\t\t\tperhaps what country you live in; if you do not wish to be more "
"specific\n"
"\t\t\tthan that.\n"
"\n"
"\t\t\tWe fully respect your right to privacy, and none of these items are "
"necessary.\n"
"\t\t\tIf you are new and do not know anybody here, they may help\n"
"\t\t\tyou to make some new and interesting friends.\n"
"\n"
"\t\t\tIf you ever want to delete your account, you can do so at %3$s/"
"settings/removeme\n"
"\n"
"\t\t\tThank you and welcome to %2$s."
msgstr ""

#: src/Module/Admin/Addons/Details.php:65
msgid "Addon not found."
msgstr ""

#: src/Module/Admin/Addons/Details.php:76 src/Module/Admin/Addons/Index.php:49
#, php-format
msgid "Addon %s disabled."
msgstr ""

#: src/Module/Admin/Addons/Details.php:79 src/Module/Admin/Addons/Index.php:51
#, php-format
msgid "Addon %s enabled."
msgstr ""

#: src/Module/Admin/Addons/Details.php:88
#: src/Module/Admin/Themes/Details.php:46
msgid "Disable"
msgstr ""

#: src/Module/Admin/Addons/Details.php:91
#: src/Module/Admin/Themes/Details.php:49 src/Module/Settings/Display.php:316
msgid "Enable"
msgstr ""

#: src/Module/Admin/Addons/Details.php:111 src/Module/Admin/Addons/Index.php:67
#: src/Module/Admin/Federation.php:214 src/Module/Admin/Logs/Settings.php:85
#: src/Module/Admin/Logs/View.php:83 src/Module/Admin/Queue.php:72
#: src/Module/Admin/Site.php:398 src/Module/Admin/Storage.php:138
#: src/Module/Admin/Summary.php:196 src/Module/Admin/Themes/Details.php:90
#: src/Module/Admin/Themes/Index.php:111 src/Module/Admin/Tos.php:77
#: src/Module/Moderation/Users/Create.php:61
#: src/Module/Moderation/Users/Pending.php:96
msgid "Administration"
msgstr ""

#: src/Module/Admin/Addons/Details.php:112 src/Module/Admin/Addons/Index.php:68
#: src/Module/BaseAdmin.php:92 src/Module/BaseSettings.php:139
msgid "Addons"
msgstr ""

#: src/Module/Admin/Addons/Details.php:113
#: src/Module/Admin/Themes/Details.php:92
msgid "Toggle"
msgstr ""

#: src/Module/Admin/Addons/Details.php:120
#: src/Module/Admin/Themes/Details.php:100
msgid "Author: "
msgstr ""

#: src/Module/Admin/Addons/Details.php:121
#: src/Module/Admin/Themes/Details.php:101
msgid "Maintainer: "
msgstr ""

#: src/Module/Admin/Addons/Index.php:42
msgid "Addons reloaded"
msgstr ""

#: src/Module/Admin/Addons/Index.php:53
#, php-format
msgid "Addon %s failed to install."
msgstr ""

#: src/Module/Admin/Addons/Index.php:69 src/Module/Admin/Features.php:86
#: src/Module/Admin/Logs/Settings.php:87 src/Module/Admin/Site.php:401
#: src/Module/Admin/Themes/Index.php:113 src/Module/Admin/Tos.php:86
#: src/Module/Settings/Account.php:561 src/Module/Settings/Addons.php:78
#: src/Module/Settings/Connectors.php:160
#: src/Module/Settings/Connectors.php:246
#: src/Module/Settings/Delegation.php:171 src/Module/Settings/Display.php:287
#: src/Module/Settings/Features.php:76
msgid "Save Settings"
msgstr ""

#: src/Module/Admin/Addons/Index.php:70
msgid "Reload active addons"
msgstr ""

#: src/Module/Admin/Addons/Index.php:74
#, php-format
msgid ""
"There are currently no addons available on your node. You can find the "
"official addon repository at %1$s and might find other interesting addons in "
"the open addon registry at %2$s"
msgstr ""

#: src/Module/Admin/DBSync.php:51
msgid "Update has been marked successful"
msgstr ""

#: src/Module/Admin/DBSync.php:59
#, php-format
msgid "Database structure update %s was successfully applied."
msgstr ""

#: src/Module/Admin/DBSync.php:61
#, php-format
msgid "Executing of database structure update %s failed with error: %s"
msgstr ""

#: src/Module/Admin/DBSync.php:76
#, php-format
msgid "Executing %s failed with error: %s"
msgstr ""

#: src/Module/Admin/DBSync.php:78
#, php-format
msgid "Update %s was successfully applied."
msgstr ""

#: src/Module/Admin/DBSync.php:81
#, php-format
msgid "Update %s did not return a status. Unknown if it succeeded."
msgstr ""

#: src/Module/Admin/DBSync.php:84
#, php-format
msgid "There was no additional update function %s that needed to be called."
msgstr ""

#: src/Module/Admin/DBSync.php:105
msgid "No failed updates."
msgstr ""

#: src/Module/Admin/DBSync.php:106
msgid "Check database structure"
msgstr ""

#: src/Module/Admin/DBSync.php:110
msgid "Failed Updates"
msgstr ""

#: src/Module/Admin/DBSync.php:111
msgid ""
"This does not include updates prior to 1139, which did not return a status."
msgstr ""

#: src/Module/Admin/DBSync.php:112
msgid "Mark success (if update was manually applied)"
msgstr ""

#: src/Module/Admin/DBSync.php:113
msgid "Attempt to execute this update step automatically"
msgstr ""

#: src/Module/Admin/Features.php:76
#, php-format
msgid "Lock feature %s"
msgstr ""

#: src/Module/Admin/Features.php:84
msgid "Manage Additional Features"
msgstr ""

#: src/Module/Admin/Federation.php:76
#: src/Module/Moderation/Report/Create.php:191
#: src/Module/Moderation/Report/Create.php:316
msgid "Other"
msgstr ""

#: src/Module/Admin/Federation.php:154 src/Module/Admin/Federation.php:403
msgid "unknown"
msgstr ""

#: src/Module/Admin/Federation.php:187
#, php-format
msgid "%2$s total system"
msgid_plural "%2$s total systems"
msgstr[0] ""
msgstr[1] ""

#: src/Module/Admin/Federation.php:188
#, php-format
msgid "%2$s active user last month"
msgid_plural "%2$s active users last month"
msgstr[0] ""
msgstr[1] ""

#: src/Module/Admin/Federation.php:189
#, php-format
msgid "%2$s active user last six months"
msgid_plural "%2$s active users last six months"
msgstr[0] ""
msgstr[1] ""

#: src/Module/Admin/Federation.php:190
#, php-format
msgid "%2$s registered user"
msgid_plural "%2$s registered users"
msgstr[0] ""
msgstr[1] ""

#: src/Module/Admin/Federation.php:191
#, php-format
msgid "%2$s locally created post or comment"
msgid_plural "%2$s locally created posts and comments"
msgstr[0] ""
msgstr[1] ""

#: src/Module/Admin/Federation.php:194
#, php-format
msgid "%2$s post per user"
msgid_plural "%2$s posts per user"
msgstr[0] ""
msgstr[1] ""

#: src/Module/Admin/Federation.php:199
#, php-format
msgid "%2$s user per system"
msgid_plural "%2$s users per system"
msgstr[0] ""
msgstr[1] ""

#: src/Module/Admin/Federation.php:209
msgid ""
"This page offers you some numbers to the known part of the federated social "
"network your Friendica node is part of. These numbers are not complete but "
"only reflect the part of the network your node is aware of."
msgstr ""

#: src/Module/Admin/Federation.php:215 src/Module/BaseAdmin.php:87
msgid "Federation Statistics"
msgstr ""

#: src/Module/Admin/Federation.php:219
#, php-format
msgid ""
"Currently this node is aware of %2$s node (%3$s active users last month, "
"%4$s active users last six months, %5$s registered users in total) from the "
"following platforms:"
msgid_plural ""
"Currently this node is aware of %2$s nodes (%3$s active users last month, "
"%4$s active users last six months, %5$s registered users in total) from the "
"following platforms:"
msgstr[0] ""
msgstr[1] ""

#: src/Module/Admin/Logs/Settings.php:47
#, php-format
msgid "The logfile '%s' is not writable. No logging possible"
msgstr ""

#: src/Module/Admin/Logs/Settings.php:77
msgid "PHP log currently enabled."
msgstr ""

#: src/Module/Admin/Logs/Settings.php:79
msgid "PHP log currently disabled."
msgstr ""

#: src/Module/Admin/Logs/Settings.php:86 src/Module/BaseAdmin.php:102
#: src/Module/BaseAdmin.php:103
msgid "Logs"
msgstr ""

#: src/Module/Admin/Logs/Settings.php:88
msgid "Clear"
msgstr ""

#: src/Module/Admin/Logs/Settings.php:91
msgid "Enable Debugging"
msgstr ""

#: src/Module/Admin/Logs/Settings.php:91 src/Module/Admin/Logs/Settings.php:92
#: src/Module/Admin/Logs/Settings.php:93 src/Module/Admin/Site.php:420
#: src/Module/Admin/Site.php:428
msgid "<strong>Read-only</strong> because it is set by an environment variable"
msgstr ""

#: src/Module/Admin/Logs/Settings.php:92
msgid "Log file"
msgstr ""

#: src/Module/Admin/Logs/Settings.php:92
msgid ""
"Must be writable by web server. Relative to your Friendica top-level "
"directory."
msgstr ""

#: src/Module/Admin/Logs/Settings.php:93
msgid "Log level"
msgstr ""

#: src/Module/Admin/Logs/Settings.php:95
msgid "PHP logging"
msgstr ""

#: src/Module/Admin/Logs/Settings.php:96
msgid ""
"To temporarily enable logging of PHP errors and warnings you can prepend the "
"following to the index.php file of your installation. The filename set in "
"the 'error_log' line is relative to the friendica top-level directory and "
"must be writeable by the web server. The option '1' for 'log_errors' and "
"'display_errors' is to enable these options, set to '0' to disable them."
msgstr ""

#: src/Module/Admin/Logs/View.php:70
#, php-format
msgid ""
"Error trying to open <strong>%1$s</strong> log file.<br/>Check to see if "
"file %1$s exist and is readable."
msgstr ""

#: src/Module/Admin/Logs/View.php:79
#, php-format
msgid ""
"Couldn't open <strong>%1$s</strong> log file.<br/>Check to see if file %1$s "
"is readable."
msgstr ""

#: src/Module/Admin/Logs/View.php:84 src/Module/BaseAdmin.php:104
msgid "View Logs"
msgstr ""

#: src/Module/Admin/Logs/View.php:87
msgid "Search in logs"
msgstr ""

#: src/Module/Admin/Logs/View.php:88
#: src/Module/Notifications/Notifications.php:140
msgid "Show all"
msgstr ""

#: src/Module/Admin/Logs/View.php:89
msgid "Date"
msgstr ""

#: src/Module/Admin/Logs/View.php:90
msgid "Level"
msgstr ""

#: src/Module/Admin/Logs/View.php:91
msgid "Context"
msgstr ""

#: src/Module/Admin/Logs/View.php:93
msgid "ALL"
msgstr ""

#: src/Module/Admin/Logs/View.php:94
msgid "View details"
msgstr ""

#: src/Module/Admin/Logs/View.php:95
msgid "Click to view details"
msgstr ""

#: src/Module/Admin/Logs/View.php:96 src/Module/Calendar/Event/Form.php:207
msgid "Event details"
msgstr ""

#: src/Module/Admin/Logs/View.php:97
msgid "Data"
msgstr ""

#: src/Module/Admin/Logs/View.php:98
#: src/Module/Debug/ActivityPubConversion.php:57
msgid "Source"
msgstr ""

#: src/Module/Admin/Logs/View.php:99
msgid "File"
msgstr ""

#: src/Module/Admin/Logs/View.php:100
msgid "Line"
msgstr ""

#: src/Module/Admin/Logs/View.php:101
msgid "Function"
msgstr ""

#: src/Module/Admin/Logs/View.php:102
msgid "UID"
msgstr ""

#: src/Module/Admin/Logs/View.php:103
msgid "Process ID"
msgstr ""

#: src/Module/Admin/Logs/View.php:104
msgid "Close"
msgstr ""

#: src/Module/Admin/Queue.php:50
msgid "Inspect Deferred Worker Queue"
msgstr ""

#: src/Module/Admin/Queue.php:51
msgid ""
"This page lists the deferred worker jobs. This are jobs that couldn't be "
"executed at the first time."
msgstr ""

#: src/Module/Admin/Queue.php:54
msgid "Inspect Worker Queue"
msgstr ""

#: src/Module/Admin/Queue.php:55
msgid ""
"This page lists the currently queued worker jobs. These jobs are handled by "
"the worker cronjob you've set up during install."
msgstr ""

#: src/Module/Admin/Queue.php:75
msgid "ID"
msgstr ""

#: src/Module/Admin/Queue.php:76
msgid "Command"
msgstr ""

#: src/Module/Admin/Queue.php:77
msgid "Job Parameters"
msgstr ""

#: src/Module/Admin/Queue.php:78 src/Module/Moderation/Reports.php:95
#: src/Module/Settings/OAuth.php:74
msgid "Created"
msgstr ""

#: src/Module/Admin/Queue.php:79
msgid "Priority"
msgstr ""

#: src/Module/Admin/Site.php:212
#, php-format
msgid "%s is no valid input for maximum image size"
msgstr ""

#: src/Module/Admin/Site.php:313 src/Module/Settings/Display.php:194
msgid "No special theme for mobile devices"
msgstr ""

#: src/Module/Admin/Site.php:330 src/Module/Settings/Display.php:204
#, php-format
msgid "%s - (Experimental)"
msgstr ""

#: src/Module/Admin/Site.php:342
msgid "No community page"
msgstr ""

#: src/Module/Admin/Site.php:343
msgid "No community page for visitors"
msgstr ""

#: src/Module/Admin/Site.php:344
msgid "Public postings from users of this site"
msgstr ""

#: src/Module/Admin/Site.php:345
msgid "Public postings from the federated network"
msgstr ""

#: src/Module/Admin/Site.php:346
msgid "Public postings from local users and the federated network"
msgstr ""

#: src/Module/Admin/Site.php:352
msgid "Multi user instance"
msgstr ""

#: src/Module/Admin/Site.php:375
msgid "Closed"
msgstr ""

#: src/Module/Admin/Site.php:376
msgid "Requires approval"
msgstr ""

#: src/Module/Admin/Site.php:377
msgid "Open"
msgstr ""

#: src/Module/Admin/Site.php:381
msgid "Don't check"
msgstr ""

#: src/Module/Admin/Site.php:382
msgid "check the stable version"
msgstr ""

#: src/Module/Admin/Site.php:383
msgid "check the development version"
msgstr ""

#: src/Module/Admin/Site.php:387
msgid "none"
msgstr ""

#: src/Module/Admin/Site.php:388
msgid "Local contacts"
msgstr ""

#: src/Module/Admin/Site.php:389
msgid "Interactors"
msgstr ""

#: src/Module/Admin/Site.php:399 src/Module/BaseAdmin.php:90
msgid "Site"
msgstr ""

#: src/Module/Admin/Site.php:400
msgid "General Information"
msgstr ""

#: src/Module/Admin/Site.php:402
msgid "Republish users to directory"
msgstr ""

#: src/Module/Admin/Site.php:403 src/Module/Register.php:152
msgid "Registration"
msgstr ""

#: src/Module/Admin/Site.php:404
msgid "File upload"
msgstr ""

#: src/Module/Admin/Site.php:405
msgid "Policies"
msgstr ""

#: src/Module/Admin/Site.php:406 src/Module/Calendar/Event/Form.php:252
#: src/Module/Contact.php:547 src/Module/Profile/Profile.php:276
msgid "Advanced"
msgstr ""

#: src/Module/Admin/Site.php:407
msgid "Auto Discovered Contact Directory"
msgstr ""

#: src/Module/Admin/Site.php:408
msgid "Performance"
msgstr ""

#: src/Module/Admin/Site.php:409
msgid "Worker"
msgstr ""

#: src/Module/Admin/Site.php:410
msgid "Message Relay"
msgstr ""

#: src/Module/Admin/Site.php:411
msgid ""
"Use the command \"console relay\" in the command line to add or remove "
"relays."
msgstr ""

#: src/Module/Admin/Site.php:412
msgid "The system is not subscribed to any relays at the moment."
msgstr ""

#: src/Module/Admin/Site.php:413
msgid "The system is currently subscribed to the following relays:"
msgstr ""

#: src/Module/Admin/Site.php:415
msgid "Relocate Node"
msgstr ""

#: src/Module/Admin/Site.php:416
msgid ""
"Relocating your node enables you to change the DNS domain of this node and "
"keep all the existing users and posts. This process takes a while and can "
"only be started from the relocate console command like this:"
msgstr ""

#: src/Module/Admin/Site.php:417
msgid "(Friendica directory)# bin/console relocate https://newdomain.com"
msgstr ""

#: src/Module/Admin/Site.php:420
msgid "Site name"
msgstr ""

#: src/Module/Admin/Site.php:421
msgid "Sender Email"
msgstr ""

#: src/Module/Admin/Site.php:421
msgid ""
"The email address your server shall use to send notification emails from."
msgstr ""

#: src/Module/Admin/Site.php:422
msgid "Name of the system actor"
msgstr ""

#: src/Module/Admin/Site.php:422
msgid ""
"Name of the internal system account that is used to perform ActivityPub "
"requests. This must be an unused username. If set, this can't be changed "
"again."
msgstr ""

#: src/Module/Admin/Site.php:423
msgid "Banner/Logo"
msgstr ""

#: src/Module/Admin/Site.php:424
msgid "Email Banner/Logo"
msgstr ""

#: src/Module/Admin/Site.php:425
msgid "Shortcut icon"
msgstr ""

#: src/Module/Admin/Site.php:425
msgid "Link to an icon that will be used for browsers."
msgstr ""

#: src/Module/Admin/Site.php:426
msgid "Touch icon"
msgstr ""

#: src/Module/Admin/Site.php:426
msgid "Link to an icon that will be used for tablets and mobiles."
msgstr ""

#: src/Module/Admin/Site.php:427
msgid "Additional Info"
msgstr ""

#: src/Module/Admin/Site.php:427
#, php-format
msgid ""
"For public servers: you can add additional information here that will be "
"listed at %s/servers."
msgstr ""

#: src/Module/Admin/Site.php:428
msgid "System language"
msgstr ""

#: src/Module/Admin/Site.php:429
msgid "System theme"
msgstr ""

#: src/Module/Admin/Site.php:429
#, php-format
msgid ""
"Default system theme - may be over-ridden by user profiles - <a href=\"%s\" "
"id=\"cnftheme\">Change default theme settings</a>"
msgstr ""

#: src/Module/Admin/Site.php:430
msgid "Mobile system theme"
msgstr ""

#: src/Module/Admin/Site.php:430
msgid "Theme for mobile devices"
msgstr ""

#: src/Module/Admin/Site.php:431
msgid "Force SSL"
msgstr ""

#: src/Module/Admin/Site.php:431
msgid ""
"Force all Non-SSL requests to SSL - Attention: on some systems it could lead "
"to endless loops."
msgstr ""

#: src/Module/Admin/Site.php:432
msgid "Show help entry from navigation menu"
msgstr ""

#: src/Module/Admin/Site.php:432
msgid ""
"Displays the menu entry for the Help pages from the navigation menu. It is "
"always accessible by calling /help directly."
msgstr ""

#: src/Module/Admin/Site.php:433
msgid "Single user instance"
msgstr ""

#: src/Module/Admin/Site.php:433
msgid "Make this instance multi-user or single-user for the named user"
msgstr ""

#: src/Module/Admin/Site.php:435
msgid "Maximum image size"
msgstr ""

#: src/Module/Admin/Site.php:435
#, php-format
msgid ""
"Maximum size in bytes of uploaded images. Default is 0, which means no "
"limits. You can put k, m, or g behind the desired value for KiB, MiB, GiB, "
"respectively.\n"
"\t\t\t\t\t\t\t\t\t\t\t\t\tThe value of <code>upload_max_filesize</code> in "
"your <code>PHP.ini</code> needs be set to at least the desired limit.\n"
"\t\t\t\t\t\t\t\t\t\t\t\t\tCurrently <code>upload_max_filesize</code> is set "
"to %s (%s byte)"
msgstr ""

#: src/Module/Admin/Site.php:439
msgid "Maximum image length"
msgstr ""

#: src/Module/Admin/Site.php:439
msgid ""
"Maximum length in pixels of the longest side of uploaded images. Default is "
"-1, which means no limits."
msgstr ""

#: src/Module/Admin/Site.php:440
msgid "JPEG image quality"
msgstr ""

#: src/Module/Admin/Site.php:440
msgid ""
"Uploaded JPEGS will be saved at this quality setting [0-100]. Default is "
"100, which is full quality."
msgstr ""

#: src/Module/Admin/Site.php:442
msgid "Register policy"
msgstr ""

#: src/Module/Admin/Site.php:443
msgid "Maximum Users"
msgstr ""

#: src/Module/Admin/Site.php:443
msgid ""
"If defined, the register policy is automatically closed when the given "
"number of users is reached and reopens the registry when the number drops "
"below the limit. It only works when the policy is set to open or close, but "
"not when the policy is set to approval."
msgstr ""

#: src/Module/Admin/Site.php:444
msgid "Maximum Daily Registrations"
msgstr ""

#: src/Module/Admin/Site.php:444
msgid ""
"If registration is permitted above, this sets the maximum number of new user "
"registrations to accept per day.  If register is set to closed, this setting "
"has no effect."
msgstr ""

#: src/Module/Admin/Site.php:445
msgid "Register text"
msgstr ""

#: src/Module/Admin/Site.php:445
msgid ""
"Will be displayed prominently on the registration page. You can use BBCode "
"here."
msgstr ""

#: src/Module/Admin/Site.php:446
msgid "Forbidden Nicknames"
msgstr ""

#: src/Module/Admin/Site.php:446
msgid ""
"Comma separated list of nicknames that are forbidden from registration. "
"Preset is a list of role names according RFC 2142."
msgstr ""

#: src/Module/Admin/Site.php:447
msgid "Accounts abandoned after x days"
msgstr ""

#: src/Module/Admin/Site.php:447
msgid ""
"Will not waste system resources polling external sites for abandonded "
"accounts. Enter 0 for no time limit."
msgstr ""

#: src/Module/Admin/Site.php:448
msgid "Allowed friend domains"
msgstr ""

#: src/Module/Admin/Site.php:448
msgid ""
"Comma separated list of domains which are allowed to establish friendships "
"with this site. Wildcards are accepted. Empty to allow any domains"
msgstr ""

#: src/Module/Admin/Site.php:449
msgid "Allowed email domains"
msgstr ""

#: src/Module/Admin/Site.php:449
msgid ""
"Comma separated list of domains which are allowed in email addresses for "
"registrations to this site. Wildcards are accepted. Empty to allow any "
"domains"
msgstr ""

#: src/Module/Admin/Site.php:450
msgid "No OEmbed rich content"
msgstr ""

#: src/Module/Admin/Site.php:450
msgid ""
"Don't show the rich content (e.g. embedded PDF), except from the domains "
"listed below."
msgstr ""

#: src/Module/Admin/Site.php:451
msgid "Trusted third-party domains"
msgstr ""

#: src/Module/Admin/Site.php:451
msgid ""
"Comma separated list of domains from which content is allowed to be embedded "
"in posts like with OEmbed. All sub-domains of the listed domains are allowed "
"as well."
msgstr ""

#: src/Module/Admin/Site.php:452
msgid "Block public"
msgstr ""

#: src/Module/Admin/Site.php:452
msgid ""
"Check to block public access to all otherwise public personal pages on this "
"site unless you are currently logged in."
msgstr ""

#: src/Module/Admin/Site.php:453
msgid "Force publish"
msgstr ""

#: src/Module/Admin/Site.php:453
msgid ""
"Check to force all profiles on this site to be listed in the site directory."
msgstr ""

#: src/Module/Admin/Site.php:453
msgid "Enabling this may violate privacy laws like the GDPR"
msgstr ""

#: src/Module/Admin/Site.php:454
msgid "Global directory URL"
msgstr ""

#: src/Module/Admin/Site.php:454
msgid ""
"URL to the global directory. If this is not set, the global directory is "
"completely unavailable to the application."
msgstr ""

#: src/Module/Admin/Site.php:455
msgid "Private posts by default for new users"
msgstr ""

#: src/Module/Admin/Site.php:455
msgid ""
"Set default post permissions for all new members to the default privacy "
"circle rather than public."
msgstr ""

#: src/Module/Admin/Site.php:456
msgid "Don't include post content in email notifications"
msgstr ""

#: src/Module/Admin/Site.php:456
msgid ""
"Don't include the content of a post/comment/private message/etc. in the "
"email notifications that are sent out from this site, as a privacy measure."
msgstr ""

#: src/Module/Admin/Site.php:457
msgid "Disallow public access to addons listed in the apps menu."
msgstr ""

#: src/Module/Admin/Site.php:457
msgid ""
"Checking this box will restrict addons listed in the apps menu to members "
"only."
msgstr ""

#: src/Module/Admin/Site.php:458
msgid "Don't embed private images in posts"
msgstr ""

#: src/Module/Admin/Site.php:458
msgid ""
"Don't replace locally-hosted private photos in posts with an embedded copy "
"of the image. This means that contacts who receive posts containing private "
"photos will have to authenticate and load each image, which may take a while."
msgstr ""

#: src/Module/Admin/Site.php:459
msgid "Explicit Content"
msgstr ""

#: src/Module/Admin/Site.php:459
msgid ""
"Set this to announce that your node is used mostly for explicit content that "
"might not be suited for minors. This information will be published in the "
"node information and might be used, e.g. by the global directory, to filter "
"your node from listings of nodes to join. Additionally a note about this "
"will be shown at the user registration page."
msgstr ""

#: src/Module/Admin/Site.php:460
msgid "Proxify external content"
msgstr ""

#: src/Module/Admin/Site.php:460
msgid ""
"Route external content via the proxy functionality. This is used for example "
"for some OEmbed accesses and in some other rare cases."
msgstr ""

#: src/Module/Admin/Site.php:461
msgid "Cache contact avatars"
msgstr ""

#: src/Module/Admin/Site.php:461
msgid ""
"Locally store the avatar pictures of the contacts. This uses a lot of "
"storage space but it increases the performance."
msgstr ""

#: src/Module/Admin/Site.php:462
msgid "Allow Users to set remote_self"
msgstr ""

#: src/Module/Admin/Site.php:462
msgid ""
"With checking this, every user is allowed to mark every contact as a "
"remote_self in the repair contact dialog. Setting this flag on a contact "
"causes mirroring every posting of that contact in the users stream."
msgstr ""

#: src/Module/Admin/Site.php:463
msgid "Enable multiple registrations"
msgstr ""

#: src/Module/Admin/Site.php:463
msgid "Enable users to register additional accounts for use as pages."
msgstr ""

#: src/Module/Admin/Site.php:464
msgid "Enable OpenID"
msgstr ""

#: src/Module/Admin/Site.php:464
msgid "Enable OpenID support for registration and logins."
msgstr ""

#: src/Module/Admin/Site.php:465
msgid "Enable Fullname check"
msgstr ""

#: src/Module/Admin/Site.php:465
msgid ""
"Enable check to only allow users to register with a space between the first "
"name and the last name in their full name."
msgstr ""

#: src/Module/Admin/Site.php:466
msgid "Email administrators on new registration"
msgstr ""

#: src/Module/Admin/Site.php:466
msgid ""
"If enabled and the system is set to an open registration, an email for each "
"new registration is sent to the administrators."
msgstr ""

#: src/Module/Admin/Site.php:467
msgid "Community pages for visitors"
msgstr ""

#: src/Module/Admin/Site.php:467
msgid ""
"Which community pages should be available for visitors. Local users always "
"see both pages."
msgstr ""

#: src/Module/Admin/Site.php:468
msgid "Posts per user on community page"
msgstr ""

#: src/Module/Admin/Site.php:468
msgid ""
"The maximum number of posts per user on the community page. (Not valid for "
"\"Global Community\")"
msgstr ""

#: src/Module/Admin/Site.php:470
msgid "Enable Mail support"
msgstr ""

#: src/Module/Admin/Site.php:470
msgid ""
"Enable built-in mail support to poll IMAP folders and to reply via mail."
msgstr ""

#: src/Module/Admin/Site.php:471
msgid ""
"Mail support can't be enabled because the PHP IMAP module is not installed."
msgstr ""

#: src/Module/Admin/Site.php:472
msgid "Enable OStatus support"
msgstr ""

#: src/Module/Admin/Site.php:472
msgid ""
"Enable built-in OStatus (StatusNet, GNU Social etc.) compatibility. All "
"communications in OStatus are public."
msgstr ""

#: src/Module/Admin/Site.php:474
msgid ""
"Diaspora support can't be enabled because Friendica was installed into a sub "
"directory."
msgstr ""

#: src/Module/Admin/Site.php:475
msgid "Enable Diaspora support"
msgstr ""

#: src/Module/Admin/Site.php:475
msgid ""
"Enable built-in Diaspora network compatibility for communicating with "
"diaspora servers."
msgstr ""

#: src/Module/Admin/Site.php:476
msgid "Verify SSL"
msgstr ""

#: src/Module/Admin/Site.php:476
msgid ""
"If you wish, you can turn on strict certificate checking. This will mean you "
"cannot connect (at all) to self-signed SSL sites."
msgstr ""

#: src/Module/Admin/Site.php:477
msgid "Proxy user"
msgstr ""

#: src/Module/Admin/Site.php:477
msgid "User name for the proxy server."
msgstr ""

#: src/Module/Admin/Site.php:478
msgid "Proxy URL"
msgstr ""

#: src/Module/Admin/Site.php:478
msgid ""
"If you want to use a proxy server that Friendica should use to connect to "
"the network, put the URL of the proxy here."
msgstr ""

#: src/Module/Admin/Site.php:479
msgid "Network timeout"
msgstr ""

#: src/Module/Admin/Site.php:479
msgid "Value is in seconds. Set to 0 for unlimited (not recommended)."
msgstr ""

#: src/Module/Admin/Site.php:480
msgid "Maximum Load Average"
msgstr ""

#: src/Module/Admin/Site.php:480
#, php-format
msgid ""
"Maximum system load before delivery and poll processes are deferred - "
"default %d."
msgstr ""

#: src/Module/Admin/Site.php:481
msgid "Minimal Memory"
msgstr ""

#: src/Module/Admin/Site.php:481
msgid ""
"Minimal free memory in MB for the worker. Needs access to /proc/meminfo - "
"default 0 (deactivated)."
msgstr ""

#: src/Module/Admin/Site.php:482
msgid "Periodically optimize tables"
msgstr ""

#: src/Module/Admin/Site.php:482
msgid "Periodically optimize tables like the cache and the workerqueue"
msgstr ""

#: src/Module/Admin/Site.php:484
msgid "Discover followers/followings from contacts"
msgstr ""

#: src/Module/Admin/Site.php:484
msgid ""
"If enabled, contacts are checked for their followers and following contacts."
msgstr ""

#: src/Module/Admin/Site.php:485
msgid "None - deactivated"
msgstr ""

#: src/Module/Admin/Site.php:486
msgid ""
"Local contacts - contacts of our local contacts are discovered for their "
"followers/followings."
msgstr ""

#: src/Module/Admin/Site.php:487
msgid ""
"Interactors - contacts of our local contacts and contacts who interacted on "
"locally visible postings are discovered for their followers/followings."
msgstr ""

#: src/Module/Admin/Site.php:489
msgid "Synchronize the contacts with the directory server"
msgstr ""

#: src/Module/Admin/Site.php:489
msgid ""
"if enabled, the system will check periodically for new contacts on the "
"defined directory server."
msgstr ""

#: src/Module/Admin/Site.php:491
msgid "Days between requery"
msgstr ""

#: src/Module/Admin/Site.php:491
msgid "Number of days after which a server is requeried for his contacts."
msgstr ""

#: src/Module/Admin/Site.php:492
msgid "Discover contacts from other servers"
msgstr ""

#: src/Module/Admin/Site.php:492
msgid ""
"Periodically query other servers for contacts. The system queries Friendica, "
"Mastodon and Hubzilla servers."
msgstr ""

#: src/Module/Admin/Site.php:493
msgid "Search the local directory"
msgstr ""

#: src/Module/Admin/Site.php:493
msgid ""
"Search the local directory instead of the global directory. When searching "
"locally, every search will be executed on the global directory in the "
"background. This improves the search results when the search is repeated."
msgstr ""

#: src/Module/Admin/Site.php:495
msgid "Publish server information"
msgstr ""

#: src/Module/Admin/Site.php:495
msgid ""
"If enabled, general server and usage data will be published. The data "
"contains the name and version of the server, number of users with public "
"profiles, number of posts and the activated protocols and connectors. See <a "
"href=\"http://the-federation.info/\">the-federation.info</a> for details."
msgstr ""

#: src/Module/Admin/Site.php:497
msgid "Check upstream version"
msgstr ""

#: src/Module/Admin/Site.php:497
msgid ""
"Enables checking for new Friendica versions at github. If there is a new "
"version, you will be informed in the admin panel overview."
msgstr ""

#: src/Module/Admin/Site.php:498
msgid "Suppress Tags"
msgstr ""

#: src/Module/Admin/Site.php:498
msgid "Suppress showing a list of hashtags at the end of the posting."
msgstr ""

#: src/Module/Admin/Site.php:499
msgid "Clean database"
msgstr ""

#: src/Module/Admin/Site.php:499
msgid ""
"Remove old remote items, orphaned database records and old content from some "
"other helper tables."
msgstr ""

#: src/Module/Admin/Site.php:500
msgid "Lifespan of remote items"
msgstr ""

#: src/Module/Admin/Site.php:500
msgid ""
"When the database cleanup is enabled, this defines the days after which "
"remote items will be deleted. Own items, and marked or filed items are "
"always kept. 0 disables this behaviour."
msgstr ""

#: src/Module/Admin/Site.php:501
msgid "Lifespan of unclaimed items"
msgstr ""

#: src/Module/Admin/Site.php:501
msgid ""
"When the database cleanup is enabled, this defines the days after which "
"unclaimed remote items (mostly content from the relay) will be deleted. "
"Default value is 90 days. Defaults to the general lifespan value of remote "
"items if set to 0."
msgstr ""

#: src/Module/Admin/Site.php:502
msgid "Lifespan of raw conversation data"
msgstr ""

#: src/Module/Admin/Site.php:502
msgid ""
"The conversation data is used for ActivityPub and OStatus, as well as for "
"debug purposes. It should be safe to remove it after 14 days, default is 90 "
"days."
msgstr ""

#: src/Module/Admin/Site.php:503
msgid "Maximum numbers of comments per post"
msgstr ""

#: src/Module/Admin/Site.php:503
msgid "How much comments should be shown for each post? Default value is 100."
msgstr ""

#: src/Module/Admin/Site.php:504
msgid "Maximum numbers of comments per post on the display page"
msgstr ""

#: src/Module/Admin/Site.php:504
msgid ""
"How many comments should be shown on the single view for each post? Default "
"value is 1000."
msgstr ""

#: src/Module/Admin/Site.php:505
msgid "Temp path"
msgstr ""

#: src/Module/Admin/Site.php:505
msgid ""
"If you have a restricted system where the webserver can't access the system "
"temp path, enter another path here."
msgstr ""

#: src/Module/Admin/Site.php:506
msgid "Only search in tags"
msgstr ""

#: src/Module/Admin/Site.php:506
msgid "On large systems the text search can slow down the system extremely."
msgstr ""

#: src/Module/Admin/Site.php:507
msgid "Generate counts per contact circle when calculating network count"
msgstr ""

#: src/Module/Admin/Site.php:507
msgid ""
"On systems with users that heavily use contact circles the query can be very "
"expensive."
msgstr ""

#: src/Module/Admin/Site.php:509
msgid "Maximum number of parallel workers"
msgstr ""

#: src/Module/Admin/Site.php:509
#, php-format
msgid ""
"On shared hosters set this to %d. On larger systems, values of %d are great. "
"Default value is %d."
msgstr ""

#: src/Module/Admin/Site.php:510
msgid "Enable fastlane"
msgstr ""

#: src/Module/Admin/Site.php:510
msgid ""
"When enabed, the fastlane mechanism starts an additional worker if processes "
"with higher priority are blocked by processes of lower priority."
msgstr ""

#: src/Module/Admin/Site.php:512
msgid "Direct relay transfer"
msgstr ""

#: src/Module/Admin/Site.php:512
msgid ""
"Enables the direct transfer to other servers without using the relay servers"
msgstr ""

#: src/Module/Admin/Site.php:513
msgid "Relay scope"
msgstr ""

#: src/Module/Admin/Site.php:513
msgid ""
"Can be \"all\" or \"tags\". \"all\" means that every public post should be "
"received. \"tags\" means that only posts with selected tags should be "
"received."
msgstr ""

#: src/Module/Admin/Site.php:513 src/Module/Contact/Profile.php:309
#: src/Module/Settings/TwoFactor/Index.php:125
msgid "Disabled"
msgstr ""

#: src/Module/Admin/Site.php:513
msgid "all"
msgstr ""

#: src/Module/Admin/Site.php:513
msgid "tags"
msgstr ""

#: src/Module/Admin/Site.php:514
msgid "Server tags"
msgstr ""

#: src/Module/Admin/Site.php:514
msgid "Comma separated list of tags for the \"tags\" subscription."
msgstr ""

#: src/Module/Admin/Site.php:515
msgid "Deny Server tags"
msgstr ""

#: src/Module/Admin/Site.php:515
msgid "Comma separated list of tags that are rejected."
msgstr ""

#: src/Module/Admin/Site.php:516
msgid "Allow user tags"
msgstr ""

#: src/Module/Admin/Site.php:516
msgid ""
"If enabled, the tags from the saved searches will used for the \"tags\" "
"subscription in addition to the \"relay_server_tags\"."
msgstr ""

#: src/Module/Admin/Site.php:519
msgid "Start Relocation"
msgstr ""

#: src/Module/Admin/Storage.php:46
#, php-format
msgid "Storage backend, %s is invalid."
msgstr ""

#: src/Module/Admin/Storage.php:73
#, php-format
msgid "Storage backend %s error: %s"
msgstr ""

#: src/Module/Admin/Storage.php:84 src/Module/Admin/Storage.php:87
msgid "Invalid storage backend setting value."
msgstr ""

#: src/Module/Admin/Storage.php:139
msgid "Current Storage Backend"
msgstr ""

#: src/Module/Admin/Storage.php:140
msgid "Storage Configuration"
msgstr ""

#: src/Module/Admin/Storage.php:141 src/Module/BaseAdmin.php:91
msgid "Storage"
msgstr ""

#: src/Module/Admin/Storage.php:143
msgid "Save & Use storage backend"
msgstr ""

#: src/Module/Admin/Storage.php:144
msgid "Use storage backend"
msgstr ""

#: src/Module/Admin/Storage.php:145
msgid "Save & Reload"
msgstr ""

#: src/Module/Admin/Storage.php:146
msgid "This backend doesn't have custom settings"
msgstr ""

#: src/Module/Admin/Storage.php:148
msgid ""
"Changing the current backend is prohibited because it is set by an "
"environment variable"
msgstr ""

#: src/Module/Admin/Storage.php:150
msgid "Database (legacy)"
msgstr ""

#: src/Module/Admin/Summary.php:55
#, php-format
msgid "Template engine (%s) error: %s"
msgstr ""

#: src/Module/Admin/Summary.php:59
#, php-format
msgid ""
"Your DB still runs with MyISAM tables. You should change the engine type to "
"InnoDB. As Friendica will use InnoDB only features in the future, you should "
"change this! See <a href=\"%s\">here</a> for a guide that may be helpful "
"converting the table engines. You may also use the command <tt>php bin/"
"console.php dbstructure toinnodb</tt> of your Friendica installation for an "
"automatic conversion.<br />"
msgstr ""

#: src/Module/Admin/Summary.php:64
#, php-format
msgid ""
"Your DB still runs with InnoDB tables in the Antelope file format. You "
"should change the file format to Barracuda. Friendica is using features that "
"are not provided by the Antelope format. See <a href=\"%s\">here</a> for a "
"guide that may be helpful converting the table engines. You may also use the "
"command <tt>php bin/console.php dbstructure toinnodb</tt> of your Friendica "
"installation for an automatic conversion.<br />"
msgstr ""

#: src/Module/Admin/Summary.php:74
#, php-format
msgid ""
"Your table_definition_cache is too low (%d). This can lead to the database "
"error \"Prepared statement needs to be re-prepared\". Please set it at least "
"to %d. See <a href=\"%s\">here</a> for more information.<br />"
msgstr ""

#: src/Module/Admin/Summary.php:85
#, php-format
msgid ""
"There is a new version of Friendica available for download. Your current "
"version is %1$s, upstream version is %2$s"
msgstr ""

#: src/Module/Admin/Summary.php:94
msgid ""
"The database update failed. Please run \"php bin/console.php dbstructure "
"update\" from the command line and have a look at the errors that might "
"appear."
msgstr ""

#: src/Module/Admin/Summary.php:98
msgid ""
"The last update failed. Please run \"php bin/console.php dbstructure update"
"\" from the command line and have a look at the errors that might appear. "
"(Some of the errors are possibly inside the logfile.)"
msgstr ""

#: src/Module/Admin/Summary.php:102
msgid ""
"The system.url entry is missing. This is a low level setting and can lead to "
"unexpected behavior. Please add a valid entry as soon as possible in the "
"config file or per console command!"
msgstr ""

#: src/Module/Admin/Summary.php:107
msgid "The worker was never executed. Please check your database structure!"
msgstr ""

#: src/Module/Admin/Summary.php:109
#, php-format
msgid ""
"The last worker execution was on %s UTC. This is older than one hour. Please "
"check your crontab settings."
msgstr ""

#: src/Module/Admin/Summary.php:114
#, php-format
msgid ""
"Friendica's configuration now is stored in config/local.config.php, please "
"copy config/local-sample.config.php and move your config from <code>."
"htconfig.php</code>. See <a href=\"%s\">the Config help page</a> for help "
"with the transition."
msgstr ""

#: src/Module/Admin/Summary.php:118
#, php-format
msgid ""
"Friendica's configuration now is stored in config/local.config.php, please "
"copy config/local-sample.config.php and move your config from <code>config/"
"local.ini.php</code>. See <a href=\"%s\">the Config help page</a> for help "
"with the transition."
msgstr ""

#: src/Module/Admin/Summary.php:124
#, php-format
msgid ""
"<a href=\"%s\">%s</a> is not reachable on your system. This is a severe "
"configuration issue that prevents server to server communication. See <a "
"href=\"%s\">the installation page</a> for help."
msgstr ""

#: src/Module/Admin/Summary.php:148
#, php-format
msgid ""
"Friendica's system.basepath was updated from '%s' to '%s'. Please remove the "
"system.basepath from your db to avoid differences."
msgstr ""

#: src/Module/Admin/Summary.php:156
#, php-format
msgid ""
"Friendica's current system.basepath '%s' is wrong and the config file '%s' "
"isn't used."
msgstr ""

#: src/Module/Admin/Summary.php:164
#, php-format
msgid ""
"Friendica's current system.basepath '%s' is not equal to the config file "
"'%s'. Please fix your configuration."
msgstr ""

#: src/Module/Admin/Summary.php:175
msgid "Message queues"
msgstr ""

#: src/Module/Admin/Summary.php:181
msgid "Server Settings"
msgstr ""

#: src/Module/Admin/Summary.php:199
msgid "Version"
msgstr ""

#: src/Module/Admin/Summary.php:203
msgid "Active addons"
msgstr ""

#: src/Module/Admin/Themes/Details.php:57 src/Module/Admin/Themes/Index.php:65
#, php-format
msgid "Theme %s disabled."
msgstr ""

#: src/Module/Admin/Themes/Details.php:59 src/Module/Admin/Themes/Index.php:67
#, php-format
msgid "Theme %s successfully enabled."
msgstr ""

#: src/Module/Admin/Themes/Details.php:61 src/Module/Admin/Themes/Index.php:69
#, php-format
msgid "Theme %s failed to install."
msgstr ""

#: src/Module/Admin/Themes/Details.php:83
msgid "Screenshot"
msgstr ""

#: src/Module/Admin/Themes/Details.php:91 src/Module/Admin/Themes/Index.php:112
#: src/Module/BaseAdmin.php:93
msgid "Themes"
msgstr ""

#: src/Module/Admin/Themes/Embed.php:80
msgid "Unknown theme."
msgstr ""

#: src/Module/Admin/Themes/Index.php:51
msgid "Themes reloaded"
msgstr ""

#: src/Module/Admin/Themes/Index.php:114
msgid "Reload active themes"
msgstr ""

#: src/Module/Admin/Themes/Index.php:118
#, php-format
msgid "No themes found on the system. They should be placed in %1$s"
msgstr ""

#: src/Module/Admin/Themes/Index.php:119
msgid "[Experimental]"
msgstr ""

#: src/Module/Admin/Themes/Index.php:120
msgid "[Unsupported]"
msgstr ""

#: src/Module/Admin/Tos.php:79
msgid "Display Terms of Service"
msgstr ""

#: src/Module/Admin/Tos.php:79
msgid ""
"Enable the Terms of Service page. If this is enabled a link to the terms "
"will be added to the registration form and the general information page."
msgstr ""

#: src/Module/Admin/Tos.php:80
msgid "Display Privacy Statement"
msgstr ""

#: src/Module/Admin/Tos.php:80
#, php-format
msgid ""
"Show some informations regarding the needed information to operate the node "
"according e.g. to <a href=\"%s\" target=\"_blank\" rel=\"noopener noreferrer"
"\">EU-GDPR</a>."
msgstr ""

#: src/Module/Admin/Tos.php:81
msgid "Privacy Statement Preview"
msgstr ""

#: src/Module/Admin/Tos.php:83
msgid "The Terms of Service"
msgstr ""

#: src/Module/Admin/Tos.php:83
msgid ""
"Enter the Terms of Service for your node here. You can use BBCode. Headers "
"of sections should be [h2] and below."
msgstr ""

#: src/Module/Admin/Tos.php:84
msgid "The rules"
msgstr ""

#: src/Module/Admin/Tos.php:84
msgid "Enter your system rules here. Each line represents one rule."
msgstr ""

#: src/Module/Api/ApiResponse.php:293
#, php-format
msgid "API endpoint %s %s is not implemented but might be in the future."
msgstr ""

#: src/Module/Api/Mastodon/Apps.php:73
msgid "Missing parameters"
msgstr ""

#: src/Module/Api/Mastodon/Statuses/Bookmark.php:51
msgid "Only starting posts can be bookmarked"
msgstr ""

#: src/Module/Api/Mastodon/Statuses/Mute.php:51
msgid "Only starting posts can be muted"
msgstr ""

#: src/Module/Api/Mastodon/Statuses/Reblog.php:56
#, php-format
msgid "Posts from %s can't be shared"
msgstr ""

#: src/Module/Api/Mastodon/Statuses/Unbookmark.php:51
msgid "Only starting posts can be unbookmarked"
msgstr ""

#: src/Module/Api/Mastodon/Statuses/Unmute.php:51
msgid "Only starting posts can be unmuted"
msgstr ""

#: src/Module/Api/Mastodon/Statuses/Unreblog.php:62
#, php-format
msgid "Posts from %s can't be unshared"
msgstr ""

#: src/Module/Api/Twitter/ContactEndpoint.php:66
msgid "Contact not found"
msgstr ""

#: src/Module/Apps.php:62
msgid "No installed applications."
msgstr ""

#: src/Module/Apps.php:67
msgid "Applications"
msgstr ""

#: src/Module/Attach.php:49 src/Module/Attach.php:61
msgid "Item was not found."
msgstr ""

#: src/Module/BaseAdmin.php:54 src/Module/BaseAdmin.php:58
#: src/Module/BaseModeration.php:77 src/Module/BaseModeration.php:81
msgid "Please login to continue."
msgstr ""

#: src/Module/BaseAdmin.php:63
msgid "You don't have access to administration pages."
msgstr ""

#: src/Module/BaseAdmin.php:67
msgid ""
"Submanaged account can't access the administration pages. Please log back in "
"as the main account."
msgstr ""

#: src/Module/BaseAdmin.php:86 src/Module/BaseModeration.php:109
msgid "Overview"
msgstr ""

#: src/Module/BaseAdmin.php:89 src/Module/BaseModeration.php:112
msgid "Configuration"
msgstr ""

#: src/Module/BaseAdmin.php:94 src/Module/BaseSettings.php:110
msgid "Additional features"
msgstr ""

#: src/Module/BaseAdmin.php:97
msgid "Database"
msgstr ""

#: src/Module/BaseAdmin.php:98
msgid "DB updates"
msgstr ""

#: src/Module/BaseAdmin.php:99
msgid "Inspect Deferred Workers"
msgstr ""

#: src/Module/BaseAdmin.php:100
msgid "Inspect worker Queue"
msgstr ""

#: src/Module/BaseAdmin.php:106 src/Module/BaseModeration.php:120
msgid "Diagnostics"
msgstr ""

#: src/Module/BaseAdmin.php:107
msgid "PHP Info"
msgstr ""

#: src/Module/BaseAdmin.php:108
msgid "probe address"
msgstr ""

#: src/Module/BaseAdmin.php:109
msgid "check webfinger"
msgstr ""

#: src/Module/BaseAdmin.php:110
msgid "Babel"
msgstr ""

#: src/Module/BaseAdmin.php:111 src/Module/Debug/ActivityPubConversion.php:137
msgid "ActivityPub Conversion"
msgstr ""

#: src/Module/BaseAdmin.php:120
msgid "Addon Features"
msgstr ""

#: src/Module/BaseAdmin.php:121 src/Module/BaseModeration.php:129
msgid "User registrations waiting for confirmation"
msgstr ""

#: src/Module/BaseApi.php:451 src/Module/BaseApi.php:467
#: src/Module/BaseApi.php:483
msgid "Too Many Requests"
msgstr ""

#: src/Module/BaseApi.php:452
#, php-format
msgid "Daily posting limit of %d post reached. The post was rejected."
msgid_plural "Daily posting limit of %d posts reached. The post was rejected."
msgstr[0] ""
msgstr[1] ""

#: src/Module/BaseApi.php:468
#, php-format
msgid "Weekly posting limit of %d post reached. The post was rejected."
msgid_plural "Weekly posting limit of %d posts reached. The post was rejected."
msgstr[0] ""
msgstr[1] ""

#: src/Module/BaseApi.php:484
#, php-format
msgid "Monthly posting limit of %d post reached. The post was rejected."
msgid_plural ""
"Monthly posting limit of %d posts reached. The post was rejected."
msgstr[0] ""
msgstr[1] ""

#: src/Module/BaseModeration.php:86
msgid "You don't have access to moderation pages."
msgstr ""

#: src/Module/BaseModeration.php:90
msgid ""
"Submanaged account can't access the moderation pages. Please log back in as "
"the main account."
msgstr ""

#: src/Module/BaseModeration.php:110 src/Module/Moderation/Reports.php:94
msgid "Reports"
msgstr ""

#: src/Module/BaseModeration.php:113 src/Module/Moderation/Users/Index.php:148
#: src/Module/Moderation/Users/Index.php:158
msgid "Users"
msgstr ""

#: src/Module/BaseModeration.php:115
msgid "Tools"
msgstr ""

#: src/Module/BaseModeration.php:116
msgid "Contact Blocklist"
msgstr ""

#: src/Module/BaseModeration.php:117
msgid "Server Blocklist"
msgstr ""

#: src/Module/BaseModeration.php:118 src/Module/Moderation/Item/Delete.php:62
msgid "Delete Item"
msgstr ""

#: src/Module/BaseModeration.php:121 src/Module/Moderation/Item/Source.php:76
msgid "Item Source"
msgstr ""

#: src/Module/BaseProfile.php:52 src/Module/Contact.php:507
msgid "Profile Details"
msgstr ""

#: src/Module/BaseProfile.php:60
msgid "Conversations started"
msgstr ""

#: src/Module/BaseProfile.php:111
msgid "Only You Can See This"
msgstr ""

#: src/Module/BaseProfile.php:116 src/Module/Profile/Schedule.php:81
msgid "Scheduled Posts"
msgstr ""

#: src/Module/BaseProfile.php:119
msgid "Posts that are scheduled for publishing"
msgstr ""

#: src/Module/BaseProfile.php:138 src/Module/BaseProfile.php:141
msgid "Tips for New Members"
msgstr ""

#: src/Module/BaseSearch.php:71
#, php-format
msgid "People Search - %s"
msgstr ""

#: src/Module/BaseSearch.php:75
#, php-format
msgid "Group Search - %s"
msgstr ""

#: src/Module/BaseSearch.php:121 src/Module/Contact/MatchInterests.php:139
msgid "No matches"
msgstr ""

#: src/Module/BaseSearch.php:147
#, php-format
msgid ""
"%d result was filtered out because your node blocks the domain it is "
"registered on. You can review the list of domains your node is currently "
"blocking in the <a href=\"/friendica\">About page</a>."
msgid_plural ""
"%d results were filtered out because your node blocks the domain they are "
"registered on. You can review the list of domains your node is currently "
"blocking in the <a href=\"/friendica\">About page</a>."
msgstr[0] ""
msgstr[1] ""

#: src/Module/BaseSettings.php:78
msgid "Account"
msgstr ""

#: src/Module/BaseSettings.php:85 src/Module/Security/TwoFactor/Verify.php:96
#: src/Module/Settings/TwoFactor/Index.php:117
msgid "Two-factor authentication"
msgstr ""

#: src/Module/BaseSettings.php:118
msgid "Display"
msgstr ""

#: src/Module/BaseSettings.php:132 src/Module/Settings/Connectors.php:204
msgid "Social Networks"
msgstr ""

#: src/Module/BaseSettings.php:146 src/Module/Settings/Delegation.php:172
msgid "Manage Accounts"
msgstr ""

#: src/Module/BaseSettings.php:153
msgid "Connected apps"
msgstr ""

#: src/Module/BaseSettings.php:160
msgid "Remote servers"
msgstr ""

#: src/Module/BaseSettings.php:167 src/Module/Settings/UserExport.php:98
msgid "Export personal data"
msgstr ""

#: src/Module/BaseSettings.php:174
msgid "Remove account"
msgstr ""

#: src/Module/Bookmarklet.php:54
msgid "This page is missing a url parameter."
msgstr ""

#: src/Module/Bookmarklet.php:66
msgid "The post was created"
msgstr ""

#: src/Module/Calendar/Event/API.php:100 src/Module/Calendar/Event/API.php:135
#: src/Module/Calendar/Event/Form.php:80
msgid "Invalid Request"
msgstr ""

#: src/Module/Calendar/Event/API.php:109
msgid "Event id is missing."
msgstr ""

#: src/Module/Calendar/Event/API.php:131
msgid "Failed to remove event"
msgstr ""

#: src/Module/Calendar/Event/API.php:186 src/Module/Calendar/Event/API.php:188
msgid "Event can not end before it has started."
msgstr ""

#: src/Module/Calendar/Event/API.php:195 src/Module/Calendar/Event/API.php:197
msgid "Event title and start time are required."
msgstr ""

#: src/Module/Calendar/Event/Form.php:208
msgid "Starting date and Title are required."
msgstr ""

#: src/Module/Calendar/Event/Form.php:209
#: src/Module/Calendar/Event/Form.php:214
msgid "Event Starts:"
msgstr ""

#: src/Module/Calendar/Event/Form.php:209
#: src/Module/Calendar/Event/Form.php:237 src/Module/Debug/Probe.php:59
#: src/Module/Install.php:201 src/Module/Install.php:227
#: src/Module/Install.php:232 src/Module/Install.php:246
#: src/Module/Install.php:255 src/Module/Install.php:260
#: src/Module/Install.php:266 src/Module/Install.php:271
#: src/Module/Install.php:285 src/Module/Install.php:298
#: src/Module/Install.php:325
#: src/Module/Moderation/Blocklist/Server/Add.php:136
#: src/Module/Moderation/Blocklist/Server/Add.php:138
#: src/Module/Moderation/Blocklist/Server/Import.php:129
#: src/Module/Moderation/Blocklist/Server/Index.php:86
#: src/Module/Moderation/Blocklist/Server/Index.php:87
#: src/Module/Moderation/Blocklist/Server/Index.php:115
#: src/Module/Moderation/Blocklist/Server/Index.php:116
#: src/Module/Moderation/Item/Delete.php:67 src/Module/Register.php:148
#: src/Module/Security/TwoFactor/Verify.php:101
#: src/Module/Settings/Channels.php:130 src/Module/Settings/Channels.php:146
#: src/Module/Settings/TwoFactor/Index.php:140
#: src/Module/Settings/TwoFactor/Verify.php:155
msgid "Required"
msgstr ""

#: src/Module/Calendar/Event/Form.php:223
#: src/Module/Calendar/Event/Form.php:247
msgid "Finish date/time is not known or not relevant"
msgstr ""

#: src/Module/Calendar/Event/Form.php:225
#: src/Module/Calendar/Event/Form.php:230
msgid "Event Finishes:"
msgstr ""

#: src/Module/Calendar/Event/Form.php:237
#: src/Module/Calendar/Event/Form.php:243
msgid "Title (BBCode not allowed)"
msgstr ""

#: src/Module/Calendar/Event/Form.php:239
msgid "Description (BBCode allowed)"
msgstr ""

#: src/Module/Calendar/Event/Form.php:241
msgid "Location (BBCode not allowed)"
msgstr ""

#: src/Module/Calendar/Event/Form.php:244
#: src/Module/Calendar/Event/Form.php:245
msgid "Share this event"
msgstr ""

#: src/Module/Calendar/Event/Form.php:251 src/Module/Profile/Profile.php:275
msgid "Basic"
msgstr ""

#: src/Module/Calendar/Export.php:94
msgid "This calendar format is not supported"
msgstr ""

#: src/Module/Calendar/Export.php:96
msgid "No exportable data found"
msgstr ""

#: src/Module/Calendar/Export.php:113
msgid "calendar"
msgstr ""

#: src/Module/Calendar/Show.php:124
msgid "Events"
msgstr ""

#: src/Module/Calendar/Show.php:125
msgid "View"
msgstr ""

#: src/Module/Calendar/Show.php:126
msgid "Create New Event"
msgstr ""

#: src/Module/Calendar/Show.php:132 src/Module/Settings/Display.php:275
msgid "list"
msgstr ""

#: src/Module/Circle.php:57
msgid "Could not create circle."
msgstr ""

#: src/Module/Circle.php:68 src/Module/Circle.php:214 src/Module/Circle.php:238
msgid "Circle not found."
msgstr ""

#: src/Module/Circle.php:74
msgid "Circle name was not changed."
msgstr ""

#: src/Module/Circle.php:92
msgid "Unknown circle."
msgstr ""

#: src/Module/Circle.php:98 src/Module/Circle.php:107
#: src/Module/Contact/Advanced.php:70 src/Module/Contact/Advanced.php:109
#: src/Module/Contact/Contacts.php:71 src/Module/Contact/Conversations.php:84
#: src/Module/Contact/Conversations.php:89
#: src/Module/Contact/Conversations.php:94 src/Module/Contact/Media.php:43
#: src/Module/Contact/Posts.php:78 src/Module/Contact/Posts.php:83
#: src/Module/Contact/Posts.php:88 src/Module/Contact/Profile.php:154
#: src/Module/Contact/Profile.php:159 src/Module/Contact/Profile.php:164
#: src/Module/Contact/Redir.php:94 src/Module/Contact/Redir.php:140
#: src/Module/FriendSuggest.php:71 src/Module/FriendSuggest.php:109
msgid "Contact not found."
msgstr ""

#: src/Module/Circle.php:102 src/Module/Contact/Contacts.php:66
#: src/Module/Conversation/Network.php:224
msgid "Invalid contact."
msgstr ""

#: src/Module/Circle.php:111 src/Module/Contact/Revoke.php:73
msgid "Contact is deleted."
msgstr ""

#: src/Module/Circle.php:117
msgid "Unable to add the contact to the circle."
msgstr ""

#: src/Module/Circle.php:120
msgid "Contact successfully added to circle."
msgstr ""

#: src/Module/Circle.php:124
msgid "Unable to remove the contact from the circle."
msgstr ""

#: src/Module/Circle.php:127
msgid "Contact successfully removed from circle."
msgstr ""

#: src/Module/Circle.php:131
msgid "Bad request."
msgstr ""

#: src/Module/Circle.php:170
msgid "Save Circle"
msgstr ""

#: src/Module/Circle.php:171
msgid "Filter"
msgstr ""

#: src/Module/Circle.php:177
msgid "Create a circle of contacts/friends."
msgstr ""

#: src/Module/Circle.php:219
msgid "Unable to remove circle."
msgstr ""

#: src/Module/Circle.php:270
msgid "Delete Circle"
msgstr ""

#: src/Module/Circle.php:280
msgid "Edit Circle Name"
msgstr ""

#: src/Module/Circle.php:290
msgid "Members"
msgstr ""

#: src/Module/Circle.php:293
msgid "Circle is empty"
msgstr ""

#: src/Module/Circle.php:306
msgid "Remove contact from circle"
msgstr ""

#: src/Module/Circle.php:329
msgid "Click on a contact to add or remove."
msgstr ""

#: src/Module/Circle.php:343
msgid "Add contact to circle"
msgstr ""

#: src/Module/Contact.php:97
#, php-format
msgid "%d contact edited."
msgid_plural "%d contacts edited."
msgstr[0] ""
msgstr[1] ""

#: src/Module/Contact.php:348
msgid "Show all contacts"
msgstr ""

#: src/Module/Contact.php:353 src/Module/Contact.php:432
#: src/Module/Moderation/BaseUsers.php:85
msgid "Pending"
msgstr ""

#: src/Module/Contact.php:356
msgid "Only show pending contacts"
msgstr ""

#: src/Module/Contact.php:361 src/Module/Contact.php:435
#: src/Module/Moderation/BaseUsers.php:93
msgid "Blocked"
msgstr ""

#: src/Module/Contact.php:364
msgid "Only show blocked contacts"
msgstr ""

#: src/Module/Contact.php:369 src/Module/Contact.php:441
#: src/Module/Settings/Server/Index.php:107 src/Object/Post.php:368
msgid "Ignored"
msgstr ""

#: src/Module/Contact.php:372
msgid "Only show ignored contacts"
msgstr ""

#: src/Module/Contact.php:377 src/Module/Contact.php:444
msgid "Collapsed"
msgstr ""

#: src/Module/Contact.php:380
msgid "Only show collapsed contacts"
msgstr ""

#: src/Module/Contact.php:385 src/Module/Contact.php:447
msgid "Archived"
msgstr ""

#: src/Module/Contact.php:388
msgid "Only show archived contacts"
msgstr ""

#: src/Module/Contact.php:393 src/Module/Contact.php:438
msgid "Hidden"
msgstr ""

#: src/Module/Contact.php:396
msgid "Only show hidden contacts"
msgstr ""

#: src/Module/Contact.php:404
msgid "Organize your contact circles"
msgstr ""

#: src/Module/Contact.php:459
msgid "Search your contacts"
msgstr ""

#: src/Module/Contact.php:460 src/Module/Search/Index.php:207
#, php-format
msgid "Results for: %s"
msgstr ""

#: src/Module/Contact.php:467
msgid "Update"
msgstr ""

#: src/Module/Contact.php:468 src/Module/Contact/Profile.php:511
#: src/Module/Moderation/Blocklist/Contact.php:117
#: src/Module/Moderation/Users/Blocked.php:138
#: src/Module/Moderation/Users/Index.php:154
msgid "Unblock"
msgstr ""

#: src/Module/Contact.php:469 src/Module/Contact/Profile.php:519
msgid "Unignore"
msgstr ""

#: src/Module/Contact.php:470 src/Module/Contact/Profile.php:527
msgid "Uncollapse"
msgstr ""

#: src/Module/Contact.php:472
msgid "Batch Actions"
msgstr ""

#: src/Module/Contact.php:515
msgid "Conversations started by this contact"
msgstr ""

#: src/Module/Contact.php:520
msgid "Posts and Comments"
msgstr ""

#: src/Module/Contact.php:523
msgid "Individual Posts and Replies"
msgstr ""

#: src/Module/Contact.php:531
msgid "Posts containing media objects"
msgstr ""

#: src/Module/Contact.php:539
msgid "View all known contacts"
msgstr ""

#: src/Module/Contact.php:550
msgid "Advanced Contact Settings"
msgstr ""

#: src/Module/Contact.php:586
msgid "Mutual Friendship"
msgstr ""

#: src/Module/Contact.php:590
msgid "is a fan of yours"
msgstr ""

#: src/Module/Contact.php:594
msgid "you are a fan of"
msgstr ""

#: src/Module/Contact.php:612
msgid "Pending outgoing contact request"
msgstr ""

#: src/Module/Contact.php:614
msgid "Pending incoming contact request"
msgstr ""

#: src/Module/Contact.php:627 src/Module/Contact/Profile.php:371
#, php-format
msgid "Visit %s's profile [%s]"
msgstr ""

#: src/Module/Contact/Advanced.php:99
msgid "Contact update failed."
msgstr ""

#: src/Module/Contact/Advanced.php:130
msgid "Return to contact editor"
msgstr ""

#: src/Module/Contact/Advanced.php:134
#: src/Module/Moderation/Blocklist/Contact.php:122
#: src/Module/Moderation/Reports.php:95
#: src/Module/Moderation/Users/Active.php:126
#: src/Module/Moderation/Users/Blocked.php:126
#: src/Module/Moderation/Users/Create.php:70
#: src/Module/Moderation/Users/Deleted.php:83
#: src/Module/Moderation/Users/Index.php:140
#: src/Module/Moderation/Users/Index.php:160
#: src/Module/Moderation/Users/Pending.php:99 src/Module/Settings/OAuth.php:72
msgid "Name"
msgstr ""

#: src/Module/Contact/Advanced.php:135
msgid "Account Nickname"
msgstr ""

#: src/Module/Contact/Advanced.php:136
msgid "Account URL"
msgstr ""

#: src/Module/Contact/Advanced.php:137
msgid "Poll/Feed URL"
msgstr ""

#: src/Module/Contact/Advanced.php:138
msgid "New photo from this URL"
msgstr ""

#: src/Module/Contact/Contacts.php:89
msgid "No known contacts."
msgstr ""

#: src/Module/Contact/Contacts.php:103 src/Module/Profile/Common.php:128
msgid "No common contacts."
msgstr ""

#: src/Module/Contact/Contacts.php:115 src/Module/Profile/Contacts.php:135
#, php-format
msgid "Follower (%s)"
msgid_plural "Followers (%s)"
msgstr[0] ""
msgstr[1] ""

#: src/Module/Contact/Contacts.php:119 src/Module/Profile/Contacts.php:138
#, php-format
msgid "Following (%s)"
msgid_plural "Following (%s)"
msgstr[0] ""
msgstr[1] ""

#: src/Module/Contact/Contacts.php:123 src/Module/Profile/Contacts.php:141
#, php-format
msgid "Mutual friend (%s)"
msgid_plural "Mutual friends (%s)"
msgstr[0] ""
msgstr[1] ""

#: src/Module/Contact/Contacts.php:125 src/Module/Profile/Contacts.php:143
#, php-format
msgid "These contacts both follow and are followed by <strong>%s</strong>."
msgstr ""

#: src/Module/Contact/Contacts.php:131 src/Module/Profile/Common.php:116
#, php-format
msgid "Common contact (%s)"
msgid_plural "Common contacts (%s)"
msgstr[0] ""
msgstr[1] ""

#: src/Module/Contact/Contacts.php:133 src/Module/Profile/Common.php:118
#, php-format
msgid ""
"Both <strong>%s</strong> and yourself have publicly interacted with these "
"contacts (follow, comment or likes on public posts)."
msgstr ""

#: src/Module/Contact/Contacts.php:139 src/Module/Profile/Contacts.php:149
#, php-format
msgid "Contact (%s)"
msgid_plural "Contacts (%s)"
msgstr[0] ""
msgstr[1] ""

#: src/Module/Contact/Follow.php:70 src/Module/Contact/Redir.php:62
#: src/Module/Contact/Redir.php:222 src/Module/Conversation/Community.php:166
#: src/Module/Debug/ItemBody.php:38 src/Module/Diaspora/Receive.php:57
#: src/Module/Item/Display.php:96 src/Module/Item/Feed.php:59
#: src/Module/Item/Follow.php:41 src/Module/Item/Ignore.php:41
#: src/Module/Item/Pin.php:41 src/Module/Item/Pin.php:56
#: src/Module/Item/Star.php:42 src/Module/Update/Display.php:37
msgid "Access denied."
msgstr ""

#: src/Module/Contact/Follow.php:105 src/Module/Contact/Unfollow.php:125
#: src/Module/Profile/RemoteFollow.php:133
msgid "Submit Request"
msgstr ""

#: src/Module/Contact/Follow.php:115
msgid "You already added this contact."
msgstr ""

#: src/Module/Contact/Follow.php:130
msgid "The network type couldn't be detected. Contact can't be added."
msgstr ""

#: src/Module/Contact/Follow.php:138
msgid "Diaspora support isn't enabled. Contact can't be added."
msgstr ""

#: src/Module/Contact/Follow.php:143
msgid "OStatus support is disabled. Contact can't be added."
msgstr ""

#: src/Module/Contact/Follow.php:168 src/Module/Profile/RemoteFollow.php:132
msgid "Please answer the following:"
msgstr ""

#: src/Module/Contact/Follow.php:169 src/Module/Contact/Unfollow.php:123
msgid "Your Identity Address:"
msgstr ""

#: src/Module/Contact/Follow.php:170 src/Module/Contact/Profile.php:402
#: src/Module/Contact/Unfollow.php:129
#: src/Module/Moderation/Blocklist/Contact.php:133
#: src/Module/Moderation/Reports.php:104
#: src/Module/Notifications/Introductions.php:129
#: src/Module/Notifications/Introductions.php:198
msgid "Profile URL"
msgstr ""

#: src/Module/Contact/Follow.php:171 src/Module/Contact/Profile.php:414
#: src/Module/Notifications/Introductions.php:191
#: src/Module/Profile/Profile.php:234
msgid "Tags:"
msgstr ""

#: src/Module/Contact/Follow.php:182
#, php-format
msgid "%s knows you"
msgstr ""

#: src/Module/Contact/Follow.php:183
msgid "Add a personal note:"
msgstr ""

#: src/Module/Contact/Follow.php:192 src/Module/Contact/Unfollow.php:138
msgid "Posts and Replies"
msgstr ""

#: src/Module/Contact/Follow.php:221
msgid "The contact could not be added."
msgstr ""

#: src/Module/Contact/MatchInterests.php:94
#: src/Module/Media/Attachment/Upload.php:77
#: src/Module/Media/Attachment/Upload.php:82
#: src/Module/Media/Photo/Upload.php:81 src/Module/Media/Photo/Upload.php:86
#: src/Module/Media/Photo/Upload.php:135
msgid "Invalid request."
msgstr ""

#: src/Module/Contact/MatchInterests.php:101
msgid "No keywords to match. Please add keywords to your profile."
msgstr ""

#: src/Module/Contact/MatchInterests.php:144
msgid "Profile Match"
msgstr ""

#: src/Module/Contact/Profile.php:140
msgid "Failed to update contact record."
msgstr ""

#: src/Module/Contact/Profile.php:190
msgid "Contact has been unblocked"
msgstr ""

#: src/Module/Contact/Profile.php:194
msgid "Contact has been blocked"
msgstr ""

#: src/Module/Contact/Profile.php:206
msgid "Contact has been unignored"
msgstr ""

#: src/Module/Contact/Profile.php:210
msgid "Contact has been ignored"
msgstr ""

#: src/Module/Contact/Profile.php:222
msgid "Contact has been uncollapsed"
msgstr ""

#: src/Module/Contact/Profile.php:226
msgid "Contact has been collapsed"
msgstr ""

#: src/Module/Contact/Profile.php:254
#, php-format
msgid "You are mutual friends with %s"
msgstr ""

#: src/Module/Contact/Profile.php:255
#, php-format
msgid "You are sharing with %s"
msgstr ""

#: src/Module/Contact/Profile.php:256
#, php-format
msgid "%s is sharing with you"
msgstr ""

#: src/Module/Contact/Profile.php:272
msgid "Private communications are not available for this contact."
msgstr ""

#: src/Module/Contact/Profile.php:282
msgid "This contact is on a server you ignored."
msgstr ""

#: src/Module/Contact/Profile.php:285
msgid "Never"
msgstr ""

#: src/Module/Contact/Profile.php:288
msgid "(Update was not successful)"
msgstr ""

#: src/Module/Contact/Profile.php:288
msgid "(Update was successful)"
msgstr ""

#: src/Module/Contact/Profile.php:290 src/Module/Contact/Profile.php:482
msgid "Suggest friends"
msgstr ""

#: src/Module/Contact/Profile.php:294
#, php-format
msgid "Network type: %s"
msgstr ""

#: src/Module/Contact/Profile.php:299
msgid "Communications lost with this contact!"
msgstr ""

#: src/Module/Contact/Profile.php:305
msgid "Fetch further information for feeds"
msgstr ""

#: src/Module/Contact/Profile.php:307
msgid ""
"Fetch information like preview pictures, title and teaser from the feed "
"item. You can activate this if the feed doesn't contain much text. Keywords "
"are taken from the meta header in the feed item and are posted as hash tags."
msgstr ""

#: src/Module/Contact/Profile.php:310
msgid "Fetch information"
msgstr ""

#: src/Module/Contact/Profile.php:311
msgid "Fetch keywords"
msgstr ""

#: src/Module/Contact/Profile.php:312
msgid "Fetch information and keywords"
msgstr ""

#: src/Module/Contact/Profile.php:322 src/Module/Contact/Profile.php:327
#: src/Module/Contact/Profile.php:332 src/Module/Contact/Profile.php:338
msgid "No mirroring"
msgstr ""

#: src/Module/Contact/Profile.php:323 src/Module/Contact/Profile.php:333
#: src/Module/Contact/Profile.php:339
msgid "Mirror as my own posting"
msgstr ""

#: src/Module/Contact/Profile.php:328 src/Module/Contact/Profile.php:334
msgid "Native reshare"
msgstr ""

#: src/Module/Contact/Profile.php:353
msgid "Contact Information / Notes"
msgstr ""

#: src/Module/Contact/Profile.php:354
msgid "Contact Settings"
msgstr ""

#: src/Module/Contact/Profile.php:362
msgid "Contact"
msgstr ""

#: src/Module/Contact/Profile.php:366
msgid "Their personal note"
msgstr ""

#: src/Module/Contact/Profile.php:368
msgid "Edit contact notes"
msgstr ""

#: src/Module/Contact/Profile.php:372
msgid "Block/Unblock contact"
msgstr ""

#: src/Module/Contact/Profile.php:373
#: src/Module/Moderation/Report/Create.php:293
msgid "Ignore contact"
msgstr ""

#: src/Module/Contact/Profile.php:374
msgid "View conversations"
msgstr ""

#: src/Module/Contact/Profile.php:379
msgid "Last update:"
msgstr ""

#: src/Module/Contact/Profile.php:381
msgid "Update public posts"
msgstr ""

#: src/Module/Contact/Profile.php:383 src/Module/Contact/Profile.php:492
msgid "Update now"
msgstr ""

#: src/Module/Contact/Profile.php:385
msgid "Awaiting connection acknowledge"
msgstr ""

#: src/Module/Contact/Profile.php:386
msgid "Currently blocked"
msgstr ""

#: src/Module/Contact/Profile.php:387
msgid "Currently ignored"
msgstr ""

#: src/Module/Contact/Profile.php:388
msgid "Currently collapsed"
msgstr ""

#: src/Module/Contact/Profile.php:389
msgid "Currently archived"
msgstr ""

#: src/Module/Contact/Profile.php:392
msgid "Manage remote servers"
msgstr ""

#: src/Module/Contact/Profile.php:394
#: src/Module/Notifications/Introductions.php:192
msgid "Hide this contact from others"
msgstr ""

#: src/Module/Contact/Profile.php:394
msgid ""
"Replies/likes to your public posts <strong>may</strong> still be visible"
msgstr ""

#: src/Module/Contact/Profile.php:395
msgid "Notification for new posts"
msgstr ""

#: src/Module/Contact/Profile.php:395
msgid "Send a notification of every new post of this contact"
msgstr ""

#: src/Module/Contact/Profile.php:397
msgid "Keyword Deny List"
msgstr ""

#: src/Module/Contact/Profile.php:397
msgid ""
"Comma separated list of keywords that should not be converted to hashtags, "
"when \"Fetch information and keywords\" is selected"
msgstr ""

#: src/Module/Contact/Profile.php:415
#: src/Module/Settings/TwoFactor/Index.php:139
msgid "Actions"
msgstr ""

#: src/Module/Contact/Profile.php:417
#: src/Module/Settings/TwoFactor/Index.php:119 view/theme/frio/theme.php:229
msgid "Status"
msgstr ""

#: src/Module/Contact/Profile.php:423
msgid "Mirror postings from this contact"
msgstr ""

#: src/Module/Contact/Profile.php:425
msgid ""
"Mark this contact as remote_self, this will cause friendica to repost new "
"entries from this contact."
msgstr ""

#: src/Module/Contact/Profile.php:428
msgid "Channel Settings"
msgstr ""

#: src/Module/Contact/Profile.php:429
msgid "Frequency of this contact in relevant channels"
msgstr ""

#: src/Module/Contact/Profile.php:430
msgid ""
"Depending on the type of the channel not all posts from this contact are "
"displayed. By default, posts need to have a minimum amount of interactions "
"(comments, likes) to show in your channels. On the other hand there can be "
"contacts who flood the channel, so you might want to see only some of their "
"posts. Or you don't want to see their content at all, but you don't want to "
"block or hide the contact completely."
msgstr ""

#: src/Module/Contact/Profile.php:431
msgid "Default frequency"
msgstr ""

#: src/Module/Contact/Profile.php:431
msgid ""
"Posts by this contact are displayed in the \"for you\" channel if you "
"interact often with this contact or if a post reached some level of "
"interaction."
msgstr ""

#: src/Module/Contact/Profile.php:432
msgid "Display all posts of this contact"
msgstr ""

#: src/Module/Contact/Profile.php:432
msgid "All posts from this contact will appear on the \"for you\" channel"
msgstr ""

#: src/Module/Contact/Profile.php:433
msgid "Display only few posts"
msgstr ""

#: src/Module/Contact/Profile.php:433
msgid ""
"When a contact creates a lot of posts in a short period, this setting "
"reduces the number of displayed posts in every channel."
msgstr ""

#: src/Module/Contact/Profile.php:434
msgid "Never display posts"
msgstr ""

#: src/Module/Contact/Profile.php:434
msgid "Posts from this contact will never be displayed in any channel"
msgstr ""

#: src/Module/Contact/Profile.php:502
msgid "Refetch contact data"
msgstr ""

#: src/Module/Contact/Profile.php:513
msgid "Toggle Blocked status"
msgstr ""

#: src/Module/Contact/Profile.php:521
msgid "Toggle Ignored status"
msgstr ""

#: src/Module/Contact/Profile.php:529
msgid "Toggle Collapsed status"
msgstr ""

#: src/Module/Contact/Profile.php:536 src/Module/Contact/Revoke.php:106
msgid "Revoke Follow"
msgstr ""

#: src/Module/Contact/Profile.php:538
msgid "Revoke the follow from this contact"
msgstr ""

#: src/Module/Contact/Redir.php:134 src/Module/Contact/Redir.php:186
msgid "Bad Request."
msgstr ""

#: src/Module/Contact/Revoke.php:63
msgid "Unknown contact."
msgstr ""

#: src/Module/Contact/Revoke.php:77
msgid "Contact is being deleted."
msgstr ""

#: src/Module/Contact/Revoke.php:91
msgid "Follow was successfully revoked."
msgstr ""

#: src/Module/Contact/Revoke.php:107
msgid ""
"Do you really want to revoke this contact's follow? This cannot be undone "
"and they will have to manually follow you back again."
msgstr ""

#: src/Module/Contact/Revoke.php:108
#: src/Module/Notifications/Introductions.php:144
#: src/Module/OAuth/Acknowledge.php:54 src/Module/Register.php:130
#: src/Module/Settings/TwoFactor/Trusted.php:126
msgid "Yes"
msgstr ""

#: src/Module/Contact/Suggestions.php:62
msgid ""
"No suggestions available. If this is a new site, please try again in 24 "
"hours."
msgstr ""

#: src/Module/Contact/Unfollow.php:98 src/Module/Contact/Unfollow.php:167
msgid "You aren't following this contact."
msgstr ""

#: src/Module/Contact/Unfollow.php:103
msgid "Unfollowing is currently not supported by your network."
msgstr ""

#: src/Module/Contact/Unfollow.php:121
msgid "Disconnect/Unfollow"
msgstr ""

#: src/Module/Contact/Unfollow.php:175
msgid "Contact was successfully unfollowed"
msgstr ""

#: src/Module/Contact/Unfollow.php:178
msgid "Unable to unfollow this contact, please contact your administrator"
msgstr ""

#: src/Module/Conversation/Channel.php:122
#: src/Module/Conversation/Community.php:126 src/Module/Search/Index.php:152
#: src/Module/Search/Index.php:194
msgid "No results."
msgstr ""

#: src/Module/Conversation/Channel.php:160
msgid "Channel not available."
msgstr ""

#: src/Module/Conversation/Community.php:92
msgid ""
"This community stream shows all public posts received by this node. They may "
"not reflect the opinions of this node’s users."
msgstr ""

#: src/Module/Conversation/Community.php:180
msgid "Community option not available."
msgstr ""

#: src/Module/Conversation/Community.php:196
msgid "Not available."
msgstr ""

#: src/Module/Conversation/Network.php:210
msgid "No such circle"
msgstr ""

#: src/Module/Conversation/Network.php:214
#, php-format
msgid "Circle: %s"
msgstr ""

#: src/Module/Conversation/Network.php:308
msgid "Network feed not available."
msgstr ""

#: src/Module/Conversation/Timeline.php:162
msgid "Own Contacts"
msgstr ""

#: src/Module/Conversation/Timeline.php:166
msgid "Include"
msgstr ""

#: src/Module/Conversation/Timeline.php:167
msgid "Hide"
msgstr ""

#: src/Module/Credits.php:44
msgid "Credits"
msgstr ""

#: src/Module/Credits.php:45
msgid ""
"Friendica is a community project, that would not be possible without the "
"help of many people. Here is a list of those who have contributed to the "
"code or the translation of Friendica. Thank you all!"
msgstr ""

#: src/Module/Debug/ActivityPubConversion.php:53
msgid "Formatted"
msgstr ""

#: src/Module/Debug/ActivityPubConversion.php:65
msgid "Activity"
msgstr ""

#: src/Module/Debug/ActivityPubConversion.php:117
msgid "Object data"
msgstr ""

#: src/Module/Debug/ActivityPubConversion.php:124
msgid "Result Item"
msgstr ""

#: src/Module/Debug/ActivityPubConversion.php:129
#: src/Module/Debug/Babel.php:293 src/Module/Moderation/Item/Source.php:87
#: src/Module/Security/TwoFactor/Verify.php:98
msgid "Error"
msgid_plural "Errors"
msgstr[0] ""
msgstr[1] ""

#: src/Module/Debug/ActivityPubConversion.php:138
msgid "Source activity"
msgstr ""

#: src/Module/Debug/Babel.php:51
msgid "Source input"
msgstr ""

#: src/Module/Debug/Babel.php:57
msgid "BBCode::toPlaintext"
msgstr ""

#: src/Module/Debug/Babel.php:63
msgid "BBCode::convert (raw HTML)"
msgstr ""

#: src/Module/Debug/Babel.php:68
msgid "BBCode::convert (hex)"
msgstr ""

#: src/Module/Debug/Babel.php:73
msgid "BBCode::convert"
msgstr ""

#: src/Module/Debug/Babel.php:79
msgid "BBCode::convert => HTML::toBBCode"
msgstr ""

#: src/Module/Debug/Babel.php:85
msgid "BBCode::toMarkdown"
msgstr ""

#: src/Module/Debug/Babel.php:91
msgid "BBCode::toMarkdown => Markdown::convert (raw HTML)"
msgstr ""

#: src/Module/Debug/Babel.php:95
msgid "BBCode::toMarkdown => Markdown::convert"
msgstr ""

#: src/Module/Debug/Babel.php:101
msgid "BBCode::toMarkdown => Markdown::toBBCode"
msgstr ""

#: src/Module/Debug/Babel.php:107
msgid "BBCode::toMarkdown =>  Markdown::convert => HTML::toBBCode"
msgstr ""

#: src/Module/Debug/Babel.php:115
msgid "Item Body"
msgstr ""

#: src/Module/Debug/Babel.php:119
msgid "Item Tags"
msgstr ""

#: src/Module/Debug/Babel.php:125
msgid "PageInfo::appendToBody"
msgstr ""

#: src/Module/Debug/Babel.php:130
msgid "PageInfo::appendToBody => BBCode::convert (raw HTML)"
msgstr ""

#: src/Module/Debug/Babel.php:134
msgid "PageInfo::appendToBody => BBCode::convert"
msgstr ""

#: src/Module/Debug/Babel.php:141
msgid "Source input (Diaspora format)"
msgstr ""

#: src/Module/Debug/Babel.php:150
msgid "Source input (Markdown)"
msgstr ""

#: src/Module/Debug/Babel.php:156
msgid "Markdown::convert (raw HTML)"
msgstr ""

#: src/Module/Debug/Babel.php:161
msgid "Markdown::convert"
msgstr ""

#: src/Module/Debug/Babel.php:167
msgid "Markdown::toBBCode"
msgstr ""

#: src/Module/Debug/Babel.php:174
msgid "Raw HTML input"
msgstr ""

#: src/Module/Debug/Babel.php:179
msgid "HTML Input"
msgstr ""

#: src/Module/Debug/Babel.php:186
msgid "HTML Purified (raw)"
msgstr ""

#: src/Module/Debug/Babel.php:191
msgid "HTML Purified (hex)"
msgstr ""

#: src/Module/Debug/Babel.php:196
msgid "HTML Purified"
msgstr ""

#: src/Module/Debug/Babel.php:202
msgid "HTML::toBBCode"
msgstr ""

#: src/Module/Debug/Babel.php:208
msgid "HTML::toBBCode => BBCode::convert"
msgstr ""

#: src/Module/Debug/Babel.php:213
msgid "HTML::toBBCode => BBCode::convert (raw HTML)"
msgstr ""

#: src/Module/Debug/Babel.php:219
msgid "HTML::toBBCode => BBCode::toPlaintext"
msgstr ""

#: src/Module/Debug/Babel.php:225
msgid "HTML::toMarkdown"
msgstr ""

#: src/Module/Debug/Babel.php:231
msgid "HTML::toPlaintext"
msgstr ""

#: src/Module/Debug/Babel.php:237
msgid "HTML::toPlaintext (compact)"
msgstr ""

#: src/Module/Debug/Babel.php:255
msgid "Decoded post"
msgstr ""

#: src/Module/Debug/Babel.php:276
msgid "Post array before expand entities"
msgstr ""

#: src/Module/Debug/Babel.php:283
msgid "Post converted"
msgstr ""

#: src/Module/Debug/Babel.php:288
msgid "Converted body"
msgstr ""

#: src/Module/Debug/Babel.php:294
msgid "Twitter addon is absent from the addon/ folder."
msgstr ""

#: src/Module/Debug/Babel.php:304
msgid "Babel Diagnostic"
msgstr ""

#: src/Module/Debug/Babel.php:305
msgid "Source text"
msgstr ""

#: src/Module/Debug/Babel.php:306
msgid "BBCode"
msgstr ""

#: src/Module/Debug/Babel.php:308
msgid "Markdown"
msgstr ""

#: src/Module/Debug/Babel.php:309
msgid "HTML"
msgstr ""

#: src/Module/Debug/Babel.php:311
msgid "Twitter Source / Tweet URL (requires API key)"
msgstr ""

#: src/Module/Debug/Feed.php:52 src/Module/Filer/SaveTag.php:47
#: src/Module/Settings/Profile/Index.php:177
msgid "You must be logged in to use this module"
msgstr ""

#: src/Module/Debug/Feed.php:77
msgid "Source URL"
msgstr ""

#: src/Module/Debug/Localtime.php:49
msgid "Time Conversion"
msgstr ""

#: src/Module/Debug/Localtime.php:50
msgid ""
"Friendica provides this service for sharing events with other networks and "
"friends in unknown timezones."
msgstr ""

#: src/Module/Debug/Localtime.php:51
#, php-format
msgid "UTC time: %s"
msgstr ""

#: src/Module/Debug/Localtime.php:54
#, php-format
msgid "Current timezone: %s"
msgstr ""

#: src/Module/Debug/Localtime.php:58
#, php-format
msgid "Converted localtime: %s"
msgstr ""

#: src/Module/Debug/Localtime.php:62
msgid "Please select your timezone:"
msgstr ""

#: src/Module/Debug/Probe.php:38 src/Module/Debug/WebFinger.php:37
msgid "Only logged in users are permitted to perform a probing."
msgstr ""

#: src/Module/Debug/Probe.php:52
msgid "Probe Diagnostic"
msgstr ""

#: src/Module/Debug/Probe.php:53
msgid "Output"
msgstr ""

#: src/Module/Debug/Probe.php:56
msgid "Lookup address"
msgstr ""

#: src/Module/Debug/WebFinger.php:50
msgid "Webfinger Diagnostic"
msgstr ""

#: src/Module/Debug/WebFinger.php:52
msgid "Lookup address:"
msgstr ""

#: src/Module/Delegation.php:110
#, php-format
msgid "You are now logged in as %s"
msgstr ""

#: src/Module/Delegation.php:142
msgid "Switch between your accounts"
msgstr ""

#: src/Module/Delegation.php:143
msgid "Manage your accounts"
msgstr ""

#: src/Module/Delegation.php:144
msgid ""
"Toggle between different identities or community/group pages which share "
"your account details or which you have been granted \"manage\" permissions"
msgstr ""

#: src/Module/Delegation.php:145
msgid "Select an identity to manage: "
msgstr ""

#: src/Module/Directory.php:74
msgid "No entries (some entries may be hidden)."
msgstr ""

#: src/Module/Directory.php:90
msgid "Find on this site"
msgstr ""

#: src/Module/Directory.php:92
msgid "Results for:"
msgstr ""

#: src/Module/Directory.php:94
msgid "Site Directory"
msgstr ""

#: src/Module/Filer/RemoveTag.php:105
msgid "Item was not deleted"
msgstr ""

#: src/Module/Filer/RemoveTag.php:115
msgid "Item was not removed"
msgstr ""

#: src/Module/Filer/SaveTag.php:73
msgid "- select -"
msgstr ""

#: src/Module/FriendSuggest.php:82
msgid "Suggested contact not found."
msgstr ""

#: src/Module/FriendSuggest.php:100
msgid "Friend suggestion sent."
msgstr ""

#: src/Module/FriendSuggest.php:137
msgid "Suggest Friends"
msgstr ""

#: src/Module/FriendSuggest.php:140
#, php-format
msgid "Suggest a friend for %s"
msgstr ""

#: src/Module/Friendica.php:82
msgid "Installed addons/apps:"
msgstr ""

#: src/Module/Friendica.php:87
msgid "No installed addons/apps"
msgstr ""

#: src/Module/Friendica.php:92
#, php-format
msgid "Read about the <a href=\"%1$s/tos\">Terms of Service</a> of this node."
msgstr ""

#: src/Module/Friendica.php:99
msgid "On this server the following remote servers are blocked."
msgstr ""

#: src/Module/Friendica.php:102
#: src/Module/Moderation/Blocklist/Server/Index.php:87
#: src/Module/Moderation/Blocklist/Server/Index.php:111
#: src/Module/Settings/Channels.php:164
msgid "Reason for the block"
msgstr ""

#: src/Module/Friendica.php:104
msgid "Download this list in CSV format"
msgstr ""

#: src/Module/Friendica.php:118
#, php-format
msgid ""
"This is Friendica, version %s that is running at the web location %s. The "
"database version is %s, the post update version is %s."
msgstr ""

#: src/Module/Friendica.php:123
msgid ""
"Please visit <a href=\"https://friendi.ca\">Friendi.ca</a> to learn more "
"about the Friendica project."
msgstr ""

#: src/Module/Friendica.php:124
msgid "Bug reports and issues: please visit"
msgstr ""

#: src/Module/Friendica.php:124
msgid "the bugtracker at github"
msgstr ""

#: src/Module/Friendica.php:125
msgid ""
"Suggestions, praise, etc. - please email \"info\" at \"friendi - dot - ca"
msgstr ""

#: src/Module/HCard.php:45
msgid "No profile"
msgstr ""

#: src/Module/HTTPException/MethodNotAllowed.php:31
msgid "Method Not Allowed."
msgstr ""

#: src/Module/Help.php:60
msgid "Help:"
msgstr ""

#: src/Module/Home.php:63
#, php-format
msgid "Welcome to %s"
msgstr ""

#: src/Module/Install.php:189
msgid "Friendica Communications Server - Setup"
msgstr ""

#: src/Module/Install.php:200
msgid "System check"
msgstr ""

#: src/Module/Install.php:202 src/Module/Install.php:247
#: src/Module/Install.php:326
msgid "Requirement not satisfied"
msgstr ""

#: src/Module/Install.php:203
msgid "Optional requirement not satisfied"
msgstr ""

#: src/Module/Install.php:204
msgid "OK"
msgstr ""

#: src/Module/Install.php:208
msgid "Next"
msgstr ""

#: src/Module/Install.php:209
msgid "Check again"
msgstr ""

#: src/Module/Install.php:222
msgid "Base settings"
msgstr ""

#: src/Module/Install.php:224
msgid "Base path to installation"
msgstr ""

#: src/Module/Install.php:226
msgid ""
"If the system cannot detect the correct path to your installation, enter the "
"correct path here. This setting should only be set if you are using a "
"restricted system and symbolic links to your webroot."
msgstr ""

#: src/Module/Install.php:229
msgid "The Friendica system URL"
msgstr ""

#: src/Module/Install.php:231
msgid ""
"Overwrite this field in case the system URL determination isn't right, "
"otherwise leave it as is."
msgstr ""

#: src/Module/Install.php:242
msgid "Database connection"
msgstr ""

#: src/Module/Install.php:243
msgid ""
"In order to install Friendica we need to know how to connect to your "
"database."
msgstr ""

#: src/Module/Install.php:244
msgid ""
"Please contact your hosting provider or site administrator if you have "
"questions about these settings."
msgstr ""

#: src/Module/Install.php:245
msgid ""
"The database you specify below should already exist. If it does not, please "
"create it before continuing."
msgstr ""

#: src/Module/Install.php:252
msgid "Database Server Name"
msgstr ""

#: src/Module/Install.php:257
msgid "Database Login Name"
msgstr ""

#: src/Module/Install.php:263
msgid "Database Login Password"
msgstr ""

#: src/Module/Install.php:265
msgid "For security reasons the password must not be empty"
msgstr ""

#: src/Module/Install.php:268
msgid "Database Name"
msgstr ""

#: src/Module/Install.php:272 src/Module/Install.php:300
msgid "Please select a default timezone for your website"
msgstr ""

#: src/Module/Install.php:287
msgid "Site settings"
msgstr ""

#: src/Module/Install.php:295
msgid "Site administrator email address"
msgstr ""

#: src/Module/Install.php:297
msgid ""
"Your account email address must match this in order to use the web admin "
"panel."
msgstr ""

#: src/Module/Install.php:304
msgid "System Language:"
msgstr ""

#: src/Module/Install.php:306
msgid ""
"Set the default language for your Friendica installation interface and to "
"send emails."
msgstr ""

#: src/Module/Install.php:318
msgid "Your Friendica site database has been installed."
msgstr ""

#: src/Module/Install.php:328
msgid "Installation finished"
msgstr ""

#: src/Module/Install.php:348
msgid "<h1>What next</h1>"
msgstr ""

#: src/Module/Install.php:349
msgid ""
"IMPORTANT: You will need to [manually] setup a scheduled task for the worker."
msgstr ""

#: src/Module/Install.php:352
#, php-format
msgid ""
"Go to your new Friendica node <a href=\"%s/register\">registration page</a> "
"and register as new user. Remember to use the same email you have entered as "
"administrator email. This will allow you to enter the site admin panel."
msgstr ""

#: src/Module/Invite.php:57
msgid "Total invitation limit exceeded."
msgstr ""

#: src/Module/Invite.php:82
#, php-format
msgid "%s : Not a valid email address."
msgstr ""

#: src/Module/Invite.php:108
msgid "Please join us on Friendica"
msgstr ""

#: src/Module/Invite.php:117
msgid "Invitation limit exceeded. Please contact your site administrator."
msgstr ""

#: src/Module/Invite.php:121
#, php-format
msgid "%s : Message delivery failed."
msgstr ""

#: src/Module/Invite.php:125
#, php-format
msgid "%d message sent."
msgid_plural "%d messages sent."
msgstr[0] ""
msgstr[1] ""

#: src/Module/Invite.php:143
msgid "You have no more invitations available"
msgstr ""

#: src/Module/Invite.php:150
#, php-format
msgid ""
"Visit %s for a list of public sites that you can join. Friendica members on "
"other sites can all connect with each other, as well as with members of many "
"other social networks."
msgstr ""

#: src/Module/Invite.php:152
#, php-format
msgid ""
"To accept this invitation, please visit and register at %s or any other "
"public Friendica website."
msgstr ""

#: src/Module/Invite.php:153
#, php-format
msgid ""
"Friendica sites all inter-connect to create a huge privacy-enhanced social "
"web that is owned and controlled by its members. They can also connect with "
"many traditional social networks. See %s for a list of alternate Friendica "
"sites you can join."
msgstr ""

#: src/Module/Invite.php:157
msgid ""
"Our apologies. This system is not currently configured to connect with other "
"public sites or invite members."
msgstr ""

#: src/Module/Invite.php:160
msgid ""
"Friendica sites all inter-connect to create a huge privacy-enhanced social "
"web that is owned and controlled by its members. They can also connect with "
"many traditional social networks."
msgstr ""

#: src/Module/Invite.php:159
#, php-format
msgid "To accept this invitation, please visit and register at %s."
msgstr ""

#: src/Module/Invite.php:167
msgid "Send invitations"
msgstr ""

#: src/Module/Invite.php:168
msgid "Enter email addresses, one per line:"
msgstr ""

#: src/Module/Invite.php:172
msgid ""
"You are cordially invited to join me and other close friends on Friendica - "
"and help us to create a better social web."
msgstr ""

#: src/Module/Invite.php:174
msgid "You will need to supply this invitation code: $invite_code"
msgstr ""

#: src/Module/Invite.php:174
msgid ""
"Once you have registered, please connect with me via my profile page at:"
msgstr ""

#: src/Module/Invite.php:176
msgid ""
"For more information about the Friendica project and why we feel it is "
"important, please visit http://friendi.ca"
msgstr ""

#: src/Module/Item/Compose.php:85
msgid "Please enter a post body."
msgstr ""

#: src/Module/Item/Compose.php:98
msgid "This feature is only available with the frio theme."
msgstr ""

#: src/Module/Item/Compose.php:122
msgid "Compose new personal note"
msgstr ""

#: src/Module/Item/Compose.php:131
msgid "Compose new post"
msgstr ""

#: src/Module/Item/Compose.php:187
msgid "Visibility"
msgstr ""

#: src/Module/Item/Compose.php:203
msgid "Clear the location"
msgstr ""

#: src/Module/Item/Compose.php:204
msgid "Location services are unavailable on your device"
msgstr ""

#: src/Module/Item/Compose.php:205
msgid ""
"Location services are disabled. Please check the website's permissions on "
"your device"
msgstr ""

#: src/Module/Item/Compose.php:211
msgid ""
"You can make this page always open when you use the New Post button in the "
"<a href=\"/settings/display\">Theme Customization settings</a>."
msgstr ""

#: src/Module/Item/Feed.php:86
msgid "The feed for this item is unavailable."
msgstr ""

#: src/Module/Item/Follow.php:51
msgid "Unable to follow this item."
msgstr ""

#: src/Module/Maintenance.php:48 src/Module/Maintenance.php:53
msgid "System down for maintenance"
msgstr ""

#: src/Module/Maintenance.php:54
msgid ""
"This Friendica node is currently in maintenance mode, either automatically "
"because it is self-updating or manually by the node administrator. This "
"condition should be temporary, please come back in a few minutes."
msgstr ""

#: src/Module/Manifest.php:40
msgid "A Decentralized Social Network"
msgstr ""

#: src/Module/Media/Attachment/Browser.php:58
#: src/Module/Media/Photo/Browser.php:59
msgid "You need to be logged in to access this page."
msgstr ""

#: src/Module/Media/Attachment/Browser.php:74
msgid "Files"
msgstr ""

#: src/Module/Media/Attachment/Browser.php:79
#: src/Module/Media/Photo/Browser.php:90
#: src/Module/Settings/Profile/Photo/Index.php:128
msgid "Upload"
msgstr ""

#: src/Module/Media/Attachment/Upload.php:97
msgid "Sorry, maybe your upload is bigger than the PHP configuration allows"
msgstr ""

#: src/Module/Media/Attachment/Upload.php:97
msgid "Or - did you try to upload an empty file?"
msgstr ""

#: src/Module/Media/Attachment/Upload.php:104
#, php-format
msgid "File exceeds size limit of %s"
msgstr ""

#: src/Module/Media/Attachment/Upload.php:114
msgid "File upload failed."
msgstr ""

#: src/Module/Media/Photo/Upload.php:152 src/Module/Media/Photo/Upload.php:153
#: src/Module/Profile/Photos.php:217
#: src/Module/Settings/Profile/Photo/Index.php:68
msgid "Unable to process image."
msgstr ""

#: src/Module/Media/Photo/Upload.php:178 src/Module/Profile/Photos.php:237
#: src/Module/Settings/Profile/Photo/Index.php:95
msgid "Image upload failed."
msgstr ""

#: src/Module/Moderation/BaseUsers.php:72
msgid "List of all users"
msgstr ""

#: src/Module/Moderation/BaseUsers.php:77
msgid "Active"
msgstr ""

#: src/Module/Moderation/BaseUsers.php:80
msgid "List of active accounts"
msgstr ""

#: src/Module/Moderation/BaseUsers.php:88
msgid "List of pending registrations"
msgstr ""

#: src/Module/Moderation/BaseUsers.php:96
msgid "List of blocked users"
msgstr ""

#: src/Module/Moderation/BaseUsers.php:101
msgid "Deleted"
msgstr ""

#: src/Module/Moderation/BaseUsers.php:104
msgid "List of pending user deletions"
msgstr ""

#: src/Module/Moderation/BaseUsers.php:119 src/Module/Settings/Account.php:492
msgid "Normal Account Page"
msgstr ""

#: src/Module/Moderation/BaseUsers.php:120 src/Module/Settings/Account.php:499
msgid "Soapbox Page"
msgstr ""

#: src/Module/Moderation/BaseUsers.php:121 src/Module/Settings/Account.php:506
msgid "Public Group"
msgstr ""

#: src/Module/Moderation/BaseUsers.php:122 src/Module/Settings/Account.php:513
msgid "Automatic Friend Page"
msgstr ""

#: src/Module/Moderation/BaseUsers.php:123
msgid "Private Group"
msgstr ""

#: src/Module/Moderation/BaseUsers.php:126 src/Module/Settings/Account.php:464
msgid "Personal Page"
msgstr ""

#: src/Module/Moderation/BaseUsers.php:127 src/Module/Settings/Account.php:471
msgid "Organisation Page"
msgstr ""

#: src/Module/Moderation/BaseUsers.php:128 src/Module/Settings/Account.php:478
msgid "News Page"
msgstr ""

#: src/Module/Moderation/BaseUsers.php:129 src/Module/Settings/Account.php:485
msgid "Community Group"
msgstr ""

#: src/Module/Moderation/BaseUsers.php:130
msgid "Relay"
msgstr ""

#: src/Module/Moderation/Blocklist/Contact.php:70
msgid "You can't block a local contact, please block the user instead"
msgstr ""

#: src/Module/Moderation/Blocklist/Contact.php:89
#, php-format
msgid "%s contact unblocked"
msgid_plural "%s contacts unblocked"
msgstr[0] ""
msgstr[1] ""

#: src/Module/Moderation/Blocklist/Contact.php:111
msgid "Remote Contact Blocklist"
msgstr ""

#: src/Module/Moderation/Blocklist/Contact.php:112
msgid ""
"This page allows you to prevent any message from a remote contact to reach "
"your node."
msgstr ""

#: src/Module/Moderation/Blocklist/Contact.php:113
msgid "Block Remote Contact"
msgstr ""

#: src/Module/Moderation/Blocklist/Contact.php:114
#: src/Module/Moderation/Users/Active.php:135
#: src/Module/Moderation/Users/Blocked.php:135
#: src/Module/Moderation/Users/Index.php:149
#: src/Module/Moderation/Users/Pending.php:98
msgid "select all"
msgstr ""

#: src/Module/Moderation/Blocklist/Contact.php:115
msgid "select none"
msgstr ""

#: src/Module/Moderation/Blocklist/Contact.php:118
msgid "No remote contact is blocked from this node."
msgstr ""

#: src/Module/Moderation/Blocklist/Contact.php:120
msgid "Blocked Remote Contacts"
msgstr ""

#: src/Module/Moderation/Blocklist/Contact.php:121
msgid "Block New Remote Contact"
msgstr ""

#: src/Module/Moderation/Blocklist/Contact.php:122
#: src/Module/Moderation/Reports.php:95
msgid "Photo"
msgstr ""

#: src/Module/Moderation/Blocklist/Contact.php:122
msgid "Reason"
msgstr ""

#: src/Module/Moderation/Blocklist/Contact.php:130
#, php-format
msgid "%s total blocked contact"
msgid_plural "%s total blocked contacts"
msgstr[0] ""
msgstr[1] ""

#: src/Module/Moderation/Blocklist/Contact.php:133
msgid "URL of the remote contact to block."
msgstr ""

#: src/Module/Moderation/Blocklist/Contact.php:134
msgid "Also purge contact"
msgstr ""

#: src/Module/Moderation/Blocklist/Contact.php:134
msgid ""
"Removes all content related to this contact from the node. Keeps the contact "
"record. This action cannot be undone."
msgstr ""

#: src/Module/Moderation/Blocklist/Contact.php:135
#: src/Module/Moderation/Blocklist/Server/Import.php:124
msgid "Block Reason"
msgstr ""

#: src/Module/Moderation/Blocklist/Server/Add.php:80
msgid "Server domain pattern added to the blocklist."
msgstr ""

#: src/Module/Moderation/Blocklist/Server/Add.php:88
#, php-format
msgid "%s server scheduled to be purged."
msgid_plural "%s servers scheduled to be purged."
msgstr[0] ""
msgstr[1] ""

#: src/Module/Moderation/Blocklist/Server/Add.php:120
#: src/Module/Moderation/Blocklist/Server/Import.php:117
msgid "← Return to the list"
msgstr ""

#: src/Module/Moderation/Blocklist/Server/Add.php:122
msgid "Block A New Server Domain Pattern"
msgstr ""

#: src/Module/Moderation/Blocklist/Server/Add.php:123
#: src/Module/Moderation/Blocklist/Server/Index.php:99
msgid ""
"<p>The server domain pattern syntax is case-insensitive shell wildcard, "
"comprising the following special characters:</p>\n"
"<ul>\n"
"\t<li><code>*</code>: Any number of characters</li>\n"
"\t<li><code>?</code>: Any single character</li>\n"
"</ul>"
msgstr ""

#: src/Module/Moderation/Blocklist/Server/Add.php:128
#: src/Module/Moderation/Blocklist/Server/Index.php:107
msgid "Check pattern"
msgstr ""

#: src/Module/Moderation/Blocklist/Server/Add.php:129
msgid "Matching known servers"
msgstr ""

#: src/Module/Moderation/Blocklist/Server/Add.php:130
#: src/Module/Settings/Server/Action.php:76
#: src/Module/Settings/Server/Index.php:106
msgid "Server Name"
msgstr ""

#: src/Module/Moderation/Blocklist/Server/Add.php:131
msgid "Server Domain"
msgstr ""

#: src/Module/Moderation/Blocklist/Server/Add.php:132
msgid "Known Contacts"
msgstr ""

#: src/Module/Moderation/Blocklist/Server/Add.php:133
#, php-format
msgid "%d known server"
msgid_plural "%d known servers"
msgstr[0] ""
msgstr[1] ""

#: src/Module/Moderation/Blocklist/Server/Add.php:134
msgid "Add pattern to the blocklist"
msgstr ""

#: src/Module/Moderation/Blocklist/Server/Add.php:136
#: src/Module/Moderation/Blocklist/Server/Index.php:116
msgid "Server Domain Pattern"
msgstr ""

#: src/Module/Moderation/Blocklist/Server/Add.php:136
#: src/Module/Moderation/Blocklist/Server/Index.php:116
msgid ""
"The domain pattern of the new server to add to the blocklist. Do not include "
"the protocol."
msgstr ""

#: src/Module/Moderation/Blocklist/Server/Add.php:137
msgid "Purge server"
msgstr ""

#: src/Module/Moderation/Blocklist/Server/Add.php:137
msgid ""
"Also purges all the locally stored content authored by the known contacts "
"registered on that server. Keeps the contacts and the server records. This "
"action cannot be undone."
msgid_plural ""
"Also purges all the locally stored content authored by the known contacts "
"registered on these servers. Keeps the contacts and the servers records. "
"This action cannot be undone."
msgstr[0] ""
msgstr[1] ""

#: src/Module/Moderation/Blocklist/Server/Add.php:138
msgid "Block reason"
msgstr ""

#: src/Module/Moderation/Blocklist/Server/Add.php:138
msgid ""
"The reason why you blocked this server domain pattern. This reason will be "
"shown publicly in the server information page."
msgstr ""

#: src/Module/Moderation/Blocklist/Server/Import.php:74
#: src/Module/Moderation/Blocklist/Server/Import.php:83
msgid "Error importing pattern file"
msgstr ""

#: src/Module/Moderation/Blocklist/Server/Import.php:89
msgid "Local blocklist replaced with the provided file."
msgstr ""

#: src/Module/Moderation/Blocklist/Server/Import.php:93
#, php-format
msgid "%d pattern was added to the local blocklist."
msgid_plural "%d patterns were added to the local blocklist."
msgstr[0] ""
msgstr[1] ""

#: src/Module/Moderation/Blocklist/Server/Import.php:95
msgid "No pattern was added to the local blocklist."
msgstr ""

#: src/Module/Moderation/Blocklist/Server/Import.php:119
msgid "Import a Server Domain Pattern Blocklist"
msgstr ""

#: src/Module/Moderation/Blocklist/Server/Import.php:120
msgid ""
"<p>This file can be downloaded from the <code>/friendica</code> path of any "
"Friendica server.</p>"
msgstr ""

#: src/Module/Moderation/Blocklist/Server/Import.php:121
#: src/Module/Moderation/Blocklist/Server/Index.php:106
msgid "Upload file"
msgstr ""

#: src/Module/Moderation/Blocklist/Server/Import.php:122
msgid "Patterns to import"
msgstr ""

#: src/Module/Moderation/Blocklist/Server/Import.php:123
msgid "Domain Pattern"
msgstr ""

#: src/Module/Moderation/Blocklist/Server/Import.php:125
msgid "Import Mode"
msgstr ""

#: src/Module/Moderation/Blocklist/Server/Import.php:126
msgid "Import Patterns"
msgstr ""

#: src/Module/Moderation/Blocklist/Server/Import.php:127
#, php-format
msgid "%d total pattern"
msgid_plural "%d total patterns"
msgstr[0] ""
msgstr[1] ""

#: src/Module/Moderation/Blocklist/Server/Import.php:129
#: src/Module/Moderation/Blocklist/Server/Index.php:115
msgid "Server domain pattern blocklist CSV file"
msgstr ""

#: src/Module/Moderation/Blocklist/Server/Import.php:130
msgid "Append"
msgstr ""

#: src/Module/Moderation/Blocklist/Server/Import.php:130
msgid ""
"Imports patterns from the file that weren't already existing in the current "
"blocklist."
msgstr ""

#: src/Module/Moderation/Blocklist/Server/Import.php:131
msgid "Replace"
msgstr ""

#: src/Module/Moderation/Blocklist/Server/Import.php:131
msgid "Replaces the current blocklist by the imported patterns."
msgstr ""

#: src/Module/Moderation/Blocklist/Server/Index.php:86
#: src/Module/Moderation/Blocklist/Server/Index.php:110
#: src/Module/Settings/Channels.php:163
msgid "Blocked server domain pattern"
msgstr ""

#: src/Module/Moderation/Blocklist/Server/Index.php:88
msgid "Delete server domain pattern"
msgstr ""

#: src/Module/Moderation/Blocklist/Server/Index.php:88
msgid "Check to delete this entry from the blocklist"
msgstr ""

#: src/Module/Moderation/Blocklist/Server/Index.php:96
msgid "Server Domain Pattern Blocklist"
msgstr ""

#: src/Module/Moderation/Blocklist/Server/Index.php:97
msgid ""
"This page can be used to define a blocklist of server domain patterns from "
"the federated network that are not allowed to interact with your node. For "
"each domain pattern you should also provide the reason why you block it."
msgstr ""

#: src/Module/Moderation/Blocklist/Server/Index.php:98
msgid ""
"The list of blocked server domain patterns will be made publically available "
"on the <a href=\"/friendica\">/friendica</a> page so that your users and "
"people investigating communication problems can find the reason easily."
msgstr ""

#: src/Module/Moderation/Blocklist/Server/Index.php:104
msgid "Import server domain pattern blocklist"
msgstr ""

#: src/Module/Moderation/Blocklist/Server/Index.php:105
msgid "Add new entry to the blocklist"
msgstr ""

#: src/Module/Moderation/Blocklist/Server/Index.php:108
msgid "Save changes to the blocklist"
msgstr ""

#: src/Module/Moderation/Blocklist/Server/Index.php:109
msgid "Current Entries in the Blocklist"
msgstr ""

#: src/Module/Moderation/Blocklist/Server/Index.php:112
msgid "Delete entry from the blocklist"
msgstr ""

#: src/Module/Moderation/Blocklist/Server/Index.php:113
msgid "Delete entry from the blocklist?"
msgstr ""

#: src/Module/Moderation/Item/Delete.php:50
msgid "Item marked for deletion."
msgstr ""

#: src/Module/Moderation/Item/Delete.php:63
msgid "Delete this Item"
msgstr ""

#: src/Module/Moderation/Item/Delete.php:64
msgid ""
"On this page you can delete an item from your node. If the item is a top "
"level posting, the entire thread will be deleted."
msgstr ""

#: src/Module/Moderation/Item/Delete.php:65
msgid ""
"You need to know the GUID of the item. You can find it e.g. by looking at "
"the display URL. The last part of http://example.com/display/123456 is the "
"GUID, here 123456."
msgstr ""

#: src/Module/Moderation/Item/Delete.php:67
msgid "GUID"
msgstr ""

#: src/Module/Moderation/Item/Delete.php:67
msgid "The GUID of the item you want to delete."
msgstr ""

#: src/Module/Moderation/Item/Source.php:77
msgid "Item Id"
msgstr ""

#: src/Module/Moderation/Item/Source.php:78
msgid "Item URI"
msgstr ""

#: src/Module/Moderation/Item/Source.php:80
msgid "Terms"
msgstr ""

#: src/Module/Moderation/Item/Source.php:81
msgid "Tag"
msgstr ""

#: src/Module/Moderation/Item/Source.php:82
#: src/Module/Moderation/Users/Active.php:126
#: src/Module/Moderation/Users/Blocked.php:126
#: src/Module/Moderation/Users/Index.php:140
msgid "Type"
msgstr ""

#: src/Module/Moderation/Item/Source.php:83
msgid "Term"
msgstr ""

#: src/Module/Moderation/Item/Source.php:84
msgid "URL"
msgstr ""

#: src/Module/Moderation/Item/Source.php:86
msgid "Implicit Mention"
msgstr ""

#: src/Module/Moderation/Item/Source.php:88
msgid "Item not found"
msgstr ""

#: src/Module/Moderation/Item/Source.php:89
msgid "No source recorded"
msgstr ""

#: src/Module/Moderation/Item/Source.php:90
msgid ""
"Please make sure the <code>debug.store_source</code> config key is set in "
"<code>config/local.config.php</code> for future items to have sources."
msgstr ""

#: src/Module/Moderation/Item/Source.php:92
msgid "Item Guid"
msgstr ""

#: src/Module/Moderation/Report/Create.php:95
msgid "Contact not found or their server is already blocked on this node."
msgstr ""

#: src/Module/Moderation/Report/Create.php:136
msgid "Please login to access this page."
msgstr ""

#: src/Module/Moderation/Report/Create.php:165
#: src/Module/Moderation/Report/Create.php:180
#: src/Module/Moderation/Report/Create.php:208
#: src/Module/Moderation/Report/Create.php:260
#: src/Module/Moderation/Report/Create.php:279
msgid "Create Moderation Report"
msgstr ""

#: src/Module/Moderation/Report/Create.php:166
msgid "Pick Contact"
msgstr ""

#: src/Module/Moderation/Report/Create.php:167
msgid ""
"Please enter below the contact address or profile URL you would like to "
"create a moderation report about."
msgstr ""

#: src/Module/Moderation/Report/Create.php:171
msgid "Contact address/URL"
msgstr ""

#: src/Module/Moderation/Report/Create.php:181
msgid "Pick Category"
msgstr ""

#: src/Module/Moderation/Report/Create.php:182
msgid "Please pick below the category of your report."
msgstr ""

#: src/Module/Moderation/Report/Create.php:186
#: src/Module/Moderation/Report/Create.php:311
msgid "Spam"
msgstr ""

#: src/Module/Moderation/Report/Create.php:186
msgid ""
"This contact is publishing many repeated/overly long posts/replies or "
"advertising their product/websites in otherwise irrelevant conversations."
msgstr ""

#: src/Module/Moderation/Report/Create.php:187
#: src/Module/Moderation/Report/Create.php:312
msgid "Illegal Content"
msgstr ""

#: src/Module/Moderation/Report/Create.php:187
msgid ""
"This contact is publishing content that is considered illegal in this node's "
"hosting juridiction."
msgstr ""

#: src/Module/Moderation/Report/Create.php:188
#: src/Module/Moderation/Report/Create.php:313
msgid "Community Safety"
msgstr ""

#: src/Module/Moderation/Report/Create.php:188
msgid ""
"This contact aggravated you or other people, by being provocative or "
"insensitive, intentionally or not. This includes disclosing people's private "
"information (doxxing), posting threats or offensive pictures in posts or "
"replies."
msgstr ""

#: src/Module/Moderation/Report/Create.php:189
#: src/Module/Moderation/Report/Create.php:314
msgid "Unwanted Content/Behavior"
msgstr ""

#: src/Module/Moderation/Report/Create.php:189
msgid ""
"This contact has repeatedly published content irrelevant to the node's theme "
"or is openly criticizing the node's administration/moderation without "
"directly engaging with the relevant people for example or repeatedly "
"nitpicking on a sensitive topic."
msgstr ""

#: src/Module/Moderation/Report/Create.php:190
#: src/Module/Moderation/Report/Create.php:315
msgid "Rules Violation"
msgstr ""

#: src/Module/Moderation/Report/Create.php:190
msgid ""
"This contact violated one or more rules of this node. You will be able to "
"pick which one(s) in the next step."
msgstr ""

#: src/Module/Moderation/Report/Create.php:191
msgid ""
"Please elaborate below why you submitted this report. The more details you "
"provide, the better your report can be handled."
msgstr ""

#: src/Module/Moderation/Report/Create.php:193
msgid "Additional Information"
msgstr ""

#: src/Module/Moderation/Report/Create.php:193
msgid ""
"Please provide any additional information relevant to this particular "
"report. You will be able to attach posts by this contact in the next step, "
"but any context is welcome."
msgstr ""

#: src/Module/Moderation/Report/Create.php:209
msgid "Pick Rules"
msgstr ""

#: src/Module/Moderation/Report/Create.php:210
msgid "Please pick below the node rules you believe this contact violated."
msgstr ""

#: src/Module/Moderation/Report/Create.php:261
msgid "Pick Posts"
msgstr ""

#: src/Module/Moderation/Report/Create.php:262
msgid "Please optionally pick posts to attach to your report."
msgstr ""

#: src/Module/Moderation/Report/Create.php:281
msgid "Submit Report"
msgstr ""

#: src/Module/Moderation/Report/Create.php:282
msgid "Further Action"
msgstr ""

#: src/Module/Moderation/Report/Create.php:283
msgid ""
"You can also perform one of the following action on the contact you reported:"
msgstr ""

#: src/Module/Moderation/Report/Create.php:291
msgid "Nothing"
msgstr ""

#: src/Module/Moderation/Report/Create.php:292
msgid "Collapse contact"
msgstr ""

#: src/Module/Moderation/Report/Create.php:292
msgid ""
"Their posts and replies will keep appearing in your Network page but their "
"content will be collapsed by default."
msgstr ""

#: src/Module/Moderation/Report/Create.php:293
msgid ""
"Their posts won't appear in your Network page anymore, but their replies can "
"appear in forum threads. They still can follow you."
msgstr ""

#: src/Module/Moderation/Report/Create.php:294
msgid "Block contact"
msgstr ""

#: src/Module/Moderation/Report/Create.php:294
msgid ""
"Their posts won't appear in your Network page anymore, but their replies can "
"appear in forum threads, with their content collapsed by default. They "
"cannot follow you but still can have access to your public posts by other "
"means."
msgstr ""

#: src/Module/Moderation/Report/Create.php:297
msgid "Forward report"
msgstr ""

#: src/Module/Moderation/Report/Create.php:297
msgid "Would you ike to forward this report to the remote server?"
msgstr ""

#: src/Module/Moderation/Report/Create.php:330
msgid "1. Pick a contact"
msgstr ""

#: src/Module/Moderation/Report/Create.php:331
msgid "2. Pick a category"
msgstr ""

#: src/Module/Moderation/Report/Create.php:332
msgid "2a. Pick rules"
msgstr ""

#: src/Module/Moderation/Report/Create.php:333
msgid "2b. Add comment"
msgstr ""

#: src/Module/Moderation/Report/Create.php:334
msgid "3. Pick posts"
msgstr ""

#: src/Module/Moderation/Reports.php:90
msgid "List of reports"
msgstr ""

#: src/Module/Moderation/Reports.php:91
msgid "This page display reports created by our or remote users."
msgstr ""

#: src/Module/Moderation/Reports.php:92
msgid "No report exists at this node."
msgstr ""

#: src/Module/Moderation/Reports.php:95
msgid "Category"
msgstr ""

#: src/Module/Moderation/Reports.php:101
#, php-format
msgid "%s total report"
msgid_plural "%s total reports"
msgstr[0] ""
msgstr[1] ""

#: src/Module/Moderation/Reports.php:104
msgid "URL of the reported contact."
msgstr ""

#: src/Module/Moderation/Summary.php:53
msgid "Normal Account"
msgstr ""

#: src/Module/Moderation/Summary.php:54
msgid "Automatic Follower Account"
msgstr ""

#: src/Module/Moderation/Summary.php:55
msgid "Public Group Account"
msgstr ""

#: src/Module/Moderation/Summary.php:56
msgid "Automatic Friend Account"
msgstr ""

#: src/Module/Moderation/Summary.php:57
msgid "Blog Account"
msgstr ""

#: src/Module/Moderation/Summary.php:58
msgid "Private Group Account"
msgstr ""

#: src/Module/Moderation/Summary.php:78
msgid "Registered users"
msgstr ""

#: src/Module/Moderation/Summary.php:80
msgid "Pending registrations"
msgstr ""

#: src/Module/Moderation/Users/Active.php:43
#: src/Module/Moderation/Users/Index.php:43
#, php-format
msgid "%s user blocked"
msgid_plural "%s users blocked"
msgstr[0] ""
msgstr[1] ""

#: src/Module/Moderation/Users/Active.php:51
#: src/Module/Moderation/Users/Active.php:85
#: src/Module/Moderation/Users/Blocked.php:51
#: src/Module/Moderation/Users/Blocked.php:85
#: src/Module/Moderation/Users/Index.php:58
#: src/Module/Moderation/Users/Index.php:92
msgid "You can't remove yourself"
msgstr ""

#: src/Module/Moderation/Users/Active.php:55
#: src/Module/Moderation/Users/Blocked.php:55
#: src/Module/Moderation/Users/Index.php:62
#, php-format
msgid "%s user deleted"
msgid_plural "%s users deleted"
msgstr[0] ""
msgstr[1] ""

#: src/Module/Moderation/Users/Active.php:83
#: src/Module/Moderation/Users/Blocked.php:83
#: src/Module/Moderation/Users/Index.php:90
#, php-format
msgid "User \"%s\" deleted"
msgstr ""

#: src/Module/Moderation/Users/Active.php:93
#: src/Module/Moderation/Users/Index.php:100
#, php-format
msgid "User \"%s\" blocked"
msgstr ""

#: src/Module/Moderation/Users/Active.php:126
#: src/Module/Moderation/Users/Blocked.php:126
#: src/Module/Moderation/Users/Deleted.php:83
#: src/Module/Moderation/Users/Index.php:140
#: src/Module/Moderation/Users/Index.php:160
msgid "Register date"
msgstr ""

#: src/Module/Moderation/Users/Active.php:126
#: src/Module/Moderation/Users/Blocked.php:126
#: src/Module/Moderation/Users/Deleted.php:83
#: src/Module/Moderation/Users/Index.php:140
#: src/Module/Moderation/Users/Index.php:160
msgid "Last login"
msgstr ""

#: src/Module/Moderation/Users/Active.php:126
#: src/Module/Moderation/Users/Blocked.php:126
#: src/Module/Moderation/Users/Deleted.php:83
#: src/Module/Moderation/Users/Index.php:140
#: src/Module/Moderation/Users/Index.php:160
msgid "Last public item"
msgstr ""

#: src/Module/Moderation/Users/Active.php:134
msgid "Active Accounts"
msgstr ""

#: src/Module/Moderation/Users/Active.php:138
#: src/Module/Moderation/Users/Blocked.php:137
#: src/Module/Moderation/Users/Index.php:153
msgid "User blocked"
msgstr ""

#: src/Module/Moderation/Users/Active.php:139
#: src/Module/Moderation/Users/Blocked.php:139
#: src/Module/Moderation/Users/Index.php:155
msgid "Site admin"
msgstr ""

#: src/Module/Moderation/Users/Active.php:140
#: src/Module/Moderation/Users/Blocked.php:140
#: src/Module/Moderation/Users/Index.php:156
msgid "Account expired"
msgstr ""

#: src/Module/Moderation/Users/Active.php:141
#: src/Module/Moderation/Users/Index.php:159
msgid "Create a new user"
msgstr ""

#: src/Module/Moderation/Users/Active.php:147
#: src/Module/Moderation/Users/Blocked.php:146
#: src/Module/Moderation/Users/Index.php:165
msgid ""
"Selected users will be deleted!\\n\\nEverything these users had posted on "
"this site will be permanently deleted!\\n\\nAre you sure?"
msgstr ""

#: src/Module/Moderation/Users/Active.php:148
#: src/Module/Moderation/Users/Blocked.php:147
#: src/Module/Moderation/Users/Index.php:166
msgid ""
"The user {0} will be deleted!\\n\\nEverything this user has posted on this "
"site will be permanently deleted!\\n\\nAre you sure?"
msgstr ""

#: src/Module/Moderation/Users/Blocked.php:43
#: src/Module/Moderation/Users/Index.php:50
#, php-format
msgid "%s user unblocked"
msgid_plural "%s users unblocked"
msgstr[0] ""
msgstr[1] ""

#: src/Module/Moderation/Users/Blocked.php:92
#: src/Module/Moderation/Users/Index.php:106
#, php-format
msgid "User \"%s\" unblocked"
msgstr ""

#: src/Module/Moderation/Users/Blocked.php:134
msgid "Blocked Users"
msgstr ""

#: src/Module/Moderation/Users/Create.php:62
msgid "New User"
msgstr ""

#: src/Module/Moderation/Users/Create.php:63
msgid "Add User"
msgstr ""

#: src/Module/Moderation/Users/Create.php:70
msgid "Name of the new user."
msgstr ""

#: src/Module/Moderation/Users/Create.php:71
msgid "Nickname"
msgstr ""

#: src/Module/Moderation/Users/Create.php:71
msgid "Nickname of the new user."
msgstr ""

#: src/Module/Moderation/Users/Create.php:72
msgid "Email address of the new user."
msgstr ""

#: src/Module/Moderation/Users/Deleted.php:81
msgid "Users awaiting permanent deletion"
msgstr ""

#: src/Module/Moderation/Users/Deleted.php:83
#: src/Module/Moderation/Users/Index.php:160
msgid "Permanent deletion"
msgstr ""

#: src/Module/Moderation/Users/Index.php:150
msgid "User waiting for permanent deletion"
msgstr ""

#: src/Module/Moderation/Users/Pending.php:44
#, php-format
msgid "%s user approved"
msgid_plural "%s users approved"
msgstr[0] ""
msgstr[1] ""

#: src/Module/Moderation/Users/Pending.php:51
#, php-format
msgid "%s registration revoked"
msgid_plural "%s registrations revoked"
msgstr[0] ""
msgstr[1] ""

#: src/Module/Moderation/Users/Pending.php:76
msgid "Account approved."
msgstr ""

#: src/Module/Moderation/Users/Pending.php:82
msgid "Registration revoked"
msgstr ""

#: src/Module/Moderation/Users/Pending.php:97
msgid "User registrations awaiting review"
msgstr ""

#: src/Module/Moderation/Users/Pending.php:99
msgid "Request date"
msgstr ""

#: src/Module/Moderation/Users/Pending.php:100
msgid "No registrations."
msgstr ""

#: src/Module/Moderation/Users/Pending.php:101
msgid "Note from the user"
msgstr ""

#: src/Module/Moderation/Users/Pending.php:103
msgid "Deny"
msgstr ""

#: src/Module/Notifications/Introductions.php:99
msgid "Show Ignored Requests"
msgstr ""

#: src/Module/Notifications/Introductions.php:99
msgid "Hide Ignored Requests"
msgstr ""

#: src/Module/Notifications/Introductions.php:115
#: src/Module/Notifications/Introductions.php:178
msgid "Notification type:"
msgstr ""

#: src/Module/Notifications/Introductions.php:118
msgid "Suggested by:"
msgstr ""

#: src/Module/Notifications/Introductions.php:143
msgid "Claims to be known to you: "
msgstr ""

#: src/Module/Notifications/Introductions.php:144
#: src/Module/OAuth/Acknowledge.php:55 src/Module/Register.php:131
#: src/Module/Settings/TwoFactor/Trusted.php:126
msgid "No"
msgstr ""

#: src/Module/Notifications/Introductions.php:152
msgid "Shall your connection be bidirectional or not?"
msgstr ""

#: src/Module/Notifications/Introductions.php:153
#, php-format
msgid ""
"Accepting %s as a friend allows %s to subscribe to your posts, and you will "
"also receive updates from them in your news feed."
msgstr ""

#: src/Module/Notifications/Introductions.php:154
#, php-format
msgid ""
"Accepting %s as a subscriber allows them to subscribe to your posts, but you "
"will not receive updates from them in your news feed."
msgstr ""

#: src/Module/Notifications/Introductions.php:156
msgid "Friend"
msgstr ""

#: src/Module/Notifications/Introductions.php:157
msgid "Subscriber"
msgstr ""

#: src/Module/Notifications/Introductions.php:216
msgid "No introductions."
msgstr ""

#: src/Module/Notifications/Introductions.php:217
#: src/Module/Notifications/Notifications.php:135
#, php-format
msgid "No more %s notifications."
msgstr ""

#: src/Module/Notifications/Notification.php:135
msgid "You must be logged in to show this page."
msgstr ""

#: src/Module/Notifications/Notifications.php:66
msgid "Network Notifications"
msgstr ""

#: src/Module/Notifications/Notifications.php:72
msgid "System Notifications"
msgstr ""

#: src/Module/Notifications/Notifications.php:78
msgid "Personal Notifications"
msgstr ""

#: src/Module/Notifications/Notifications.php:84
msgid "Home Notifications"
msgstr ""

#: src/Module/Notifications/Notifications.php:140
msgid "Show unread"
msgstr ""

#: src/Module/Notifications/Ping.php:246
msgid "{0} requested registration"
msgstr ""

#: src/Module/Notifications/Ping.php:255
#, php-format
msgid "{0} and %d others requested registration"
msgstr ""

#: src/Module/OAuth/Acknowledge.php:51
msgid "Authorize application connection"
msgstr ""

#: src/Module/OAuth/Acknowledge.php:53
msgid ""
"Do you want to authorize this application to access your posts and contacts, "
"and/or create new posts for you?"
msgstr ""

#: src/Module/OAuth/Authorize.php:54
msgid "Unsupported or missing response type"
msgstr ""

#: src/Module/OAuth/Authorize.php:59 src/Module/OAuth/Token.php:78
msgid "Incomplete request data"
msgstr ""

#: src/Module/OAuth/Authorize.php:106
#, php-format
msgid ""
"Please copy the following authentication code into your application and "
"close this window: %s"
msgstr ""

#: src/Module/OAuth/Token.php:83
msgid "Invalid data or unknown client"
msgstr ""

#: src/Module/OAuth/Token.php:108
msgid "Unsupported or missing grant type"
msgstr ""

#: src/Module/OStatus/Repair.php:83
msgid "Resubscribing to OStatus contacts"
msgstr ""

#: src/Module/OStatus/Repair.php:84 src/Module/OStatus/Subscribe.php:158
msgid "Keep this window open until done."
msgstr ""

#: src/Module/OStatus/Repair.php:85
msgid "✔ Done"
msgstr ""

#: src/Module/OStatus/Repair.php:86
msgid "No OStatus contacts to resubscribe to."
msgstr ""

#: src/Module/OStatus/Subscribe.php:70
msgid "Subscribing to contacts"
msgstr ""

#: src/Module/OStatus/Subscribe.php:79
msgid "No contact provided."
msgstr ""

#: src/Module/OStatus/Subscribe.php:85
msgid "Couldn't fetch information for contact."
msgstr ""

#: src/Module/OStatus/Subscribe.php:96
msgid "Couldn't fetch friends for contact."
msgstr ""

#: src/Module/OStatus/Subscribe.php:102 src/Module/OStatus/Subscribe.php:113
msgid "Couldn't fetch following contacts."
msgstr ""

#: src/Module/OStatus/Subscribe.php:108
msgid "Couldn't fetch remote profile."
msgstr ""

#: src/Module/OStatus/Subscribe.php:118
msgid "Unsupported network"
msgstr ""

#: src/Module/OStatus/Subscribe.php:134
msgid "Done"
msgstr ""

#: src/Module/OStatus/Subscribe.php:148
msgid "success"
msgstr ""

#: src/Module/OStatus/Subscribe.php:150
msgid "failed"
msgstr ""

#: src/Module/OStatus/Subscribe.php:153
msgid "ignored"
msgstr ""

#: src/Module/PermissionTooltip.php:49
#, php-format
msgid "Wrong type \"%s\", expected one of: %s"
msgstr ""

#: src/Module/PermissionTooltip.php:79
msgid "Model not found"
msgstr ""

#: src/Module/PermissionTooltip.php:94
msgid "Unlisted"
msgstr ""

#: src/Module/PermissionTooltip.php:112
msgid "Remote privacy information not available."
msgstr ""

#: src/Module/PermissionTooltip.php:121
msgid "Visible to:"
msgstr ""

#: src/Module/PermissionTooltip.php:204
#, php-format
msgid "Collection (%s)"
msgstr ""

#: src/Module/PermissionTooltip.php:208
#, php-format
msgid "Followers (%s)"
msgstr ""

#: src/Module/PermissionTooltip.php:227
#, php-format
msgid "%d more"
msgstr ""

#: src/Module/PermissionTooltip.php:231
#, php-format
msgid "<b>To:</b> %s<br>"
msgstr ""

#: src/Module/PermissionTooltip.php:234
#, php-format
msgid "<b>CC:</b> %s<br>"
msgstr ""

#: src/Module/PermissionTooltip.php:237
#, php-format
msgid "<b>BCC:</b> %s<br>"
msgstr ""

#: src/Module/PermissionTooltip.php:240
#, php-format
msgid "<b>Audience:</b> %s<br>"
msgstr ""

#: src/Module/PermissionTooltip.php:243
#, php-format
msgid "<b>Attributed To:</b> %s<br>"
msgstr ""

#: src/Module/Photo.php:130
msgid "The Photo is not available."
msgstr ""

#: src/Module/Photo.php:155
#, php-format
msgid "The Photo with id %s is not available."
msgstr ""

#: src/Module/Photo.php:192
#, php-format
msgid "Invalid external resource with url %s."
msgstr ""

#: src/Module/Photo.php:194
#, php-format
msgid "Invalid photo with id %s."
msgstr ""

#: src/Module/Post/Edit.php:82 src/Module/Post/Edit.php:96
msgid "Post not found."
msgstr ""

#: src/Module/Post/Edit.php:102
msgid "Edit post"
msgstr ""

#: src/Module/Post/Edit.php:136
msgid "web link"
msgstr ""

#: src/Module/Post/Edit.php:137
msgid "Insert video link"
msgstr ""

#: src/Module/Post/Edit.php:138
msgid "video link"
msgstr ""

#: src/Module/Post/Edit.php:139
msgid "Insert audio link"
msgstr ""

#: src/Module/Post/Edit.php:140
msgid "audio link"
msgstr ""

#: src/Module/Post/Tag/Remove.php:106
msgid "Remove Item Tag"
msgstr ""

#: src/Module/Post/Tag/Remove.php:107
msgid "Select a tag to remove: "
msgstr ""

#: src/Module/Post/Tag/Remove.php:108 src/Module/Settings/Delegation.php:180
#: src/Module/Settings/TwoFactor/Trusted.php:144
msgid "Remove"
msgstr ""

#: src/Module/Profile/Contacts.php:159
msgid "No contacts."
msgstr ""

#: src/Module/Profile/Conversations.php:106
#: src/Module/Profile/Conversations.php:109 src/Module/Profile/Profile.php:351
#: src/Module/Profile/Profile.php:354 src/Protocol/Feed.php:1098
#: src/Protocol/OStatus.php:1009
#, php-format
msgid "%s's timeline"
msgstr ""

#: src/Module/Profile/Conversations.php:107 src/Module/Profile/Profile.php:352
#: src/Protocol/Feed.php:1102 src/Protocol/OStatus.php:1014
#, php-format
msgid "%s's posts"
msgstr ""

#: src/Module/Profile/Conversations.php:108 src/Module/Profile/Profile.php:353
#: src/Protocol/Feed.php:1105 src/Protocol/OStatus.php:1018
#, php-format
msgid "%s's comments"
msgstr ""

#: src/Module/Profile/Photos.php:164 src/Module/Profile/Photos.php:167
#: src/Module/Profile/Photos.php:194
#: src/Module/Settings/Profile/Photo/Index.php:59
#, php-format
msgid "Image exceeds size limit of %s"
msgstr ""

#: src/Module/Profile/Photos.php:170
msgid "Image upload didn't complete, please try again"
msgstr ""

#: src/Module/Profile/Photos.php:173
msgid "Image file is missing"
msgstr ""

#: src/Module/Profile/Photos.php:178
msgid ""
"Server can't accept new file upload at this time, please contact your "
"administrator"
msgstr ""

#: src/Module/Profile/Photos.php:202
msgid "Image file is empty."
msgstr ""

#: src/Module/Profile/Photos.php:356
msgid "View Album"
msgstr ""

#: src/Module/Profile/Profile.php:112 src/Module/Profile/Restricted.php:50
msgid "Profile not found."
msgstr ""

#: src/Module/Profile/Profile.php:158
#, php-format
msgid ""
"You're currently viewing your profile as <b>%s</b> <a href=\"%s\" class="
"\"btn btn-sm pull-right\">Cancel</a>"
msgstr ""

#: src/Module/Profile/Profile.php:167
msgid "Full Name:"
msgstr ""

#: src/Module/Profile/Profile.php:172
msgid "Member since:"
msgstr ""

#: src/Module/Profile/Profile.php:178
msgid "j F, Y"
msgstr ""

#: src/Module/Profile/Profile.php:179
msgid "j F"
msgstr ""

#: src/Module/Profile/Profile.php:187 src/Util/Temporal.php:168
msgid "Birthday:"
msgstr ""

#: src/Module/Profile/Profile.php:190 src/Module/Settings/Profile/Index.php:291
#: src/Util/Temporal.php:170
msgid "Age: "
msgstr ""

#: src/Module/Profile/Profile.php:190 src/Module/Settings/Profile/Index.php:291
#: src/Util/Temporal.php:170
#, php-format
msgid "%d year old"
msgid_plural "%d years old"
msgstr[0] ""
msgstr[1] ""

#: src/Module/Profile/Profile.php:195 src/Module/Settings/Profile/Index.php:284
msgid "Description:"
msgstr ""

#: src/Module/Profile/Profile.php:261
msgid "Groups:"
msgstr ""

#: src/Module/Profile/Profile.php:273
msgid "View profile as:"
msgstr ""

#: src/Module/Profile/Profile.php:290
msgid "View as"
msgstr ""

#: src/Module/Profile/RemoteFollow.php:82
msgid "Profile unavailable."
msgstr ""

#: src/Module/Profile/RemoteFollow.php:88
msgid "Invalid locator"
msgstr ""

#: src/Module/Profile/RemoteFollow.php:95
msgid "The provided profile link doesn't seem to be valid"
msgstr ""

#: src/Module/Profile/RemoteFollow.php:100
msgid ""
"Remote subscription can't be done for your network. Please subscribe "
"directly on your system."
msgstr ""

#: src/Module/Profile/RemoteFollow.php:128
msgid "Friend/Connection Request"
msgstr ""

#: src/Module/Profile/RemoteFollow.php:129
#, php-format
msgid ""
"Enter your Webfinger address (user@domain.tld) or profile URL here. If this "
"isn't supported by your system, you have to subscribe to <strong>%s</strong> "
"or <strong>%s</strong> directly on your system."
msgstr ""

#: src/Module/Profile/RemoteFollow.php:130
#, php-format
msgid ""
"If you are not yet a member of the free social web, <a href=\"%s\">follow "
"this link to find a public Friendica node and join us today</a>."
msgstr ""

#: src/Module/Profile/RemoteFollow.php:131
msgid "Your Webfinger address or profile URL:"
msgstr ""

#: src/Module/Profile/Restricted.php:59
msgid "Restricted profile"
msgstr ""

#: src/Module/Profile/Restricted.php:60
msgid ""
"This profile has been restricted which prevents access to their public "
"content from anonymous visitors."
msgstr ""

#: src/Module/Profile/Schedule.php:83
msgid "Scheduled"
msgstr ""

#: src/Module/Profile/Schedule.php:84
msgid "Content"
msgstr ""

#: src/Module/Profile/Schedule.php:85
msgid "Remove post"
msgstr ""

#: src/Module/Profile/UnkMail.php:78
msgid "Empty message body."
msgstr ""

#: src/Module/Profile/UnkMail.php:103
msgid "Unable to check your home location."
msgstr ""

#: src/Module/Profile/UnkMail.php:127
msgid "Recipient not found."
msgstr ""

#: src/Module/Profile/UnkMail.php:138
#, php-format
msgid "Number of daily wall messages for %s exceeded. Message failed."
msgstr ""

#: src/Module/Profile/UnkMail.php:152
#, php-format
msgid ""
"If you wish for %s to respond, please check that the privacy settings on "
"your site allow private mail from unknown senders."
msgstr ""

#: src/Module/Profile/UnkMail.php:160
msgid "To"
msgstr ""

#: src/Module/Profile/UnkMail.php:161
msgid "Subject"
msgstr ""

#: src/Module/Profile/UnkMail.php:162
msgid "Your message"
msgstr ""

#: src/Module/Register.php:84
msgid "Only parent users can create additional accounts."
msgstr ""

#: src/Module/Register.php:99 src/Module/User/Import.php:111
msgid ""
"This site has exceeded the number of allowed daily account registrations. "
"Please try again tomorrow."
msgstr ""

#: src/Module/Register.php:116
msgid ""
"You may (optionally) fill in this form via OpenID by supplying your OpenID "
"and clicking \"Register\"."
msgstr ""

#: src/Module/Register.php:117
msgid ""
"If you are not familiar with OpenID, please leave that field blank and fill "
"in the rest of the items."
msgstr ""

#: src/Module/Register.php:118
msgid "Your OpenID (optional): "
msgstr ""

#: src/Module/Register.php:127
msgid "Include your profile in member directory?"
msgstr ""

#: src/Module/Register.php:148
msgid "Note for the admin"
msgstr ""

#: src/Module/Register.php:148
msgid "Leave a message for the admin, why you want to join this node"
msgstr ""

#: src/Module/Register.php:149
msgid "Membership on this site is by invitation only."
msgstr ""

#: src/Module/Register.php:150
msgid "Your invitation code: "
msgstr ""

#: src/Module/Register.php:158
msgid "Your Full Name (e.g. Joe Smith, real or real-looking): "
msgstr ""

#: src/Module/Register.php:159
msgid ""
"Your Email Address: (Initial information will be send there, so this has to "
"be an existing address.)"
msgstr ""

#: src/Module/Register.php:160
msgid "Please repeat your e-mail address:"
msgstr ""

#: src/Module/Register.php:162 src/Module/Security/PasswordTooLong.php:100
#: src/Module/Settings/Account.php:567
msgid "New Password:"
msgstr ""

#: src/Module/Register.php:162
msgid "Leave empty for an auto generated password."
msgstr ""

#: src/Module/Register.php:163 src/Module/Security/PasswordTooLong.php:101
#: src/Module/Settings/Account.php:568
msgid "Confirm:"
msgstr ""

#: src/Module/Register.php:164
#, php-format
msgid ""
"Choose a profile nickname. This must begin with a text character. Your "
"profile address on this site will then be \"<strong>nickname@%s</strong>\"."
msgstr ""

#: src/Module/Register.php:165
msgid "Choose a nickname: "
msgstr ""

#: src/Module/Register.php:173 src/Module/User/Import.php:117
msgid "Import"
msgstr ""

#: src/Module/Register.php:174
msgid "Import your profile to this friendica instance"
msgstr ""

#: src/Module/Register.php:181
msgid "Note: This node explicitly contains adult content"
msgstr ""

#: src/Module/Register.php:183 src/Module/Settings/Delegation.php:156
msgid "Parent Password:"
msgstr ""

#: src/Module/Register.php:183 src/Module/Settings/Delegation.php:156
msgid ""
"Please enter the password of the parent account to legitimize your request."
msgstr ""

#: src/Module/Register.php:212
msgid "Password doesn't match."
msgstr ""

#: src/Module/Register.php:218
msgid "Please enter your password."
msgstr ""

#: src/Module/Register.php:260
msgid "You have entered too much information."
msgstr ""

#: src/Module/Register.php:283
msgid "Please enter the identical mail address in the second field."
msgstr ""

#: src/Module/Register.php:310
msgid "The additional account was created."
msgstr ""

#: src/Module/Register.php:335
msgid ""
"Registration successful. Please check your email for further instructions."
msgstr ""

#: src/Module/Register.php:342
#, php-format
msgid ""
"Failed to send email message. Here your accout details:<br> login: %s<br> "
"password: %s<br><br>You can change your password after login."
msgstr ""

#: src/Module/Register.php:348
msgid "Registration successful."
msgstr ""

#: src/Module/Register.php:357 src/Module/Register.php:364
#: src/Module/Register.php:374
msgid "Your registration can not be processed."
msgstr ""

#: src/Module/Register.php:363
msgid "You have to leave a request note for the admin."
msgstr ""

#: src/Module/Register.php:373
msgid "An internal error occured."
msgstr ""

#: src/Module/Register.php:395
msgid "Your registration is pending approval by the site owner."
msgstr ""

#: src/Module/Search/Acl.php:73
msgid "You must be logged in to use this module."
msgstr ""

#: src/Module/Search/Index.php:69
msgid "Only logged in users are permitted to perform a search."
msgstr ""

#: src/Module/Search/Index.php:89
msgid "Only one search per minute is permitted for not logged in users."
msgstr ""

#: src/Module/Search/Index.php:205
#, php-format
msgid "Items tagged with: %s"
msgstr ""

#: src/Module/Search/Saved.php:59
msgid "Search term was not saved."
msgstr ""

#: src/Module/Search/Saved.php:62
msgid "Search term already saved."
msgstr ""

#: src/Module/Search/Saved.php:68
msgid "Search term was not removed."
msgstr ""

#: src/Module/Security/Login.php:123
msgid "Create a New Account"
msgstr ""

#: src/Module/Security/Login.php:142
msgid "Your OpenID: "
msgstr ""

#: src/Module/Security/Login.php:145
msgid ""
"Please enter your username and password to add the OpenID to your existing "
"account."
msgstr ""

#: src/Module/Security/Login.php:147
msgid "Or login using OpenID: "
msgstr ""

#: src/Module/Security/Login.php:161
msgid "Password: "
msgstr ""

#: src/Module/Security/Login.php:162
msgid "Remember me"
msgstr ""

#: src/Module/Security/Login.php:171
msgid "Forgot your password?"
msgstr ""

#: src/Module/Security/Login.php:174
msgid "Website Terms of Service"
msgstr ""

#: src/Module/Security/Login.php:175
msgid "terms of service"
msgstr ""

#: src/Module/Security/Login.php:177
msgid "Website Privacy Policy"
msgstr ""

#: src/Module/Security/Login.php:178
msgid "privacy policy"
msgstr ""

#: src/Module/Security/Logout.php:84
#: src/Module/Security/TwoFactor/SignOut.php:78
#: src/Module/Security/TwoFactor/SignOut.php:86
#: src/Module/Security/TwoFactor/SignOut.php:108
#: src/Module/Security/TwoFactor/SignOut.php:115
msgid "Logged out."
msgstr ""

#: src/Module/Security/OpenID.php:54
msgid "OpenID protocol error. No ID returned"
msgstr ""

#: src/Module/Security/OpenID.php:90
msgid ""
"Account not found. Please login to your existing account to add the OpenID "
"to it."
msgstr ""

#: src/Module/Security/OpenID.php:92
msgid ""
"Account not found. Please register a new account or login to your existing "
"account to add the OpenID to it."
msgstr ""

#: src/Module/Security/PasswordTooLong.php:57
#: src/Module/Settings/Account.php:67
msgid "Passwords do not match."
msgstr ""

#: src/Module/Security/PasswordTooLong.php:64
msgid "Password does not need changing."
msgstr ""

#: src/Module/Security/PasswordTooLong.php:77
#: src/Module/Settings/Account.php:81
msgid "Password unchanged."
msgstr ""

#: src/Module/Security/PasswordTooLong.php:91
msgid "Password Too Long"
msgstr ""

#: src/Module/Security/PasswordTooLong.php:92
msgid ""
"Since version 2022.09, we've realized that any password longer than 72 "
"characters is truncated during hashing. To prevent any confusion about this "
"behavior, please update your password to be fewer or equal to 72 characters."
msgstr ""

#: src/Module/Security/PasswordTooLong.php:93
msgid "Update Password"
msgstr ""

#: src/Module/Security/PasswordTooLong.php:99
#: src/Module/Settings/Account.php:569
msgid "Current Password:"
msgstr ""

#: src/Module/Security/PasswordTooLong.php:99
#: src/Module/Settings/Account.php:569
msgid "Your current password to confirm the changes"
msgstr ""

#: src/Module/Security/PasswordTooLong.php:100
#: src/Module/Settings/Account.php:553
msgid ""
"Allowed characters are a-z, A-Z, 0-9 and special characters except white "
"spaces and accentuated letters."
msgstr ""

#: src/Module/Security/PasswordTooLong.php:100
#: src/Module/Settings/Account.php:554
msgid "Password length is limited to 72 characters."
msgstr ""

#: src/Module/Security/TwoFactor/Recovery.php:74
#, php-format
msgid "Remaining recovery codes: %d"
msgstr ""

#: src/Module/Security/TwoFactor/Recovery.php:80
#: src/Module/Security/TwoFactor/Verify.php:77
#: src/Module/Settings/TwoFactor/Verify.php:95
msgid "Invalid code, please retry."
msgstr ""

#: src/Module/Security/TwoFactor/Recovery.php:99
msgid "Two-factor recovery"
msgstr ""

#: src/Module/Security/TwoFactor/Recovery.php:100
msgid ""
"<p>You can enter one of your one-time recovery codes in case you lost access "
"to your mobile device.</p>"
msgstr ""

#: src/Module/Security/TwoFactor/Recovery.php:101
#, php-format
msgid ""
"Don’t have your phone? <a href=\"%s\">Enter a two-factor recovery code</a>"
msgstr ""

#: src/Module/Security/TwoFactor/Recovery.php:102
msgid "Please enter a recovery code"
msgstr ""

#: src/Module/Security/TwoFactor/Recovery.php:103
msgid "Submit recovery code and complete login"
msgstr ""

#: src/Module/Security/TwoFactor/SignOut.php:122
msgid "Sign out of this browser?"
msgstr ""

#: src/Module/Security/TwoFactor/SignOut.php:123
msgid ""
"<p>If you trust this browser, you will not be asked for verification code "
"the next time you sign in.</p>"
msgstr ""

#: src/Module/Security/TwoFactor/SignOut.php:124
msgid "Sign out"
msgstr ""

#: src/Module/Security/TwoFactor/SignOut.php:126
msgid "Trust and sign out"
msgstr ""

#: src/Module/Security/TwoFactor/Trust.php:96
msgid "Couldn't save browser to Cookie."
msgstr ""

#: src/Module/Security/TwoFactor/Trust.php:141
msgid "Trust this browser?"
msgstr ""

#: src/Module/Security/TwoFactor/Trust.php:142
msgid ""
"<p>If you choose to trust this browser, you will not be asked for a "
"verification code the next time you sign in.</p>"
msgstr ""

#: src/Module/Security/TwoFactor/Trust.php:143
msgid "Not now"
msgstr ""

#: src/Module/Security/TwoFactor/Trust.php:144
msgid "Don't trust"
msgstr ""

#: src/Module/Security/TwoFactor/Trust.php:145
msgid "Trust"
msgstr ""

#: src/Module/Security/TwoFactor/Verify.php:97
msgid ""
"<p>Open the two-factor authentication app on your device to get an "
"authentication code and verify your identity.</p>"
msgstr ""

#: src/Module/Security/TwoFactor/Verify.php:100
#, php-format
msgid ""
"If you do not have access to your authentication code you can use a <a href="
"\"%s\">two-factor recovery code</a>."
msgstr ""

#: src/Module/Security/TwoFactor/Verify.php:101
#: src/Module/Settings/TwoFactor/Verify.php:155
msgid "Please enter a code from your authentication app"
msgstr ""

#: src/Module/Security/TwoFactor/Verify.php:102
msgid "Verify code and complete login"
msgstr ""

#: src/Module/Settings/Account.php:96
msgid "Please use a shorter name."
msgstr ""

#: src/Module/Settings/Account.php:99
msgid "Name too short."
msgstr ""

#: src/Module/Settings/Account.php:108
msgid "Wrong Password."
msgstr ""

#: src/Module/Settings/Account.php:113
msgid "Invalid email."
msgstr ""

#: src/Module/Settings/Account.php:117
msgid "Cannot change to that email."
msgstr ""

#: src/Module/Settings/Account.php:146 src/Module/Settings/Account.php:199
#: src/Module/Settings/Account.php:219 src/Module/Settings/Account.php:303
#: src/Module/Settings/Account.php:352
msgid "Settings were not updated."
msgstr ""

#: src/Module/Settings/Account.php:364
msgid "Contact CSV file upload error"
msgstr ""

#: src/Module/Settings/Account.php:383
msgid "Importing Contacts done"
msgstr ""

#: src/Module/Settings/Account.php:396
msgid "Relocate message has been send to your contacts"
msgstr ""

#: src/Module/Settings/Account.php:413
msgid "Unable to find your profile. Please contact your admin."
msgstr ""

#: src/Module/Settings/Account.php:455
msgid "Personal Page Subtypes"
msgstr ""

#: src/Module/Settings/Account.php:456
msgid "Community Group Subtypes"
msgstr ""

#: src/Module/Settings/Account.php:466
msgid "Account for a personal profile."
msgstr ""

#: src/Module/Settings/Account.php:473
msgid ""
"Account for an organisation that automatically approves contact requests as "
"\"Followers\"."
msgstr ""

#: src/Module/Settings/Account.php:480
msgid ""
"Account for a news reflector that automatically approves contact requests as "
"\"Followers\"."
msgstr ""

#: src/Module/Settings/Account.php:487
msgid "Account for community discussions."
msgstr ""

#: src/Module/Settings/Account.php:494
msgid ""
"Account for a regular personal profile that requires manual approval of "
"\"Friends\" and \"Followers\"."
msgstr ""

#: src/Module/Settings/Account.php:501
msgid ""
"Account for a public profile that automatically approves contact requests as "
"\"Followers\"."
msgstr ""

#: src/Module/Settings/Account.php:508
msgid "Automatically approves all contact requests."
msgstr ""

#: src/Module/Settings/Account.php:515
msgid ""
"Account for a popular profile that automatically approves contact requests "
"as \"Friends\"."
msgstr ""

#: src/Module/Settings/Account.php:520
msgid "Private Group [Experimental]"
msgstr ""

#: src/Module/Settings/Account.php:522
msgid "Requires manual approval of contact requests."
msgstr ""

#: src/Module/Settings/Account.php:531
msgid "OpenID:"
msgstr ""

#: src/Module/Settings/Account.php:531
msgid "(Optional) Allow this OpenID to login to this account."
msgstr ""

#: src/Module/Settings/Account.php:539
msgid "Publish your profile in your local site directory?"
msgstr ""

#: src/Module/Settings/Account.php:539
#, php-format
msgid ""
"Your profile will be published in this node's <a href=\"%s\">local "
"directory</a>. Your profile details may be publicly visible depending on the "
"system settings."
msgstr ""

#: src/Module/Settings/Account.php:545
#, php-format
msgid ""
"Your profile will also be published in the global friendica directories (e."
"g. <a href=\"%s\">%s</a>)."
msgstr ""

#: src/Module/Settings/Account.php:558
msgid "Account Settings"
msgstr ""

#: src/Module/Settings/Account.php:559
#, php-format
msgid "Your Identity Address is <strong>'%s'</strong> or '%s'."
msgstr ""

#: src/Module/Settings/Account.php:566
msgid "Password Settings"
msgstr ""

#: src/Module/Settings/Account.php:568
msgid "Leave password fields blank unless changing"
msgstr ""

#: src/Module/Settings/Account.php:570
msgid "Password:"
msgstr ""

#: src/Module/Settings/Account.php:570
msgid "Your current password to confirm the changes of the email address"
msgstr ""

#: src/Module/Settings/Account.php:573
msgid "Delete OpenID URL"
msgstr ""

#: src/Module/Settings/Account.php:575
msgid "Basic Settings"
msgstr ""

#: src/Module/Settings/Account.php:576
#: src/Module/Settings/Profile/Index.php:283
msgid "Display name:"
msgstr ""

#: src/Module/Settings/Account.php:577
msgid "Email Address:"
msgstr ""

#: src/Module/Settings/Account.php:578
msgid "Your Timezone:"
msgstr ""

#: src/Module/Settings/Account.php:579
msgid "Your Language:"
msgstr ""

#: src/Module/Settings/Account.php:579
msgid ""
"Set the language we use to show you friendica interface and to send you "
"emails"
msgstr ""

#: src/Module/Settings/Account.php:580
msgid "Default Post Location:"
msgstr ""

#: src/Module/Settings/Account.php:581
msgid "Use Browser Location:"
msgstr ""

#: src/Module/Settings/Account.php:583
msgid "Security and Privacy Settings"
msgstr ""

#: src/Module/Settings/Account.php:585
msgid "Maximum Friend Requests/Day:"
msgstr ""

#: src/Module/Settings/Account.php:585 src/Module/Settings/Account.php:595
msgid "(to prevent spam abuse)"
msgstr ""

#: src/Module/Settings/Account.php:587
msgid "Allow your profile to be searchable globally?"
msgstr ""

#: src/Module/Settings/Account.php:587
msgid ""
"Activate this setting if you want others to easily find and follow you. Your "
"profile will be searchable on remote systems. This setting also determines "
"whether Friendica will inform search engines that your profile should be "
"indexed or not."
msgstr ""

#: src/Module/Settings/Account.php:588
msgid "Hide your contact/friend list from viewers of your profile?"
msgstr ""

#: src/Module/Settings/Account.php:588
msgid ""
"A list of your contacts is displayed on your profile page. Activate this "
"option to disable the display of your contact list."
msgstr ""

#: src/Module/Settings/Account.php:589
msgid "Hide your public content from anonymous viewers"
msgstr ""

#: src/Module/Settings/Account.php:589
msgid ""
"Anonymous visitors will only see your basic profile details. Your public "
"posts and replies will still be freely accessible on the remote servers of "
"your followers and through relays."
msgstr ""

#: src/Module/Settings/Account.php:590
msgid "Make public posts unlisted"
msgstr ""

#: src/Module/Settings/Account.php:590
msgid ""
"Your public posts will not appear on the community pages or in search "
"results, nor be sent to relay servers. However they can still appear on "
"public feeds on remote servers."
msgstr ""

#: src/Module/Settings/Account.php:591
msgid "Make all posted pictures accessible"
msgstr ""

#: src/Module/Settings/Account.php:591
msgid ""
"This option makes every posted picture accessible via the direct link. This "
"is a workaround for the problem that most other networks can't handle "
"permissions on pictures. Non public pictures still won't be visible for the "
"public on your photo albums though."
msgstr ""

#: src/Module/Settings/Account.php:592
msgid "Allow friends to post to your profile page?"
msgstr ""

#: src/Module/Settings/Account.php:592
msgid ""
"Your contacts may write posts on your profile wall. These posts will be "
"distributed to your contacts"
msgstr ""

#: src/Module/Settings/Account.php:593
msgid "Allow friends to tag your posts?"
msgstr ""

#: src/Module/Settings/Account.php:593
msgid "Your contacts can add additional tags to your posts."
msgstr ""

#: src/Module/Settings/Account.php:594
msgid "Permit unknown people to send you private mail?"
msgstr ""

#: src/Module/Settings/Account.php:594
msgid ""
"Friendica network users may send you private messages even if they are not "
"in your contact list."
msgstr ""

#: src/Module/Settings/Account.php:595
msgid "Maximum private messages per day from unknown people:"
msgstr ""

#: src/Module/Settings/Account.php:596
msgid "Default privacy circle for new contacts"
msgstr ""

#: src/Module/Settings/Account.php:597
msgid "Default privacy circle for new group contacts"
msgstr ""

#: src/Module/Settings/Account.php:598
msgid "Default Post Permissions"
msgstr ""

#: src/Module/Settings/Account.php:602
msgid "Expiration settings"
msgstr ""

#: src/Module/Settings/Account.php:603
msgid "Automatically expire posts after this many days:"
msgstr ""

#: src/Module/Settings/Account.php:603
msgid "If empty, posts will not expire. Expired posts will be deleted"
msgstr ""

#: src/Module/Settings/Account.php:604
msgid "Expire posts"
msgstr ""

#: src/Module/Settings/Account.php:604
msgid "When activated, posts and comments will be expired."
msgstr ""

#: src/Module/Settings/Account.php:605
msgid "Expire personal notes"
msgstr ""

#: src/Module/Settings/Account.php:605
msgid ""
"When activated, the personal notes on your profile page will be expired."
msgstr ""

#: src/Module/Settings/Account.php:606
msgid "Expire starred posts"
msgstr ""

#: src/Module/Settings/Account.php:606
msgid ""
"Starring posts keeps them from being expired. That behaviour is overwritten "
"by this setting."
msgstr ""

#: src/Module/Settings/Account.php:607
msgid "Only expire posts by others"
msgstr ""

#: src/Module/Settings/Account.php:607
msgid ""
"When activated, your own posts never expire. Then the settings above are "
"only valid for posts you received."
msgstr ""

#: src/Module/Settings/Account.php:610
msgid "Notification Settings"
msgstr ""

#: src/Module/Settings/Account.php:611
msgid "Send a notification email when:"
msgstr ""

#: src/Module/Settings/Account.php:612
msgid "You receive an introduction"
msgstr ""

#: src/Module/Settings/Account.php:613
msgid "Your introductions are confirmed"
msgstr ""

#: src/Module/Settings/Account.php:614
msgid "Someone writes on your profile wall"
msgstr ""

#: src/Module/Settings/Account.php:615
msgid "Someone writes a followup comment"
msgstr ""

#: src/Module/Settings/Account.php:616
msgid "You receive a private message"
msgstr ""

#: src/Module/Settings/Account.php:617
msgid "You receive a friend suggestion"
msgstr ""

#: src/Module/Settings/Account.php:618
msgid "You are tagged in a post"
msgstr ""

#: src/Module/Settings/Account.php:620
msgid "Create a desktop notification when:"
msgstr ""

#: src/Module/Settings/Account.php:621
msgid "Someone tagged you"
msgstr ""

#: src/Module/Settings/Account.php:622
msgid "Someone directly commented on your post"
msgstr ""

#: src/Module/Settings/Account.php:623
msgid "Someone liked your content"
msgstr ""

#: src/Module/Settings/Account.php:623 src/Module/Settings/Account.php:624
msgid "Can only be enabled, when the direct comment notification is enabled."
msgstr ""

#: src/Module/Settings/Account.php:624
msgid "Someone shared your content"
msgstr ""

#: src/Module/Settings/Account.php:625
msgid "Someone commented in your thread"
msgstr ""

#: src/Module/Settings/Account.php:626
msgid "Someone commented in a thread where you commented"
msgstr ""

#: src/Module/Settings/Account.php:627
msgid "Someone commented in a thread where you interacted"
msgstr ""

#: src/Module/Settings/Account.php:629
msgid "Activate desktop notifications"
msgstr ""

#: src/Module/Settings/Account.php:629
msgid "Show desktop popup on new notifications"
msgstr ""

#: src/Module/Settings/Account.php:633
msgid "Text-only notification emails"
msgstr ""

#: src/Module/Settings/Account.php:635
msgid "Send text only notification emails, without the html part"
msgstr ""

#: src/Module/Settings/Account.php:639
msgid "Show detailled notifications"
msgstr ""

#: src/Module/Settings/Account.php:641
msgid ""
"Per default, notifications are condensed to a single notification per item. "
"When enabled every notification is displayed."
msgstr ""

#: src/Module/Settings/Account.php:645
msgid "Show notifications of ignored contacts"
msgstr ""

#: src/Module/Settings/Account.php:647
msgid ""
"You don't see posts from ignored contacts. But you still see their comments. "
"This setting controls if you want to still receive regular notifications "
"that are caused by ignored contacts or not."
msgstr ""

#: src/Module/Settings/Account.php:650
msgid "Advanced Account/Page Type Settings"
msgstr ""

#: src/Module/Settings/Account.php:651
msgid "Change the behaviour of this account for special situations"
msgstr ""

#: src/Module/Settings/Account.php:654
msgid "Import Contacts"
msgstr ""

#: src/Module/Settings/Account.php:655
msgid ""
"Upload a CSV file that contains the handle of your followed accounts in the "
"first column you exported from the old account."
msgstr ""

#: src/Module/Settings/Account.php:656
msgid "Upload File"
msgstr ""

#: src/Module/Settings/Account.php:659
msgid "Relocate"
msgstr ""

#: src/Module/Settings/Account.php:660
msgid ""
"If you have moved this profile from another server, and some of your "
"contacts don't receive your updates, try pushing this button."
msgstr ""

#: src/Module/Settings/Account.php:661
msgid "Resend relocate message to contacts"
msgstr ""

#: src/Module/Settings/Addons.php:86
msgid "Addon Settings"
msgstr ""

#: src/Module/Settings/Addons.php:87
msgid "No Addon settings configured"
msgstr ""

#: src/Module/Settings/Channels.php:130 src/Module/Settings/Channels.php:146
#: src/Module/Settings/Display.php:314
msgid "Label"
msgstr ""

#: src/Module/Settings/Channels.php:131 src/Module/Settings/Channels.php:147
#: src/Module/Settings/Display.php:315
#: src/Module/Settings/TwoFactor/AppSpecific.php:134
msgid "Description"
msgstr ""

#: src/Module/Settings/Channels.php:132 src/Module/Settings/Channels.php:148
msgid "Access Key"
msgstr ""

#: src/Module/Settings/Channels.php:133 src/Module/Settings/Channels.php:149
msgid "Circle/Channel"
msgstr ""

#: src/Module/Settings/Channels.php:134 src/Module/Settings/Channels.php:150
msgid "Include Tags"
msgstr ""

#: src/Module/Settings/Channels.php:135 src/Module/Settings/Channels.php:151
msgid "Exclude Tags"
msgstr ""

#: src/Module/Settings/Channels.php:136 src/Module/Settings/Channels.php:152
msgid "Full Text Search"
msgstr ""

#: src/Module/Settings/Channels.php:140
msgid "Delete channel"
msgstr ""

#: src/Module/Settings/Channels.php:140
msgid "Check to delete this entry from the channel list"
msgstr ""

#: src/Module/Settings/Channels.php:146
msgid "Short name for the channel. It is displayed on the channels widget."
msgstr ""

#: src/Module/Settings/Channels.php:147
msgid "This should describe the content of the channel in a few word."
msgstr ""

#: src/Module/Settings/Channels.php:148
msgid ""
"When you want to access this channel via an access key, you can define it "
"here. Pay attention to not use an already used one."
msgstr ""

#: src/Module/Settings/Channels.php:149
msgid "Select a circle or channel, that your channel should be based on."
msgstr ""

#: src/Module/Settings/Channels.php:150
msgid ""
"Comma separated list of tags. A post will be used when it contains any of "
"the listed tags."
msgstr ""

#: src/Module/Settings/Channels.php:151
msgid ""
"Comma separated list of tags. If a post contain any of these tags, then it "
"will not be part of nthis channel."
msgstr ""

#: src/Module/Settings/Channels.php:152
#, php-format
msgid ""
"Search terms for the body, supports the \"boolean mode\" operators from "
"MariaDB. See the help for a complete list of operators and additional "
"keywords: %s"
msgstr ""

#: src/Module/Settings/Channels.php:153
msgid "Check to display images in the channel."
msgstr ""

#: src/Module/Settings/Channels.php:154
msgid "Check to display videos in the channel."
msgstr ""

#: src/Module/Settings/Channels.php:155
msgid "Check to display audio in the channel."
msgstr ""

#: src/Module/Settings/Channels.php:158
msgid "This page can be used to define your own channels."
msgstr ""

#: src/Module/Settings/Channels.php:159
msgid "Add new entry to the channel list"
msgstr ""

#: src/Module/Settings/Channels.php:160 src/Module/Settings/Delegation.php:181
msgid "Add"
msgstr ""

#: src/Module/Settings/Channels.php:162
msgid "Current Entries in the channel list"
msgstr ""

#: src/Module/Settings/Channels.php:165
msgid "Delete entry from the channel list"
msgstr ""

#: src/Module/Settings/Channels.php:166
msgid "Delete entry from the channel list?"
msgstr ""

#: src/Module/Settings/Connectors.php:120
msgid "Failed to connect with email account using the settings provided."
msgstr ""

#: src/Module/Settings/Connectors.php:166
#: src/Module/Settings/Connectors.php:167
msgid "Diaspora (Socialhome, Hubzilla)"
msgstr ""

#: src/Module/Settings/Connectors.php:166
#: src/Module/Settings/Connectors.php:170
#, php-format
msgid "Built-in support for %s connectivity is enabled"
msgstr ""

#: src/Module/Settings/Connectors.php:167
#: src/Module/Settings/Connectors.php:169
#, php-format
msgid "Built-in support for %s connectivity is disabled"
msgstr ""

#: src/Module/Settings/Connectors.php:169
#: src/Module/Settings/Connectors.php:170
msgid "OStatus (GNU Social)"
msgstr ""

#: src/Module/Settings/Connectors.php:182
msgid "Email access is disabled on this site."
msgstr ""

#: src/Module/Settings/Connectors.php:197
#: src/Module/Settings/Connectors.php:244
msgid "None"
msgstr ""

#: src/Module/Settings/Connectors.php:209
msgid "General Social Media Settings"
msgstr ""

#: src/Module/Settings/Connectors.php:212
msgid "Followed content scope"
msgstr ""

#: src/Module/Settings/Connectors.php:214
msgid ""
"By default, conversations in which your follows participated but didn't "
"start will be shown in your timeline. You can turn this behavior off, or "
"expand it to the conversations in which your follows liked a post."
msgstr ""

#: src/Module/Settings/Connectors.php:216
msgid "Only conversations my follows started"
msgstr ""

#: src/Module/Settings/Connectors.php:217
msgid "Conversations my follows started or commented on (default)"
msgstr ""

#: src/Module/Settings/Connectors.php:218
msgid "Any conversation my follows interacted with, including likes"
msgstr ""

#: src/Module/Settings/Connectors.php:221
msgid "Enable Content Warning"
msgstr ""

#: src/Module/Settings/Connectors.php:221
msgid ""
"Users on networks like Mastodon or Pleroma are able to set a content warning "
"field which collapse their post by default. This enables the automatic "
"collapsing instead of setting the content warning as the post title. Doesn't "
"affect any other content filtering you eventually set up."
msgstr ""

#: src/Module/Settings/Connectors.php:222
msgid "Enable intelligent shortening"
msgstr ""

#: src/Module/Settings/Connectors.php:222
msgid ""
"Normally the system tries to find the best link to add to shortened posts. "
"If disabled, every shortened post will always point to the original "
"friendica post."
msgstr ""

#: src/Module/Settings/Connectors.php:223
msgid "Enable simple text shortening"
msgstr ""

#: src/Module/Settings/Connectors.php:223
msgid ""
"Normally the system shortens posts at the next line feed. If this option is "
"enabled then the system will shorten the text at the maximum character limit."
msgstr ""

#: src/Module/Settings/Connectors.php:224
msgid "Attach the link title"
msgstr ""

#: src/Module/Settings/Connectors.php:224
msgid ""
"When activated, the title of the attached link will be added as a title on "
"posts to Diaspora. This is mostly helpful with \"remote-self\" contacts that "
"share feed content."
msgstr ""

#: src/Module/Settings/Connectors.php:225
msgid "API: Use spoiler field as title"
msgstr ""

#: src/Module/Settings/Connectors.php:225
msgid ""
"When activated, the \"spoiler_text\" field in the API will be used for the "
"title on standalone posts. When deactivated it will be used for spoiler "
"text. For comments it will always be used for spoiler text."
msgstr ""

#: src/Module/Settings/Connectors.php:226
msgid "API: Automatically links at the end of the post as attached posts"
msgstr ""

#: src/Module/Settings/Connectors.php:226
msgid ""
"When activated, added links at the end of the post react the same way as "
"added links in the web interface."
msgstr ""

#: src/Module/Settings/Connectors.php:227
msgid "Your legacy ActivityPub/GNU Social account"
msgstr ""

#: src/Module/Settings/Connectors.php:227
msgid ""
"If you enter your old account name from an ActivityPub based system or your "
"GNU Social/Statusnet account name here (in the format user@domain.tld), your "
"contacts will be added automatically. The field will be emptied when done."
msgstr ""

#: src/Module/Settings/Connectors.php:229
msgid "Repair OStatus subscriptions"
msgstr ""

#: src/Module/Settings/Connectors.php:233
msgid "Email/Mailbox Setup"
msgstr ""

#: src/Module/Settings/Connectors.php:234
msgid ""
"If you wish to communicate with email contacts using this service "
"(optional), please specify how to connect to your mailbox."
msgstr ""

#: src/Module/Settings/Connectors.php:235
msgid "Last successful email check:"
msgstr ""

#: src/Module/Settings/Connectors.php:237
msgid "IMAP server name:"
msgstr ""

#: src/Module/Settings/Connectors.php:238
msgid "IMAP port:"
msgstr ""

#: src/Module/Settings/Connectors.php:239
msgid "Security:"
msgstr ""

#: src/Module/Settings/Connectors.php:240
msgid "Email login name:"
msgstr ""

#: src/Module/Settings/Connectors.php:241
msgid "Email password:"
msgstr ""

#: src/Module/Settings/Connectors.php:242
msgid "Reply-to address:"
msgstr ""

#: src/Module/Settings/Connectors.php:243
msgid "Send public posts to all email contacts:"
msgstr ""

#: src/Module/Settings/Connectors.php:244
msgid "Action after import:"
msgstr ""

#: src/Module/Settings/Connectors.php:244
msgid "Move to folder"
msgstr ""

#: src/Module/Settings/Connectors.php:245
msgid "Move to folder:"
msgstr ""

#: src/Module/Settings/Delegation.php:54
msgid "Delegation successfully granted."
msgstr ""

#: src/Module/Settings/Delegation.php:56
msgid "Parent user not found, unavailable or password doesn't match."
msgstr ""

#: src/Module/Settings/Delegation.php:60
msgid "Delegation successfully revoked."
msgstr ""

#: src/Module/Settings/Delegation.php:82 src/Module/Settings/Delegation.php:104
msgid ""
"Delegated administrators can view but not change delegation permissions."
msgstr ""

#: src/Module/Settings/Delegation.php:96
msgid "Delegate user not found."
msgstr ""

#: src/Module/Settings/Delegation.php:144
msgid "No parent user"
msgstr ""

#: src/Module/Settings/Delegation.php:155
#: src/Module/Settings/Delegation.php:166
msgid "Parent User"
msgstr ""

#: src/Module/Settings/Delegation.php:163
msgid "Additional Accounts"
msgstr ""

#: src/Module/Settings/Delegation.php:164
msgid ""
"Register additional accounts that are automatically connected to your "
"existing account so you can manage them from this account."
msgstr ""

#: src/Module/Settings/Delegation.php:165
msgid "Register an additional account"
msgstr ""

#: src/Module/Settings/Delegation.php:169
msgid ""
"Parent users have total control about this account, including the account "
"settings. Please double check whom you give this access."
msgstr ""

#: src/Module/Settings/Delegation.php:173
msgid "Delegates"
msgstr ""

#: src/Module/Settings/Delegation.php:175
msgid ""
"Delegates are able to manage all aspects of this account/page except for "
"basic account settings. Please do not delegate your personal account to "
"anybody that you do not trust completely."
msgstr ""

#: src/Module/Settings/Delegation.php:176
msgid "Existing Page Delegates"
msgstr ""

#: src/Module/Settings/Delegation.php:178
msgid "Potential Delegates"
msgstr ""

#: src/Module/Settings/Delegation.php:182
msgid "No entries."
msgstr ""

#: src/Module/Settings/Display.php:162
msgid "The theme you chose isn't available."
msgstr ""

#: src/Module/Settings/Display.php:202
#, php-format
msgid "%s - (Unsupported)"
msgstr ""

#: src/Module/Settings/Display.php:237
msgid "No preview"
msgstr ""

#: src/Module/Settings/Display.php:238
msgid "No image"
msgstr ""

#: src/Module/Settings/Display.php:239
msgid "Small Image"
msgstr ""

#: src/Module/Settings/Display.php:240
msgid "Large Image"
msgstr ""

#: src/Module/Settings/Display.php:286
msgid "Display Settings"
msgstr ""

#: src/Module/Settings/Display.php:288
msgid "General Theme Settings"
msgstr ""

#: src/Module/Settings/Display.php:289
msgid "Custom Theme Settings"
msgstr ""

#: src/Module/Settings/Display.php:290
msgid "Content Settings"
msgstr ""

#: src/Module/Settings/Display.php:291 view/theme/duepuntozero/config.php:86
#: view/theme/frio/config.php:172 view/theme/quattro/config.php:88
#: view/theme/vier/config.php:136
msgid "Theme settings"
msgstr ""

#: src/Module/Settings/Display.php:292
msgid "Timelines"
msgstr ""

#: src/Module/Settings/Display.php:299
msgid "Display Theme:"
msgstr ""

#: src/Module/Settings/Display.php:300
msgid "Mobile Theme:"
msgstr ""

#: src/Module/Settings/Display.php:303
msgid "Number of items to display per page:"
msgstr ""

#: src/Module/Settings/Display.php:303 src/Module/Settings/Display.php:304
msgid "Maximum of 100 items"
msgstr ""

#: src/Module/Settings/Display.php:304
msgid "Number of items to display per page when viewed from mobile device:"
msgstr ""

#: src/Module/Settings/Display.php:305
msgid "Update browser every xx seconds"
msgstr ""

#: src/Module/Settings/Display.php:305
msgid "Minimum of 10 seconds. Enter -1 to disable it."
msgstr ""

#: src/Module/Settings/Display.php:306
msgid "Display emoticons"
msgstr ""

#: src/Module/Settings/Display.php:306
msgid "When enabled, emoticons are replaced with matching symbols."
msgstr ""

#: src/Module/Settings/Display.php:307
msgid "Infinite scroll"
msgstr ""

#: src/Module/Settings/Display.php:307
msgid "Automatic fetch new items when reaching the page end."
msgstr ""

#: src/Module/Settings/Display.php:308
msgid "Enable Smart Threading"
msgstr ""

#: src/Module/Settings/Display.php:308
msgid "Enable the automatic suppression of extraneous thread indentation."
msgstr ""

#: src/Module/Settings/Display.php:309
msgid "Display the Dislike feature"
msgstr ""

#: src/Module/Settings/Display.php:309
msgid "Display the Dislike button and dislike reactions on posts and comments."
msgstr ""

#: src/Module/Settings/Display.php:310
msgid "Display the resharer"
msgstr ""

#: src/Module/Settings/Display.php:310
msgid "Display the first resharer as icon and text on a reshared item."
msgstr ""

#: src/Module/Settings/Display.php:311
msgid "Stay local"
msgstr ""

#: src/Module/Settings/Display.php:311
msgid "Don't go to a remote system when following a contact link."
msgstr ""

#: src/Module/Settings/Display.php:312
msgid "Link preview mode"
msgstr ""

#: src/Module/Settings/Display.php:312
msgid "Appearance of the link preview that is added to each post with a link."
msgstr ""

#: src/Module/Settings/Display.php:317
msgid "Bookmark"
msgstr ""

#: src/Module/Settings/Display.php:319
msgid ""
"Enable timelines that you want to see in the channels widget. Bookmark "
"timelines that you want to see in the top menu."
msgstr ""

#: src/Module/Settings/Display.php:321
msgid "Channel languages:"
msgstr ""

#: src/Module/Settings/Display.php:321
msgid "Select all languages that you want to see in your channels."
msgstr ""

#: src/Module/Settings/Display.php:323
msgid "Beginning of week:"
msgstr ""

#: src/Module/Settings/Display.php:324
msgid "Default calendar view:"
msgstr ""

#: src/Module/Settings/Features.php:74
msgid "Additional Features"
msgstr ""

#: src/Module/Settings/OAuth.php:71
msgid "Connected Apps"
msgstr ""

#: src/Module/Settings/OAuth.php:75
msgid "Remove authorization"
msgstr ""

#: src/Module/Settings/Profile/Index.php:116
msgid "Display Name is required."
msgstr ""

#: src/Module/Settings/Profile/Index.php:167
msgid "Profile couldn't be updated."
msgstr ""

#: src/Module/Settings/Profile/Index.php:205
#: src/Module/Settings/Profile/Index.php:226
msgid "Label:"
msgstr ""

#: src/Module/Settings/Profile/Index.php:206
#: src/Module/Settings/Profile/Index.php:227
msgid "Value:"
msgstr ""

#: src/Module/Settings/Profile/Index.php:217
#: src/Module/Settings/Profile/Index.php:238
msgid "Field Permissions"
msgstr ""

#: src/Module/Settings/Profile/Index.php:218
#: src/Module/Settings/Profile/Index.php:239
msgid "(click to open/close)"
msgstr ""

#: src/Module/Settings/Profile/Index.php:224
msgid "Add a new profile field"
msgstr ""

#: src/Module/Settings/Profile/Index.php:247
msgid ""
"The homepage is verified. A rel=\"me\" link back to your Friendica profile "
"page was found on the homepage."
msgstr ""

#: src/Module/Settings/Profile/Index.php:249
#, php-format
msgid ""
"To verify your homepage, add a rel=\"me\" link to it, pointing to your "
"profile URL (%s)."
msgstr ""

#: src/Module/Settings/Profile/Index.php:255
msgid "Profile Actions"
msgstr ""

#: src/Module/Settings/Profile/Index.php:256
msgid "Edit Profile Details"
msgstr ""

#: src/Module/Settings/Profile/Index.php:258
msgid "Change Profile Photo"
msgstr ""

#: src/Module/Settings/Profile/Index.php:261
msgid "Profile picture"
msgstr ""

#: src/Module/Settings/Profile/Index.php:262
msgid "Location"
msgstr ""

#: src/Module/Settings/Profile/Index.php:263 src/Util/Temporal.php:97
#: src/Util/Temporal.php:99
msgid "Miscellaneous"
msgstr ""

#: src/Module/Settings/Profile/Index.php:264
msgid "Custom Profile Fields"
msgstr ""

#: src/Module/Settings/Profile/Index.php:265 src/Module/Welcome.php:58
msgid "Upload Profile Photo"
msgstr ""

#: src/Module/Settings/Profile/Index.php:266
#, php-format
msgid ""
"<p>Custom fields appear on <a href=\"%s\">your profile page</a>.</p>\n"
"\t\t\t\t<p>You can use BBCodes in the field values.</p>\n"
"\t\t\t\t<p>Reorder by dragging the field title.</p>\n"
"\t\t\t\t<p>Empty the label field to remove a custom field.</p>\n"
"\t\t\t\t<p>Non-public fields can only be seen by the selected Friendica "
"contacts or the Friendica contacts in the selected circles.</p>"
msgstr ""

#: src/Module/Settings/Profile/Index.php:286
msgid "Street Address:"
msgstr ""

#: src/Module/Settings/Profile/Index.php:287
msgid "Locality/City:"
msgstr ""

#: src/Module/Settings/Profile/Index.php:288
msgid "Region/State:"
msgstr ""

#: src/Module/Settings/Profile/Index.php:289
msgid "Postal/Zip Code:"
msgstr ""

#: src/Module/Settings/Profile/Index.php:290
msgid "Country:"
msgstr ""

#: src/Module/Settings/Profile/Index.php:292
msgid "XMPP (Jabber) address:"
msgstr ""

#: src/Module/Settings/Profile/Index.php:292
msgid "The XMPP address will be published so that people can follow you there."
msgstr ""

#: src/Module/Settings/Profile/Index.php:293
msgid "Matrix (Element) address:"
msgstr ""

#: src/Module/Settings/Profile/Index.php:293
msgid ""
"The Matrix address will be published so that people can follow you there."
msgstr ""

#: src/Module/Settings/Profile/Index.php:294
msgid "Homepage URL:"
msgstr ""

#: src/Module/Settings/Profile/Index.php:295
msgid "Public Keywords:"
msgstr ""

#: src/Module/Settings/Profile/Index.php:295
msgid "(Used for suggesting potential friends, can be seen by others)"
msgstr ""

#: src/Module/Settings/Profile/Index.php:296
msgid "Private Keywords:"
msgstr ""

#: src/Module/Settings/Profile/Index.php:296
msgid "(Used for searching profiles, never shown to others)"
msgstr ""

#: src/Module/Settings/Profile/Photo/Crop.php:107
#: src/Module/Settings/Profile/Photo/Crop.php:125
#: src/Module/Settings/Profile/Photo/Crop.php:143
#: src/Module/Settings/Profile/Photo/Index.php:101
#, php-format
msgid "Image size reduction [%s] failed."
msgstr ""

#: src/Module/Settings/Profile/Photo/Crop.php:150
msgid ""
"Shift-reload the page or clear browser cache if the new photo does not "
"display immediately."
msgstr ""

#: src/Module/Settings/Profile/Photo/Crop.php:155
msgid "Unable to process image"
msgstr ""

#: src/Module/Settings/Profile/Photo/Crop.php:174
msgid "Photo not found."
msgstr ""

#: src/Module/Settings/Profile/Photo/Crop.php:196
msgid "Profile picture successfully updated."
msgstr ""

#: src/Module/Settings/Profile/Photo/Crop.php:222
#: src/Module/Settings/Profile/Photo/Crop.php:226
msgid "Crop Image"
msgstr ""

#: src/Module/Settings/Profile/Photo/Crop.php:223
msgid "Please adjust the image cropping for optimum viewing."
msgstr ""

#: src/Module/Settings/Profile/Photo/Crop.php:225
msgid "Use Image As Is"
msgstr ""

#: src/Module/Settings/Profile/Photo/Index.php:45
msgid "Missing uploaded image."
msgstr ""

#: src/Module/Settings/Profile/Photo/Index.php:124
msgid "Profile Picture Settings"
msgstr ""

#: src/Module/Settings/Profile/Photo/Index.php:125
msgid "Current Profile Picture"
msgstr ""

#: src/Module/Settings/Profile/Photo/Index.php:126
msgid "Upload Profile Picture"
msgstr ""

#: src/Module/Settings/Profile/Photo/Index.php:127
msgid "Upload Picture:"
msgstr ""

#: src/Module/Settings/Profile/Photo/Index.php:132
msgid "or"
msgstr ""

#: src/Module/Settings/Profile/Photo/Index.php:134
msgid "skip this step"
msgstr ""

#: src/Module/Settings/Profile/Photo/Index.php:136
msgid "select a photo from your photo albums"
msgstr ""

#: src/Module/Settings/RemoveMe.php:94
#: src/Navigation/Notifications/Repository/Notify.php:471
#: src/Navigation/Notifications/Repository/Notify.php:492
msgid "[Friendica System Notify]"
msgstr ""

#: src/Module/Settings/RemoveMe.php:94
msgid "User deleted their account"
msgstr ""

#: src/Module/Settings/RemoveMe.php:95
msgid ""
"On your Friendica node an user deleted their account. Please ensure that "
"their data is removed from the backups."
msgstr ""

#: src/Module/Settings/RemoveMe.php:96
#, php-format
msgid "The user id is %d"
msgstr ""

#: src/Module/Settings/RemoveMe.php:108
msgid "Your user account has been successfully removed. Bye bye!"
msgstr ""

#: src/Module/Settings/RemoveMe.php:128
msgid "Remove My Account"
msgstr ""

#: src/Module/Settings/RemoveMe.php:129
msgid ""
"This will completely remove your account. Once this has been done it is not "
"recoverable."
msgstr ""

#: src/Module/Settings/RemoveMe.php:131
msgid "Please enter your password for verification:"
msgstr ""

#: src/Module/Settings/Server/Action.php:60
msgid "Do you want to ignore this server?"
msgstr ""

#: src/Module/Settings/Server/Action.php:64
msgid "Do you want to unignore this server?"
msgstr ""

#: src/Module/Settings/Server/Action.php:74
#: src/Module/Settings/Server/Index.php:104
msgid "Remote server settings"
msgstr ""

#: src/Module/Settings/Server/Action.php:77
msgid "Server URL"
msgstr ""

#: src/Module/Settings/Server/Index.php:78
msgid "Settings saved"
msgstr ""

#: src/Module/Settings/Server/Index.php:105
msgid ""
"Here you can find all the remote servers you have taken individual "
"moderation actions against. For a list of servers your node has blocked, "
"please check out the <a href=\"friendica\">Information</a> page."
msgstr ""

#: src/Module/Settings/Server/Index.php:110
msgid "Delete all your settings for the remote server"
msgstr ""

#: src/Module/Settings/Server/Index.php:111
msgid "Save changes"
msgstr ""

#: src/Module/Settings/TwoFactor/AppSpecific.php:66
#: src/Module/Settings/TwoFactor/Recovery.php:64
#: src/Module/Settings/TwoFactor/Trusted.php:67
#: src/Module/Settings/TwoFactor/Verify.php:69
msgid "Please enter your password to access this page."
msgstr ""

#: src/Module/Settings/TwoFactor/AppSpecific.php:84
msgid "App-specific password generation failed: The description is empty."
msgstr ""

#: src/Module/Settings/TwoFactor/AppSpecific.php:87
msgid ""
"App-specific password generation failed: This description already exists."
msgstr ""

#: src/Module/Settings/TwoFactor/AppSpecific.php:91
msgid "New app-specific password generated."
msgstr ""

#: src/Module/Settings/TwoFactor/AppSpecific.php:97
msgid "App-specific passwords successfully revoked."
msgstr ""

#: src/Module/Settings/TwoFactor/AppSpecific.php:107
msgid "App-specific password successfully revoked."
msgstr ""

#: src/Module/Settings/TwoFactor/AppSpecific.php:128
msgid "Two-factor app-specific passwords"
msgstr ""

#: src/Module/Settings/TwoFactor/AppSpecific.php:130
msgid ""
"<p>App-specific passwords are randomly generated passwords used instead your "
"regular password to authenticate your account on third-party applications "
"that don't support two-factor authentication.</p>"
msgstr ""

#: src/Module/Settings/TwoFactor/AppSpecific.php:131
msgid ""
"Make sure to copy your new app-specific password now. You won’t be able to "
"see it again!"
msgstr ""

#: src/Module/Settings/TwoFactor/AppSpecific.php:135
msgid "Last Used"
msgstr ""

#: src/Module/Settings/TwoFactor/AppSpecific.php:136
msgid "Revoke"
msgstr ""

#: src/Module/Settings/TwoFactor/AppSpecific.php:137
msgid "Revoke All"
msgstr ""

#: src/Module/Settings/TwoFactor/AppSpecific.php:140
msgid ""
"When you generate a new app-specific password, you must use it right away, "
"it will be shown to you once after you generate it."
msgstr ""

#: src/Module/Settings/TwoFactor/AppSpecific.php:141
msgid "Generate new app-specific password"
msgstr ""

#: src/Module/Settings/TwoFactor/AppSpecific.php:142
msgid "Friendiqa on my Fairphone 2..."
msgstr ""

#: src/Module/Settings/TwoFactor/AppSpecific.php:143
msgid "Generate"
msgstr ""

#: src/Module/Settings/TwoFactor/Index.php:68
msgid "Two-factor authentication successfully disabled."
msgstr ""

#: src/Module/Settings/TwoFactor/Index.php:120
msgid ""
"<p>Use an application on a mobile device to get two-factor authentication "
"codes when prompted on login.</p>"
msgstr ""

#: src/Module/Settings/TwoFactor/Index.php:124
msgid "Authenticator app"
msgstr ""

#: src/Module/Settings/TwoFactor/Index.php:125
msgid "Configured"
msgstr ""

#: src/Module/Settings/TwoFactor/Index.php:125
msgid "Not Configured"
msgstr ""

#: src/Module/Settings/TwoFactor/Index.php:126
msgid "<p>You haven't finished configuring your authenticator app.</p>"
msgstr ""

#: src/Module/Settings/TwoFactor/Index.php:127
msgid "<p>Your authenticator app is correctly configured.</p>"
msgstr ""

#: src/Module/Settings/TwoFactor/Index.php:129
msgid "Recovery codes"
msgstr ""

#: src/Module/Settings/TwoFactor/Index.php:130
msgid "Remaining valid codes"
msgstr ""

#: src/Module/Settings/TwoFactor/Index.php:132
msgid ""
"<p>These one-use codes can replace an authenticator app code in case you "
"have lost access to it.</p>"
msgstr ""

#: src/Module/Settings/TwoFactor/Index.php:134
msgid "App-specific passwords"
msgstr ""

#: src/Module/Settings/TwoFactor/Index.php:135
msgid "Generated app-specific passwords"
msgstr ""

#: src/Module/Settings/TwoFactor/Index.php:137
msgid ""
"<p>These randomly generated passwords allow you to authenticate on apps not "
"supporting two-factor authentication.</p>"
msgstr ""

#: src/Module/Settings/TwoFactor/Index.php:140
msgid "Current password:"
msgstr ""

#: src/Module/Settings/TwoFactor/Index.php:140
msgid ""
"You need to provide your current password to change two-factor "
"authentication settings."
msgstr ""

#: src/Module/Settings/TwoFactor/Index.php:141
msgid "Enable two-factor authentication"
msgstr ""

#: src/Module/Settings/TwoFactor/Index.php:142
msgid "Disable two-factor authentication"
msgstr ""

#: src/Module/Settings/TwoFactor/Index.php:143
msgid "Show recovery codes"
msgstr ""

#: src/Module/Settings/TwoFactor/Index.php:144
msgid "Manage app-specific passwords"
msgstr ""

#: src/Module/Settings/TwoFactor/Index.php:145
msgid "Manage trusted browsers"
msgstr ""

#: src/Module/Settings/TwoFactor/Index.php:146
msgid "Finish app configuration"
msgstr ""

#: src/Module/Settings/TwoFactor/Recovery.php:80
msgid "New recovery codes successfully generated."
msgstr ""

#: src/Module/Settings/TwoFactor/Recovery.php:106
msgid "Two-factor recovery codes"
msgstr ""

#: src/Module/Settings/TwoFactor/Recovery.php:108
msgid ""
"<p>Recovery codes can be used to access your account in the event you lose "
"access to your device and cannot receive two-factor authentication codes.</"
"p><p><strong>Put these in a safe spot!</strong> If you lose your device and "
"don’t have the recovery codes you will lose access to your account.</p>"
msgstr ""

#: src/Module/Settings/TwoFactor/Recovery.php:110
msgid ""
"When you generate new recovery codes, you must copy the new codes. Your old "
"codes won’t work anymore."
msgstr ""

#: src/Module/Settings/TwoFactor/Recovery.php:111
msgid "Generate new recovery codes"
msgstr ""

#: src/Module/Settings/TwoFactor/Recovery.php:113
msgid "Next: Verification"
msgstr ""

#: src/Module/Settings/TwoFactor/Trusted.php:84
msgid "Trusted browsers successfully removed."
msgstr ""

#: src/Module/Settings/TwoFactor/Trusted.php:94
msgid "Trusted browser successfully removed."
msgstr ""

#: src/Module/Settings/TwoFactor/Trusted.php:136
msgid "Two-factor Trusted Browsers"
msgstr ""

#: src/Module/Settings/TwoFactor/Trusted.php:137
msgid ""
"Trusted browsers are individual browsers you chose to skip two-factor "
"authentication to access Friendica. Please use this feature sparingly, as it "
"can negate the benefit of two-factor authentication."
msgstr ""

#: src/Module/Settings/TwoFactor/Trusted.php:138
msgid "Device"
msgstr ""

#: src/Module/Settings/TwoFactor/Trusted.php:139
msgid "OS"
msgstr ""

#: src/Module/Settings/TwoFactor/Trusted.php:141
msgid "Trusted"
msgstr ""

#: src/Module/Settings/TwoFactor/Trusted.php:142
msgid "Created At"
msgstr ""

#: src/Module/Settings/TwoFactor/Trusted.php:143
msgid "Last Use"
msgstr ""

#: src/Module/Settings/TwoFactor/Trusted.php:145
msgid "Remove All"
msgstr ""

#: src/Module/Settings/TwoFactor/Verify.php:91
msgid "Two-factor authentication successfully activated."
msgstr ""

#: src/Module/Settings/TwoFactor/Verify.php:125
#, php-format
msgid ""
"<p>Or you can submit the authentication settings manually:</p>\n"
"<dl>\n"
"\t<dt>Issuer</dt>\n"
"\t<dd>%s</dd>\n"
"\t<dt>Account Name</dt>\n"
"\t<dd>%s</dd>\n"
"\t<dt>Secret Key</dt>\n"
"\t<dd>%s</dd>\n"
"\t<dt>Type</dt>\n"
"\t<dd>Time-based</dd>\n"
"\t<dt>Number of digits</dt>\n"
"\t<dd>6</dd>\n"
"\t<dt>Hashing algorithm</dt>\n"
"\t<dd>SHA-1</dd>\n"
"</dl>"
msgstr ""

#: src/Module/Settings/TwoFactor/Verify.php:145
msgid "Two-factor code verification"
msgstr ""

#: src/Module/Settings/TwoFactor/Verify.php:147
msgid ""
"<p>Please scan this QR Code with your authenticator app and submit the "
"provided code.</p>"
msgstr ""

#: src/Module/Settings/TwoFactor/Verify.php:149
#, php-format
msgid ""
"<p>Or you can open the following URL in your mobile device:</p><p><a href="
"\"%s\">%s</a></p>"
msgstr ""

#: src/Module/Settings/TwoFactor/Verify.php:156
msgid "Verify code and enable two-factor authentication"
msgstr ""

#: src/Module/Settings/UserExport.php:90
msgid "Export account"
msgstr ""

#: src/Module/Settings/UserExport.php:90
msgid ""
"Export your account info and contacts. Use this to make a backup of your "
"account and/or to move it to another server."
msgstr ""

#: src/Module/Settings/UserExport.php:91
msgid "Export all"
msgstr ""

#: src/Module/Settings/UserExport.php:91
msgid ""
"Export your account info, contacts and all your items as json. Could be a "
"very big file, and could take a lot of time. Use this to make a full backup "
"of your account (photos are not exported)"
msgstr ""

#: src/Module/Settings/UserExport.php:92
msgid "Export Contacts to CSV"
msgstr ""

#: src/Module/Settings/UserExport.php:92
msgid ""
"Export the list of the accounts you are following as CSV file. Compatible to "
"e.g. Mastodon."
msgstr ""

#: src/Module/Special/DisplayNotFound.php:35
msgid "The top-level post isn't visible."
msgstr ""

#: src/Module/Special/DisplayNotFound.php:36
msgid "The top-level post was deleted."
msgstr ""

#: src/Module/Special/DisplayNotFound.php:37
msgid ""
"This node has blocked the top-level author or the author of the shared post."
msgstr ""

#: src/Module/Special/DisplayNotFound.php:38
msgid ""
"You have ignored or blocked the top-level author or the author of the shared "
"post."
msgstr ""

#: src/Module/Special/DisplayNotFound.php:39
msgid ""
"You have ignored the top-level author's server or the shared post author's "
"server."
msgstr ""

#: src/Module/Special/DisplayNotFound.php:45
msgid "Conversation Not Found"
msgstr ""

#: src/Module/Special/DisplayNotFound.php:46
msgid "Unfortunately, the requested conversation isn't available to you."
msgstr ""

#: src/Module/Special/DisplayNotFound.php:47
msgid "Possible reasons include:"
msgstr ""

#: src/Module/Special/HTTPException.php:78
msgid "Stack trace:"
msgstr ""

#: src/Module/Special/HTTPException.php:83
#, php-format
msgid "Exception thrown in %s:%d"
msgstr ""

#: src/Module/Tos.php:58 src/Module/Tos.php:107
msgid ""
"At the time of registration, and for providing communications between the "
"user account and their contacts, the user has to provide a display name (pen "
"name), an username (nickname) and a working email address. The names will be "
"accessible on the profile page of the account by any visitor of the page, "
"even if other profile details are not displayed. The email address will only "
"be used to send the user notifications about interactions, but wont be "
"visibly displayed. The listing of an account in the node's user directory or "
"the global user directory is optional and can be controlled in the user "
"settings, it is not necessary for communication."
msgstr ""

#: src/Module/Tos.php:59 src/Module/Tos.php:108
msgid ""
"This data is required for communication and is passed on to the nodes of the "
"communication partners and is stored there. Users can enter additional "
"private data that may be transmitted to the communication partners accounts."
msgstr ""

#: src/Module/Tos.php:60 src/Module/Tos.php:109
#, php-format
msgid ""
"At any point in time a logged in user can export their account data from the "
"<a href=\"%1$s/settings/userexport\">account settings</a>. If the user wants "
"to delete their account they can do so at <a href=\"%1$s/settings/removeme\">"
"%1$s/settings/removeme</a>. The deletion of the account will be permanent. "
"Deletion of the data will also be requested from the nodes of the "
"communication partners."
msgstr ""

#: src/Module/Tos.php:63 src/Module/Tos.php:106
msgid "Privacy Statement"
msgstr ""

#: src/Module/Tos.php:103
msgid "Rules"
msgstr ""

#: src/Module/Update/Display.php:45
msgid "Parameter uri_id is missing."
msgstr ""

#: src/Module/Update/Display.php:55
msgid "The requested item doesn't exist or has been deleted."
msgstr ""

#: src/Module/User/Import.php:103
msgid "User imports on closed servers can only be done by an administrator."
msgstr ""

#: src/Module/User/Import.php:119
msgid "Move account"
msgstr ""

#: src/Module/User/Import.php:120
msgid "You can import an account from another Friendica server."
msgstr ""

#: src/Module/User/Import.php:121
msgid ""
"You need to export your account from the old server and upload it here. We "
"will recreate your old account here with all your contacts. We will try also "
"to inform your friends that you moved here."
msgstr ""

#: src/Module/User/Import.php:122
msgid ""
"This feature is experimental. We can't import contacts from the OStatus "
"network (GNU Social/Statusnet) or from Diaspora"
msgstr ""

#: src/Module/User/Import.php:123
msgid "Account file"
msgstr ""

#: src/Module/User/Import.php:123
msgid ""
"To export your account, go to \"Settings->Export your personal data\" and "
"select \"Export account\""
msgstr ""

#: src/Module/User/Import.php:217
msgid "Error decoding account file"
msgstr ""

#: src/Module/User/Import.php:222
msgid "Error! No version data in file! This is not a Friendica account file?"
msgstr ""

#: src/Module/User/Import.php:230
#, php-format
msgid "User '%s' already exists on this server!"
msgstr ""

#: src/Module/User/Import.php:267
msgid "User creation error"
msgstr ""

#: src/Module/User/Import.php:316
#, php-format
msgid "%d contact not imported"
msgid_plural "%d contacts not imported"
msgstr[0] ""
msgstr[1] ""

#: src/Module/User/Import.php:365
msgid "User profile creation error"
msgstr ""

#: src/Module/User/Import.php:416
msgid "Done. You can now login with your username and password"
msgstr ""

#: src/Module/Welcome.php:44
msgid "Welcome to Friendica"
msgstr ""

#: src/Module/Welcome.php:45
msgid "New Member Checklist"
msgstr ""

#: src/Module/Welcome.php:46
msgid ""
"We would like to offer some tips and links to help make your experience "
"enjoyable. Click any item to visit the relevant page. A link to this page "
"will be visible from your home page for two weeks after your initial "
"registration and then will quietly disappear."
msgstr ""

#: src/Module/Welcome.php:48
msgid "Getting Started"
msgstr ""

#: src/Module/Welcome.php:49
msgid "Friendica Walk-Through"
msgstr ""

#: src/Module/Welcome.php:50
msgid ""
"On your <em>Quick Start</em> page - find a brief introduction to your "
"profile and network tabs, make some new connections, and find some groups to "
"join."
msgstr ""

#: src/Module/Welcome.php:53
msgid "Go to Your Settings"
msgstr ""

#: src/Module/Welcome.php:54
msgid ""
"On your <em>Settings</em> page -  change your initial password. Also make a "
"note of your Identity Address. This looks just like an email address - and "
"will be useful in making friends on the free social web."
msgstr ""

#: src/Module/Welcome.php:55
msgid ""
"Review the other settings, particularly the privacy settings. An unpublished "
"directory listing is like having an unlisted phone number. In general, you "
"should probably publish your listing - unless all of your friends and "
"potential friends know exactly how to find you."
msgstr ""

#: src/Module/Welcome.php:59
msgid ""
"Upload a profile photo if you have not done so already. Studies have shown "
"that people with real photos of themselves are ten times more likely to make "
"friends than people who do not."
msgstr ""

#: src/Module/Welcome.php:60
msgid "Edit Your Profile"
msgstr ""

#: src/Module/Welcome.php:61
msgid ""
"Edit your <strong>default</strong> profile to your liking. Review the "
"settings for hiding your list of friends and hiding the profile from unknown "
"visitors."
msgstr ""

#: src/Module/Welcome.php:62
msgid "Profile Keywords"
msgstr ""

#: src/Module/Welcome.php:63
msgid ""
"Set some public keywords for your profile which describe your interests. We "
"may be able to find other people with similar interests and suggest "
"friendships."
msgstr ""

#: src/Module/Welcome.php:65
msgid "Connecting"
msgstr ""

#: src/Module/Welcome.php:67
msgid "Importing Emails"
msgstr ""

#: src/Module/Welcome.php:68
msgid ""
"Enter your email access information on your Connector Settings page if you "
"wish to import and interact with friends or mailing lists from your email "
"INBOX"
msgstr ""

#: src/Module/Welcome.php:69
msgid "Go to Your Contacts Page"
msgstr ""

#: src/Module/Welcome.php:70
msgid ""
"Your Contacts page is your gateway to managing friendships and connecting "
"with friends on other networks. Typically you enter their address or site "
"URL in the <em>Add New Contact</em> dialog."
msgstr ""

#: src/Module/Welcome.php:71
msgid "Go to Your Site's Directory"
msgstr ""

#: src/Module/Welcome.php:72
msgid ""
"The Directory page lets you find other people in this network or other "
"federated sites. Look for a <em>Connect</em> or <em>Follow</em> link on "
"their profile page. Provide your own Identity Address if requested."
msgstr ""

#: src/Module/Welcome.php:73
msgid "Finding New People"
msgstr ""

#: src/Module/Welcome.php:74
msgid ""
"On the side panel of the Contacts page are several tools to find new "
"friends. We can match people by interest, look up people by name or "
"interest, and provide suggestions based on network relationships. On a brand "
"new site, friend suggestions will usually begin to be populated within 24 "
"hours."
msgstr ""

#: src/Module/Welcome.php:77
msgid "Add Your Contacts To Circle"
msgstr ""

#: src/Module/Welcome.php:78
msgid ""
"Once you have made some friends, organize them into private conversation "
"circles from the sidebar of your Contacts page and then you can interact "
"with each circle privately on your Network page."
msgstr ""

#: src/Module/Welcome.php:80
msgid "Why Aren't My Posts Public?"
msgstr ""

#: src/Module/Welcome.php:81
msgid ""
"Friendica respects your privacy. By default, your posts will only show up to "
"people you've added as friends. For more information, see the help section "
"from the link above."
msgstr ""

#: src/Module/Welcome.php:83
msgid "Getting Help"
msgstr ""

#: src/Module/Welcome.php:84
msgid "Go to the Help Section"
msgstr ""

#: src/Module/Welcome.php:85
msgid ""
"Our <strong>help</strong> pages may be consulted for detail on other program "
"features and resources."
msgstr ""

#: src/Navigation/Notifications/Factory/FormattedNavNotification.php:161
msgid "{0} wants to follow you"
msgstr ""

#: src/Navigation/Notifications/Factory/FormattedNavNotification.php:163
msgid "{0} has started following you"
msgstr ""

#: src/Navigation/Notifications/Factory/FormattedNotify.php:96
#, php-format
msgid "%s liked %s's post"
msgstr ""

#: src/Navigation/Notifications/Factory/FormattedNotify.php:108
#, php-format
msgid "%s disliked %s's post"
msgstr ""

#: src/Navigation/Notifications/Factory/FormattedNotify.php:120
#, php-format
msgid "%s is attending %s's event"
msgstr ""

#: src/Navigation/Notifications/Factory/FormattedNotify.php:132
#, php-format
msgid "%s is not attending %s's event"
msgstr ""

#: src/Navigation/Notifications/Factory/FormattedNotify.php:144
#, php-format
msgid "%s may attending %s's event"
msgstr ""

#: src/Navigation/Notifications/Factory/FormattedNotify.php:174
#, php-format
msgid "%s is now friends with %s"
msgstr ""

#: src/Navigation/Notifications/Factory/FormattedNotify.php:341
#: src/Navigation/Notifications/Factory/FormattedNotify.php:379
#, php-format
msgid "%s commented on %s's post"
msgstr ""

#: src/Navigation/Notifications/Factory/FormattedNotify.php:378
#, php-format
msgid "%s created a new post"
msgstr ""

#: src/Navigation/Notifications/Factory/Introduction.php:133
msgid "Friend Suggestion"
msgstr ""

#: src/Navigation/Notifications/Factory/Introduction.php:159
msgid "Friend/Connect Request"
msgstr ""

#: src/Navigation/Notifications/Factory/Introduction.php:159
msgid "New Follower"
msgstr ""

#: src/Navigation/Notifications/Factory/Notification.php:134
#, php-format
msgid "%1$s wants to follow you"
msgstr ""

#: src/Navigation/Notifications/Factory/Notification.php:136
#, php-format
msgid "%1$s has started following you"
msgstr ""

#: src/Navigation/Notifications/Factory/Notification.php:208
#, php-format
msgid "%1$s liked your comment on %2$s"
msgstr ""

#: src/Navigation/Notifications/Factory/Notification.php:211
#, php-format
msgid "%1$s liked your post %2$s"
msgstr ""

#: src/Navigation/Notifications/Factory/Notification.php:218
#, php-format
msgid "%1$s disliked your comment on %2$s"
msgstr ""

#: src/Navigation/Notifications/Factory/Notification.php:221
#, php-format
msgid "%1$s disliked your post %2$s"
msgstr ""

#: src/Navigation/Notifications/Factory/Notification.php:228
#, php-format
msgid "%1$s shared your comment %2$s"
msgstr ""

#: src/Navigation/Notifications/Factory/Notification.php:231
#: src/Navigation/Notifications/Factory/Notification.php:316
#, php-format
msgid "%1$s shared your post %2$s"
msgstr ""

#: src/Navigation/Notifications/Factory/Notification.php:235
#: src/Navigation/Notifications/Factory/Notification.php:305
#, php-format
msgid "%1$s shared the post %2$s from %3$s"
msgstr ""

#: src/Navigation/Notifications/Factory/Notification.php:237
#: src/Navigation/Notifications/Factory/Notification.php:307
#, php-format
msgid "%1$s shared a post from %3$s"
msgstr ""

#: src/Navigation/Notifications/Factory/Notification.php:239
#: src/Navigation/Notifications/Factory/Notification.php:309
#, php-format
msgid "%1$s shared the post %2$s"
msgstr ""

#: src/Navigation/Notifications/Factory/Notification.php:241
#: src/Navigation/Notifications/Factory/Notification.php:311
#, php-format
msgid "%1$s shared a post"
msgstr ""

#: src/Navigation/Notifications/Factory/Notification.php:249
#, php-format
msgid "%1$s wants to attend your event %2$s"
msgstr ""

#: src/Navigation/Notifications/Factory/Notification.php:256
#, php-format
msgid "%1$s does not want to attend your event %2$s"
msgstr ""

#: src/Navigation/Notifications/Factory/Notification.php:263
#, php-format
msgid "%1$s maybe wants to attend your event %2$s"
msgstr ""

#: src/Navigation/Notifications/Factory/Notification.php:270
#, php-format
msgid "%1$s tagged you on %2$s"
msgstr ""

#: src/Navigation/Notifications/Factory/Notification.php:274
#, php-format
msgid "%1$s replied to you on %2$s"
msgstr ""

#: src/Navigation/Notifications/Factory/Notification.php:278
#, php-format
msgid "%1$s commented in your thread %2$s"
msgstr ""

#: src/Navigation/Notifications/Factory/Notification.php:282
#, php-format
msgid "%1$s commented on your comment %2$s"
msgstr ""

#: src/Navigation/Notifications/Factory/Notification.php:289
#, php-format
msgid "%1$s commented in their thread %2$s"
msgstr ""

#: src/Navigation/Notifications/Factory/Notification.php:291
#, php-format
msgid "%1$s commented in their thread"
msgstr ""

#: src/Navigation/Notifications/Factory/Notification.php:293
#, php-format
msgid "%1$s commented in the thread %2$s from %3$s"
msgstr ""

#: src/Navigation/Notifications/Factory/Notification.php:295
#, php-format
msgid "%1$s commented in the thread from %3$s"
msgstr ""

#: src/Navigation/Notifications/Factory/Notification.php:300
#, php-format
msgid "%1$s commented on your thread %2$s"
msgstr ""

#: src/Navigation/Notifications/Repository/Notify.php:225
#: src/Navigation/Notifications/Repository/Notify.php:752
msgid "[Friendica:Notify]"
msgstr ""

#: src/Navigation/Notifications/Repository/Notify.php:293
#, php-format
msgid "%s New mail received at %s"
msgstr ""

#: src/Navigation/Notifications/Repository/Notify.php:295
#, php-format
msgid "%1$s sent you a new private message at %2$s."
msgstr ""

#: src/Navigation/Notifications/Repository/Notify.php:296
msgid "a private message"
msgstr ""

#: src/Navigation/Notifications/Repository/Notify.php:296
#, php-format
msgid "%1$s sent you %2$s."
msgstr ""

#: src/Navigation/Notifications/Repository/Notify.php:298
#, php-format
msgid "Please visit %s to view and/or reply to your private messages."
msgstr ""

#: src/Navigation/Notifications/Repository/Notify.php:328
#, php-format
msgid "%1$s commented on %2$s's %3$s %4$s"
msgstr ""

#: src/Navigation/Notifications/Repository/Notify.php:333
#, php-format
msgid "%1$s commented on your %2$s %3$s"
msgstr ""

#: src/Navigation/Notifications/Repository/Notify.php:337
#, php-format
msgid "%1$s commented on their %2$s %3$s"
msgstr ""

#: src/Navigation/Notifications/Repository/Notify.php:341
#: src/Navigation/Notifications/Repository/Notify.php:786
#, php-format
msgid "%1$s Comment to conversation #%2$d by %3$s"
msgstr ""

#: src/Navigation/Notifications/Repository/Notify.php:343
#, php-format
msgid "%s commented on an item/conversation you have been following."
msgstr ""

#: src/Navigation/Notifications/Repository/Notify.php:347
#: src/Navigation/Notifications/Repository/Notify.php:362
#: src/Navigation/Notifications/Repository/Notify.php:812
#, php-format
msgid "Please visit %s to view and/or reply to the conversation."
msgstr ""

#: src/Navigation/Notifications/Repository/Notify.php:354
#, php-format
msgid "%s %s posted to your profile wall"
msgstr ""

#: src/Navigation/Notifications/Repository/Notify.php:356
#, php-format
msgid "%1$s posted to your profile wall at %2$s"
msgstr ""

#: src/Navigation/Notifications/Repository/Notify.php:357
#, php-format
msgid "%1$s posted to [url=%2$s]your wall[/url]"
msgstr ""

#: src/Navigation/Notifications/Repository/Notify.php:370
#, php-format
msgid "%s Introduction received"
msgstr ""

#: src/Navigation/Notifications/Repository/Notify.php:372
#, php-format
msgid "You've received an introduction from '%1$s' at %2$s"
msgstr ""

#: src/Navigation/Notifications/Repository/Notify.php:373
#, php-format
msgid "You've received [url=%1$s]an introduction[/url] from %2$s."
msgstr ""

#: src/Navigation/Notifications/Repository/Notify.php:378
#: src/Navigation/Notifications/Repository/Notify.php:424
#, php-format
msgid "You may visit their profile at %s"
msgstr ""

#: src/Navigation/Notifications/Repository/Notify.php:380
#, php-format
msgid "Please visit %s to approve or reject the introduction."
msgstr ""

#: src/Navigation/Notifications/Repository/Notify.php:387
#, php-format
msgid "%s A new person is sharing with you"
msgstr ""

#: src/Navigation/Notifications/Repository/Notify.php:389
#: src/Navigation/Notifications/Repository/Notify.php:390
#, php-format
msgid "%1$s is sharing with you at %2$s"
msgstr ""

#: src/Navigation/Notifications/Repository/Notify.php:397
#, php-format
msgid "%s You have a new follower"
msgstr ""

#: src/Navigation/Notifications/Repository/Notify.php:399
#: src/Navigation/Notifications/Repository/Notify.php:400
#, php-format
msgid "You have a new follower at %2$s : %1$s"
msgstr ""

#: src/Navigation/Notifications/Repository/Notify.php:413
#, php-format
msgid "%s Friend suggestion received"
msgstr ""

#: src/Navigation/Notifications/Repository/Notify.php:415
#, php-format
msgid "You've received a friend suggestion from '%1$s' at %2$s"
msgstr ""

#: src/Navigation/Notifications/Repository/Notify.php:416
#, php-format
msgid "You've received [url=%1$s]a friend suggestion[/url] for %2$s from %3$s."
msgstr ""

#: src/Navigation/Notifications/Repository/Notify.php:422
msgid "Name:"
msgstr ""

#: src/Navigation/Notifications/Repository/Notify.php:423
msgid "Photo:"
msgstr ""

#: src/Navigation/Notifications/Repository/Notify.php:426
#, php-format
msgid "Please visit %s to approve or reject the suggestion."
msgstr ""

#: src/Navigation/Notifications/Repository/Notify.php:434
#: src/Navigation/Notifications/Repository/Notify.php:449
#, php-format
msgid "%s Connection accepted"
msgstr ""

#: src/Navigation/Notifications/Repository/Notify.php:436
#: src/Navigation/Notifications/Repository/Notify.php:451
#, php-format
msgid "'%1$s' has accepted your connection request at %2$s"
msgstr ""

#: src/Navigation/Notifications/Repository/Notify.php:437
#: src/Navigation/Notifications/Repository/Notify.php:452
#, php-format
msgid "%2$s has accepted your [url=%1$s]connection request[/url]."
msgstr ""

#: src/Navigation/Notifications/Repository/Notify.php:442
msgid ""
"You are now mutual friends and may exchange status updates, photos, and "
"email without restriction."
msgstr ""

#: src/Navigation/Notifications/Repository/Notify.php:444
#, php-format
msgid "Please visit %s if you wish to make any changes to this relationship."
msgstr ""

#: src/Navigation/Notifications/Repository/Notify.php:457
#, php-format
msgid ""
"'%1$s' has chosen to accept you a fan, which restricts some forms of "
"communication - such as private messaging and some profile interactions. If "
"this is a celebrity or community page, these settings were applied "
"automatically."
msgstr ""

#: src/Navigation/Notifications/Repository/Notify.php:459
#, php-format
msgid ""
"'%1$s' may choose to extend this into a two-way or more permissive "
"relationship in the future."
msgstr ""

#: src/Navigation/Notifications/Repository/Notify.php:461
#, php-format
msgid "Please visit %s  if you wish to make any changes to this relationship."
msgstr ""

#: src/Navigation/Notifications/Repository/Notify.php:471
msgid "registration request"
msgstr ""

#: src/Navigation/Notifications/Repository/Notify.php:473
#, php-format
msgid "You've received a registration request from '%1$s' at %2$s"
msgstr ""

#: src/Navigation/Notifications/Repository/Notify.php:474
#, php-format
msgid "You've received a [url=%1$s]registration request[/url] from %2$s."
msgstr ""

#: src/Navigation/Notifications/Repository/Notify.php:479
#: src/Navigation/Notifications/Repository/Notify.php:500
#, php-format
msgid ""
"Full Name:\t%s\n"
"Site Location:\t%s\n"
"Login Name:\t%s (%s)"
msgstr ""

#: src/Navigation/Notifications/Repository/Notify.php:485
#, php-format
msgid "Please visit %s to approve or reject the request."
msgstr ""

#: src/Navigation/Notifications/Repository/Notify.php:492
msgid "new registration"
msgstr ""

#: src/Navigation/Notifications/Repository/Notify.php:494
#, php-format
msgid "You've received a new registration from '%1$s' at %2$s"
msgstr ""

#: src/Navigation/Notifications/Repository/Notify.php:495
#, php-format
msgid "You've received a [url=%1$s]new registration[/url] from %2$s."
msgstr ""

#: src/Navigation/Notifications/Repository/Notify.php:506
#, php-format
msgid "Please visit %s to have a look at the new registration."
msgstr ""

#: src/Navigation/Notifications/Repository/Notify.php:780
#, php-format
msgid "%s %s tagged you"
msgstr ""

#: src/Navigation/Notifications/Repository/Notify.php:783
#, php-format
msgid "%s %s shared a new post"
msgstr ""

#: src/Navigation/Notifications/Repository/Notify.php:791
#, php-format
msgid "%1$s %2$s liked your post #%3$d"
msgstr ""

#: src/Navigation/Notifications/Repository/Notify.php:794
#, php-format
msgid "%1$s %2$s liked your comment on #%3$d"
msgstr ""

#: src/Object/EMail/ItemCCEMail.php:42
#, php-format
msgid ""
"This message was sent to you by %s, a member of the Friendica social network."
msgstr ""

#: src/Object/EMail/ItemCCEMail.php:44
#, php-format
msgid "You may visit them online at %s"
msgstr ""

#: src/Object/EMail/ItemCCEMail.php:45
msgid ""
"Please contact the sender by replying to this post if you do not wish to "
"receive these messages."
msgstr ""

#: src/Object/EMail/ItemCCEMail.php:49
#, php-format
msgid "%s posted an update."
msgstr ""

#: src/Object/Post.php:138
msgid "Private Message"
msgstr ""

#: src/Object/Post.php:142
msgid "Public Message"
msgstr ""

#: src/Object/Post.php:146
msgid "Unlisted Message"
msgstr ""

#: src/Object/Post.php:181
msgid "This entry was edited"
msgstr ""

#: src/Object/Post.php:209
msgid "Connector Message"
msgstr ""

#: src/Object/Post.php:225 src/Object/Post.php:227
msgid "Edit"
msgstr ""

#: src/Object/Post.php:261
msgid "Delete globally"
msgstr ""

#: src/Object/Post.php:261
msgid "Remove locally"
msgstr ""

#: src/Object/Post.php:268
#, php-format
msgid "Block %s"
msgstr ""

#: src/Object/Post.php:273
#, php-format
msgid "Ignore %s"
msgstr ""

#: src/Object/Post.php:278
#, php-format
msgid "Collapse %s"
msgstr ""

#: src/Object/Post.php:282
msgid "Report post"
msgstr ""

#: src/Object/Post.php:293
msgid "Save to folder"
msgstr ""

#: src/Object/Post.php:333
msgid "I will attend"
msgstr ""

#: src/Object/Post.php:333
msgid "I will not attend"
msgstr ""

#: src/Object/Post.php:333
msgid "I might attend"
msgstr ""

#: src/Object/Post.php:363
msgid "Ignore thread"
msgstr ""

#: src/Object/Post.php:364
msgid "Unignore thread"
msgstr ""

#: src/Object/Post.php:365
msgid "Toggle ignore status"
msgstr ""

#: src/Object/Post.php:375
msgid "Add star"
msgstr ""

#: src/Object/Post.php:376
msgid "Remove star"
msgstr ""

#: src/Object/Post.php:377
msgid "Toggle star status"
msgstr ""

#: src/Object/Post.php:388
msgid "Pin"
msgstr ""

#: src/Object/Post.php:389
msgid "Unpin"
msgstr ""

#: src/Object/Post.php:390
msgid "Toggle pin status"
msgstr ""

#: src/Object/Post.php:393
msgid "Pinned"
msgstr ""

#: src/Object/Post.php:398
msgid "Add tag"
msgstr ""

#: src/Object/Post.php:411
msgid "Quote share this"
msgstr ""

#: src/Object/Post.php:411
msgid "Quote Share"
msgstr ""

#: src/Object/Post.php:414
msgid "Reshare this"
msgstr ""

#: src/Object/Post.php:414
msgid "Reshare"
msgstr ""

#: src/Object/Post.php:415
msgid "Cancel your Reshare"
msgstr ""

#: src/Object/Post.php:415
msgid "Unshare"
msgstr ""

#: src/Object/Post.php:466
#, php-format
msgid "%s (Received %s)"
msgstr ""

#: src/Object/Post.php:472
msgid "Comment this item on your system"
msgstr ""

#: src/Object/Post.php:472
msgid "Remote comment"
msgstr ""

#: src/Object/Post.php:494
msgid "Share via ..."
msgstr ""

#: src/Object/Post.php:494
msgid "Share via external services"
msgstr ""

#: src/Object/Post.php:523
msgid "to"
msgstr ""

#: src/Object/Post.php:524
msgid "via"
msgstr ""

#: src/Object/Post.php:525
msgid "Wall-to-Wall"
msgstr ""

#: src/Object/Post.php:526
msgid "via Wall-To-Wall:"
msgstr ""

#: src/Object/Post.php:573
#, php-format
msgid "Reply to %s"
msgstr ""

#: src/Object/Post.php:576
msgid "More"
msgstr ""

#: src/Object/Post.php:595
msgid "Notifier task is pending"
msgstr ""

#: src/Object/Post.php:596
msgid "Delivery to remote servers is pending"
msgstr ""

#: src/Object/Post.php:597
msgid "Delivery to remote servers is underway"
msgstr ""

#: src/Object/Post.php:598
msgid "Delivery to remote servers is mostly done"
msgstr ""

#: src/Object/Post.php:599
msgid "Delivery to remote servers is done"
msgstr ""

#: src/Object/Post.php:619
#, php-format
msgid "%d comment"
msgid_plural "%d comments"
msgstr[0] ""
msgstr[1] ""

#: src/Object/Post.php:620
msgid "Show more"
msgstr ""

#: src/Object/Post.php:621
msgid "Show fewer"
msgstr ""

#: src/Object/Post.php:657
#, php-format
msgid "Reshared by: %s"
msgstr ""

#: src/Object/Post.php:662
#, php-format
msgid "Viewed by: %s"
msgstr ""

#: src/Object/Post.php:667
#, php-format
msgid "Liked by: %s"
msgstr ""

#: src/Object/Post.php:672
#, php-format
msgid "Disliked by: %s"
msgstr ""

#: src/Object/Post.php:677
#, php-format
msgid "Attended by: %s"
msgstr ""

#: src/Object/Post.php:682
#, php-format
msgid "Maybe attended by: %s"
msgstr ""

#: src/Object/Post.php:687
#, php-format
msgid "Not attended by: %s"
msgstr ""

#: src/Object/Post.php:692
#, php-format
msgid "Reacted with %s by: %s"
msgstr ""

#: src/Protocol/Delivery.php:547
msgid "(no subject)"
msgstr ""

#: src/Protocol/OStatus.php:1390
#, php-format
msgid "%s is now following %s."
msgstr ""

#: src/Protocol/OStatus.php:1391
msgid "following"
msgstr ""

#: src/Protocol/OStatus.php:1394
#, php-format
msgid "%s stopped following %s."
msgstr ""

#: src/Protocol/OStatus.php:1395
msgid "stopped following"
msgstr ""

#: src/Render/FriendicaSmartyEngine.php:56
#, php-format
msgid "The folder %s must be writable by webserver."
msgstr ""

#: src/Security/Authentication.php:227
msgid "Login failed."
msgstr ""

#: src/Security/Authentication.php:272
msgid "Login failed. Please check your credentials."
msgstr ""

#: src/Security/Authentication.php:391
#, php-format
msgid "Welcome %s"
msgstr ""

#: src/Security/Authentication.php:392
msgid "Please upload a profile photo."
msgstr ""

#: src/Util/EMailer/MailBuilder.php:260
msgid "Friendica Notification"
msgstr ""

#: src/Util/EMailer/NotifyMailBuilder.php:78
#: src/Util/EMailer/SystemMailBuilder.php:54
#, php-format
msgid "%1$s, %2$s Administrator"
msgstr ""

#: src/Util/EMailer/NotifyMailBuilder.php:80
#: src/Util/EMailer/SystemMailBuilder.php:56
#, php-format
msgid "%s Administrator"
msgstr ""

#: src/Util/EMailer/NotifyMailBuilder.php:193
#: src/Util/EMailer/NotifyMailBuilder.php:217
#: src/Util/EMailer/SystemMailBuilder.php:101
#: src/Util/EMailer/SystemMailBuilder.php:118
msgid "thanks"
msgstr ""

#: src/Util/Temporal.php:172
msgid "YYYY-MM-DD or MM-DD"
msgstr ""

#: src/Util/Temporal.php:280
#, php-format
msgid "Time zone: <strong>%s</strong> <a href=\"%s\">Change in Settings</a>"
msgstr ""

#: src/Util/Temporal.php:320 src/Util/Temporal.php:329
msgid "never"
msgstr ""

#: src/Util/Temporal.php:343
msgid "less than a second ago"
msgstr ""

#: src/Util/Temporal.php:352
msgid "year"
msgstr ""

#: src/Util/Temporal.php:352
msgid "years"
msgstr ""

#: src/Util/Temporal.php:353
msgid "months"
msgstr ""

#: src/Util/Temporal.php:354
msgid "weeks"
msgstr ""

#: src/Util/Temporal.php:355
msgid "days"
msgstr ""

#: src/Util/Temporal.php:356
msgid "hour"
msgstr ""

#: src/Util/Temporal.php:356
msgid "hours"
msgstr ""

#: src/Util/Temporal.php:357
msgid "minute"
msgstr ""

#: src/Util/Temporal.php:357
msgid "minutes"
msgstr ""

#: src/Util/Temporal.php:358
msgid "second"
msgstr ""

#: src/Util/Temporal.php:358
msgid "seconds"
msgstr ""

#: src/Util/Temporal.php:367
#, php-format
msgid "in %1$d %2$s"
msgstr ""

#: src/Util/Temporal.php:370
#, php-format
msgid "%1$d %2$s ago"
msgstr ""

#: src/Worker/PushSubscription.php:110
msgid "Notification from Friendica"
msgstr ""

#: src/Worker/PushSubscription.php:111
msgid "Empty Post"
msgstr ""

#: view/theme/duepuntozero/config.php:68
msgid "default"
msgstr ""

#: view/theme/duepuntozero/config.php:69
msgid "greenzero"
msgstr ""

#: view/theme/duepuntozero/config.php:70
msgid "purplezero"
msgstr ""

#: view/theme/duepuntozero/config.php:71
msgid "easterbunny"
msgstr ""

#: view/theme/duepuntozero/config.php:72
msgid "darkzero"
msgstr ""

#: view/theme/duepuntozero/config.php:73
msgid "comix"
msgstr ""

#: view/theme/duepuntozero/config.php:74
msgid "slackr"
msgstr ""

#: view/theme/duepuntozero/config.php:87
msgid "Variations"
msgstr ""

#: view/theme/frio/config.php:153
msgid "Light (Accented)"
msgstr ""

#: view/theme/frio/config.php:154
msgid "Dark (Accented)"
msgstr ""

#: view/theme/frio/config.php:155
msgid "Black (Accented)"
msgstr ""

#: view/theme/frio/config.php:167
msgid "Note"
msgstr ""

#: view/theme/frio/config.php:167
msgid "Check image permissions if all users are allowed to see the image"
msgstr ""

#: view/theme/frio/config.php:173
msgid "Custom"
msgstr ""

#: view/theme/frio/config.php:174
msgid "Legacy"
msgstr ""

#: view/theme/frio/config.php:175
msgid "Accented"
msgstr ""

#: view/theme/frio/config.php:176
msgid "Select color scheme"
msgstr ""

#: view/theme/frio/config.php:177
msgid "Select scheme accent"
msgstr ""

#: view/theme/frio/config.php:177
msgid "Blue"
msgstr ""

#: view/theme/frio/config.php:177
msgid "Red"
msgstr ""

#: view/theme/frio/config.php:177
msgid "Purple"
msgstr ""

#: view/theme/frio/config.php:177
msgid "Green"
msgstr ""

#: view/theme/frio/config.php:177
msgid "Pink"
msgstr ""

#: view/theme/frio/config.php:178
msgid "Copy or paste schemestring"
msgstr ""

#: view/theme/frio/config.php:178
msgid ""
"You can copy this string to share your theme with others. Pasting here "
"applies the schemestring"
msgstr ""

#: view/theme/frio/config.php:179
msgid "Navigation bar background color"
msgstr ""

#: view/theme/frio/config.php:180
msgid "Navigation bar icon color "
msgstr ""

#: view/theme/frio/config.php:181
msgid "Link color"
msgstr ""

#: view/theme/frio/config.php:182
msgid "Set the background color"
msgstr ""

#: view/theme/frio/config.php:183
msgid "Content background opacity"
msgstr ""

#: view/theme/frio/config.php:184
msgid "Set the background image"
msgstr ""

#: view/theme/frio/config.php:185
msgid "Background image style"
msgstr ""

#: view/theme/frio/config.php:188
msgid "Always open Compose page"
msgstr ""

#: view/theme/frio/config.php:188
msgid ""
"The New Post button always open the <a href=\"/compose\">Compose page</a> "
"instead of the modal form. When this is disabled, the Compose page can be "
"accessed with a middle click on the link or from the modal."
msgstr ""

#: view/theme/frio/config.php:192
msgid "Login page background image"
msgstr ""

#: view/theme/frio/config.php:196
msgid "Login page background color"
msgstr ""

#: view/theme/frio/config.php:196
msgid "Leave background image and color empty for theme defaults"
msgstr ""

#: view/theme/frio/php/Image.php:39
msgid "Top Banner"
msgstr ""

#: view/theme/frio/php/Image.php:39
msgid ""
"Resize image to the width of the screen and show background color below on "
"long pages."
msgstr ""

#: view/theme/frio/php/Image.php:40
msgid "Full screen"
msgstr ""

#: view/theme/frio/php/Image.php:40
msgid ""
"Resize image to fill entire screen, clipping either the right or the bottom."
msgstr ""

#: view/theme/frio/php/Image.php:41
msgid "Single row mosaic"
msgstr ""

#: view/theme/frio/php/Image.php:41
msgid ""
"Resize image to repeat it on a single row, either vertical or horizontal."
msgstr ""

#: view/theme/frio/php/Image.php:42
msgid "Mosaic"
msgstr ""

#: view/theme/frio/php/Image.php:42
msgid "Repeat image to fill the screen."
msgstr ""

#: view/theme/frio/php/default.php:81 view/theme/frio/php/standard.php:40
msgid "Skip to main content"
msgstr ""

#: view/theme/frio/php/default.php:152 view/theme/frio/php/standard.php:75
msgid "Back to top"
msgstr ""

#: view/theme/frio/theme.php:211
msgid "Guest"
msgstr ""

#: view/theme/frio/theme.php:214
msgid "Visitor"
msgstr ""

#: view/theme/quattro/config.php:89
msgid "Alignment"
msgstr ""

#: view/theme/quattro/config.php:89
msgid "Left"
msgstr ""

#: view/theme/quattro/config.php:89
msgid "Center"
msgstr ""

#: view/theme/quattro/config.php:90
msgid "Color scheme"
msgstr ""

#: view/theme/quattro/config.php:91
msgid "Posts font size"
msgstr ""

#: view/theme/quattro/config.php:92
msgid "Textareas font size"
msgstr ""

#: view/theme/vier/config.php:91
msgid "Comma separated list of helper groups"
msgstr ""

#: view/theme/vier/config.php:131
msgid "don't show"
msgstr ""

#: view/theme/vier/config.php:131
msgid "show"
msgstr ""

#: view/theme/vier/config.php:137
msgid "Set style"
msgstr ""

#: view/theme/vier/config.php:138
msgid "Community Pages"
msgstr ""

#: view/theme/vier/config.php:139 view/theme/vier/theme.php:148
msgid "Community Profiles"
msgstr ""

#: view/theme/vier/config.php:140
msgid "Help or @NewHere ?"
msgstr ""

#: view/theme/vier/config.php:141 view/theme/vier/theme.php:319
msgid "Connect Services"
msgstr ""

#: view/theme/vier/config.php:142
msgid "Find Friends"
msgstr ""

#: view/theme/vier/config.php:143 view/theme/vier/theme.php:175
msgid "Last users"
msgstr ""

#: view/theme/vier/theme.php:234
msgid "Quick Start"
msgstr ""<|MERGE_RESOLUTION|>--- conflicted
+++ resolved
@@ -2174,21 +2174,12 @@
 msgid "last"
 msgstr ""
 
-<<<<<<< HEAD
 #: src/Content/Text/BBCode.php:697 src/Content/Text/BBCode.php:1637
 #: src/Content/Text/BBCode.php:1638
 msgid "Image/photo"
 msgstr ""
 
 #: src/Content/Text/BBCode.php:915
-=======
-#: src/Content/Text/BBCode.php:751 src/Content/Text/BBCode.php:1692
-#: src/Content/Text/BBCode.php:1693
-msgid "Image/photo"
-msgstr ""
-
-#: src/Content/Text/BBCode.php:969
->>>>>>> 7e0923d5
 #, php-format
 msgid ""
 "<a href=\"%1$s\" target=\"_blank\" rel=\"noopener noreferrer\">%2$s</a> %3$s"
@@ -2199,7 +2190,6 @@
 msgid "Link to source"
 msgstr ""
 
-<<<<<<< HEAD
 #: src/Content/Text/BBCode.php:1544 src/Content/Text/HTML.php:904
 msgid "Click to open/close"
 msgstr ""
@@ -2217,25 +2207,6 @@
 msgstr ""
 
 #: src/Content/Text/BBCode.php:1921
-=======
-#: src/Content/Text/BBCode.php:1599 src/Content/Text/HTML.php:904
-msgid "Click to open/close"
-msgstr ""
-
-#: src/Content/Text/BBCode.php:1632
-msgid "$1 wrote:"
-msgstr ""
-
-#: src/Content/Text/BBCode.php:1697 src/Content/Text/BBCode.php:1698
-msgid "Encrypted content"
-msgstr ""
-
-#: src/Content/Text/BBCode.php:1957
-msgid "Invalid source protocol"
-msgstr ""
-
-#: src/Content/Text/BBCode.php:1976
->>>>>>> 7e0923d5
 msgid "Invalid link protocol"
 msgstr ""
 
@@ -2318,11 +2289,7 @@
 msgid "Local Directory"
 msgstr ""
 
-<<<<<<< HEAD
 #: src/Content/Widget.php:215 src/Model/Circle.php:616
-=======
-#: src/Content/Widget.php:215 src/Model/Circle.php:601
->>>>>>> 7e0923d5
 #: src/Module/Contact.php:401 src/Module/Welcome.php:76
 msgid "Circles"
 msgstr ""
@@ -3207,7 +3174,6 @@
 "not what you intended, please create another circle with a different name."
 msgstr ""
 
-<<<<<<< HEAD
 #: src/Model/Circle.php:559
 msgid "Everybody"
 msgstr ""
@@ -3233,42 +3199,11 @@
 msgstr ""
 
 #: src/Model/Circle.php:624 src/Module/Circle.php:178 src/Module/Circle.php:201
-=======
-#: src/Model/Circle.php:544
-msgid "Everybody"
-msgstr ""
-
-#: src/Model/Circle.php:563
-msgid "edit"
-msgstr ""
-
-#: src/Model/Circle.php:600
-msgid "add"
-msgstr ""
-
-#: src/Model/Circle.php:605
-msgid "Edit circle"
-msgstr ""
-
-#: src/Model/Circle.php:606 src/Module/Circle.php:193
-msgid "Contacts not in any circle"
-msgstr ""
-
-#: src/Model/Circle.php:608
-msgid "Create a new circle"
-msgstr ""
-
-#: src/Model/Circle.php:609 src/Module/Circle.php:178 src/Module/Circle.php:201
->>>>>>> 7e0923d5
 #: src/Module/Circle.php:276
 msgid "Circle Name: "
 msgstr ""
 
-<<<<<<< HEAD
 #: src/Model/Circle.php:625
-=======
-#: src/Model/Circle.php:610
->>>>>>> 7e0923d5
 msgid "Edit circles"
 msgstr ""
 
