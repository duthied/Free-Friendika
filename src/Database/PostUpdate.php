--- conflicted
+++ resolved
@@ -74,11 +74,10 @@
 		if (!self::update1342()) {
 			return false;
 		}
-<<<<<<< HEAD
+		if (!self::update1345()) {
+			return false;
+		}
 		if (!self::update1346()) {
-=======
-		if (!self::update1345()) {
->>>>>>> c1460ee3
 			return false;
 		}
 
@@ -676,25 +675,11 @@
 	}
 
 	/**
-<<<<<<< HEAD
-	 * Fill the "tag" table with tags and mentions from the "term" table
-=======
 	 * Fill the "post-delivery-data" table with data from the "item-delivery-data" table
->>>>>>> c1460ee3
-	 *
-	 * @return bool "true" when the job is done
-	 * @throws \Friendica\Network\HTTPException\InternalServerErrorException
-	 */
-<<<<<<< HEAD
-	private static function update1346()
-	{
-		// Was the script completed?
-		if (DI::config()->get('system', 'post_update_version') >= 1346) {
-			return true;
-		}
-
-		$id = DI::config()->get('system', 'post_update_version_1346_id', 0);
-=======
+	 *
+	 * @return bool "true" when the job is done
+	 * @throws \Friendica\Network\HTTPException\InternalServerErrorException
+	 */
 	private static function update1345()
 	{
 		// Was the script completed?
@@ -703,58 +688,21 @@
 		}
 
 		$id = DI::config()->get('system', 'post_update_version_1345_id', 0);
->>>>>>> c1460ee3
-
 		Logger::info('Start', ['item' => $id]);
 
 		$rows = 0;
 
-<<<<<<< HEAD
-		$terms = DBA::select('term', ['oid'],
-			["`type` IN (?, ?) AND `oid` >= ?", Category::CATEGORY, Category::FILE, $id],
-			['order' => ['oid'], 'limit' => 1000, 'group_by' => ['oid']]);
-=======
 		$deliveries = DBA::p("SELECT `uri-id`, `iid`, `item-delivery-data`.`postopts`, `item-delivery-data`.`inform`,
 			`queue_count`, `queue_done`, `activitypub`, `dfrn`, `diaspora`, `ostatus`, `legacy_dfrn`, `queue_failed`
 			FROM `item-delivery-data`
 			INNER JOIN `item` ON `item`.`id` = `item-delivery-data`.`iid`
 			WHERE `iid` >= ? ORDER BY `iid` LIMIT 10000", $id);
->>>>>>> c1460ee3
 
 		if (DBA::errorNo() != 0) {
 			Logger::error('Database error', ['no' => DBA::errorNo(), 'message' => DBA::errorMessage()]);
 			return false;
 		}
 
-<<<<<<< HEAD
-		while ($term = DBA::fetch($terms)) {
-			$item = Item::selectFirst(['uri-id', 'uid'], ['id' => $term['oid']]);
-			if (!DBA::isResult($item)) {
-				continue;
-			}
-
-			$file = Term::fileTextFromItemId($term['oid']);
-			if (!empty($file)) {
-				Category::storeTextByURIId($item['uri-id'], $item['uid'], $file);
-			}
-
-			$id = $term['oid'];
-			++$rows;
-			if ($rows % 100 == 0) {
-				DI::config()->set('system', 'post_update_version_1346_id', $id);
-			}
-		}
-		DBA::close($terms);
-
-		DI::config()->set('system', 'post_update_version_1346_id', $id);
-
-		Logger::info('Processed', ['rows' => $rows, 'last' => $id]);
-
-		// When there are less than 10 items processed this means that we reached the end
-		// The other entries will then be processed with the regular functionality
-		if ($rows < 10) {
-			DI::config()->set('system', 'post_update_version', 1346);
-=======
 		while ($delivery = DBA::fetch($deliveries)) {
 			$id = $delivery['iid'];
 			unset($delivery['iid']);
@@ -771,11 +719,74 @@
 		// The other entries will then be processed with the regular functionality
 		if ($rows < 100) {
 			DI::config()->set('system', 'post_update_version', 1345);
->>>>>>> c1460ee3
 			Logger::info('Done');
 			return true;
 		}
 
 		return false;
 	}
+
+
+
+	/**
+	 * Fill the "tag" table with tags and mentions from the "term" table
+	 *
+	 * @return bool "true" when the job is done
+	 * @throws \Friendica\Network\HTTPException\InternalServerErrorException
+	 */
+	private static function update1346()
+	{
+		// Was the script completed?
+		if (DI::config()->get('system', 'post_update_version') >= 1346) {
+			return true;
+		}
+
+		$id = DI::config()->get('system', 'post_update_version_1346_id', 0);
+
+		Logger::info('Start', ['item' => $id]);
+
+		$rows = 0;
+
+		$terms = DBA::select('term', ['oid'],
+			["`type` IN (?, ?) AND `oid` >= ?", Category::CATEGORY, Category::FILE, $id],
+			['order' => ['oid'], 'limit' => 1000, 'group_by' => ['oid']]);
+
+		if (DBA::errorNo() != 0) {
+			Logger::error('Database error', ['no' => DBA::errorNo(), 'message' => DBA::errorMessage()]);
+			return false;
+		}
+
+		while ($term = DBA::fetch($terms)) {
+			$item = Item::selectFirst(['uri-id', 'uid'], ['id' => $term['oid']]);
+			if (!DBA::isResult($item)) {
+				continue;
+			}
+
+			$file = Term::fileTextFromItemId($term['oid']);
+			if (!empty($file)) {
+				Category::storeTextByURIId($item['uri-id'], $item['uid'], $file);
+			}
+
+			$id = $term['oid'];
+			++$rows;
+			if ($rows % 100 == 0) {
+				DI::config()->set('system', 'post_update_version_1346_id', $id);
+			}
+		}
+		DBA::close($terms);
+
+		DI::config()->set('system', 'post_update_version_1346_id', $id);
+
+		Logger::info('Processed', ['rows' => $rows, 'last' => $id]);
+
+		// When there are less than 10 items processed this means that we reached the end
+		// The other entries will then be processed with the regular functionality
+		if ($rows < 10) {
+			DI::config()->set('system', 'post_update_version', 1346);
+			Logger::info('Done');
+			return true;
+		}
+
+		return false;
+	}	
 }