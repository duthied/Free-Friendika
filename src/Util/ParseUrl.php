--- conflicted
+++ resolved
@@ -60,11 +60,7 @@
 	 * @param int    $timeout
 	 * @return array content type
 	 */
-<<<<<<< HEAD
-	public static function getContentType(string $url, string $accept = HttpClientAccept::DEFAULT, int $timeout = 0)
-=======
-	public static function getContentType(string $url, string $accept = HttpClientAccept::DEFAULT): array
->>>>>>> 974564f7
+	public static function getContentType(string $url, string $accept = HttpClientAccept::DEFAULT, int $timeout = 0): array
 	{
 		if (!empty($timeout)) {
 			$options = [HttpClientOptions::TIMEOUT => $timeout];
