<?php
/**
 * @copyright Copyright (C) 2020, Friendica
 *
 * @license GNU AGPL version 3 or any later version
 *
 * This program is free software: you can redistribute it and/or modify
 * it under the terms of the GNU Affero General Public License as
 * published by the Free Software Foundation, either version 3 of the
 * License, or (at your option) any later version.
 *
 * This program is distributed in the hope that it will be useful,
 * but WITHOUT ANY WARRANTY; without even the implied warranty of
 * MERCHANTABILITY or FITNESS FOR A PARTICULAR PURPOSE.  See the
 * GNU Affero General Public License for more details.
 *
 * You should have received a copy of the GNU Affero General Public License
 * along with this program.  If not, see <https://www.gnu.org/licenses/>.
 *
 */

namespace Friendica\Network;

use DOMDocument;
use DomXPath;
use Friendica\Core\Hook;
use Friendica\Core\Logger;
use Friendica\Core\Protocol;
use Friendica\Core\System;
use Friendica\Database\DBA;
use Friendica\DI;
use Friendica\Model\Contact;
use Friendica\Model\GServer;
use Friendica\Model\Profile;
use Friendica\Model\User;
use Friendica\Protocol\ActivityNamespace;
use Friendica\Protocol\ActivityPub;
use Friendica\Protocol\Email;
use Friendica\Protocol\Feed;
use Friendica\Util\Crypto;
use Friendica\Util\DateTimeFormat;
use Friendica\Util\Network;
use Friendica\Util\Strings;
use Friendica\Util\XML;

/**
 * This class contain functions for probing URL
 */
class Probe
{
	const WEBFINGER = '/.well-known/webfinger?resource={uri}';

	private static $baseurl;
	private static $istimeout;

	/**
	 * Remove stuff from an URI that doesn't belong there
	 *
	 * @param string $URI
	 * @return string Cleaned URI
	 */
	public static function cleanURI(string $URI)
	{
		// At first remove leading and trailing junk
		$URI = trim($URI, "@#?:/ \t\n\r\0\x0B");

		$parts = parse_url($URI);

		if (empty($parts['scheme'])) {
			return $URI;
		}

		// Remove the URL fragment, since these shouldn't be part of any profile URL
		unset($parts['fragment']);

		$URI = Network::unparseURL($parts);

		return $URI;
	}

	/**
	 * Rearrange the array so that it always has the same order
	 *
	 * @param array $data Unordered data
	 *
	 * @return array Ordered data
	 */
	private static function rearrangeData($data)
	{
		$fields = ["name", "nick", "guid", "url", "addr", "alias", "photo", "account-type",
				"community", "keywords", "location", "about", "hide",
				"batch", "notify", "poll", "request", "confirm", "subscribe", "poco",
				"following", "followers", "inbox", "outbox", "sharedinbox",
				"priority", "network", "pubkey", "manually-approve", "baseurl", "gsid"];
<<<<<<< HEAD
=======

		$numeric_fields = ["gsid", "hide", "account-type", "manually-approve"];
>>>>>>> c3725d4b

		$newdata = [];
		foreach ($fields as $field) {
			if (isset($data[$field])) {
<<<<<<< HEAD
				if (in_array($field, ["gsid", "hide", "account-type", "manually-approve"])) {
=======
				if (in_array($field, $numeric_fields)) {
>>>>>>> c3725d4b
					$newdata[$field] = (int)$data[$field];
				} else {	
					$newdata[$field] = $data[$field];
				}
			} elseif (!in_array($field, $numeric_fields)) {
				$newdata[$field] = "";
			} else {
				$newdata[$field] = null;
			}
		}

		// We don't use the "priority" field anymore and replace it with a dummy.
		$newdata["priority"] = 0;

		return $newdata;
	}

	/**
	 * Check if the hostname belongs to the own server
	 *
	 * @param string $host The hostname that is to be checked
	 *
	 * @return bool Does the testes hostname belongs to the own server?
	 */
	private static function ownHost($host)
	{
		$own_host = DI::baseUrl()->getHostname();

		$parts = parse_url($host);

		if (!isset($parts['scheme'])) {
			$parts = parse_url('http://'.$host);
		}

		if (!isset($parts['host'])) {
			return false;
		}
		return $parts['host'] == $own_host;
	}

	/**
	 * Probes for webfinger path via "host-meta"
	 *
	 * We have to check if the servers in the future still will offer this.
	 * It seems as if it was dropped from the standard.
	 *
	 * @param string $host The host part of an url
	 *
	 * @return array with template and type of the webfinger template for JSON or XML
	 * @throws HTTPException\InternalServerErrorException
	 */
	private static function hostMeta($host)
	{
		// Reset the static variable
		self::$baseurl = '';

		// Handles the case when the hostname contains the scheme
		if (!parse_url($host, PHP_URL_SCHEME)) {
			$ssl_url = "https://" . $host . "/.well-known/host-meta";
			$url = "http://" . $host . "/.well-known/host-meta";
		} else {
			$ssl_url = $host . "/.well-known/host-meta";
			$url = '';
		}

		$xrd_timeout = DI::config()->get('system', 'xrd_timeout', 20);

		Logger::info('Probing', ['host' => $host, 'ssl_url' => $ssl_url, 'url' => $url, 'callstack' => System::callstack(20)]);
		$xrd = null;

		$curlResult = DI::httpRequest()->get($ssl_url, false, ['timeout' => $xrd_timeout, 'accept_content' => 'application/xrd+xml']);
		$ssl_connection_error = ($curlResult->getErrorNumber() == CURLE_COULDNT_CONNECT) || ($curlResult->getReturnCode() == 0);
		if ($curlResult->isSuccess()) {
			$xml = $curlResult->getBody();
			$xrd = XML::parseString($xml, true);
			if (!empty($url)) {
				$host_url = 'https://' . $host;
			} else {
				$host_url = $host;
			}
		} elseif ($curlResult->isTimeout()) {
			Logger::info('Probing timeout', ['url' => $ssl_url]);
			self::$istimeout = true;
			return [];
		}

		if (!is_object($xrd) && !empty($url)) {
			$curlResult = DI::httpRequest()->get($url, false, ['timeout' => $xrd_timeout, 'accept_content' => 'application/xrd+xml']);
			$connection_error = ($curlResult->getErrorNumber() == CURLE_COULDNT_CONNECT) || ($curlResult->getReturnCode() == 0);
			if ($curlResult->isTimeout()) {
				Logger::info('Probing timeout', ['url' => $url]);
				self::$istimeout = true;
				return [];
			} elseif ($connection_error && $ssl_connection_error) {
				self::$istimeout = true;
				return [];
			}

			$xml = $curlResult->getBody();
			$xrd = XML::parseString($xml, true);
			$host_url = 'http://'.$host;
		}
		if (!is_object($xrd)) {
			Logger::info('No xrd object found', ['host' => $host]);
			return [];
		}

		$links = XML::elementToArray($xrd);
		if (!isset($links["xrd"]["link"])) {
			Logger::info('No xrd data found', ['host' => $host]);
			return [];
		}

		$lrdd = [];

		foreach ($links["xrd"]["link"] as $value => $link) {
			if (!empty($link["@attributes"])) {
				$attributes = $link["@attributes"];
			} elseif ($value == "@attributes") {
				$attributes = $link;
			} else {
				continue;
			}

			if (!empty($attributes["rel"]) && $attributes["rel"] == "lrdd" && !empty($attributes["template"])) {
				$type = (empty($attributes["type"]) ? '' : $attributes["type"]);

				$lrdd[$type] = $attributes["template"];
			}
		}

		self::$baseurl = $host_url;

		Logger::info('Probing successful', ['host' => $host]);

		return $lrdd;
	}

	/**
	 * Perform Webfinger lookup and return DFRN data
	 *
	 * Given an email style address, perform webfinger lookup and
	 * return the resulting DFRN profile URL, or if no DFRN profile URL
	 * is located, returns an OStatus subscription template (prefixed
	 * with the string 'stat:' to identify it as on OStatus template).
	 * If this isn't an email style address just return $webbie.
	 * Return an empty string if email-style addresses but webfinger fails,
	 * or if the resultant personal XRD doesn't contain a supported
	 * subscription/friend-request attribute.
	 *
	 * amended 7/9/2011 to return an hcard which could save potentially loading
	 * a lengthy content page to scrape dfrn attributes
	 *
	 * @param string $webbie    Address that should be probed
	 * @param string $hcard_url Link to the hcard - is returned by reference
	 *
	 * @return string profile link
	 * @throws HTTPException\InternalServerErrorException
	 */
	public static function webfingerDfrn($webbie, &$hcard_url)
	{
		$profile_link = '';

		$links = self::lrdd($webbie);
		Logger::debug('Result', ['url' => $webbie, 'links' => $links]);
		if (!empty($links) && is_array($links)) {
			foreach ($links as $link) {
				if ($link['@attributes']['rel'] === ActivityNamespace::DFRN) {
					$profile_link = $link['@attributes']['href'];
				}
				if (($link['@attributes']['rel'] === ActivityNamespace::OSTATUSSUB) && ($profile_link == "")) {
					$profile_link = 'stat:'.$link['@attributes']['template'];
				}
				if ($link['@attributes']['rel'] === 'http://microformats.org/profile/hcard') {
					$hcard_url = $link['@attributes']['href'];
				}
			}
		}
		return $profile_link;
	}

	/**
	 * Check an URI for LRDD data
	 *
	 * @param string $uri     Address that should be probed
	 *
	 * @return array uri data
	 * @throws HTTPException\InternalServerErrorException
	 */
	public static function lrdd(string $uri)
	{
		$data = self::getWebfingerArray($uri);
		if (empty($data)) {
			return [];
		}
		$webfinger = $data['webfinger'];

		if (empty($webfinger["links"])) {
			Logger::info('No webfinger links found', ['uri' => $uri]);
			return [];
		}

		$data = [];

		foreach ($webfinger["links"] as $link) {
			$data[] = ["@attributes" => $link];
		}

		if (!empty($webfinger["aliases"]) && is_array($webfinger["aliases"])) {
			foreach ($webfinger["aliases"] as $alias) {
				$data[] = ["@attributes" =>
							["rel" => "alias",
								"href" => $alias]];
			}
		}

		return $data;
	}

	/**
	 * Fetch information (protocol endpoints and user information) about a given uri
	 *
	 * @param string  $uri     Address that should be probed
	 * @param string  $network Test for this specific network
	 * @param integer $uid     User ID for the probe (only used for mails)
	 * @param boolean $cache   Use cached values?
	 *
	 * @return array uri data
	 * @throws HTTPException\InternalServerErrorException
	 * @throws \ImagickException
	 */
	public static function uri($uri, $network = '', $uid = -1)
	{
		// Local profiles aren't probed via network
		if (empty($network) && strpos($uri, DI::baseUrl()->getHostname())) {
			$data = self::localProbe($uri);
			if (!empty($data)) {
				return $data;
			}
		}

		if ($uid == -1) {
			$uid = local_user();
		}

		if (empty($network) || ($network == Protocol::ACTIVITYPUB)) {
			$ap_profile = ActivityPub::probeProfile($uri);
		} else {
			$ap_profile = [];
		}

		self::$istimeout = false;

		if ($network != Protocol::ACTIVITYPUB) {
			$data = self::detect($uri, $network, $uid, $ap_profile);
			if (!is_array($data)) {
				$data = [];
			}
			if (empty($data) || (!empty($ap_profile) && empty($network) && (($data['network'] ?? '') != Protocol::DFRN))) {
				$data = $ap_profile;
			} elseif (!empty($ap_profile)) {
				$ap_profile['batch'] = '';
				$data = array_merge($ap_profile, $data);
			}
		} else {
			$data = $ap_profile;
		}

		if (!isset($data['url'])) {
			$data['url'] = $uri;
		}

		if (empty($data['photo'])) {
			$data['photo'] = DI::baseUrl() . Contact::DEFAULT_AVATAR_PHOTO;
		}

		if (empty($data['name'])) {
			if (!empty($data['nick'])) {
				$data['name'] = $data['nick'];
			}

			if (empty($data['name'])) {
				$data['name'] = $data['url'];
			}
		}

		if (empty($data['nick'])) {
			$data['nick'] = strtolower($data['name']);

			if (strpos($data['nick'], ' ')) {
				$data['nick'] = trim(substr($data['nick'], 0, strpos($data['nick'], ' ')));
			}
		}

		if (!empty($data['baseurl']) && empty($data['gsid'])) {
			$data['gsid'] = GServer::getID($data['baseurl']);
		}

		if (empty($data['network'])) {
			$data['network'] = Protocol::PHANTOM;
		}

		// Ensure that local connections always are DFRN
		if (($network == '') && ($data['network'] != Protocol::PHANTOM) && (self::ownHost($data['baseurl'] ?? '') || self::ownHost($data['url']))) {
			$data['network'] = Protocol::DFRN;
		}

		if (!isset($data['hide']) && in_array($data['network'], Protocol::FEDERATED)) {
			$data['hide'] = self::getHideStatus($data['url']);
		}

		return self::rearrangeData($data);
	}


	/**
	 * Fetches the "hide" status from the profile
	 *
	 * @param string $url URL of the profile
	 *
	 * @return boolean "hide" status
	 */
	private static function getHideStatus($url)
	{
		$curlResult = DI::httpRequest()->get($url);
		if (!$curlResult->isSuccess()) {
			return false;
		}

		// If the file is too large then exit
		if (($curlResult->getInfo()['download_content_length'] ?? 0) > 1000000) {
			return false;
		}

		// If it isn't a HTML file then exit
		if (($curlResult->getContentType() != '') && !strstr(strtolower($curlResult->getContentType()), 'html')) {
			return false;
		}

		$body = $curlResult->getBody();

		$doc = new DOMDocument();
		@$doc->loadHTML($body);

		$xpath = new DOMXPath($doc);

		$list = $xpath->query('//meta[@name]');
		foreach ($list as $node) {
			$meta_tag = [];
			if ($node->attributes->length) {
				foreach ($node->attributes as $attribute) {
					$meta_tag[$attribute->name] = $attribute->value;
				}
			}

			if (empty($meta_tag['content'])) {
				continue;
			}

			$content = strtolower(trim($meta_tag['content']));

			switch (strtolower(trim($meta_tag['name']))) {
				case 'dfrn-global-visibility':
					if ($content == 'false') {
						return true;
					}
					break;
				case 'robots':
					if (strpos($content, 'noindex') !== false) {
						return true;
					}
					break;
			}
		}

		return false;
	}

	/**
	 * Fetch the "subscribe" and add it to the result
	 *
	 * @param array $result
	 * @param array $webfinger
	 * @return array result
	 */
	private static function getSubscribeLink(array $result, array $webfinger)
	{
		if (empty($webfinger['links'])) {
			return $result;
		}

		foreach ($webfinger['links'] as $link) {
			if (!empty($link['template']) && ($link['rel'] === ActivityNamespace::OSTATUSSUB)) {
				$result['subscribe'] = $link['template'];
			}
		}

		return $result;
	}

	/**
	 * Get webfinger data from a given URI
	 *
	 * @param string $uri
	 * @return array Webfinger array
	 */
	private static function getWebfingerArray(string $uri)
	{
		$parts = parse_url($uri);

		if (!empty($parts['scheme']) && !empty($parts['host'])) {
			$host = $parts['host'];
			if (!empty($parts['port'])) {
				$host .= ':'.$parts['port'];
			}

			$baseurl = $parts['scheme'] . '://' . $host;

			$nick = '';
			$addr = '';

			$path_parts = explode("/", trim($parts['path'] ?? '', "/"));
			if (!empty($path_parts)) {
				$nick = ltrim(end($path_parts), '@');
				// When the last part of the URI is numeric then it is most likely an ID and not a nick name
				if (!is_numeric($nick)) {
					$addr = $nick."@".$host;
				} else {
					$nick = '';
				}
			}

			$webfinger = self::getWebfinger($parts['scheme'] . '://' . $host . self::WEBFINGER, 'application/jrd+json', $uri, $addr);
			if (empty($webfinger)) {
				$lrdd = self::hostMeta($host);
			}

			if (empty($webfinger) && empty($lrdd)) {
				while (empty($lrdd) && empty($webfinger) && (sizeof($path_parts) > 1)) {
					$host .= "/".array_shift($path_parts);
					$baseurl = $parts['scheme'] . '://' . $host;

					if (!empty($nick)) {
						$addr = $nick."@".$host;
					}

					$webfinger = self::getWebfinger($parts['scheme'] . '://' . $host . self::WEBFINGER, 'application/jrd+json', $uri, $addr);
					if (empty($webfinger)) {
						$lrdd = self::hostMeta($host);
					}
				}

				if (empty($lrdd) && empty($webfinger)) {
					return [];
				}
			}
		} elseif (strstr($uri, '@')) {
			// Remove "acct:" from the URI
			$uri = str_replace('acct:', '', $uri);

			$host = substr($uri, strpos($uri, '@') + 1);
			$nick = substr($uri, 0, strpos($uri, '@'));
			$addr = $uri;

			$webfinger = self::getWebfinger('https://' . $host . self::WEBFINGER, 'application/jrd+json', $uri, $addr);
			if (self::$istimeout) {
				return [];
			}

			if (empty($webfinger)) {
				$webfinger = self::getWebfinger('http://' . $host . self::WEBFINGER, 'application/jrd+json', $uri, $addr);
				if (self::$istimeout) {
					return [];
				}
			} else {
				$baseurl = 'https://' . $host;
			}

			if (empty($webfinger)) {
				$lrdd = self::hostMeta($host);
				if (self::$istimeout) {
					return [];
				}
				$baseurl = self::$baseurl;
			} else {
				$baseurl = 'http://' . $host;
			}
		} else {
			Logger::info('URI was not detectable', ['uri' => $uri]);
			return [];
		}

		if (empty($webfinger)) {
			foreach ($lrdd as $type => $template) {
				if ($webfinger) {
					continue;
				}

				$webfinger = self::getWebfinger($template, $type, $uri, $addr);
			}
		}

		if (empty($webfinger)) {
			return [];
		}

		if ($webfinger['detected'] == $addr) {
			$webfinger['nick'] = $nick;
			$webfinger['addr'] = $addr;
		}

		$webfinger['baseurl'] = $baseurl;

		return $webfinger;
	}

	/**
	 * Perform network request for webfinger data
	 *
	 * @param string $template
	 * @param string $type
	 * @param string $uri
	 * @param string $addr
	 * @return array webfinger results
	 */
	private static function getWebfinger(string $template, string $type, string $uri, string $addr)
	{
		// First try the address because this is the primary purpose of webfinger
		if (!empty($addr)) {
			$detected = $addr;
			$path = str_replace('{uri}', urlencode("acct:" . $addr), $template);
			$webfinger = self::webfinger($path, $type);
			if (self::$istimeout) {
				return [];
			}
		}

		// Then try the URI
		if (empty($webfinger) && $uri != $addr) {
			$detected = $uri;
			$path = str_replace('{uri}', urlencode($uri), $template);
			$webfinger = self::webfinger($path, $type);
			if (self::$istimeout) {
				return [];
			}
		}

		if (empty($webfinger)) {
			return [];
		}

		return ['webfinger' => $webfinger, 'detected' => $detected];
	}

	/**
	 * Fetch information (protocol endpoints and user information) about a given uri
	 *
	 * This function is only called by the "uri" function that adds caching and rearranging of data.
	 *
	 * @param string  $uri        Address that should be probed
	 * @param string  $network    Test for this specific network
	 * @param integer $uid        User ID for the probe (only used for mails)
	 * @param array   $ap_profile Previously probed AP profile
	 *
	 * @return array uri data
	 * @throws HTTPException\InternalServerErrorException
	 */
	private static function detect(string $uri, string $network, int $uid, array $ap_profile)
	{
		$hookData = [
			'uri'     => $uri,
			'network' => $network,
			'uid'     => $uid,
			'result'  => [],
		];

		Hook::callAll('probe_detect', $hookData);

		if ($hookData['result']) {
			if (!is_array($hookData['result'])) {
				return [];
			} else {
				return $hookData['result'];
			}
		}

		$parts = parse_url($uri);

		if (!empty($parts['scheme']) && !empty($parts['host'])) {
			if (in_array($parts['host'], ['twitter.com', 'mobile.twitter.com'])) {
				return self::twitter($uri);
			}
		} elseif (strstr($uri, '@')) {
			// If the URI starts with "mailto:" then jump directly to the mail detection
			if (strpos($uri, 'mailto:') !== false) {
				$uri = str_replace('mailto:', '', $uri);
				return self::mail($uri, $uid);
			}

			if ($network == Protocol::MAIL) {
				return self::mail($uri, $uid);
			}

			if (Strings::endsWith($uri, '@twitter.com')
				|| Strings::endsWith($uri, '@mobile.twitter.com')
			) {
				return self::twitter($uri);
			}
		} else {
			Logger::info('URI was not detectable', ['uri' => $uri]);
			return [];
		}

		Logger::info('Probing start', ['uri' => $uri]);

		if (!empty($ap_profile['addr']) && ($ap_profile['addr'] != $uri)) {
			$data = self::getWebfingerArray($ap_profile['addr']);
		}

		if (empty($data)) {
			$data = self::getWebfingerArray($uri);
		}

		if (empty($data)) {
			if (!empty($parts['scheme'])) {
				return self::feed($uri);
			} elseif (!empty($uid)) {
				return self::mail($uri, $uid);
			} else {
				return [];
			}
		}

		$webfinger = $data['webfinger'];
		$nick = $data['nick'] ?? '';
		$addr = $data['addr'] ?? '';
		$baseurl = $data['baseurl'] ?? '';

		$result = [];

		if (in_array($network, ["", Protocol::DFRN])) {
			$result = self::dfrn($webfinger);
		}
		if ((!$result && ($network == "")) || ($network == Protocol::DIASPORA)) {
			$result = self::diaspora($webfinger);
		}
		if ((!$result && ($network == "")) || ($network == Protocol::OSTATUS)) {
			$result = self::ostatus($webfinger);
		}
		if (in_array($network, ['', Protocol::ZOT])) {
			$result = self::zot($webfinger, $result, $baseurl);
		}
		if ((!$result && ($network == "")) || ($network == Protocol::PUMPIO)) {
			$result = self::pumpio($webfinger, $addr);
		}
		if (empty($result['network']) && empty($ap_profile['network']) || ($network == Protocol::FEED)) {
			$result = self::feed($uri);
		} else {
			// We overwrite the detected nick with our try if the previois routines hadn't detected it.
			// Additionally it is overwritten when the nickname doesn't make sense (contains spaces).
			if ((empty($result["nick"]) || (strstr($result["nick"], " "))) && ($nick != "")) {
				$result["nick"] = $nick;
			}

			if (empty($result["addr"]) && ($addr != "")) {
				$result["addr"] = $addr;
			}
		}

		$result = self::getSubscribeLink($result, $webfinger);

		if (empty($result["network"])) {
			$result["network"] = Protocol::PHANTOM;
		}

		if (empty($result['baseurl']) && !empty($baseurl)) {
			$result['baseurl'] = $baseurl;
		}

		if (empty($result["url"])) {
			$result["url"] = $uri;
		}

		Logger::info('Probing done', ['uri' => $uri, 'network' => $result["network"]]);

		return $result;
	}

	/**
	 * Check for Zot contact
	 *
	 * @param array $webfinger Webfinger data
	 * @param array $data      previously probed data
	 *
	 * @return array Zot data
	 * @throws HTTPException\InternalServerErrorException
	 */
	private static function zot($webfinger, $data, $baseurl)
	{
		if (!empty($webfinger["aliases"]) && is_array($webfinger["aliases"])) {
			foreach ($webfinger["aliases"] as $alias) {
				if (substr($alias, 0, 5) == 'acct:') {
					$data["addr"] = substr($alias, 5);
				}
			}
		}

		if (!empty($webfinger["subject"]) && (substr($webfinger["subject"], 0, 5) == "acct:")) {
			$data["addr"] = substr($webfinger["subject"], 5);
		}

		$zot_url = '';
		foreach ($webfinger['links'] as $link) {
			if (($link['rel'] == 'http://purl.org/zot/protocol') && !empty($link['href'])) {
				$zot_url = $link['href'];
			}
		}

		if (empty($zot_url) && !empty($data['addr']) && !empty($baseurl)) {
			$condition = ['nurl' => Strings::normaliseLink($baseurl), 'platform' => ['hubzilla']];
			if (!DBA::exists('gserver', $condition)) {
				return $data;
			}
			$zot_url = $baseurl . '/.well-known/zot-info?address=' . $data['addr'];
		}

		if (empty($zot_url)) {
			return $data;
		}

		$data = self::pollZot($zot_url, $data);

		if (!empty($data['url']) && !empty($webfinger['aliases']) && is_array($webfinger['aliases'])) {
			foreach ($webfinger['aliases'] as $alias) {
				if (!strstr($alias, '@') && Strings::normaliseLink($alias) != Strings::normaliseLink($data['url'])) {
					$data['alias'] = $alias;
				}
			}
		}

		return $data;
	}

	public static function pollZot($url, $data)
	{
		$curlResult = DI::httpRequest()->get($url);
		if ($curlResult->isTimeout()) {
			return $data;
		}
		$content = $curlResult->getBody();
		if (!$content) {
			return $data;
		}

		$json = json_decode($content, true);
		if (!is_array($json)) {
			return $data;
		}

		if (empty($data['network'])) {
			if (!empty($json['protocols']) && in_array('zot', $json['protocols'])) {
				$data['network'] = Protocol::ZOT;
			} elseif (!isset($json['protocols'])) {
				$data['network'] = Protocol::ZOT;
			}
		}

		if (!empty($json['guid']) && empty($data['guid'])) {
			$data['guid'] = $json['guid'];
		}
		if (!empty($json['key']) && empty($data['pubkey'])) {
			$data['pubkey'] = $json['key'];
		}
		if (!empty($json['name'])) {
			$data['name'] = $json['name'];
		}
		if (!empty($json['photo'])) {
			$data['photo'] = $json['photo'];
			if (!empty($json['photo_updated'])) {
				$data['photo'] .= '?rev=' . urlencode($json['photo_updated']);
			}
		}
		if (!empty($json['address'])) {
			$data['addr'] = $json['address'];
		}
		if (!empty($json['url'])) {
			$data['url'] = $json['url'];
		}
		if (!empty($json['connections_url'])) {
			$data['poco'] = $json['connections_url'];
		}
		if (isset($json['searchable'])) {
			$data['hide'] = !$json['searchable'];
		}
		if (!empty($json['public_forum'])) {
			$data['community'] = $json['public_forum'];
			$data['account-type'] = User::PAGE_FLAGS_COMMUNITY;
		}

		if (!empty($json['profile'])) {
			$profile = $json['profile'];
			if (!empty($profile['description'])) {
				$data['about'] = $profile['description'];
			}
			if (!empty($profile['keywords'])) {
				$keywords = implode(', ', $profile['keywords']);
				if (!empty($keywords)) {
					$data['keywords'] = $keywords;
				}
			}

			$loc = [];
			if (!empty($profile['region'])) {
				$loc['region'] = $profile['region'];
			}
			if (!empty($profile['country'])) {
				$loc['country-name'] = $profile['country'];
			}
			$location = Profile::formatLocation($loc);
			if (!empty($location)) {
				$data['location'] = $location;
			}
		}

		return $data;
	}

	/**
	 * Perform a webfinger request.
	 *
	 * For details see RFC 7033: <https://tools.ietf.org/html/rfc7033>
	 *
	 * @param string $url  Address that should be probed
	 * @param string $type type
	 *
	 * @return array webfinger data
	 * @throws HTTPException\InternalServerErrorException
	 */
	public static function webfinger($url, $type)
	{
		$xrd_timeout = DI::config()->get('system', 'xrd_timeout', 20);

		$curlResult = DI::httpRequest()->get($url, false, ['timeout' => $xrd_timeout, 'accept_content' => $type]);
		if ($curlResult->isTimeout()) {
			self::$istimeout = true;
			return [];
		}
		$data = $curlResult->getBody();

		$webfinger = json_decode($data, true);
		if (!empty($webfinger)) {
			if (!isset($webfinger["links"])) {
				Logger::info('No json webfinger links', ['url' => $url]);
				return [];
			}
			return $webfinger;
		}

		// If it is not JSON, maybe it is XML
		$xrd = XML::parseString($data, true);
		if (!is_object($xrd)) {
			Logger::info('No webfinger data retrievable', ['url' => $url]);
			return [];
		}

		$xrd_arr = XML::elementToArray($xrd);
		if (!isset($xrd_arr["xrd"]["link"])) {
			Logger::info('No XML webfinger links', ['url' => $url]);
			return [];
		}

		$webfinger = [];

		if (!empty($xrd_arr["xrd"]["subject"])) {
			$webfinger["subject"] = $xrd_arr["xrd"]["subject"];
		}

		if (!empty($xrd_arr["xrd"]["alias"])) {
			$webfinger["aliases"] = $xrd_arr["xrd"]["alias"];
		}

		$webfinger["links"] = [];

		foreach ($xrd_arr["xrd"]["link"] as $value => $data) {
			if (!empty($data["@attributes"])) {
				$attributes = $data["@attributes"];
			} elseif ($value == "@attributes") {
				$attributes = $data;
			} else {
				continue;
			}

			$webfinger["links"][] = $attributes;
		}
		return $webfinger;
	}

	/**
	 * Poll the Friendica specific noscrape page.
	 *
	 * "noscrape" is a faster alternative to fetch the data from the hcard.
	 * This functionality was originally created for the directory.
	 *
	 * @param string $noscrape_url Link to the noscrape page
	 * @param array  $data         The already fetched data
	 *
	 * @return array noscrape data
	 * @throws HTTPException\InternalServerErrorException
	 */
	private static function pollNoscrape($noscrape_url, $data)
	{
		$curlResult = DI::httpRequest()->get($noscrape_url);
		if ($curlResult->isTimeout()) {
			self::$istimeout = true;
			return [];
		}
		$content = $curlResult->getBody();
		if (!$content) {
			Logger::info('Empty body', ['url' => $noscrape_url]);
			return [];
		}

		$json = json_decode($content, true);
		if (!is_array($json)) {
			Logger::info('No json data', ['url' => $noscrape_url]);
			return [];
		}

		if (!empty($json["fn"])) {
			$data["name"] = $json["fn"];
		}

		if (!empty($json["addr"])) {
			$data["addr"] = $json["addr"];
		}

		if (!empty($json["nick"])) {
			$data["nick"] = $json["nick"];
		}

		if (!empty($json["guid"])) {
			$data["guid"] = $json["guid"];
		}

		if (!empty($json["comm"])) {
			$data["community"] = $json["comm"];
		}

		if (!empty($json["tags"])) {
			$keywords = implode(", ", $json["tags"]);
			if ($keywords != "") {
				$data["keywords"] = $keywords;
			}
		}

		$location = Profile::formatLocation($json);
		if ($location) {
			$data["location"] = $location;
		}

		if (!empty($json["about"])) {
			$data["about"] = $json["about"];
		}

		if (!empty($json["key"])) {
			$data["pubkey"] = $json["key"];
		}

		if (!empty($json["photo"])) {
			$data["photo"] = $json["photo"];
		}

		if (!empty($json["dfrn-request"])) {
			$data["request"] = $json["dfrn-request"];
		}

		if (!empty($json["dfrn-confirm"])) {
			$data["confirm"] = $json["dfrn-confirm"];
		}

		if (!empty($json["dfrn-notify"])) {
			$data["notify"] = $json["dfrn-notify"];
		}

		if (!empty($json["dfrn-poll"])) {
			$data["poll"] = $json["dfrn-poll"];
		}

		if (isset($json["hide"])) {
			$data["hide"] = (bool)$json["hide"];
		} else {
			$data["hide"] = false;
		}

		return $data;
	}

	/**
	 * Check for valid DFRN data
	 *
	 * @param array $data DFRN data
	 *
	 * @return int Number of errors
	 */
	public static function validDfrn($data)
	{
		$errors = 0;
		if (!isset($data['key'])) {
			$errors ++;
		}
		if (!isset($data['dfrn-request'])) {
			$errors ++;
		}
		if (!isset($data['dfrn-confirm'])) {
			$errors ++;
		}
		if (!isset($data['dfrn-notify'])) {
			$errors ++;
		}
		if (!isset($data['dfrn-poll'])) {
			$errors ++;
		}
		return $errors;
	}

	/**
	 * Fetch data from a DFRN profile page and via "noscrape"
	 *
	 * @param string $profile_link Link to the profile page
	 *
	 * @return array profile data
	 * @throws HTTPException\InternalServerErrorException
	 * @throws \ImagickException
	 */
	public static function profile($profile_link)
	{
		$data = [];

		Logger::info('Check profile', ['link' => $profile_link]);

		// Fetch data via noscrape - this is faster
		$noscrape_url = str_replace(["/hcard/", "/profile/"], "/noscrape/", $profile_link);
		$data = self::pollNoscrape($noscrape_url, $data);

		if (!isset($data["notify"])
			|| !isset($data["confirm"])
			|| !isset($data["request"])
			|| !isset($data["poll"])
			|| !isset($data["name"])
			|| !isset($data["photo"])
		) {
			$data = self::pollHcard($profile_link, $data, true);
		}

		$prof_data = [];

		if (empty($data["addr"]) || empty($data["nick"])) {
			$probe_data = self::uri($profile_link);
			$data["addr"] = ($data["addr"] ?? '') ?: $probe_data["addr"];
			$data["nick"] = ($data["nick"] ?? '') ?: $probe_data["nick"];
		}

		$prof_data["addr"]         = $data["addr"];
		$prof_data["nick"]         = $data["nick"];
		$prof_data["dfrn-request"] = $data['request'] ?? null;
		$prof_data["dfrn-confirm"] = $data['confirm'] ?? null;
		$prof_data["dfrn-notify"]  = $data['notify']  ?? null;
		$prof_data["dfrn-poll"]    = $data['poll']    ?? null;
		$prof_data["photo"]        = $data['photo']   ?? null;
		$prof_data["fn"]           = $data['name']    ?? null;
		$prof_data["key"]          = $data['pubkey']  ?? null;

		Logger::debug('Result', ['link' => $profile_link, 'data' => $prof_data]);

		return $prof_data;
	}

	/**
	 * Check for DFRN contact
	 *
	 * @param array $webfinger Webfinger data
	 *
	 * @return array DFRN data
	 * @throws HTTPException\InternalServerErrorException
	 */
	private static function dfrn($webfinger)
	{
		$hcard_url = "";
		$data = [];
		// The array is reversed to take into account the order of preference for same-rel links
		// See: https://tools.ietf.org/html/rfc7033#section-4.4.4
		foreach (array_reverse($webfinger["links"]) as $link) {
			if (($link["rel"] == ActivityNamespace::DFRN) && !empty($link["href"])) {
				$data["network"] = Protocol::DFRN;
			} elseif (($link["rel"] == ActivityNamespace::FEED) && !empty($link["href"])) {
				$data["poll"] = $link["href"];
			} elseif (($link["rel"] == "http://webfinger.net/rel/profile-page") && (($link["type"] ?? "") == "text/html") && !empty($link["href"])) {
				$data["url"] = $link["href"];
			} elseif (($link["rel"] == "http://microformats.org/profile/hcard") && !empty($link["href"])) {
				$hcard_url = $link["href"];
			} elseif (($link["rel"] == ActivityNamespace::POCO) && !empty($link["href"])) {
				$data["poco"] = $link["href"];
			} elseif (($link["rel"] == "http://webfinger.net/rel/avatar") && !empty($link["href"])) {
				$data["photo"] = $link["href"];
			} elseif (($link["rel"] == "http://joindiaspora.com/seed_location") && !empty($link["href"])) {
				$data["baseurl"] = trim($link["href"], '/');
			} elseif (($link["rel"] == "http://joindiaspora.com/guid") && !empty($link["href"])) {
				$data["guid"] = $link["href"];
			} elseif (($link["rel"] == "diaspora-public-key") && !empty($link["href"])) {
				$data["pubkey"] = base64_decode($link["href"]);

				//if (strstr($data["pubkey"], 'RSA ') || ($link["type"] == "RSA"))
				if (strstr($data["pubkey"], 'RSA ')) {
					$data["pubkey"] = Crypto::rsaToPem($data["pubkey"]);
				}
			}
		}

		if (!empty($webfinger["aliases"]) && is_array($webfinger["aliases"])) {
			foreach ($webfinger["aliases"] as $alias) {
				if (empty($data["url"]) && !strstr($alias, "@")) {
					$data["url"] = $alias;
				} elseif (!strstr($alias, "@") && Strings::normaliseLink($alias) != Strings::normaliseLink($data["url"])) {
					$data["alias"] = $alias;
				} elseif (substr($alias, 0, 5) == 'acct:') {
					$data["addr"] = substr($alias, 5);
				}
			}
		}

		if (!empty($webfinger["subject"]) && (substr($webfinger["subject"], 0, 5) == "acct:")) {
			$data["addr"] = substr($webfinger["subject"], 5);
		}

		if (!isset($data["network"]) || ($hcard_url == "")) {
			return [];
		}

		// Fetch data via noscrape - this is faster
		$noscrape_url = str_replace("/hcard/", "/noscrape/", $hcard_url);
		$data = self::pollNoscrape($noscrape_url, $data);

		if (isset($data["notify"])
			&& isset($data["confirm"])
			&& isset($data["request"])
			&& isset($data["poll"])
			&& isset($data["name"])
			&& isset($data["photo"])
		) {
			return $data;
		}

		$data = self::pollHcard($hcard_url, $data, true);

		return $data;
	}

	/**
	 * Poll the hcard page (Diaspora and Friendica specific)
	 *
	 * @param string  $hcard_url Link to the hcard page
	 * @param array   $data      The already fetched data
	 * @param boolean $dfrn      Poll DFRN specific data
	 *
	 * @return array hcard data
	 * @throws HTTPException\InternalServerErrorException
	 */
	private static function pollHcard($hcard_url, $data, $dfrn = false)
	{
		$curlResult = DI::httpRequest()->get($hcard_url);
		if ($curlResult->isTimeout()) {
			self::$istimeout = true;
			return [];
		}
		$content = $curlResult->getBody();
		if (!$content) {
			return [];
		}

		$doc = new DOMDocument();
		if (!@$doc->loadHTML($content)) {
			return [];
		}

		$xpath = new DomXPath($doc);

		$vcards = $xpath->query("//div[contains(concat(' ', @class, ' '), ' vcard ')]");
		if (!is_object($vcards)) {
			return [];
		}

		if (!isset($data["baseurl"])) {
			$data["baseurl"] = "";
		}

		if ($vcards->length > 0) {
			$vcard = $vcards->item(0);

			// We have to discard the guid from the hcard in favour of the guid from lrdd
			// Reason: Hubzilla doesn't use the value "uid" in the hcard like Diaspora does.
			$search = $xpath->query("//*[contains(concat(' ', @class, ' '), ' uid ')]", $vcard); // */
			if (($search->length > 0) && empty($data["guid"])) {
				$data["guid"] = $search->item(0)->nodeValue;
			}

			$search = $xpath->query("//*[contains(concat(' ', @class, ' '), ' nickname ')]", $vcard); // */
			if ($search->length > 0) {
				$data["nick"] = $search->item(0)->nodeValue;
			}

			$search = $xpath->query("//*[contains(concat(' ', @class, ' '), ' fn ')]", $vcard); // */
			if ($search->length > 0) {
				$data["name"] = $search->item(0)->nodeValue;
			}

			$search = $xpath->query("//*[contains(concat(' ', @class, ' '), ' searchable ')]", $vcard); // */
			if ($search->length > 0) {
				$data["searchable"] = $search->item(0)->nodeValue;
			}

			$search = $xpath->query("//*[contains(concat(' ', @class, ' '), ' key ')]", $vcard); // */
			if ($search->length > 0) {
				$data["pubkey"] = $search->item(0)->nodeValue;
				if (strstr($data["pubkey"], 'RSA ')) {
					$data["pubkey"] = Crypto::rsaToPem($data["pubkey"]);
				}
			}

			$search = $xpath->query("//*[@id='pod_location']", $vcard); // */
			if ($search->length > 0) {
				$data["baseurl"] = trim($search->item(0)->nodeValue, "/");
			}
		}

		$avatar = [];
		if (!empty($vcard)) {
			$photos = $xpath->query("//*[contains(concat(' ', @class, ' '), ' photo ') or contains(concat(' ', @class, ' '), ' avatar ')]", $vcard); // */
			foreach ($photos as $photo) {
				$attr = [];
				foreach ($photo->attributes as $attribute) {
					$attr[$attribute->name] = trim($attribute->value);
				}

				if (isset($attr["src"]) && isset($attr["width"])) {
					$avatar[$attr["width"]] = $attr["src"];
				}

				// We don't have a width. So we just take everything that we got.
				// This is a Hubzilla workaround which doesn't send a width.
				if ((sizeof($avatar) == 0) && !empty($attr["src"])) {
					$avatar[] = $attr["src"];
				}
			}
		}

		if (sizeof($avatar)) {
			ksort($avatar);
			$data["photo"] = self::fixAvatar(array_pop($avatar), $data["baseurl"]);
		}

		if ($dfrn) {
			// Poll DFRN specific data
			$search = $xpath->query("//link[contains(concat(' ', @rel), ' dfrn-')]");
			if ($search->length > 0) {
				foreach ($search as $link) {
					//$data["request"] = $search->item(0)->nodeValue;
					$attr = [];
					foreach ($link->attributes as $attribute) {
						$attr[$attribute->name] = trim($attribute->value);
					}

					$data[substr($attr["rel"], 5)] = $attr["href"];
				}
			}

			// Older Friendica versions had used the "uid" field differently than newer versions
			if (!empty($data["nick"]) && !empty($data["guid"]) && ($data["nick"] == $data["guid"])) {
				unset($data["guid"]);
			}
		}


		return $data;
	}

	/**
	 * Check for Diaspora contact
	 *
	 * @param array $webfinger Webfinger data
	 *
	 * @return array Diaspora data
	 * @throws HTTPException\InternalServerErrorException
	 */
	private static function diaspora($webfinger)
	{
		$hcard_url = "";
		$data = [];

		// The array is reversed to take into account the order of preference for same-rel links
		// See: https://tools.ietf.org/html/rfc7033#section-4.4.4
		foreach (array_reverse($webfinger["links"]) as $link) {
			if (($link["rel"] == "http://microformats.org/profile/hcard") && !empty($link["href"])) {
				$hcard_url = $link["href"];
			} elseif (($link["rel"] == "http://joindiaspora.com/seed_location") && !empty($link["href"])) {
				$data["baseurl"] = trim($link["href"], '/');
			} elseif (($link["rel"] == "http://joindiaspora.com/guid") && !empty($link["href"])) {
				$data["guid"] = $link["href"];
			} elseif (($link["rel"] == "http://webfinger.net/rel/profile-page") && (($link["type"] ?? "") == "text/html") && !empty($link["href"])) {
				$data["url"] = $link["href"];
			} elseif (($link["rel"] == ActivityNamespace::FEED) && !empty($link["href"])) {
				$data["poll"] = $link["href"];
			} elseif (($link["rel"] == ActivityNamespace::POCO) && !empty($link["href"])) {
				$data["poco"] = $link["href"];
			} elseif (($link["rel"] == "salmon") && !empty($link["href"])) {
				$data["notify"] = $link["href"];
			} elseif (($link["rel"] == "diaspora-public-key") && !empty($link["href"])) {
				$data["pubkey"] = base64_decode($link["href"]);

				//if (strstr($data["pubkey"], 'RSA ') || ($link["type"] == "RSA"))
				if (strstr($data["pubkey"], 'RSA ')) {
					$data["pubkey"] = Crypto::rsaToPem($data["pubkey"]);
				}
			}
		}

		if (empty($data["url"]) || empty($hcard_url)) {
			return [];
		}

		if (!empty($webfinger["aliases"]) && is_array($webfinger["aliases"])) {
			foreach ($webfinger["aliases"] as $alias) {
				if (Strings::normaliseLink($alias) != Strings::normaliseLink($data["url"]) && ! strstr($alias, "@")) {
					$data["alias"] = $alias;
				} elseif (substr($alias, 0, 5) == 'acct:') {
					$data["addr"] = substr($alias, 5);
				}
			}
		}

		if (!empty($webfinger["subject"]) && (substr($webfinger["subject"], 0, 5) == 'acct:')) {
			$data["addr"] = substr($webfinger["subject"], 5);
		}

		// Fetch further information from the hcard
		$data = self::pollHcard($hcard_url, $data);

		if (!$data) {
			return [];
		}

		if (!empty($data["url"])
			&& !empty($data["guid"])
			&& !empty($data["baseurl"])
			&& !empty($data["pubkey"])
			&& !empty($hcard_url)
		) {
			$data["network"] = Protocol::DIASPORA;
			$data["manually-approve"] = false;

			// The Diaspora handle must always be lowercase
			if (!empty($data["addr"])) {
				$data["addr"] = strtolower($data["addr"]);
			}

			// We have to overwrite the detected value for "notify" since Hubzilla doesn't send it
			$data["notify"] = $data["baseurl"] . "/receive/users/" . $data["guid"];
			$data["batch"]  = $data["baseurl"] . "/receive/public";
		} else {
			return [];
		}

		return $data;
	}

	/**
	 * Check for OStatus contact
	 *
	 * @param array $webfinger Webfinger data
	 * @param bool  $short     Short detection mode
	 *
	 * @return array|bool OStatus data or "false" on error or "true" on short mode
	 * @throws HTTPException\InternalServerErrorException
	 */
	private static function ostatus($webfinger, $short = false)
	{
		$data = [];

		if (!empty($webfinger["aliases"]) && is_array($webfinger["aliases"])) {
			foreach ($webfinger["aliases"] as $alias) {
				if (strstr($alias, "@") && !strstr(Strings::normaliseLink($alias), "http://")) {
					$data["addr"] = str_replace('acct:', '', $alias);
				}
			}
		}

		if (!empty($webfinger["subject"]) && strstr($webfinger["subject"], "@")
			&& !strstr(Strings::normaliseLink($webfinger["subject"]), "http://")
		) {
			$data["addr"] = str_replace('acct:', '', $webfinger["subject"]);
		}

		if (!empty($webfinger["links"])) {
			// The array is reversed to take into account the order of preference for same-rel links
			// See: https://tools.ietf.org/html/rfc7033#section-4.4.4
			foreach (array_reverse($webfinger["links"]) as $link) {
				if (($link["rel"] == "http://webfinger.net/rel/profile-page")
					&& (($link["type"] ?? "") == "text/html")
					&& ($link["href"] != "")
				) {
					$data["url"] = $data["alias"] = $link["href"];
				} elseif (($link["rel"] == "salmon") && !empty($link["href"])) {
					$data["notify"] = $link["href"];
				} elseif (($link["rel"] == ActivityNamespace::FEED) && !empty($link["href"])) {
					$data["poll"] = $link["href"];
				} elseif (($link["rel"] == "magic-public-key") && !empty($link["href"])) {
					$pubkey = $link["href"];

					if (substr($pubkey, 0, 5) === 'data:') {
						if (strstr($pubkey, ',')) {
							$pubkey = substr($pubkey, strpos($pubkey, ',') + 1);
						} else {
							$pubkey = substr($pubkey, 5);
						}
					} elseif (Strings::normaliseLink($pubkey) == 'http://') {
						$curlResult = DI::httpRequest()->get($pubkey);
						if ($curlResult->isTimeout()) {
							self::$istimeout = true;
							return $short ? false : [];
						}
						$pubkey = $curlResult->getBody();
					}

					$key = explode(".", $pubkey);

					if (sizeof($key) >= 3) {
						$m = Strings::base64UrlDecode($key[1]);
						$e = Strings::base64UrlDecode($key[2]);
						$data["pubkey"] = Crypto::meToPem($m, $e);
					}
				}
			}
		}

		if (isset($data["notify"]) && isset($data["pubkey"])
			&& isset($data["poll"])
			&& isset($data["url"])
		) {
			$data["network"] = Protocol::OSTATUS;
			$data["manually-approve"] = false;
		} else {
			return $short ? false : [];
		}

		if ($short) {
			return true;
		}

		// Fetch all additional data from the feed
		$curlResult = DI::httpRequest()->get($data["poll"]);
		if ($curlResult->isTimeout()) {
			self::$istimeout = true;
			return [];
		}
		$feed = $curlResult->getBody();
		$feed_data = Feed::import($feed);
		if (!$feed_data) {
			return [];
		}

		if (!empty($feed_data["header"]["author-name"])) {
			$data["name"] = $feed_data["header"]["author-name"];
		}
		if (!empty($feed_data["header"]["author-nick"])) {
			$data["nick"] = $feed_data["header"]["author-nick"];
		}
		if (!empty($feed_data["header"]["author-avatar"])) {
			$data["photo"] = self::fixAvatar($feed_data["header"]["author-avatar"], $data["url"]);
		}
		if (!empty($feed_data["header"]["author-id"])) {
			$data["alias"] = $feed_data["header"]["author-id"];
		}
		if (!empty($feed_data["header"]["author-location"])) {
			$data["location"] = $feed_data["header"]["author-location"];
		}
		if (!empty($feed_data["header"]["author-about"])) {
			$data["about"] = $feed_data["header"]["author-about"];
		}
		// OStatus has serious issues when the the url doesn't fit (ssl vs. non ssl)
		// So we take the value that we just fetched, although the other one worked as well
		if (!empty($feed_data["header"]["author-link"])) {
			$data["url"] = $feed_data["header"]["author-link"];
		}

		if ($data["url"] == $data["alias"]) {
			$data["alias"] = '';
		}

		/// @todo Fetch location and "about" from the feed as well
		return $data;
	}

	/**
	 * Fetch data from a pump.io profile page
	 *
	 * @param string $profile_link Link to the profile page
	 *
	 * @return array profile data
	 */
	private static function pumpioProfileData($profile_link)
	{
		$curlResult = DI::httpRequest()->get($profile_link);
		if (!$curlResult->isSuccess()) {
			return [];
		}

		$doc = new DOMDocument();
		if (!@$doc->loadHTML($curlResult->getBody())) {
			return [];
		}

		$xpath = new DomXPath($doc);

		$data = [];

		$data["name"] = $xpath->query("//span[contains(@class, 'p-name')]")->item(0)->nodeValue;

		if ($data["name"] == '') {
			// This is ugly - but pump.io doesn't seem to know a better way for it
			$data["name"] = trim($xpath->query("//h1[@class='media-header']")->item(0)->nodeValue);
			$pos = strpos($data["name"], chr(10));
			if ($pos) {
				$data["name"] = trim(substr($data["name"], 0, $pos));
			}
		}

		$data["location"] = XML::getFirstNodeValue($xpath, "//p[contains(@class, 'p-locality')]");

		if ($data["location"] == '') {
			$data["location"] = XML::getFirstNodeValue($xpath, "//p[contains(@class, 'location')]");
		}

		$data["about"] = XML::getFirstNodeValue($xpath, "//p[contains(@class, 'p-note')]");

		if ($data["about"] == '') {
			$data["about"] = XML::getFirstNodeValue($xpath, "//p[contains(@class, 'summary')]");
		}

		$avatar = $xpath->query("//img[contains(@class, 'u-photo')]")->item(0);
		if (!$avatar) {
			$avatar = $xpath->query("//img[@class='img-rounded media-object']")->item(0);
		}
		if ($avatar) {
			foreach ($avatar->attributes as $attribute) {
				if ($attribute->name == "src") {
					$data["photo"] = trim($attribute->value);
				}
			}
		}

		return $data;
	}

	/**
	 * Check for pump.io contact
	 *
	 * @param array  $webfinger Webfinger data
	 * @param string $addr
	 * @return array pump.io data
	 */
	private static function pumpio($webfinger, $addr)
	{
		$data = [];
		// The array is reversed to take into account the order of preference for same-rel links
		// See: https://tools.ietf.org/html/rfc7033#section-4.4.4
		foreach (array_reverse($webfinger["links"]) as $link) {
			if (($link["rel"] == "http://webfinger.net/rel/profile-page")
				&& (($link["type"] ?? "") == "text/html")
				&& ($link["href"] != "")
			) {
				$data["url"] = $link["href"];
			} elseif (($link["rel"] == "activity-inbox") && ($link["href"] != "")) {
				$data["notify"] = $link["href"];
			} elseif (($link["rel"] == "activity-outbox") && ($link["href"] != "")) {
				$data["poll"] = $link["href"];
			} elseif (($link["rel"] == "dialback") && ($link["href"] != "")) {
				$data["dialback"] = $link["href"];
			}
		}
		if (isset($data["poll"]) && isset($data["notify"])
			&& isset($data["dialback"])
			&& isset($data["url"])
		) {
			// by now we use these fields only for the network type detection
			// So we unset all data that isn't used at the moment
			unset($data["dialback"]);

			$data["network"] = Protocol::PUMPIO;
		} else {
			return [];
		}

		$profile_data = self::pumpioProfileData($data["url"]);

		if (!$profile_data) {
			return [];
		}

		$data = array_merge($data, $profile_data);

		if (($addr != '') && ($data['name'] != '')) {
			$name = trim(str_replace($addr, '', $data['name']));
			if ($name != '') {
				$data['name'] = $name;
			}
		}

		return $data;
	}

	/**
	 * Check for twitter contact
	 *
	 * @param string $uri
	 *
	 * @return array twitter data
	 */
	private static function twitter($uri)
	{
		if (preg_match('=([^@]+)@(?:mobile\.)?twitter\.com$=i', $uri, $matches)) {
			$nick = $matches[1];
		} elseif (preg_match('=^https?://(?:mobile\.)?twitter\.com/(.+)=i', $uri, $matches)) {
			$nick = $matches[1];
		} else {
			return [];
		}

		$data = [];
		$data['url'] = 'https://twitter.com/' . $nick;
		$data['addr'] = $nick . '@twitter.com';
		$data['nick'] = $data['name'] = $nick;
		$data['network'] = Protocol::TWITTER;
		$data['baseurl'] = 'https://twitter.com';

		return $data;
	}

	/**
	 * Checks HTML page for RSS feed link
	 *
	 * @param string $url  Page link
	 * @param string $body Page body string
	 * @return string|false Feed link or false if body was invalid HTML document
	 */
	public static function getFeedLink(string $url, string $body)
	{
		$doc = new DOMDocument();
		if (!@$doc->loadHTML($body)) {
			return false;
		}

		$xpath = new DOMXPath($doc);

		$feedUrl = $xpath->evaluate('string(/html/head/link[@type="application/rss+xml" and @rel="alternate"]/@href)');

		$feedUrl = $feedUrl ? self::ensureAbsoluteLinkFromHTMLDoc($feedUrl, $url, $xpath) : '';

		return $feedUrl;
	}

	/**
	 * Return an absolute URL in the context of a HTML document retrieved from the provided URL.
	 *
	 * Loosely based on RFC 1808
	 *
	 * @see https://tools.ietf.org/html/rfc1808
	 *
	 * @param string   $href  The potential relative href found in the HTML document
	 * @param string   $base  The HTML document URL
	 * @param DOMXPath $xpath The HTML document XPath
	 * @return string
	 */
	private static function ensureAbsoluteLinkFromHTMLDoc(string $href, string $base, DOMXPath $xpath)
	{
		if (filter_var($href, FILTER_VALIDATE_URL)) {
			return $href;
		}

		$base = $xpath->evaluate('string(/html/head/base/@href)') ?: $base;

		$baseParts = parse_url($base);
		if (empty($baseParts['host'])) {
			return $href;
		}

		// Naked domain case (scheme://basehost)
		$path = $baseParts['path'] ?? '/';

		// Remove the filename part of the path if it exists (/base/path/file)
		$path = implode('/', array_slice(explode('/', $path), 0, -1));

		$hrefParts = parse_url($href);

		// Root path case (/path) including relative scheme case (//host/path)
		if ($hrefParts['path'] && $hrefParts['path'][0] == '/') {
			$path = $hrefParts['path'];
		} else {
			$path = $path . '/' . $hrefParts['path'];

			// Resolve arbitrary relative path
			// Lifted from https://www.php.net/manual/en/function.realpath.php#84012
			$parts = array_filter(explode('/', $path), 'strlen');
			$absolutes = array();
			foreach ($parts as $part) {
				if ('.' == $part) continue;
				if ('..' == $part) {
					array_pop($absolutes);
				} else {
					$absolutes[] = $part;
				}
			}

			$path = '/' . implode('/', $absolutes);
		}

		// Relative scheme case (//host/path)
		$baseParts['host'] = $hrefParts['host'] ?? $baseParts['host'];
		$baseParts['path'] = $path;
		unset($baseParts['query']);
		unset($baseParts['fragment']);

		return Network::unparseURL($baseParts);
	}

	/**
	 * Check for feed contact
	 *
	 * @param string  $url   Profile link
	 * @param boolean $probe Do a probe if the page contains a feed link
	 *
	 * @return array feed data
	 * @throws HTTPException\InternalServerErrorException
	 */
	private static function feed($url, $probe = true)
	{
		$curlResult = DI::httpRequest()->get($url);
		if ($curlResult->isTimeout()) {
			self::$istimeout = true;
			return [];
		}
		$feed = $curlResult->getBody();
		$feed_data = Feed::import($feed);

		if (!$feed_data) {
			if (!$probe) {
				return [];
			}

			$feed_url = self::getFeedLink($url, $feed);

			if (!$feed_url) {
				return [];
			}

			return self::feed($feed_url, false);
		}

		if (!empty($feed_data["header"]["author-name"])) {
			$data["name"] = $feed_data["header"]["author-name"];
		}

		if (!empty($feed_data["header"]["author-nick"])) {
			$data["nick"] = $feed_data["header"]["author-nick"];
		}

		if (!empty($feed_data["header"]["author-avatar"])) {
			$data["photo"] = $feed_data["header"]["author-avatar"];
		}

		if (!empty($feed_data["header"]["author-id"])) {
			$data["alias"] = $feed_data["header"]["author-id"];
		}

		$data["url"] = $url;
		$data["poll"] = $url;

		$data["network"] = Protocol::FEED;

		return $data;
	}

	/**
	 * Check for mail contact
	 *
	 * @param string  $uri Profile link
	 * @param integer $uid User ID
	 *
	 * @return array mail data
	 * @throws \Exception
	 */
	private static function mail($uri, $uid)
	{
		if (!Network::isEmailDomainValid($uri)) {
			return [];
		}

		if ($uid == 0) {
			return [];
		}

		$user = DBA::selectFirst('user', ['prvkey'], ['uid' => $uid]);

		$condition = ["`uid` = ? AND `server` != ''", $uid];
		$fields = ['pass', 'user', 'server', 'port', 'ssltype', 'mailbox'];
		$mailacct = DBA::selectFirst('mailacct', $fields, $condition);

		if (!DBA::isResult($user) || !DBA::isResult($mailacct)) {
			return [];
		}

		$mailbox = Email::constructMailboxName($mailacct);
		$password = '';
		openssl_private_decrypt(hex2bin($mailacct['pass']), $password, $user['prvkey']);
		$mbox = Email::connect($mailbox, $mailacct['user'], $password);
		if (!$mbox) {
			return [];
		}

		$msgs = Email::poll($mbox, $uri);
		Logger::info('Messages found', ['uri' => $uri, 'count' => count($msgs)]);

		if (!count($msgs)) {
			return [];
		}

		$phost = substr($uri, strpos($uri, '@') + 1);

		$data = [];
		$data["addr"]    = $uri;
		$data["network"] = Protocol::MAIL;
		$data["name"]    = substr($uri, 0, strpos($uri, '@'));
		$data["nick"]    = $data["name"];
		$data["photo"]   = Network::lookupAvatarByEmail($uri);
		$data["url"]     = 'mailto:'.$uri;
		$data["notify"]  = 'smtp ' . Strings::getRandomHex();
		$data["poll"]    = 'email ' . Strings::getRandomHex();

		$x = Email::messageMeta($mbox, $msgs[0]);
		if (stristr($x[0]->from, $uri)) {
			$adr = imap_rfc822_parse_adrlist($x[0]->from, '');
		} elseif (stristr($x[0]->to, $uri)) {
			$adr = imap_rfc822_parse_adrlist($x[0]->to, '');
		}
		if (isset($adr)) {
			foreach ($adr as $feadr) {
				if ((strcasecmp($feadr->mailbox, $data["name"]) == 0)
					&&(strcasecmp($feadr->host, $phost) == 0)
					&& (strlen($feadr->personal))
				) {
					$personal = imap_mime_header_decode($feadr->personal);
					$data["name"] = "";
					foreach ($personal as $perspart) {
						if ($perspart->charset != "default") {
							$data["name"] .= iconv($perspart->charset, 'UTF-8//IGNORE', $perspart->text);
						} else {
							$data["name"] .= $perspart->text;
						}
					}

					$data["name"] = Strings::escapeTags($data["name"]);
				}
			}
		}
		if (!empty($mbox)) {
			imap_close($mbox);
		}
		return $data;
	}

	/**
	 * Mix two paths together to possibly fix missing parts
	 *
	 * @param string $avatar Path to the avatar
	 * @param string $base   Another path that is hopefully complete
	 *
	 * @return string fixed avatar path
	 * @throws \Exception
	 */
	public static function fixAvatar($avatar, $base)
	{
		$base_parts = parse_url($base);

		// Remove all parts that could create a problem
		unset($base_parts['path']);
		unset($base_parts['query']);
		unset($base_parts['fragment']);

		$avatar_parts = parse_url($avatar);

		// Now we mix them
		$parts = array_merge($base_parts, $avatar_parts);

		// And put them together again
		$scheme   = isset($parts['scheme'])   ? $parts['scheme'] . '://' : '';
		$host     = isset($parts['host'])     ? $parts['host']           : '';
		$port     = isset($parts['port'])     ? ':' . $parts['port']     : '';
		$path     = isset($parts['path'])     ? $parts['path']           : '';
		$query    = isset($parts['query'])    ? '?' . $parts['query']    : '';
		$fragment = isset($parts['fragment']) ? '#' . $parts['fragment'] : '';

		$fixed = $scheme.$host.$port.$path.$query.$fragment;

		Logger::debug('Avatar fixed', ['base' => $base, 'avatar' => $avatar, 'fixed' => $fixed]);

		return $fixed;
	}

	/**
	 * Fetch the last date that the contact had posted something (publically)
	 *
	 * @param string $data  probing result
	 * @return string last activity
	 */
	public static function getLastUpdate(array $data)
	{
		$uid = User::getIdForURL($data['url']);
		if (!empty($uid)) {
			$contact = Contact::selectFirst(['url', 'last-item'], ['self' => true, 'uid' => $uid]);
			if (!empty($contact['last-item'])) {
				return $contact['last-item'];
			}
		}

		if ($lastUpdate = self::updateFromNoScrape($data)) {
			return $lastUpdate;
		}

		if (!empty($data['outbox'])) {
			return self::updateFromOutbox($data['outbox'], $data);
		} elseif (!empty($data['poll']) && ($data['network'] == Protocol::ACTIVITYPUB)) {
			return self::updateFromOutbox($data['poll'], $data);
		} elseif (!empty($data['poll'])) {
			return self::updateFromFeed($data);
		}

		return '';
	}

	/**
	 * Fetch the last activity date from the "noscrape" endpoint
	 *
	 * @param array $data Probing result
	 * @return string last activity
	 *
	 * @return bool 'true' if update was successful or the server was unreachable
	 */
	private static function updateFromNoScrape(array $data)
	{
		if (empty($data['baseurl'])) {
			return '';
		}

		// Check the 'noscrape' endpoint when it is a Friendica server
		$gserver = DBA::selectFirst('gserver', ['noscrape'], ["`nurl` = ? AND `noscrape` != ''",
			Strings::normaliseLink($data['baseurl'])]);
		if (!DBA::isResult($gserver)) {
			return '';
		}

		$curlResult = DI::httpRequest()->get($gserver['noscrape'] . '/' . $data['nick']);

		if ($curlResult->isSuccess() && !empty($curlResult->getBody())) {
			$noscrape = json_decode($curlResult->getBody(), true);
			if (!empty($noscrape) && !empty($noscrape['updated'])) {
				return DateTimeFormat::utc($noscrape['updated'], DateTimeFormat::MYSQL);
			}
		}

		return '';
	}

	/**
	 * Fetch the last activity date from an ActivityPub Outbox
	 *
	 * @param string $feed
	 * @param array  $data Probing result
	 * @return string last activity
	 * @throws \Friendica\Network\HTTPException\InternalServerErrorException
	 */
	private static function updateFromOutbox(string $feed, array $data)
	{
		$outbox = ActivityPub::fetchContent($feed);
		if (empty($outbox)) {
			return '';
		}

		if (!empty($outbox['orderedItems'])) {
			$items = $outbox['orderedItems'];
		} elseif (!empty($outbox['first']['orderedItems'])) {
			$items = $outbox['first']['orderedItems'];
		} elseif (!empty($outbox['first']['href']) && ($outbox['first']['href'] != $feed)) {
			return self::updateFromOutbox($outbox['first']['href'], $data);
		} elseif (!empty($outbox['first'])) {
			if (is_string($outbox['first']) && ($outbox['first'] != $feed)) {
				return self::updateFromOutbox($outbox['first'], $data);
			} else {
				Logger::warning('Unexpected data', ['outbox' => $outbox]);
			}
			return '';
		} else {
			$items = [];
		}

		$last_updated = '';
		foreach ($items as $activity) {
			if (!empty($activity['published'])) {
				$published =  DateTimeFormat::utc($activity['published']);
			} elseif (!empty($activity['object']['published'])) {
				$published =  DateTimeFormat::utc($activity['object']['published']);
			} else {
				continue;
			}

			if ($last_updated < $published) {
				$last_updated = $published;
			}
		}

		if (!empty($last_updated)) {
			return $last_updated;
		}

		return '';
	}

	/**
	 * Fetch the last activity date from an XML feed
	 *
	 * @param array $data Probing result
	 * @return string last activity
	 */
	private static function updateFromFeed(array $data)
	{
		// Search for the newest entry in the feed
		$curlResult = DI::httpRequest()->get($data['poll']);
		if (!$curlResult->isSuccess()) {
			return '';
		}

		$doc = new DOMDocument();
		@$doc->loadXML($curlResult->getBody());

		$xpath = new DOMXPath($doc);
		$xpath->registerNamespace('atom', 'http://www.w3.org/2005/Atom');

		$entries = $xpath->query('/atom:feed/atom:entry');

		$last_updated = '';

		foreach ($entries as $entry) {
			$published_item = $xpath->query('atom:published/text()', $entry)->item(0);
			$updated_item   = $xpath->query('atom:updated/text()'  , $entry)->item(0);
			$published      = !empty($published_item->nodeValue) ? DateTimeFormat::utc($published_item->nodeValue) : null;
			$updated        = !empty($updated_item->nodeValue) ? DateTimeFormat::utc($updated_item->nodeValue) : null;

			if (empty($published) || empty($updated)) {
				Logger::notice('Invalid entry for XPath.', ['entry' => $entry, 'url' => $data['url']]);
				continue;
			}

			if ($last_updated < $published) {
				$last_updated = $published;
			}

			if ($last_updated < $updated) {
				$last_updated = $updated;
			}
		}

		if (!empty($last_updated)) {
			return $last_updated;
		}

		return '';
	}

	/**
	 * Probe data from local profiles without network traffic
	 *
	 * @param string $url
	 * @return array probed data
	 */
	private static function localProbe(string $url)
	{
		$uid = User::getIdForURL($url);
		if (empty($uid)) {
			return [];
		}

		$profile = User::getOwnerDataById($uid);
		if (empty($profile)) {
			return [];
		}

		$approfile = ActivityPub\Transmitter::getProfile($uid);
		if (empty($approfile)) {
			return [];
		}

		if (empty($profile['gsid'])) {
			$profile['gsid'] = GServer::getID($approfile['generator']['url']);
		}

		$data = ['name' => $profile['name'], 'nick' => $profile['nick'], 'guid' => $approfile['diaspora:guid'] ?? '',
			'url' => $profile['url'], 'addr' => $profile['addr'], 'alias' => $profile['alias'],
			'photo' => $profile['photo'], 'account-type' => $profile['contact-type'],
			'community' => ($profile['contact-type'] == User::ACCOUNT_TYPE_COMMUNITY),
			'keywords' => $profile['keywords'], 'location' => $profile['location'], 'about' => $profile['about'], 
			'hide' => !$profile['net-publish'], 'batch' => '', 'notify' => $profile['notify'],
			'poll' => $profile['poll'], 'request' => $profile['request'], 'confirm' => $profile['confirm'],
			'subscribe' => $approfile['generator']['url'] . '/follow?url={uri}', 'poco' => $profile['poco'], 
			'following' => $approfile['following'], 'followers' => $approfile['followers'],
			'inbox' => $approfile['inbox'], 'outbox' => $approfile['outbox'],
			'sharedinbox' => $approfile['endpoints']['sharedInbox'], 'network' => Protocol::DFRN, 
			'pubkey' => $profile['upubkey'], 'baseurl' => $approfile['generator']['url'], 'gsid' => $profile['gsid'],
			'manually-approve' => in_array($profile['page-flags'], [User::PAGE_FLAGS_NORMAL, User::PAGE_FLAGS_PRVGROUP])];
		return self::rearrangeData($data);		
	}
}<|MERGE_RESOLUTION|>--- conflicted
+++ resolved
@@ -92,20 +92,13 @@
 				"batch", "notify", "poll", "request", "confirm", "subscribe", "poco",
 				"following", "followers", "inbox", "outbox", "sharedinbox",
 				"priority", "network", "pubkey", "manually-approve", "baseurl", "gsid"];
-<<<<<<< HEAD
-=======
 
 		$numeric_fields = ["gsid", "hide", "account-type", "manually-approve"];
->>>>>>> c3725d4b
 
 		$newdata = [];
 		foreach ($fields as $field) {
 			if (isset($data[$field])) {
-<<<<<<< HEAD
-				if (in_array($field, ["gsid", "hide", "account-type", "manually-approve"])) {
-=======
 				if (in_array($field, $numeric_fields)) {
->>>>>>> c3725d4b
 					$newdata[$field] = (int)$data[$field];
 				} else {	
 					$newdata[$field] = $data[$field];
