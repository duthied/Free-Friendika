<?php
/**
 * @copyright Copyright (C) 2020, Friendica
 *
 * @license GNU AGPL version 3 or any later version
 *
 * This program is free software: you can redistribute it and/or modify
 * it under the terms of the GNU Affero General Public License as
 * published by the Free Software Foundation, either version 3 of the
 * License, or (at your option) any later version.
 *
 * This program is distributed in the hope that it will be useful,
 * but WITHOUT ANY WARRANTY; without even the implied warranty of
 * MERCHANTABILITY or FITNESS FOR A PARTICULAR PURPOSE.  See the
 * GNU Affero General Public License for more details.
 *
 * You should have received a copy of the GNU Affero General Public License
 * along with this program.  If not, see <https://www.gnu.org/licenses/>.
 *
 */

namespace Friendica\Model;

use Exception;
use Friendica\Database\DBA;
<<<<<<< HEAD
=======
use Friendica\DI;
use Friendica\Util\DateTimeFormat;
>>>>>>> fc8acf13

/**
 * This class handles GlobalContact related functions
 */
class GContact
{
	/**
	 * @param integer $uid id
	 * @param integer $cid id
	 * @return integer
	 * @throws Exception
	 */
	public static function countCommonFriends($uid, $cid)
	{
		$sourceId = Contact::getPublicIdByUserId($uid);

		$targetIds = Contact::getPublicAndUserContacID($cid, $uid);

		$condition = [
			'NOT `self` AND NOT `blocked` AND NOT `hidden` AND `id` != ?',
			$sourceId,
		];

		return Contact\Relation::countCommonFollows($sourceId, $targetIds['public'] ?? 0, $condition);
	}

	/**
	 * @param integer $uid  id
	 * @param integer $zcid zcid
	 * @return integer
	 * @throws Exception
	 */
	public static function countCommonFriendsZcid($uid, $zcid)
	{
		$sourceId = Contact::getPublicIdByUserId($uid);

		$targetPublicContact = DI::dba()->fetchFirst("
SELECT `id`
FROM `contact` c 
JOIN `gcontact` z ON z.`nurl` = c.`nurl`
AND z.`id` = ?
AND c.`uid` = 0
LIMIT 1",
			$zcid
		);

		$condition = [
			'NOT `self` AND NOT `blocked` AND NOT `hidden` AND `id` != ?',
			$sourceId,
		];

		return Contact\Relation::countCommonFollowers($sourceId, $targetPublicContact['id'] ?? 0, $condition);
	}

	/**
	 * Returns the cross-section between the local user contacts and one of their contact's own relationships
	 * as known by the local node.
	 *
	 * @param integer $uid     local user id
	 * @param integer $cid     user contact id to compare friends with
	 * @param integer $start   optional, default 0
	 * @param integer $limit   optional, default 9999
	 * @param boolean $shuffle optional, default false
	 * @return array
	 * @throws Exception
	 */
	public static function commonFriends($uid, $cid, $start = 0, $limit = 9999, $shuffle = false)
	{
		$sourceId = Contact::getPublicIdByUserId($uid);

		$targetIds = Contact::getPublicAndUserContacID($cid, $uid);

		$condition = [
			'NOT `self` AND NOT `blocked` AND NOT `hidden` AND `id` != ?',
			$sourceId,
		];

		return Contact\Relation::listCommonFollows($sourceId, $targetIds['public'] ?? 0, $condition, $limit, $start, $shuffle);
	}

	/**
	 * Returns the cross-section between a local user and a remote visitor contact's own relationships
	 * as known by the local node.
	 *
	 * @param integer $uid     local user id
	 * @param integer $zcid    remote visitor contact zcid
	 * @param integer $start   optional, default 0
	 * @param integer $limit   optional, default 9999
	 * @param boolean $shuffle optional, default false
	 * @return array
	 * @throws Exception
	 */
	public static function commonFriendsZcid($uid, $zcid, $start = 0, $limit = 9999, $shuffle = false)
	{
		$sourceId = Contact::getPublicIdByUserId($uid);

		$targetPublicContact = DI::dba()->fetchFirst("
SELECT c.`id`
FROM `contact` c 
JOIN `gcontact` z ON z.`nurl` = c.`nurl`
AND z.`id` = ?
AND c.`uid` = 0
LIMIT 1",
			$zcid
		);

		$condition = [
			'NOT `self` AND NOT `blocked` AND NOT `hidden` AND `id` != ?',
			$sourceId,
		];

		return Contact\Relation::listCommonFollows($sourceId, $targetPublicContact['id'] ?? 0, $condition, $limit, $start, $shuffle);
	}
<<<<<<< HEAD
=======

	/**
	 * @param integer $uid user
	 * @param integer $cid cid
	 * @return integer
	 * @throws Exception
	 */
	public static function countAllFriends($uid, $cid)
	{
		$cids = Contact::getPublicAndUserContacID($cid, $uid);

		return Contact\Relation::countFollows($cids['public'] ?? 0);
	}

	/**
	 * @param integer $uid   user
	 * @param integer $cid   cid
	 * @param integer $start optional, default 0
	 * @param integer $limit optional, default 80
	 * @return array
	 * @throws Exception
	 */
	public static function allFriends($uid, $cid, $start = 0, $limit = 80)
	{
		$cids = Contact::getPublicAndUserContacID($cid, $uid);

		return Contact\Relation::listFollows($cids['public'] ?? 0, [], $limit, $start);
	}
>>>>>>> fc8acf13
}<|MERGE_RESOLUTION|>--- conflicted
+++ resolved
@@ -23,11 +23,8 @@
 
 use Exception;
 use Friendica\Database\DBA;
-<<<<<<< HEAD
-=======
 use Friendica\DI;
 use Friendica\Util\DateTimeFormat;
->>>>>>> fc8acf13
 
 /**
  * This class handles GlobalContact related functions
@@ -141,8 +138,6 @@
 
 		return Contact\Relation::listCommonFollows($sourceId, $targetPublicContact['id'] ?? 0, $condition, $limit, $start, $shuffle);
 	}
-<<<<<<< HEAD
-=======
 
 	/**
 	 * @param integer $uid user
@@ -171,5 +166,4 @@
 
 		return Contact\Relation::listFollows($cids['public'] ?? 0, [], $limit, $start);
 	}
->>>>>>> fc8acf13
 }