--- conflicted
+++ resolved
@@ -51,13 +51,8 @@
 	 */
 	public static function setNotification(int $iid)
 	{
-<<<<<<< HEAD
-		$fields = ['id', 'uri-id', 'uid', 'body', 'parent', 'gravity', 'tag',
-			'contact-id', 'thr-parent', 'parent-uri', 'author-id', 'verb'];
-=======
 		$fields = ['id', 'uri-id', 'parent-uri-id', 'uid', 'body', 'parent', 'gravity', 'tag',
 			'private', 'contact-id', 'thr-parent', 'parent-uri', 'author-id', 'verb'];
->>>>>>> c3725d4b
 		$item = Item::selectFirst($fields, ['id' => $iid, 'origin' => false]);
 		if (!DBA::isResult($item)) {
 			return;
@@ -68,9 +63,6 @@
 			return;
 		}
 
-<<<<<<< HEAD
-		// fetch all users in the thread
-=======
 		if ($item['uid'] == 0) {
 			$uids = [];
 		} else {
@@ -80,7 +72,6 @@
 
 		// Add every user who participated so far in this thread
 		// This can only happen with participations on global items. (means: uid = 0) 
->>>>>>> c3725d4b
 		$users = DBA::p("SELECT DISTINCT(`contact`.`uid`) FROM `item`
 			INNER JOIN `contact` ON `contact`.`id` = `item`.`contact-id` AND `contact`.`uid` != 0
 			WHERE `parent` IN (SELECT `parent` FROM `item` WHERE `id`=?)", $iid);
