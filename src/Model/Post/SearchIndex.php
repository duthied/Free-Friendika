--- conflicted
+++ resolved
@@ -52,11 +52,7 @@
 		$search = [
 			'uri-id'     => $uri_id,
 			'owner-id'   => $item['owner-id'],
-<<<<<<< HEAD
-			'media-type' => Engagement::getMediaType($uri_id),
-=======
 			'media-type' => Engagement::getMediaType($uri_id, $item['quote-uri-id']),
->>>>>>> 1a0f7c15
 			'language'   => substr(!empty($item['language']) ? (array_key_first(json_decode($item['language'], true)) ?? L10n::UNDETERMINED_LANGUAGE) : L10n::UNDETERMINED_LANGUAGE, 0, 2),
 			'searchtext' => Post\Engagement::getSearchTextForUriId($uri_id, $refresh),
 			'size'       => Engagement::getContentSize($item),
