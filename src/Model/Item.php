--- conflicted
+++ resolved
@@ -711,12 +711,8 @@
 			'nofinish' => 'event-nofinish','adjust' => 'event-adjust',
 			'ignore' => 'event-ignore', 'id' => 'event-id'];
 
-<<<<<<< HEAD
 		$fields['diaspora-interaction'] = ['interaction', 'interaction' => 'signed_text'];
-=======
-		$fields['diaspora-interaction'] = ['interaction'];
->>>>>>> 0773d26a
-
+			
 		return $fields;
 	}
 
