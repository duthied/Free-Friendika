<?php
/**
 * @copyright Copyright (C) 2020, Friendica
 *
 * @license GNU AGPL version 3 or any later version
 *
 * This program is free software: you can redistribute it and/or modify
 * it under the terms of the GNU Affero General Public License as
 * published by the Free Software Foundation, either version 3 of the
 * License, or (at your option) any later version.
 *
 * This program is distributed in the hope that it will be useful,
 * but WITHOUT ANY WARRANTY; without even the implied warranty of
 * MERCHANTABILITY or FITNESS FOR A PARTICULAR PURPOSE.  See the
 * GNU Affero General Public License for more details.
 *
 * You should have received a copy of the GNU Affero General Public License
 * along with this program.  If not, see <https://www.gnu.org/licenses/>.
 *
 */

namespace Friendica\Model;

use Friendica\Content\Text\BBCode;
use Friendica\Content\Text\HTML;
use Friendica\Core\Hook;
use Friendica\Core\Logger;
use Friendica\Core\Protocol;
use Friendica\Core\Renderer;
use Friendica\Core\Session;
use Friendica\Core\System;
use Friendica\Model\Tag;
use Friendica\Core\Worker;
use Friendica\Database\DBA;
use Friendica\Database\DBStructure;
use Friendica\DI;
use Friendica\Model\Post\Category;
use Friendica\Protocol\Activity;
use Friendica\Protocol\ActivityPub;
use Friendica\Protocol\Diaspora;
use Friendica\Util\DateTimeFormat;
use Friendica\Util\Map;
use Friendica\Util\Network;
use Friendica\Util\Strings;
use Friendica\Worker\Delivery;
use Text_LanguageDetect;
use Friendica\Repository\PermissionSet as RepPermissionSet;

class Item
{
	// Posting types, inspired by https://www.w3.org/TR/activitystreams-vocabulary/#object-types
	const PT_ARTICLE = 0;
	const PT_NOTE = 1;
	const PT_PAGE = 2;
	const PT_IMAGE = 16;
	const PT_AUDIO = 17;
	const PT_VIDEO = 18;
	const PT_DOCUMENT = 19;
	const PT_EVENT = 32;
	const PT_TAG = 64;
<<<<<<< HEAD
=======
	const PT_TO = 65;
	const PT_CC = 66;
	const PT_BTO = 67;
	const PT_BCC = 68;
	const PT_FOLLOWER = 69;
	const PT_ANNOUNCEMENT = 70;
	const PT_COMMENT = 71;
	const PT_STORED = 72;
	const PT_GLOBAL = 73;
>>>>>>> c3725d4b
	const PT_PERSONAL_NOTE = 128;

	// Field list that is used to display the items
	const DISPLAY_FIELDLIST = [
		'uid', 'id', 'parent', 'uri-id', 'uri', 'thr-parent', 'parent-uri', 'guid', 'network', 'gravity',
		'commented', 'created', 'edited', 'received', 'verb', 'object-type', 'postopts', 'plink',
		'wall', 'private', 'starred', 'origin', 'title', 'body', 'file', 'attach', 'language',
		'content-warning', 'location', 'coord', 'app', 'rendered-hash', 'rendered-html', 'object',
		'allow_cid', 'allow_gid', 'deny_cid', 'deny_gid', 'item_id',
		'author-id', 'author-link', 'author-name', 'author-avatar', 'author-network',
		'owner-id', 'owner-link', 'owner-name', 'owner-avatar', 'owner-network',
		'contact-id', 'contact-uid', 'contact-link', 'contact-name', 'contact-avatar',
		'writable', 'self', 'cid', 'alias', 'pinned',
		'event-id', 'event-created', 'event-edited', 'event-start', 'event-finish',
		'event-summary', 'event-desc', 'event-location', 'event-type',
		'event-nofinish', 'event-adjust', 'event-ignore', 'event-id',
		'delivery_queue_count', 'delivery_queue_done', 'delivery_queue_failed'
	];

	// Field list that is used to deliver items via the protocols
	const DELIVER_FIELDLIST = ['uid', 'id', 'parent', 'uri-id', 'uri', 'thr-parent', 'parent-uri', 'guid',
			'parent-guid', 'created', 'edited', 'verb', 'object-type', 'object', 'target',
			'private', 'title', 'body', 'location', 'coord', 'app',
			'attach', 'deleted', 'extid', 'post-type', 'gravity',
			'allow_cid', 'allow_gid', 'deny_cid', 'deny_gid',
			'author-id', 'author-link', 'owner-link', 'contact-uid',
			'signed_text', 'signature', 'signer', 'network'];

	// Field list for "item-content" table that is mixed with the item table
	const MIXED_CONTENT_FIELDLIST = ['title', 'content-warning', 'body', 'location',
			'coord', 'app', 'rendered-hash', 'rendered-html', 'verb',
			'object-type', 'object', 'target-type', 'target', 'plink'];

	// Field list for "item-content" table that is not present in the "item" table
	const CONTENT_FIELDLIST = ['language'];

	// All fields in the item table
	const ITEM_FIELDLIST = ['id', 'uid', 'parent', 'uri', 'parent-uri', 'thr-parent',
			'guid', 'uri-id', 'parent-uri-id', 'thr-parent-id', 'vid',
			'contact-id', 'type', 'wall', 'gravity', 'extid', 'icid', 'psid',
			'created', 'edited', 'commented', 'received', 'changed', 'verb',
			'postopts', 'plink', 'resource-id', 'event-id', 'attach', 'inform',
			'file', 'allow_cid', 'allow_gid', 'deny_cid', 'deny_gid', 'post-type',
			'private', 'pubmail', 'moderated', 'visible', 'starred', 'bookmark',
			'unseen', 'deleted', 'origin', 'forum_mode', 'mention', 'global', 'network',
			'title', 'content-warning', 'body', 'location', 'coord', 'app',
			'rendered-hash', 'rendered-html', 'object-type', 'object', 'target-type', 'target',
			'author-id', 'author-link', 'author-name', 'author-avatar', 'author-network',
			'owner-id', 'owner-link', 'owner-name', 'owner-avatar'];

	// List of all verbs that don't need additional content data.
	// Never reorder or remove entries from this list. Just add new ones at the end, if needed.
	const ACTIVITIES = [
		Activity::LIKE, Activity::DISLIKE,
		Activity::ATTEND, Activity::ATTENDNO, Activity::ATTENDMAYBE,
		Activity::FOLLOW,
		Activity::ANNOUNCE];

	const PUBLIC = 0;
	const PRIVATE = 1;
	const UNLISTED = 2;

	const TABLES = ['item', 'user-item', 'item-content', 'post-delivery-data', 'diaspora-interaction'];

	private static $legacy_mode = null;

	private static function getItemFields()
	{
		$definition = DBStructure::definition('', false);

		$postfields = [];
		foreach (self::TABLES as $table) {
			$postfields[$table] = array_keys($definition[$table]['fields']);
		}

		return $postfields;
	}

	public static function isLegacyMode()
	{
		if (is_null(self::$legacy_mode)) {
			self::$legacy_mode = (DI::config()->get("system", "post_update_version") < 1279);
		}

		return self::$legacy_mode;
	}

	/**
	 * Set the pinned state of an item
	 *
	 * @param integer $iid    Item ID
	 * @param integer $uid    User ID
	 * @param boolean $pinned Pinned state
	 */
	public static function setPinned(int $iid, int $uid, bool $pinned)
	{
		DBA::update('user-item', ['pinned' => $pinned], ['iid' => $iid, 'uid' => $uid], true);
	}

	/**
	 * Get the pinned state
	 *
	 * @param integer $iid Item ID
	 * @param integer $uid User ID
	 *
	 * @return boolean pinned state
	 */
	public static function getPinned(int $iid, int $uid)
	{
		$useritem = DBA::selectFirst('user-item', ['pinned'], ['iid' => $iid, 'uid' => $uid]);
		if (!DBA::isResult($useritem)) {
			return false;
		}
		return (bool)$useritem['pinned'];
	}

	/**
	 * Select pinned rows from the item table for a given user
	 *
	 * @param integer $uid       User ID
	 * @param array   $selected  Array of selected fields, empty for all
	 * @param array   $condition Array of fields for condition
	 * @param array   $params    Array of several parameters
	 *
	 * @return boolean|object
	 * @throws \Exception
	 */
	public static function selectPinned(int $uid, array $selected = [], array $condition = [], $params = [])
	{
		$useritems = DBA::select('user-item', ['iid'], ['uid' => $uid, 'pinned' => true]);
		if (!DBA::isResult($useritems)) {
			return $useritems;
		}

		$pinned = [];
		while ($useritem = DBA::fetch($useritems)) {
			$pinned[] = $useritem['iid'];
		}
		DBA::close($useritems);

		if (empty($pinned)) {
			return [];
		}

		$condition = DBA::mergeConditions(['iid' => $pinned], $condition);

		return self::selectThreadForUser($uid, $selected, $condition, $params);
	}

	/**
	 * Fetch a single item row
	 *
	 * @param mixed $stmt statement object
	 * @return array current row
	 */
	public static function fetch($stmt)
	{
		$row = DBA::fetch($stmt);

		if (is_bool($row)) {
			return $row;
		}

		// ---------------------- Transform item structure data ----------------------

		// We prefer the data from the user's contact over the public one
		if (!empty($row['author-link']) && !empty($row['contact-link']) &&
			($row['author-link'] == $row['contact-link'])) {
			if (isset($row['author-avatar']) && !empty($row['contact-avatar'])) {
				$row['author-avatar'] = $row['contact-avatar'];
			}
			if (isset($row['author-name']) && !empty($row['contact-name'])) {
				$row['author-name'] = $row['contact-name'];
			}
		}

		if (!empty($row['owner-link']) && !empty($row['contact-link']) &&
			($row['owner-link'] == $row['contact-link'])) {
			if (isset($row['owner-avatar']) && !empty($row['contact-avatar'])) {
				$row['owner-avatar'] = $row['contact-avatar'];
			}
			if (isset($row['owner-name']) && !empty($row['contact-name'])) {
				$row['owner-name'] = $row['contact-name'];
			}
		}

		// We can always comment on posts from these networks
		if (array_key_exists('writable', $row) &&
			in_array($row['internal-network'], Protocol::FEDERATED)) {
			$row['writable'] = true;
		}

		// ---------------------- Transform item content data ----------------------

		// Fetch data from the item-content table whenever there is content there
		if (self::isLegacyMode()) {
			$legacy_fields = array_merge(Post\DeliveryData::LEGACY_FIELD_LIST, self::MIXED_CONTENT_FIELDLIST);
			foreach ($legacy_fields as $field) {
				if (empty($row[$field]) && !empty($row['internal-item-' . $field])) {
					$row[$field] = $row['internal-item-' . $field];
				}
				unset($row['internal-item-' . $field]);
			}
		}

		if (array_key_exists('verb', $row)) {
			if (!is_null($row['internal-verb'])) {
				$row['verb'] = $row['internal-verb'];
			}

			if (in_array($row['verb'], self::ACTIVITIES)) {
				if (array_key_exists('title', $row)) {
					$row['title'] = '';
				}
				if (array_key_exists('body', $row)) {
					$row['body'] = $row['verb'];
				}
				if (array_key_exists('object', $row)) {
					$row['object'] = '';
				}
				if (array_key_exists('object-type', $row)) {
					$row['object-type'] = Activity\ObjectType::NOTE;
				}
			} elseif (in_array($row['verb'], ['', Activity::POST, Activity::SHARE])) {
				// Posts don't have a target - but having tags or files.
				if (array_key_exists('target', $row)) {
					$row['target'] = '';
				}
			}
		}

		if (array_key_exists('vid', $row) && is_null($row['vid']) && !empty($row['verb'])) {
			$row['vid'] = Verb::getID($row['verb']);
		}
			
		if (!array_key_exists('verb', $row) || in_array($row['verb'], ['', Activity::POST, Activity::SHARE])) {
			// Build the file string out of the term entries
			if (array_key_exists('file', $row) && empty($row['file'])) {
				$row['file'] = Category::getTextByURIId($row['internal-uri-id'], $row['internal-uid']);
			}
		}

		if ($row['internal-psid'] == RepPermissionSet::PUBLIC) {
			if (array_key_exists('allow_cid', $row)) {
				$row['allow_cid'] = '';
			}
			if (array_key_exists('allow_gid', $row)) {
				$row['allow_gid'] = '';
			}
			if (array_key_exists('deny_cid', $row)) {
				$row['deny_cid'] = '';
			}
			if (array_key_exists('deny_gid', $row)) {
				$row['deny_gid'] = '';
			}
		}

		if (array_key_exists('ignored', $row) && array_key_exists('internal-user-ignored', $row) && !is_null($row['internal-user-ignored'])) {
			$row['ignored'] = $row['internal-user-ignored'];
		}

		// Remove internal fields
		unset($row['internal-network']);
		unset($row['internal-uri-id']);
		unset($row['internal-uid']);
		unset($row['internal-psid']);
		unset($row['internal-verb']);
		unset($row['internal-user-ignored']);
		unset($row['interaction']);

		return $row;
	}

	/**
	 * Fills an array with data from an item query
	 *
	 * @param object $stmt statement object
	 * @param bool   $do_close
	 * @return array Data array
	 */
	public static function inArray($stmt, $do_close = true) {
		if (is_bool($stmt)) {
			return $stmt;
		}

		$data = [];
		while ($row = self::fetch($stmt)) {
			$data[] = $row;
		}
		if ($do_close) {
			DBA::close($stmt);
		}
		return $data;
	}

	/**
	 * Check if item data exists
	 *
	 * @param array $condition array of fields for condition
	 *
	 * @return boolean Are there rows for that condition?
	 * @throws \Exception
	 */
	public static function exists($condition) {
		$stmt = self::select(['id'], $condition, ['limit' => 1]);

		if (is_bool($stmt)) {
			$retval = $stmt;
		} else {
			$retval = (DBA::numRows($stmt) > 0);
		}

		DBA::close($stmt);

		return $retval;
	}

	/**
	 * Retrieve a single record from the item table for a given user and returns it in an associative array
	 *
	 * @param integer $uid User ID
	 * @param array   $selected
	 * @param array   $condition
	 * @param array   $params
	 * @return bool|array
	 * @throws \Exception
	 * @see   DBA::select
	 */
	public static function selectFirstForUser($uid, array $selected = [], array $condition = [], $params = [])
	{
		$params['uid'] = $uid;

		if (empty($selected)) {
			$selected = Item::DISPLAY_FIELDLIST;
		}

		return self::selectFirst($selected, $condition, $params);
	}

	/**
	 * Select rows from the item table for a given user
	 *
	 * @param integer $uid       User ID
	 * @param array   $selected  Array of selected fields, empty for all
	 * @param array   $condition Array of fields for condition
	 * @param array   $params    Array of several parameters
	 *
	 * @return boolean|object
	 * @throws \Exception
	 */
	public static function selectForUser($uid, array $selected = [], array $condition = [], $params = [])
	{
		$params['uid'] = $uid;

		if (empty($selected)) {
			$selected = Item::DISPLAY_FIELDLIST;
		}

		return self::select($selected, $condition, $params);
	}

	/**
	 * Retrieve a single record from the item table and returns it in an associative array
	 *
	 * @param array $fields
	 * @param array $condition
	 * @param array $params
	 * @return bool|array
	 * @throws \Exception
	 * @see   DBA::select
	 */
	public static function selectFirst(array $fields = [], array $condition = [], $params = [])
	{
		$params['limit'] = 1;

		$result = self::select($fields, $condition, $params);

		if (is_bool($result)) {
			return $result;
		} else {
			$row = self::fetch($result);
			DBA::close($result);
			return $row;
		}
	}

	/**
	 * Select rows from the item table and returns them as an array
	 *
	 * @param array $selected  Array of selected fields, empty for all
	 * @param array $condition Array of fields for condition
	 * @param array $params    Array of several parameters
	 *
	 * @return array
	 * @throws \Exception
	 */
	public static function selectToArray(array $fields = [], array $condition = [], $params = [])
	{
		$result = self::select($fields, $condition, $params);

		if (is_bool($result)) {
			return [];
		}

		$data = [];
		while ($row = self::fetch($result)) {
			$data[] = $row;
		}
		DBA::close($result);

		return $data;
	}

	/**
	 * Select rows from the item table
	 *
	 * @param array $selected  Array of selected fields, empty for all
	 * @param array $condition Array of fields for condition
	 * @param array $params    Array of several parameters
	 *
	 * @return boolean|object
	 * @throws \Exception
	 */
	public static function select(array $selected = [], array $condition = [], $params = [])
	{
		$uid = 0;
		$usermode = false;

		if (isset($params['uid'])) {
			$uid = $params['uid'];
			$usermode = true;
		}

		$fields = self::fieldlist($usermode);

		$select_fields = self::constructSelectFields($fields, $selected);

		$condition_string = DBA::buildCondition($condition);

		$condition_string = self::addTablesToFields($condition_string, $fields);

		if ($usermode) {
			$condition_string = $condition_string . ' AND ' . self::condition(false);
		}

		$param_string = self::addTablesToFields(DBA::buildParameter($params), $fields);

		$table = "`item` " . self::constructJoins($uid, $select_fields . $condition_string . $param_string, false, $usermode);

		$sql = "SELECT " . $select_fields . " FROM " . $table . $condition_string . $param_string;

		return DBA::p($sql, $condition);
	}

	/**
	 * Select rows from the starting post in the item table
	 *
	 * @param integer $uid       User ID
	 * @param array   $selected
	 * @param array   $condition Array of fields for condition
	 * @param array   $params    Array of several parameters
	 *
	 * @return boolean|object
	 * @throws \Exception
	 */
	public static function selectThreadForUser($uid, array $selected = [], array $condition = [], $params = [])
	{
		$params['uid'] = $uid;

		if (empty($selected)) {
			$selected = Item::DISPLAY_FIELDLIST;
		}

		return self::selectThread($selected, $condition, $params);
	}

	/**
	 * Retrieve a single record from the starting post in the item table and returns it in an associative array
	 *
	 * @param integer $uid User ID
	 * @param array   $selected
	 * @param array   $condition
	 * @param array   $params
	 * @return bool|array
	 * @throws \Exception
	 * @see   DBA::select
	 */
	public static function selectFirstThreadForUser($uid, array $selected = [], array $condition = [], $params = [])
	{
		$params['uid'] = $uid;

		if (empty($selected)) {
			$selected = Item::DISPLAY_FIELDLIST;
		}

		return self::selectFirstThread($selected, $condition, $params);
	}

	/**
	 * Retrieve a single record from the starting post in the item table and returns it in an associative array
	 *
	 * @param array $fields
	 * @param array $condition
	 * @param array $params
	 * @return bool|array
	 * @throws \Exception
	 * @see   DBA::select
	 */
	public static function selectFirstThread(array $fields = [], array $condition = [], $params = [])
	{
		$params['limit'] = 1;
		$result = self::selectThread($fields, $condition, $params);

		if (is_bool($result)) {
			return $result;
		} else {
			$row = self::fetch($result);
			DBA::close($result);
			return $row;
		}
	}

	/**
	 * Select rows from the starting post in the item table
	 *
	 * @param array $selected  Array of selected fields, empty for all
	 * @param array $condition Array of fields for condition
	 * @param array $params    Array of several parameters
	 *
	 * @return boolean|object
	 * @throws \Exception
	 */
	public static function selectThread(array $selected = [], array $condition = [], $params = [])
	{
		$uid = 0;
		$usermode = false;

		if (isset($params['uid'])) {
			$uid = $params['uid'];
			$usermode = true;
		}

		$fields = self::fieldlist($usermode);

		$fields['thread'] = ['mention', 'ignored', 'iid'];

		$threadfields = ['thread' => ['iid', 'uid', 'contact-id', 'owner-id', 'author-id',
			'created', 'edited', 'commented', 'received', 'changed', 'wall', 'private',
			'pubmail', 'moderated', 'visible', 'starred', 'ignored', 'post-type',
			'unseen', 'deleted', 'origin', 'forum_mode', 'mention', 'network']];

		$select_fields = self::constructSelectFields($fields, $selected);

		$condition_string = DBA::buildCondition($condition);

		$condition_string = self::addTablesToFields($condition_string, $threadfields);
		$condition_string = self::addTablesToFields($condition_string, $fields);

		if ($usermode) {
			$condition_string = $condition_string . ' AND ' . self::condition(true);
		}

		$param_string = DBA::buildParameter($params);
		$param_string = self::addTablesToFields($param_string, $threadfields);
		$param_string = self::addTablesToFields($param_string, $fields);

		$table = "`thread` " . self::constructJoins($uid, $select_fields . $condition_string . $param_string, true, $usermode);

		$sql = "SELECT " . $select_fields . " FROM " . $table . $condition_string . $param_string;

		return DBA::p($sql, $condition);
	}

	/**
	 * Returns a list of fields that are associated with the item table
	 *
	 * @param $usermode
	 * @return array field list
	 */
	private static function fieldlist($usermode)
	{
		$fields = [];

		$fields['item'] = ['id', 'uid', 'parent', 'uri', 'parent-uri', 'thr-parent',
			'guid', 'uri-id', 'parent-uri-id', 'thr-parent-id', 'vid',
			'contact-id', 'owner-id', 'author-id', 'type', 'wall', 'gravity', 'extid',
			'created', 'edited', 'commented', 'received', 'changed', 'psid',
			'resource-id', 'event-id', 'attach', 'post-type', 'file',
			'private', 'pubmail', 'moderated', 'visible', 'starred', 'bookmark',
			'unseen', 'deleted', 'origin', 'forum_mode', 'mention', 'global',
			'id' => 'item_id', 'network', 'icid',
			'uri-id' => 'internal-uri-id', 'uid' => 'internal-uid',
			'network' => 'internal-network', 'psid' => 'internal-psid'];

		if ($usermode) {
			$fields['user-item'] = ['pinned', 'notification-type', 'ignored' => 'internal-user-ignored'];
		}

		$fields['item-content'] = array_merge(self::CONTENT_FIELDLIST, self::MIXED_CONTENT_FIELDLIST);

		$fields['post-delivery-data'] = array_merge(Post\DeliveryData::LEGACY_FIELD_LIST, Post\DeliveryData::FIELD_LIST);

		$fields['verb'] = ['name' => 'internal-verb'];

		$fields['permissionset'] = ['allow_cid', 'allow_gid', 'deny_cid', 'deny_gid'];

		$fields['author'] = ['url' => 'author-link', 'name' => 'author-name', 'addr' => 'author-addr',
			'thumb' => 'author-avatar', 'nick' => 'author-nick', 'network' => 'author-network'];

		$fields['owner'] = ['url' => 'owner-link', 'name' => 'owner-name', 'addr' => 'owner-addr',
			'thumb' => 'owner-avatar', 'nick' => 'owner-nick', 'network' => 'owner-network'];

		$fields['contact'] = ['url' => 'contact-link', 'name' => 'contact-name', 'thumb' => 'contact-avatar',
			'writable', 'self', 'id' => 'cid', 'alias', 'uid' => 'contact-uid',
			'photo', 'name-date', 'uri-date', 'avatar-date', 'thumb', 'dfrn-id'];

		$fields['parent-item'] = ['guid' => 'parent-guid', 'network' => 'parent-network', 'author-id' => 'parent-author-id'];

		$fields['parent-item-author'] = ['url' => 'parent-author-link', 'name' => 'parent-author-name',
			'network' => 'parent-author-network'];

		$fields['event'] = ['created' => 'event-created', 'edited' => 'event-edited',
			'start' => 'event-start','finish' => 'event-finish',
			'summary' => 'event-summary','desc' => 'event-desc',
			'location' => 'event-location', 'type' => 'event-type',
			'nofinish' => 'event-nofinish','adjust' => 'event-adjust',
			'ignore' => 'event-ignore', 'id' => 'event-id'];

		$fields['diaspora-interaction'] = ['interaction', 'interaction' => 'signed_text'];

		return $fields;
	}

	/**
	 * Returns SQL condition for the "select" functions
	 *
	 * @param boolean $thread_mode Called for the items (false) or for the threads (true)
	 *
	 * @return string SQL condition
	 */
	private static function condition($thread_mode)
	{
		if ($thread_mode) {
			$master_table = "`thread`";
		} else {
			$master_table = "`item`";
		}
		return sprintf("$master_table.`visible` AND NOT $master_table.`deleted` AND NOT $master_table.`moderated`
			AND (`user-item`.`hidden` IS NULL OR NOT `user-item`.`hidden`)
			AND (`user-author`.`blocked` IS NULL OR NOT `user-author`.`blocked`)
			AND (`user-author`.`ignored` IS NULL OR NOT `user-author`.`ignored` OR `item`.`gravity` != %d)
			AND (`user-owner`.`blocked` IS NULL OR NOT `user-owner`.`blocked`)
			AND (`user-owner`.`ignored` IS NULL OR NOT `user-owner`.`ignored` OR `item`.`gravity` != %d) ",
			GRAVITY_PARENT, GRAVITY_PARENT);
	}

	/**
	 * Returns all needed "JOIN" commands for the "select" functions
	 *
	 * @param integer $uid          User ID
	 * @param string  $sql_commands The parts of the built SQL commands in the "select" functions
	 * @param boolean $thread_mode  Called for the items (false) or for the threads (true)
	 *
	 * @param         $user_mode
	 * @return string The SQL joins for the "select" functions
	 */
	private static function constructJoins($uid, $sql_commands, $thread_mode, $user_mode)
	{
		if ($thread_mode) {
			$master_table = "`thread`";
			$master_table_key = "`thread`.`iid`";
			$joins = "STRAIGHT_JOIN `item` ON `item`.`id` = `thread`.`iid` ";
		} else {
			$master_table = "`item`";
			$master_table_key = "`item`.`id`";
			$joins = '';
		}

		if ($user_mode) {
			$joins .= sprintf("STRAIGHT_JOIN `contact` ON `contact`.`id` = $master_table.`contact-id`
				AND NOT `contact`.`blocked`
				AND ((NOT `contact`.`readonly` AND NOT `contact`.`pending` AND (`contact`.`rel` IN (%s, %s)))
				OR `contact`.`self` OR `item`.`gravity` != %d OR `contact`.`uid` = 0)
				STRAIGHT_JOIN `contact` AS `author` ON `author`.`id` = $master_table.`author-id` AND NOT `author`.`blocked`
				STRAIGHT_JOIN `contact` AS `owner` ON `owner`.`id` = $master_table.`owner-id` AND NOT `owner`.`blocked`
				LEFT JOIN `user-item` ON `user-item`.`iid` = $master_table_key AND `user-item`.`uid` = %d
				LEFT JOIN `user-contact` AS `user-author` ON `user-author`.`cid` = $master_table.`author-id` AND `user-author`.`uid` = %d
				LEFT JOIN `user-contact` AS `user-owner` ON `user-owner`.`cid` = $master_table.`owner-id` AND `user-owner`.`uid` = %d",
				Contact::SHARING, Contact::FRIEND, GRAVITY_PARENT, intval($uid), intval($uid), intval($uid));
		} else {
			if (strpos($sql_commands, "`contact`.") !== false) {
				$joins .= "LEFT JOIN `contact` ON `contact`.`id` = $master_table.`contact-id`";
			}
			if (strpos($sql_commands, "`author`.") !== false) {
				$joins .= " LEFT JOIN `contact` AS `author` ON `author`.`id` = $master_table.`author-id`";
			}
			if (strpos($sql_commands, "`owner`.") !== false) {
				$joins .= " LEFT JOIN `contact` AS `owner` ON `owner`.`id` = $master_table.`owner-id`";
			}
		}

		if (strpos($sql_commands, "`group_member`.") !== false) {
			$joins .= " STRAIGHT_JOIN `group_member` ON `group_member`.`contact-id` = $master_table.`contact-id`";
		}

		if (strpos($sql_commands, "`user`.") !== false) {
			$joins .= " STRAIGHT_JOIN `user` ON `user`.`uid` = $master_table.`uid`";
		}

		if (strpos($sql_commands, "`event`.") !== false) {
			$joins .= " LEFT JOIN `event` ON `event-id` = `event`.`id`";
		}

		if (strpos($sql_commands, "`diaspora-interaction`.") !== false) {
			$joins .= " LEFT JOIN `diaspora-interaction` ON `diaspora-interaction`.`uri-id` = `item`.`uri-id`";
		}

		if (strpos($sql_commands, "`item-content`.") !== false) {
			$joins .= " LEFT JOIN `item-content` ON `item-content`.`uri-id` = `item`.`uri-id`";
		}

		if (strpos($sql_commands, "`post-delivery-data`.") !== false) {
			$joins .= " LEFT JOIN `post-delivery-data` ON `post-delivery-data`.`uri-id` = `item`.`uri-id` AND `item`.`origin`";
		}

		if (strpos($sql_commands, "`verb`.") !== false) {
			$joins .= " LEFT JOIN `verb` ON `verb`.`id` = `item`.`vid`";
		}

		if (strpos($sql_commands, "`permissionset`.") !== false) {
			$joins .= " LEFT JOIN `permissionset` ON `permissionset`.`id` = `item`.`psid`";
		}

		if ((strpos($sql_commands, "`parent-item`.") !== false) || (strpos($sql_commands, "`parent-item-author`.") !== false)) {
			$joins .= " STRAIGHT_JOIN `item` AS `parent-item` ON `parent-item`.`id` = `item`.`parent`";

			if (strpos($sql_commands, "`parent-item-author`.") !== false) {
				$joins .= " STRAIGHT_JOIN `contact` AS `parent-item-author` ON `parent-item-author`.`id` = `parent-item`.`author-id`";
			}
		}

		return $joins;
	}

	/**
	 * Add the field list for the "select" functions
	 *
	 * @param array $fields The field definition array
	 * @param array $selected The array with the selected fields from the "select" functions
	 *
	 * @return string The field list
	 */
	private static function constructSelectFields(array $fields, array $selected)
	{
		if (!empty($selected)) {
			$selected = array_merge($selected, ['internal-uri-id', 'internal-uid', 'internal-psid', 'internal-network']);
		}

		if (in_array('verb', $selected)) {
			$selected = array_merge($selected, ['internal-verb']);
		}

		if (in_array('ignored', $selected)) {
			$selected[] = 'internal-user-ignored';
		}

		$legacy_fields = array_merge(Post\DeliveryData::LEGACY_FIELD_LIST, self::MIXED_CONTENT_FIELDLIST);

		$selection = [];
		foreach ($fields as $table => $table_fields) {
			foreach ($table_fields as $field => $select) {
				if (empty($selected) || in_array($select, $selected)) {
					if (self::isLegacyMode() && in_array($select, $legacy_fields)) {
						$selection[] = "`item`.`".$select."` AS `internal-item-" . $select . "`";
					}
					if (is_int($field)) {
						$selection[] = "`" . $table . "`.`" . $select . "`";
					} else {
						$selection[] = "`" . $table . "`.`" . $field . "` AS `" . $select . "`";
					}
				}
			}
		}
		return implode(", ", $selection);
	}

	/**
	 * add table definition to fields in an SQL query
	 *
	 * @param string $query SQL query
	 * @param array $fields The field definition array
	 *
	 * @return string the changed SQL query
	 */
	private static function addTablesToFields($query, $fields)
	{
		foreach ($fields as $table => $table_fields) {
			foreach ($table_fields as $alias => $field) {
				if (is_int($alias)) {
					$replace_field = $field;
				} else {
					$replace_field = $alias;
				}

				$search = "/([^\.])`" . $field . "`/i";
				$replace = "$1`" . $table . "`.`" . $replace_field . "`";
				$query = preg_replace($search, $replace, $query);
			}
		}
		return $query;
	}

	/**
	 * Update existing item entries
	 *
	 * @param array $fields    The fields that are to be changed
	 * @param array $condition The condition for finding the item entries
	 *
	 * In the future we may have to change permissions as well.
	 * Then we had to add the user id as third parameter.
	 *
	 * A return value of "0" doesn't mean an error - but that 0 rows had been changed.
	 *
	 * @return integer|boolean number of affected rows - or "false" if there was an error
	 * @throws \Friendica\Network\HTTPException\InternalServerErrorException
	 */
	public static function update(array $fields, array $condition)
	{
		if (empty($condition) || empty($fields)) {
			return false;
		}

		// To ensure the data integrity we do it in an transaction
		DBA::transaction();

		// We cannot simply expand the condition to check for origin entries
		// The condition needn't to be a simple array but could be a complex condition.
		// And we have to execute this query before the update to ensure to fetch the same data.
		$items = DBA::select('item', ['id', 'origin', 'uri', 'uri-id', 'icid', 'uid', 'file'], $condition);

		$content_fields = [];
		foreach (array_merge(self::CONTENT_FIELDLIST, self::MIXED_CONTENT_FIELDLIST) as $field) {
			if (isset($fields[$field])) {
				$content_fields[$field] = $fields[$field];
				if (in_array($field, self::CONTENT_FIELDLIST) || !self::isLegacyMode()) {
					unset($fields[$field]);
				} else {
					$fields[$field] = null;
				}
			}
		}

		$delivery_data = Post\DeliveryData::extractFields($fields);

		$clear_fields = ['bookmark', 'type', 'author-name', 'author-avatar', 'author-link', 'owner-name', 'owner-avatar', 'owner-link', 'postopts', 'inform'];
		foreach ($clear_fields as $field) {
			if (array_key_exists($field, $fields)) {
				$fields[$field] = null;
			}
		}

		if (array_key_exists('file', $fields)) {
			$files = $fields['file'];
			$fields['file'] = null;
		} else {
			$files = null;
		}

		if (!empty($content_fields['verb'])) {
			$fields['vid'] = Verb::getID($content_fields['verb']);
		}

		if (!empty($fields)) {
			$success = DBA::update('item', $fields, $condition);

			if (!$success) {
				DBA::close($items);
				DBA::rollback();
				return false;
			}
		}

		// When there is no content for the "old" item table, this will count the fetched items
		$rows = DBA::affectedRows();

		$notify_items = [];

		while ($item = DBA::fetch($items)) {
			if (empty($content_fields['verb']) || !in_array($content_fields['verb'], self::ACTIVITIES)) {
				self::updateContent($content_fields, ['uri-id' => $item['uri-id']]);

				if (empty($item['icid'])) {
					$item_content = DBA::selectFirst('item-content', [], ['uri-id' => $item['uri-id']]);
					if (DBA::isResult($item_content)) {
						$item_fields = ['icid' => $item_content['id']];
						// Clear all fields in the item table that have a content in the item-content table
						if (self::isLegacyMode()) {
							foreach ($item_content as $field => $content) {
								if (in_array($field, self::MIXED_CONTENT_FIELDLIST) && !empty($content)) {
									$item_fields[$field] = null;
								}
							}
						}
						DBA::update('item', $item_fields, ['id' => $item['id']]);
					}
				}
			}

			if (!is_null($files)) {
				Category::storeTextByURIId($item['uri-id'], $item['uid'], $files);
				if (!empty($item['file'])) {
					DBA::update('item', ['file' => ''], ['id' => $item['id']]);
				}
			}

			Post\DeliveryData::update($item['uri-id'], $delivery_data);

			self::updateThread($item['id']);

			// We only need to notfiy others when it is an original entry from us.
			// Only call the notifier when the item has some content relevant change.
			if ($item['origin'] && in_array('edited', array_keys($fields))) {
				$notify_items[] = $item['id'];
			}
		}

		DBA::close($items);
		DBA::commit();

		foreach ($notify_items as $notify_item) {
			Worker::add(PRIORITY_HIGH, "Notifier", Delivery::POST, $notify_item);
		}

		return $rows;
	}

	/**
	 * Delete an item and notify others about it - if it was ours
	 *
	 * @param array   $condition The condition for finding the item entries
	 * @param integer $priority  Priority for the notification
	 * @throws \Friendica\Network\HTTPException\InternalServerErrorException
	 */
	public static function markForDeletion($condition, $priority = PRIORITY_HIGH)
	{
		$items = self::select(['id'], $condition);
		while ($item = self::fetch($items)) {
			self::markForDeletionById($item['id'], $priority);
		}
		DBA::close($items);
	}

	/**
	 * Delete an item for an user and notify others about it - if it was ours
	 *
	 * @param array   $condition The condition for finding the item entries
	 * @param integer $uid       User who wants to delete this item
	 * @throws \Friendica\Network\HTTPException\InternalServerErrorException
	 */
	public static function deleteForUser($condition, $uid)
	{
		if ($uid == 0) {
			return;
		}

		$items = self::select(['id', 'uid'], $condition);
		while ($item = self::fetch($items)) {
			// "Deleting" global items just means hiding them
			if ($item['uid'] == 0) {
				DBA::update('user-item', ['hidden' => true], ['iid' => $item['id'], 'uid' => $uid], true);

				// Delete notifications
				DBA::delete('notify', ['iid' => $item['id'], 'uid' => $uid]);
			} elseif ($item['uid'] == $uid) {
				self::markForDeletionById($item['id'], PRIORITY_HIGH);
			} else {
				Logger::log('Wrong ownership. Not deleting item ' . $item['id']);
			}
		}
		DBA::close($items);
	}

	/**
	 * Mark an item for deletion, delete related data and notify others about it - if it was ours
	 *
	 * @param integer $item_id
	 * @param integer $priority Priority for the notification
	 *
	 * @return boolean success
	 * @throws \Friendica\Network\HTTPException\InternalServerErrorException
	 */
	public static function markForDeletionById($item_id, $priority = PRIORITY_HIGH)
	{
		Logger::info('Mark item for deletion by id', ['id' => $item_id, 'callstack' => System::callstack()]);
		// locate item to be deleted
		$fields = ['id', 'uri', 'uri-id', 'uid', 'parent', 'parent-uri', 'origin',
			'deleted', 'file', 'resource-id', 'event-id', 'attach',
			'verb', 'object-type', 'object', 'target', 'contact-id',
			'icid', 'psid', 'gravity'];
		$item = self::selectFirst($fields, ['id' => $item_id]);
		if (!DBA::isResult($item)) {
			Logger::info('Item not found.', ['id' => $item_id]);
			return false;
		}

		if ($item['deleted']) {
			Logger::info('Item has already been marked for deletion.', ['id' => $item_id]);
			return false;
		}

		$parent = self::selectFirst(['origin'], ['id' => $item['parent']]);
		if (!DBA::isResult($parent)) {
			$parent = ['origin' => false];
		}

		// clean up categories and tags so they don't end up as orphans

		$matches = [];
		$cnt = preg_match_all('/<(.*?)>/', $item['file'], $matches, PREG_SET_ORDER);

		if ($cnt) {
			foreach ($matches as $mtch) {
				FileTag::unsaveFile($item['uid'], $item['id'], $mtch[1],true);
			}
		}

		$matches = [];

		$cnt = preg_match_all('/\[(.*?)\]/', $item['file'], $matches, PREG_SET_ORDER);

		if ($cnt) {
			foreach ($matches as $mtch) {
				FileTag::unsaveFile($item['uid'], $item['id'], $mtch[1],false);
			}
		}

		/*
		 * If item is a link to a photo resource, nuke all the associated photos
		 * (visitors will not have photo resources)
		 * This only applies to photos uploaded from the photos page. Photos inserted into a post do not
		 * generate a resource-id and therefore aren't intimately linked to the item.
		 */
		/// @TODO: this should first check if photo is used elsewhere
		if (strlen($item['resource-id'])) {
			Photo::delete(['resource-id' => $item['resource-id'], 'uid' => $item['uid']]);
		}

		// If item is a link to an event, delete the event.
		if (intval($item['event-id'])) {
			Event::delete($item['event-id']);
		}

		// If item has attachments, drop them
		/// @TODO: this should first check if attachment is used elsewhere
		foreach (explode(",", $item['attach']) as $attach) {
			preg_match("|attach/(\d+)|", $attach, $matches);
			if (is_array($matches) && count($matches) > 1) {
				Attach::delete(['id' => $matches[1], 'uid' => $item['uid']]);
			}
		}

		// Delete notifications
		DBA::delete('notify', ['iid' => $item['id'], 'uid' => $item['uid']]);

		// Set the item to "deleted"
		$item_fields = ['deleted' => true, 'edited' => DateTimeFormat::utcNow(), 'changed' => DateTimeFormat::utcNow()];
		DBA::update('item', $item_fields, ['id' => $item['id']]);

		Category::storeTextByURIId($item['uri-id'], $item['uid'], '');
		self::deleteThread($item['id'], $item['parent-uri']);

		if (!self::exists(["`uri` = ? AND `uid` != 0 AND NOT `deleted`", $item['uri']])) {
			self::markForDeletion(['uri' => $item['uri'], 'uid' => 0, 'deleted' => false], $priority);
		}

		Post\DeliveryData::delete($item['uri-id']);

		if (!empty($item['icid']) && !self::exists(['icid' => $item['icid'], 'deleted' => false])) {
			DBA::delete('item-content', ['id' => $item['icid']], ['cascade' => false]);
		}
		// When the permission set will be used in photo and events as well,
		// this query here needs to be extended.
		// @todo Currently deactivated. We need the permission set in the deletion process.
		// This is a reminder to add the removal somewhere else.
		//if (!empty($item['psid']) && !self::exists(['psid' => $item['psid'], 'deleted' => false])) {
		//	DBA::delete('permissionset', ['id' => $item['psid']], ['cascade' => false]);
		//}

		// If it's the parent of a comment thread, kill all the kids
		if ($item['gravity'] == GRAVITY_PARENT) {
			self::markForDeletion(['parent' => $item['parent'], 'deleted' => false], $priority);
		}

		// Is it our comment and/or our thread?
		if ($item['origin'] || $parent['origin']) {
			// When we delete the original post we will delete all existing copies on the server as well
			self::markForDeletion(['uri' => $item['uri'], 'deleted' => false], $priority);

			// send the notification upstream/downstream
			Worker::add(['priority' => $priority, 'dont_fork' => true], "Notifier", Delivery::DELETION, intval($item['id']));
		} elseif ($item['uid'] != 0) {

			// When we delete just our local user copy of an item, we have to set a marker to hide it
			$global_item = self::selectFirst(['id'], ['uri' => $item['uri'], 'uid' => 0, 'deleted' => false]);
			if (DBA::isResult($global_item)) {
				DBA::update('user-item', ['hidden' => true], ['iid' => $global_item['id'], 'uid' => $item['uid']], true);
			}
		}

		Logger::info('Item has been marked for deletion.', ['id' => $item_id]);

		return true;
	}


	private static function guid($item, $notify)
	{
		if (!empty($item['guid'])) {
			return Strings::escapeTags(trim($item['guid']));
		}

		if ($notify) {
			// We have to avoid duplicates. So we create the GUID in form of a hash of the plink or uri.
			// We add the hash of our own host because our host is the original creator of the post.
			$prefix_host = DI::baseUrl()->getHostname();
		} else {
			$prefix_host = '';

			// We are only storing the post so we create a GUID from the original hostname.
			if (!empty($item['author-link'])) {
				$parsed = parse_url($item['author-link']);
				if (!empty($parsed['host'])) {
					$prefix_host = $parsed['host'];
				}
			}

			if (empty($prefix_host) && !empty($item['plink'])) {
				$parsed = parse_url($item['plink']);
				if (!empty($parsed['host'])) {
					$prefix_host = $parsed['host'];
				}
			}

			if (empty($prefix_host) && !empty($item['uri'])) {
				$parsed = parse_url($item['uri']);
				if (!empty($parsed['host'])) {
					$prefix_host = $parsed['host'];
				}
			}

			// Is it in the format data@host.tld? - Used for mail contacts
			if (empty($prefix_host) && !empty($item['author-link']) && strstr($item['author-link'], '@')) {
				$mailparts = explode('@', $item['author-link']);
				$prefix_host = array_pop($mailparts);
			}
		}

		if (!empty($item['plink'])) {
			$guid = self::guidFromUri($item['plink'], $prefix_host);
		} elseif (!empty($item['uri'])) {
			$guid = self::guidFromUri($item['uri'], $prefix_host);
		} else {
			$guid = System::createUUID(hash('crc32', $prefix_host));
		}

		return $guid;
	}

	private static function contactId($item)
	{
		if (!empty($item['contact-id']) && DBA::exists('contact', ['self' => true, 'id' => $item['contact-id']])) {
			return $item['contact-id'];
		} elseif (($item['gravity'] == GRAVITY_PARENT) && !empty($item['uid']) && !empty($item['contact-id']) && Contact::isSharing($item['contact-id'], $item['uid'])) {
			return $item['contact-id'];
		} elseif (!empty($item['uid']) && !Contact::isSharing($item['author-id'], $item['uid'])) {
			return $item['author-id'];
		} elseif (!empty($item['contact-id'])) {
			return $item['contact-id'];
		} else {
			$contact_id = Contact::getIdForURL($item['author-link'], $item['uid']);
			if (!empty($contact_id)) {
				return $contact_id;
			}
		}
		return $item['author-id'];
	}

	// This function will finally cover most of the preparation functionality in mod/item.php
	public static function prepare(&$item)
	{
		/*
		 * @TODO: Unused code triggering inspection errors
		 *
		$data = BBCode::getAttachmentData($item['body']);
		if ((preg_match_all("/\[bookmark\=([^\]]*)\](.*?)\[\/bookmark\]/ism", $item['body'], $match, PREG_SET_ORDER) || isset($data["type"]))
			&& ($posttype != Item::PT_PERSONAL_NOTE)) {
			$posttype = Item::PT_PAGE;
			$objecttype = ACTIVITY_OBJ_BOOKMARK;
		}
		 */
	}

	/**
	 * Write an item array into a spool file to be inserted later.
	 * This command is called whenever there are issues storing an item.
	 *
	 * @param array $item The item fields that are to be inserted
	 * @throws \Exception
	 */
	private static function spool($orig_item)
	{
		// Now we store the data in the spool directory
		// We use "microtime" to keep the arrival order and "mt_rand" to avoid duplicates
		$file = 'item-' . round(microtime(true) * 10000) . '-' . mt_rand() . '.msg';

		$spoolpath = get_spoolpath();
		if ($spoolpath != "") {
			$spool = $spoolpath . '/' . $file;

			file_put_contents($spool, json_encode($orig_item));
			Logger::warning("Item wasn't stored - Item was spooled into file", ['file' => $file]);
		}
	}

	/**
	 * Check if the item array is a duplicate
	 *
	 * @param array $item
	 * @return boolean is it a duplicate?
	 */
	private static function isDuplicate(array $item)
	{
		// Checking if there is already an item with the same guid
		$condition = ['guid' => $item['guid'], 'network' => $item['network'], 'uid' => $item['uid']];
		if (self::exists($condition)) {
			Logger::notice('Found already existing item', [
				'guid' => $item['guid'],
				'uid' => $item['uid'],
				'network' => $item['network']
			]);
			return true;
		}

		$condition = ["`uri` = ? AND `network` IN (?, ?) AND `uid` = ?",
			$item['uri'], $item['network'], Protocol::DFRN, $item['uid']];
		if (self::exists($condition)) {
			Logger::notice('duplicated item with the same uri found.', $item);
			return true;
		}

		// On Friendica and Diaspora the GUID is unique
		if (in_array($item['network'], [Protocol::DFRN, Protocol::DIASPORA])) {
			$condition = ['guid' => $item['guid'], 'uid' => $item['uid']];
			if (self::exists($condition)) {
				Logger::notice('duplicated item with the same guid found.', $item);
				return true;
			}
		} elseif ($item['network'] == Protocol::OSTATUS) {
			// Check for an existing post with the same content. There seems to be a problem with OStatus.
			$condition = ["`body` = ? AND `network` = ? AND `created` = ? AND `contact-id` = ? AND `uid` = ?",
					$item['body'], $item['network'], $item['created'], $item['contact-id'], $item['uid']];
			if (self::exists($condition)) {
				Logger::notice('duplicated item with the same body found.', $item);
				return true;
			}
		}

		/*
		 * Check for already added items.
		 * There is a timing issue here that sometimes creates double postings.
		 * An unique index would help - but the limitations of MySQL (maximum size of index values) prevent this.
		 */
		if (($item['uid'] == 0) && self::exists(['uri' => trim($item['uri']), 'uid' => 0])) {
			Logger::notice('Global item already stored.', ['uri' => $item['uri'], 'network' => $item['network']]);
			return true;
		}

		return false;
	}

	/**
	 * Check if the item array is valid
	 *
	 * @param array $item
	 * @return boolean item is valid
	 */
	public static function isValid(array $item)
	{
		// When there is no content then we don't post it
		if ($item['body'].$item['title'] == '') {
			Logger::notice('No body, no title.');
			return false;
		}

		// check for create date and expire time
		$expire_interval = DI::config()->get('system', 'dbclean-expire-days', 0);

		$user = DBA::selectFirst('user', ['expire'], ['uid' => $item['uid']]);
		if (DBA::isResult($user) && ($user['expire'] > 0) && (($user['expire'] < $expire_interval) || ($expire_interval == 0))) {
			$expire_interval = $user['expire'];
		}

		if (($expire_interval > 0) && !empty($item['created'])) {
			$expire_date = time() - ($expire_interval * 86400);
			$created_date = strtotime($item['created']);
			if ($created_date < $expire_date) {
				Logger::notice('Item created before expiration interval.', [
					'created' => date('c', $created_date),
					'expired' => date('c', $expire_date),
					'$item' => $item
				]);
				return false;
			}
		}

		if (!empty($item['author-id']) && Contact::isBlocked($item['author-id'])) {
			Logger::notice('Author is blocked node-wide', ['author-link' => $item['author-link'], 'item-uri' => $item['uri']]);
			return false;
		}

		if (!empty($item['author-link']) && Network::isUrlBlocked($item['author-link'])) {
			Logger::notice('Author server is blocked', ['author-link' => $item['author-link'], 'item-uri' => $item['uri']]);
			return false;
		}

		if (!empty($item['uid']) && !empty($item['author-id']) && Contact\User::isBlocked($item['author-id'], $item['uid'])) {
			Logger::notice('Author is blocked by user', ['author-link' => $item['author-link'], 'uid' => $item['uid'], 'item-uri' => $item['uri']]);
			return false;
		}

		if (!empty($item['owner-id']) && Contact::isBlocked($item['owner-id'])) {
			Logger::notice('Owner is blocked node-wide', ['owner-link' => $item['owner-link'], 'item-uri' => $item['uri']]);
			return false;
		}

		if (!empty($item['owner-link']) && Network::isUrlBlocked($item['owner-link'])) {
			Logger::notice('Owner server is blocked', ['owner-link' => $item['owner-link'], 'item-uri' => $item['uri']]);
			return false;
		}

		if (!empty($item['uid']) && !empty($item['owner-id']) && Contact\User::isBlocked($item['owner-id'], $item['uid'])) {
			Logger::notice('Owner is blocked by user', ['owner-link' => $item['owner-link'], 'uid' => $item['uid'], 'item-uri' => $item['uri']]);
			return false;
		}

		// The causer is set during a thread completion, for example because of a reshare. It countains the responsible actor.
		if (!empty($item['uid']) && !empty($item['causer-id']) && Contact\User::isBlocked($item['causer-id'], $item['uid'])) {
			Logger::notice('Causer is blocked by user', ['causer-link' => $item['causer-link'], 'uid' => $item['uid'], 'item-uri' => $item['uri']]);
			return false;
		}

		if (!empty($item['uid']) && !empty($item['causer-id']) && ($item['parent-uri'] == $item['uri']) && Contact\User::isIgnored($item['causer-id'], $item['uid'])) {
			Logger::notice('Causer is ignored by user', ['causer-link' => $item['causer-link'], 'uid' => $item['uid'], 'item-uri' => $item['uri']]);
			return false;
		}
		
		if ($item['verb'] == Activity::FOLLOW) {
			if (!$item['origin'] && ($item['author-id'] == Contact::getPublicIdByUserId($item['uid']))) {
				// Our own follow request can be relayed to us. We don't store it to avoid notification chaos.
				Logger::info("Follow: Don't store not origin follow request", ['parent-uri' => $item['parent-uri']]);
				return false;
			}

			$condition = ['verb' => Activity::FOLLOW, 'uid' => $item['uid'],
				'parent-uri' => $item['parent-uri'], 'author-id' => $item['author-id']];
			if (self::exists($condition)) {
				// It happens that we receive multiple follow requests by the same author - we only store one.
				Logger::info('Follow: Found existing follow request from author', ['author-id' => $item['author-id'], 'parent-uri' => $item['parent-uri']]);
				return false;
			}
		}

		return true;
	}

	/**
	 * Return the id of the given item array if it has been stored before
	 *
	 * @param array $item
	 * @return integer item id
	 */
	private static function getDuplicateID(array $item)
	{
		if (empty($item['network']) || in_array($item['network'], Protocol::FEDERATED)) {
			$condition = ["`uri` = ? AND `uid` = ? AND `network` IN (?, ?, ?, ?)",
				trim($item['uri']), $item['uid'],
				Protocol::ACTIVITYPUB, Protocol::DIASPORA, Protocol::DFRN, Protocol::OSTATUS];
			$existing = self::selectFirst(['id', 'network'], $condition);
			if (DBA::isResult($existing)) {
				// We only log the entries with a different user id than 0. Otherwise we would have too many false positives
				if ($item['uid'] != 0) {
					Logger::notice('Item already existed for user', [
						'uri' => $item['uri'],
						'uid' => $item['uid'],
						'network' => $item['network'],
						'existing_id' => $existing["id"],
						'existing_network' => $existing["network"]
					]);
				}

				return $existing["id"];
			}
		}
		return 0;
	}

	/**
	 * Fetch parent data for the given item array
	 *
	 * @param array $item
	 * @return array item array with parent data
	 */
	private static function getParentData(array $item)
	{
		// find the parent and snarf the item id and ACLs
		// and anything else we need to inherit

		$fields = ['uri', 'parent-uri', 'id', 'deleted',
			'allow_cid', 'allow_gid', 'deny_cid', 'deny_gid',
			'wall', 'private', 'forum_mode', 'origin', 'author-id'];
		$condition = ['uri' => $item['parent-uri'], 'uid' => $item['uid']];
		$params = ['order' => ['id' => false]];
		$parent = self::selectFirst($fields, $condition, $params);

		if (!DBA::isResult($parent)) {
			Logger::info('item parent was not found - ignoring item', ['parent-uri' => $item['parent-uri'], 'uid' => $item['uid']]);
			return [];
		} else {
			// is the new message multi-level threaded?
			// even though we don't support it now, preserve the info
			// and re-attach to the conversation parent.
			if ($parent['uri'] != $parent['parent-uri']) {
				$item['parent-uri'] = $parent['parent-uri'];

				$condition = ['uri' => $item['parent-uri'],
					'parent-uri' => $item['parent-uri'],
					'uid' => $item['uid']];
				$params = ['order' => ['id' => false]];
				$toplevel_parent = self::selectFirst($fields, $condition, $params);

				if (DBA::isResult($toplevel_parent)) {
					$parent = $toplevel_parent;
				}
			}

			$item['parent']        = $parent['id'];
			$item["deleted"]       = $parent['deleted'];
			$item["allow_cid"]     = $parent['allow_cid'];
			$item['allow_gid']     = $parent['allow_gid'];
			$item['deny_cid']      = $parent['deny_cid'];
			$item['deny_gid']      = $parent['deny_gid'];
			$item['parent_origin'] = $parent['origin'];

			// Don't federate received participation messages
			if ($item['verb'] != Activity::FOLLOW) {
				$item['wall'] = $parent['wall'];
			} else {
				$item['wall'] = false;
			}

			/*
			 * If the parent is private, force privacy for the entire conversation
			 * This differs from the above settings as it subtly allows comments from
			 * email correspondents to be private even if the overall thread is not.
			 */
			if ($parent['private']) {
				$item['private'] = $parent['private'];
			}

			/*
			 * Edge case. We host a public forum that was originally posted to privately.
			 * The original author commented, but as this is a comment, the permissions
			 * weren't fixed up so it will still show the comment as private unless we fix it here.
			 */
			if ((intval($parent['forum_mode']) == 1) && ($parent['private'] != self::PUBLIC)) {
				$item['private'] = self::PUBLIC;
			}

			// If its a post that originated here then tag the thread as "mention"
			if ($item['origin'] && $item['uid']) {
				DBA::update('thread', ['mention' => true], ['iid' => $item['parent']]);
				Logger::info('tagged thread as mention', ['parent' => $item['parent'], 'uid' => $item['uid']]);
			}

			// Update the contact relations
			Contact\Relation::store($parent['author-id'], $item['author-id'], $item['created']);
		}

		return $item;
	}

	/**
	 * Get the gravity for the given item array
	 *
	 * @param array $item
	 * @return integer gravity
	 */
	private static function getGravity(array $item)
	{
		$activity = DI::activity();

		if (isset($item['gravity'])) {
			return intval($item['gravity']);
		} elseif ($item['parent-uri'] === $item['uri']) {
			return GRAVITY_PARENT;
		} elseif ($activity->match($item['verb'], Activity::POST)) {
			return GRAVITY_COMMENT;
		} elseif ($activity->match($item['verb'], Activity::FOLLOW)) {
			return GRAVITY_ACTIVITY;
		} elseif ($activity->match($item['verb'], Activity::ANNOUNCE)) {
			return GRAVITY_ACTIVITY;
		}
		Logger::info('Unknown gravity for verb', ['verb' => $item['verb']]);
		return GRAVITY_UNKNOWN;   // Should not happen
	}

	public static function insert($item, $notify = false, $dontcache = false)
	{
		$structure = self::getItemFields();

		$orig_item = $item;

		$priority = PRIORITY_HIGH;

		// If it is a posting where users should get notifications, then define it as wall posting
		if ($notify) {
			$item['wall'] = 1;
			$item['origin'] = 1;
			$item['network'] = Protocol::DFRN;
			$item['protocol'] = Conversation::PARCEL_DFRN;

			if (is_int($notify)) {
				$priority = $notify;
			}
		} else {
			$item['network'] = trim(($item['network'] ?? '') ?: Protocol::PHANTOM);
		}

		$uid = intval($item['uid']);

		$item['guid'] = self::guid($item, $notify);
		$item['uri'] = substr(Strings::escapeTags(trim(($item['uri'] ?? '') ?: self::newURI($item['uid'], $item['guid']))), 0, 255);

		// Store URI data
		$item['uri-id'] = ItemURI::insert(['uri' => $item['uri'], 'guid' => $item['guid']]);

		// Store conversation data
		$item = Conversation::insert($item);

		if (!empty($item['thr-parent'])) {
			$item['parent-uri'] = $item['thr-parent'];
		}

		/*
		 * Do we already have this item?
		 * We have to check several networks since Friendica posts could be repeated
		 * via OStatus (maybe Diasporsa as well)
		 */
		$duplicate = self::getDuplicateID($item);
		if ($duplicate) {
			return $duplicate;
		}

		// Additional duplicate checks
		/// @todo Check why the first duplication check returns the item number and the second a 0
		if (self::isDuplicate($item)) {
			return 0;
		}

		$item['wall']          = intval($item['wall'] ?? 0);
		$item['extid']         = trim($item['extid'] ?? '');
		$item['author-name']   = trim($item['author-name'] ?? '');
		$item['author-link']   = trim($item['author-link'] ?? '');
		$item['author-avatar'] = trim($item['author-avatar'] ?? '');
		$item['owner-name']    = trim($item['owner-name'] ?? '');
		$item['owner-link']    = trim($item['owner-link'] ?? '');
		$item['owner-avatar']  = trim($item['owner-avatar'] ?? '');
		$item['received']      = (isset($item['received'])  ? DateTimeFormat::utc($item['received'])  : DateTimeFormat::utcNow());
		$item['created']       = (isset($item['created'])   ? DateTimeFormat::utc($item['created'])   : $item['received']);
		$item['edited']        = (isset($item['edited'])    ? DateTimeFormat::utc($item['edited'])    : $item['created']);
		$item['changed']       = (isset($item['changed'])   ? DateTimeFormat::utc($item['changed'])   : $item['created']);
		$item['commented']     = (isset($item['commented']) ? DateTimeFormat::utc($item['commented']) : $item['created']);
		$item['title']         = substr(trim($item['title'] ?? ''), 0, 255);
		$item['location']      = trim($item['location'] ?? '');
		$item['coord']         = trim($item['coord'] ?? '');
		$item['visible']       = (isset($item['visible']) ? intval($item['visible']) : 1);
		$item['deleted']       = 0;
		$item['parent-uri']    = trim(($item['parent-uri'] ?? '') ?: $item['uri']);
		$item['post-type']     = ($item['post-type'] ?? '') ?: self::PT_ARTICLE;
		$item['verb']          = trim($item['verb'] ?? '');
		$item['object-type']   = trim($item['object-type'] ?? '');
		$item['object']        = trim($item['object'] ?? '');
		$item['target-type']   = trim($item['target-type'] ?? '');
		$item['target']        = trim($item['target'] ?? '');
		$item['plink']         = substr(trim($item['plink'] ?? ''), 0, 255);
		$item['allow_cid']     = trim($item['allow_cid'] ?? '');
		$item['allow_gid']     = trim($item['allow_gid'] ?? '');
		$item['deny_cid']      = trim($item['deny_cid'] ?? '');
		$item['deny_gid']      = trim($item['deny_gid'] ?? '');
		$item['private']       = intval($item['private'] ?? self::PUBLIC);
		$item['body']          = trim($item['body'] ?? '');
		$item['attach']        = trim($item['attach'] ?? '');
		$item['app']           = trim($item['app'] ?? '');
		$item['origin']        = intval($item['origin'] ?? 0);
		$item['postopts']      = trim($item['postopts'] ?? '');
		$item['resource-id']   = trim($item['resource-id'] ?? '');
		$item['event-id']      = intval($item['event-id'] ?? 0);
		$item['inform']        = trim($item['inform'] ?? '');
		$item['file']          = trim($item['file'] ?? '');

		// Items cannot be stored before they happen ...
		if ($item['created'] > DateTimeFormat::utcNow()) {
			$item['created'] = DateTimeFormat::utcNow();
		}

		// We haven't invented time travel by now.
		if ($item['edited'] > DateTimeFormat::utcNow()) {
			$item['edited'] = DateTimeFormat::utcNow();
		}

		$item['plink'] = ($item['plink'] ?? '') ?: DI::baseUrl() . '/display/' . urlencode($item['guid']);

		$item['language'] = self::getLanguage($item);

		$item['gravity'] = self::getGravity($item);

		$default = ['url' => $item['author-link'], 'name' => $item['author-name'],
			'photo' => $item['author-avatar'], 'network' => $item['network']];
		$item['author-id'] = ($item['author-id'] ?? 0) ?: Contact::getIdForURL($item['author-link'], 0, null, $default);

		$default = ['url' => $item['owner-link'], 'name' => $item['owner-name'],
			'photo' => $item['owner-avatar'], 'network' => $item['network']];
		$item['owner-id'] = ($item['owner-id'] ?? 0) ?: Contact::getIdForURL($item['owner-link'], 0, null, $default);

<<<<<<< HEAD
=======
		$actor = ($item['gravity'] == GRAVITY_PARENT) ? $item['owner-id'] : $item['author-id'];
		if (!$item['origin'] && in_array($item['post-type'], [self::PT_ARTICLE, self::PT_COMMENT, self::PT_GLOBAL]) && Contact::isSharing($actor, $item['uid'])) {
			$item['post-type'] = self::PT_FOLLOWER;
		}

>>>>>>> c3725d4b
		// Ensure that there is an avatar cache
		Contact::checkAvatarCache($item['author-id']);
		Contact::checkAvatarCache($item['owner-id']);

		// The contact-id should be set before "self::insert" was called - but there seems to be issues sometimes
		$item["contact-id"] = self::contactId($item);

		if (!self::isValid($item)) {
			return 0;
		}

		// We don't store the causer, we only have it here for the checks in the function above
		unset($item['causer-id']);
		unset($item['causer-link']);

		// We don't store these fields anymore in the item table
		unset($item['author-link']);
		unset($item['author-name']);
		unset($item['author-avatar']);
		unset($item['author-network']);

		unset($item['owner-link']);
		unset($item['owner-name']);
		unset($item['owner-avatar']);

		$item['thr-parent'] = $item['parent-uri'];

		if ($item['parent-uri'] != $item['uri']) {
			$item = self::getParentData($item);
			if (empty($item)) {
				return 0;
			}

			$parent_id = $item['parent'];
			unset($item['parent']);
			$parent_origin = $item['parent_origin'];
			unset($item['parent_origin']);
		} else {
			$parent_id = 0;
			$parent_origin = $item['origin'];
		}

		$item['parent-uri-id'] = ItemURI::getIdByURI($item['parent-uri']);
		$item['thr-parent-id'] = ItemURI::getIdByURI($item['thr-parent']);

		// Is this item available in the global items (with uid=0)?
		if ($item["uid"] == 0) {
			$item["global"] = true;

			// Set the global flag on all items if this was a global item entry
			DBA::update('item', ['global' => true], ['uri' => $item["uri"]]);
		} else {
			$item["global"] = self::exists(['uid' => 0, 'uri' => $item["uri"]]);
		}

		// ACL settings
		if (!empty($item["allow_cid"] . $item["allow_gid"] . $item["deny_cid"] . $item["deny_gid"])) {
			$item["private"] = self::PRIVATE;
		}

		if ($notify) {
			$item['edit'] = false;
			$item['parent'] = $parent_id;
			Hook::callAll('post_local', $item);
			unset($item['edit']);
			unset($item['parent']);
		} else {
			Hook::callAll('post_remote', $item);
		}

		if (!empty($item['cancel'])) {
			Logger::log('post cancelled by addon.');
			return 0;
		}

		if (empty($item['vid']) && !empty($item['verb'])) {
			$item['vid'] = Verb::getID($item['verb']);
		}

		// Creates or assigns the permission set
		$item['psid'] = PermissionSet::getIdFromACL(
			$item['uid'],
			$item['allow_cid'],
			$item['allow_gid'],
			$item['deny_cid'],
			$item['deny_gid']
		);

		unset($item['allow_cid']);
		unset($item['allow_gid']);
		unset($item['deny_cid']);
		unset($item['deny_gid']);

		// This array field is used to trigger some automatic reactions
		// It is mainly used in the "post_local" hook.
		unset($item['api_source']);

		if ($item['verb'] == Activity::ANNOUNCE) {
			self::setOwnerforResharedItem($item);
		}

		// Check for hashtags in the body and repair or add hashtag links
		$item['body'] = self::setHashtags($item['body']);

		// Fill the cache field
		self::putInCache($item);

		if (stristr($item['verb'], Activity::POKE)) {
			$notify_type = Delivery::POKE;
		} else {
			$notify_type = Delivery::POST;
		}

		$like_no_comment = DI::config()->get('system', 'like_no_comment');

		DBA::transaction();

		if (!in_array($item['verb'], self::ACTIVITIES)) {
			$item['icid'] = self::insertContent($item);
		}

		$body = $item['body'];

		// We just remove everything that is content
		foreach (array_merge(self::CONTENT_FIELDLIST, self::MIXED_CONTENT_FIELDLIST) as $field) {
			unset($item[$field]);
		}

		unset($item['activity']);

		// Filling item related side tables

		// Diaspora signature
		if (!empty($item['diaspora_signed_text'])) {
			DBA::insert('diaspora-interaction', ['uri-id' => $item['uri-id'], 'interaction' => $item['diaspora_signed_text']], true);
		}

		unset($item['diaspora_signed_text']);

		// Attached file links
		if (!empty($item['file'])) {
			Category::storeTextByURIId($item['uri-id'], $item['uid'], $item['file']);
		}

		unset($item['file']);

		// Delivery relevant data
		$delivery_data = Post\DeliveryData::extractFields($item);
		unset($item['postopts']);
		unset($item['inform']);

		if (!empty($item['origin']) || !empty($item['wall']) || !empty($delivery_data['postopts']) || !empty($delivery_data['inform'])) {
			Post\DeliveryData::insert($item['uri-id'], $delivery_data);
		}

		// Store tags from the body if this hadn't been handled previously in the protocol classes
		if (!Tag::existsForPost($item['uri-id'])) {
			Tag::storeFromBody($item['uri-id'], $body);
		}

		// Remove all fields that aren't part of the item table
		foreach ($item as $field => $value) {
			if (!in_array($field, $structure['item'])) {
				unset($item[$field]);
			}
		}

		$ret = DBA::insert('item', $item);

		// When the item was successfully stored we fetch the ID of the item.
		if (DBA::isResult($ret)) {
			$current_post = DBA::lastInsertId();
		} else {
			// This can happen - for example - if there are locking timeouts.
			DBA::rollback();

			// Store the data into a spool file so that we can try again later.
			self::spool($orig_item);
			return 0;
		}

		if ($current_post == 0) {
			// This is one of these error messages that never should occur.
			Logger::log("couldn't find created item - we better quit now.");
			DBA::rollback();
			return 0;
		}

		// How much entries have we created?
		// We wouldn't need this query when we could use an unique index - but MySQL has length problems with them.
		$entries = DBA::count('item', ['uri' => $item['uri'], 'uid' => $item['uid'], 'network' => $item['network']]);

		if ($entries > 1) {
			// There are duplicates. We delete our just created entry.
			Logger::info('Delete duplicated item', ['id' => $current_post, 'uri' => $item['uri'], 'uid' => $item['uid'], 'guid' => $item['guid']]);

			// Yes, we could do a rollback here - but we possibly are still having users with MyISAM.
			DBA::delete('item', ['id' => $current_post]);
			DBA::commit();
			return 0;
		} elseif ($entries == 0) {
			// This really should never happen since we quit earlier if there were problems.
			Logger::log("Something is terribly wrong. We haven't found our created entry.");
			DBA::rollback();
			return 0;
		}

		Logger::log('created item '.$current_post);

		if (!$parent_id || ($item['parent-uri'] === $item['uri'])) {
			$parent_id = $current_post;
		}

		// Set parent id
		DBA::update('item', ['parent' => $parent_id], ['id' => $current_post]);

		$item['id'] = $current_post;
		$item['parent'] = $parent_id;

		// update the commented timestamp on the parent
		// Only update "commented" if it is really a comment
		if (($item['gravity'] != GRAVITY_ACTIVITY) || !$like_no_comment) {
			DBA::update('item', ['commented' => DateTimeFormat::utcNow(), 'changed' => DateTimeFormat::utcNow()], ['id' => $parent_id]);
		} else {
			DBA::update('item', ['changed' => DateTimeFormat::utcNow()], ['id' => $parent_id]);
		}

		if ($item['parent-uri'] === $item['uri']) {
			self::addThread($current_post);
		} else {
			self::updateThread($parent_id);
		}
		DBA::commit();

		// In that function we check if this is a forum post. Additionally we delete the item under certain circumstances
		if (self::tagDeliver($item['uid'], $current_post)) {
			// Get the user information for the logging
			$user = User::getById($uid);

			Logger::notice('Item had been deleted', ['id' => $current_post, 'user' => $uid, 'account-type' => $user['account-type']]);
			return 0;
		}

		if (!$dontcache) {
			$posted_item = self::selectFirst(self::ITEM_FIELDLIST, ['id' => $current_post]);
			if (DBA::isResult($posted_item)) {
				if ($notify) {
					Hook::callAll('post_local_end', $posted_item);
				} else {
					Hook::callAll('post_remote_end', $posted_item);
				}
			} else {
				Logger::log('new item not found in DB, id ' . $current_post);
			}
		}

		if ($item['parent-uri'] === $item['uri']) {
			self::addShadow($current_post);
		} else {
			self::addShadowPost($current_post);
		}

		self::updateContact($item);

		UserItem::setNotification($current_post);

		check_user_notification($current_post);

		// Distribute items to users who subscribed to their tags
		self::distributeByTags($item);

		$transmit = $notify || ($item['visible'] && ($parent_origin || $item['origin']));

		if ($transmit) {
			$transmit_item = Item::selectFirst(['verb', 'origin'], ['id' => $item['id']]);
			// Don't relay participation messages
			if (($transmit_item['verb'] == Activity::FOLLOW) && 
				(!$transmit_item['origin'] || ($item['author-id'] != Contact::getPublicIdByUserId($uid)))) {
				Logger::info('Participation messages will not be relayed', ['item' => $item['id'], 'uri' => $item['uri'], 'verb' => $transmit_item['verb']]);
				$transmit = false;
			}
		}

		if ($transmit) {
			Worker::add(['priority' => $priority, 'dont_fork' => true], 'Notifier', $notify_type, $current_post);
		}

		return $current_post;
	}

	/**
	 * Change the owner of a parent item if it had been shared by a forum
	 *
	 * (public) forum posts in the new format consist of the regular post by the author
	 * followed by an announce message sent from the forum account.
	 * Changing the owner helps in grouping forum posts.
	 *
	 * @param array $item
	 * @return void
	 */
	private static function setOwnerforResharedItem(array $item)
	{
<<<<<<< HEAD
		$parent = self::selectFirst(['id', 'owner-id', 'author-id', 'author-link', 'origin'],
			['uri-id' => $item['parent-uri-id'], 'uid' => $item['uid']]);
		if (!DBA::isResult($parent)) {
			Logger::error('Parent not found', ['uri-id' => $item['parent-uri-id'], 'uid' => $item['uid']]);
=======
		$parent = self::selectFirst(['id', 'owner-id', 'author-id', 'author-link', 'origin', 'post-type'],
			['uri-id' => $item['thr-parent-id'], 'uid' => $item['uid']]);
		if (!DBA::isResult($parent)) {
			Logger::error('Parent not found', ['uri-id' => $item['thr-parent-id'], 'uid' => $item['uid']]);
>>>>>>> c3725d4b
			return;
		}

		$author = Contact::selectFirst(['url', 'contact-type'], ['id' => $item['author-id']]);
		if (!DBA::isResult($author)) {
			Logger::error('Author not found', ['id' => $item['author-id']]);
			return;
		}

<<<<<<< HEAD
		if ($author['contact-type'] != Contact::TYPE_COMMUNITY) {
			logger::info('The resharer is no forum: quit', ['resharer' => $item['author-id'], 'owner' => $parent['owner-id'], 'author' => $parent['author-id'], 'uid' => $item['uid']]);
			return;
		}

		$cid = Contact::getIdForURL($author['url'], $item['uid']);
		if (empty($cid) || !Contact::isSharing($cid, $item['uid'])) {
			logger::info('The resharer is not a following contact: quit', ['resharer' => $author['url'], 'uid' => $item['uid']]);
			return;
		}

		Item::update(['owner-id' => $item['author-id'], 'contact-id' => $cid], ['id' => $parent['id']]);
		Logger::info('Change owner of the parent', ['uri-id' => $item['uri-id'], 'parent-uri-id' => $item['parent-uri-id'], 'uid' => $item['uid'], 'owner-id' => $item['author-id'], 'contact-id' => $cid]);
=======
		$cid = Contact::getIdForURL($author['url'], $item['uid']);
		if (empty($cid) || !Contact::isSharing($cid, $item['uid'])) {
			Logger::info('The resharer is not a following contact: quit', ['resharer' => $author['url'], 'uid' => $item['uid']]);
			return;
		}

		if ($author['contact-type'] != Contact::TYPE_COMMUNITY) {
			if (!in_array($parent['post-type'], [self::PT_ARTICLE, self::PT_COMMENT]) || Contact::isSharing($parent['owner-id'], $item['uid'])) {
				Logger::info('The resharer is no forum: quit', ['resharer' => $item['author-id'], 'owner' => $parent['owner-id'], 'author' => $parent['author-id'], 'uid' => $item['uid']]);
				return;
			}
			self::update(['post-type' => self::PT_ANNOUNCEMENT], ['id' => $parent['id']]);
			Logger::info('Set announcement post-type', ['uri-id' => $item['uri-id'], 'thr-parent-id' => $item['thr-parent-id'], 'uid' => $item['uid']]);
			return;
		}

		self::update(['owner-id' => $item['author-id'], 'contact-id' => $cid], ['id' => $parent['id']]);
		Logger::info('Change owner of the parent', ['uri-id' => $item['uri-id'], 'thr-parent-id' => $item['thr-parent-id'], 'uid' => $item['uid'], 'owner-id' => $item['author-id'], 'contact-id' => $cid]);
>>>>>>> c3725d4b
	}

	/**
	 * Distribute the given item to users who subscribed to their tags
	 *
	 * @param array $item     Processed item
	 */
	private static function distributeByTags(array $item)
	{
		if (($item['uid'] != 0) || ($item['gravity'] != GRAVITY_PARENT) || !in_array($item['network'], Protocol::FEDERATED)) {
			return;
		}

		$uids = Tag::getUIDListByURIId($item['uri-id']);
		foreach ($uids as $uid) {
			if (Contact::isSharing($item['author-id'], $uid)) {
				$fields = [];
			} else {
				$fields = ['post-type' => self::PT_TAG];
			}

			$stored = self::storeForUserByUriId($item['uri-id'], $uid, $fields);
			Logger::info('Stored item for users', ['uri-id' => $item['uri-id'], 'uid' => $uid, 'fields' => $fields, 'stored' => $stored]);
		}
	}

	/**
	 * Insert a new item content entry
	 *
	 * @param array $item The item fields that are to be inserted
	 * @throws \Exception
	 */
	private static function insertContent(array $item)
	{
		$fields = ['uri-plink-hash' => (string)$item['uri-id'], 'uri-id' => $item['uri-id']];

		foreach (array_merge(self::CONTENT_FIELDLIST, self::MIXED_CONTENT_FIELDLIST) as $field) {
			if (isset($item[$field])) {
				$fields[$field] = $item[$field];
			}
		}

		$item_content = DBA::selectFirst('item-content', ['id'], ['uri-id' => $item['uri-id']]);
		if (DBA::isResult($item_content)) {
			$icid = $item_content['id'];
			Logger::info('Content found', ['icid' => $icid, 'uri' => $item['uri']]);
			return $icid;
		}

		DBA::insert('item-content', $fields, true);
		$icid = DBA::lastInsertId();
		if ($icid != 0) {
			Logger::info('Content inserted', ['icid' => $icid, 'uri' => $item['uri']]);
			return $icid;
		}

		// Possibly there can be timing issues. Then the same content could be inserted multiple times.
		// Due to the indexes this doesn't happen, but "lastInsertId" will be empty in these situations.
		// So we have to fetch the id manually. This is no bug and there is no data loss.
		$item_content = DBA::selectFirst('item-content', ['id'], ['uri-id' => $item['uri-id']]);
		if (DBA::isResult($item_content)) {
			$icid = $item_content['id'];
			Logger::notice('Content inserted with empty lastInsertId', ['icid' => $icid, 'uri' => $item['uri']]);
			return $icid;
		}

		// This shouldn't happen.
		Logger::error("Content wasn't inserted", $item);
		return null;
	}

	/**
	 * Update existing item content entries
	 *
	 * @param array $item      The item fields that are to be changed
	 * @param array $condition The condition for finding the item content entries
	 * @throws \Exception
	 */
	private static function updateContent($item, $condition)
	{
		// We have to select only the fields from the "item-content" table
		$fields = [];
		foreach (array_merge(self::CONTENT_FIELDLIST, self::MIXED_CONTENT_FIELDLIST) as $field) {
			if (isset($item[$field])) {
				$fields[$field] = $item[$field];
			}
		}

		if (empty($fields)) {
			return;
		}

		DBA::update('item-content', $fields, $condition, true);
		Logger::info('Updated content', ['condition' => $condition]);
	}

	/**
	 * Distributes public items to the receivers
	 *
	 * @param integer $itemid      Item ID that should be added
	 * @param string  $signed_text Original text (for Diaspora signatures), JSON encoded.
	 * @throws \Exception
	 */
	public static function distribute($itemid, $signed_text = '')
	{
		$condition = ["`id` IN (SELECT `parent` FROM `item` WHERE `id` = ?)", $itemid];
		$parent = self::selectFirst(['owner-id'], $condition);
		if (!DBA::isResult($parent)) {
			return;
		}

		// Only distribute public items from native networks
		$condition = ['id' => $itemid, 'uid' => 0,
			'network' => array_merge(Protocol::FEDERATED ,['']),
			'visible' => true, 'deleted' => false, 'moderated' => false, 'private' => [self::PUBLIC, self::UNLISTED]];
		$item = self::selectFirst(self::ITEM_FIELDLIST, $condition);
		if (!DBA::isResult($item)) {
			return;
		}

		$origin = $item['origin'];

		$users = [];

		/// @todo add a field "pcid" in the contact table that referrs to the public contact id.
		$owner = DBA::selectFirst('contact', ['url', 'nurl', 'alias'], ['id' => $parent['owner-id']]);
		if (!DBA::isResult($owner)) {
			return;
		}

		$condition = ['nurl' => $owner['nurl'], 'rel' => [Contact::SHARING, Contact::FRIEND]];
		$contacts = DBA::select('contact', ['uid'], $condition);
		while ($contact = DBA::fetch($contacts)) {
			if ($contact['uid'] == 0) {
				continue;
			}

			$users[$contact['uid']] = $contact['uid'];
		}
		DBA::close($contacts);

		$condition = ['alias' => $owner['url'], 'rel' => [Contact::SHARING, Contact::FRIEND]];
		$contacts = DBA::select('contact', ['uid'], $condition);
		while ($contact = DBA::fetch($contacts)) {
			if ($contact['uid'] == 0) {
				continue;
			}

			$users[$contact['uid']] = $contact['uid'];
		}
		DBA::close($contacts);

		if (!empty($owner['alias'])) {
			$condition = ['nurl' => Strings::normaliseLink($owner['alias']), 'rel' => [Contact::SHARING, Contact::FRIEND]];
			$contacts = DBA::select('contact', ['uid'], $condition);
			while ($contact = DBA::fetch($contacts)) {
				if ($contact['uid'] == 0) {
					continue;
				}

				$users[$contact['uid']] = $contact['uid'];
			}
			DBA::close($contacts);
		}

		$origin_uid = 0;

		if ($item['uri'] != $item['parent-uri']) {
			$parents = self::select(['uid', 'origin'], ["`uri` = ? AND `uid` != 0", $item['parent-uri']]);
			while ($parent = self::fetch($parents)) {
				$users[$parent['uid']] = $parent['uid'];
				if ($parent['origin'] && !$origin) {
					$origin_uid = $parent['uid'];
				}
			}
		}

		foreach ($users as $uid) {
			if ($origin_uid == $uid) {
				$item['diaspora_signed_text'] = $signed_text;
			}
			self::storeForUser($item, $uid);
		}
	}

	/**
	 * Store a public item defined by their URI-ID for the given users
	 *
	 * @param integer $uri_id URI-ID of the given item
	 * @param integer $uid    The user that will receive the item entry
	 * @param array   $fields Additional fields to be stored
	 * @return integer stored item id
	 */
	public static function storeForUserByUriId(int $uri_id, int $uid, array $fields = [])
	{
		$item = self::selectFirst(self::ITEM_FIELDLIST, ['uri-id' => $uri_id, 'uid' => 0]);
		if (!DBA::isResult($item)) {
			return 0;
		}

		if (($item['private'] == self::PRIVATE) || !in_array($item['network'], Protocol::FEDERATED)) {
			Logger::notice('Item is private or not from a federated network. It will not be stored for the user.', ['uri-id' => $uri_id, 'uid' => $uid, 'private' => $item['private'], 'network' => $item['network']]);
			return 0;
		}

<<<<<<< HEAD
=======
		$item['post-type'] = self::PT_STORED;

>>>>>>> c3725d4b
		$item = array_merge($item, $fields);

		$stored = self::storeForUser($item, $uid);
		Logger::info('Public item stored for user', ['uri-id' => $item['uri-id'], 'uid' => $uid, 'stored' => $stored]);
		return $stored;
	}

	/**
	 * Store a public item array for the given users
	 *
	 * @param array   $item   The item entry that will be stored
	 * @param integer $uid    The user that will receive the item entry
	 * @return integer stored item id
	 * @throws \Exception
	 */
	private static function storeForUser(array $item, int $uid)
	{
		if (self::exists(['uri-id' => $item['uri-id'], 'uid' => $uid])) {
			Logger::info('Item already exists', ['uri-id' => $item['uri-id'], 'uid' => $uid]);
			return 0;
		}

		unset($item['id']);
		unset($item['parent']);
		unset($item['mention']);
		unset($item['starred']);
		unset($item['unseen']);
		unset($item['psid']);

		$item['uid'] = $uid;
		$item['origin'] = 0;
		$item['wall'] = 0;

		if ($item['gravity'] == GRAVITY_PARENT) {
			$contact = Contact::getByURLForUser($item['owner-link'], $uid, false, ['id']);
		} else {
			$contact = Contact::getByURLForUser($item['author-link'], $uid, false, ['id']);
		}

		if (!empty($contact['id'])) {
			$item['contact-id'] = $contact['id'];
		} else {
			// Shouldn't happen at all
			Logger::warning('contact-id could not be fetched', ['uid' => $uid, 'item' => $item]);
			$self = DBA::selectFirst('contact', ['id'], ['self' => true, 'uid' => $uid]);
			if (!DBA::isResult($self)) {
				// Shouldn't happen even less
				Logger::warning('self contact could not be fetched', ['uid' => $uid, 'item' => $item]);
				return 0;
			}
			$item['contact-id'] = $self['id'];
		}

		/// @todo Handling of "event-id"

		$notify = false;
		if ($item['gravity'] == GRAVITY_PARENT) {
			$contact = DBA::selectFirst('contact', [], ['id' => $item['contact-id'], 'self' => false]);
			if (DBA::isResult($contact)) {
				$notify = self::isRemoteSelf($contact, $item);
			}
		}

		$distributed = self::insert($item, $notify, true);

		if (!$distributed) {
			Logger::info("Distributed public item wasn't stored", ['uri-id' => $item['uri-id'], 'user' => $uid]);
		} else {
			Logger::info('Distributed public item was stored', ['uri-id' => $item['uri-id'], 'user' => $uid, 'stored' => $distributed]);
		}
		return $distributed;
	}

	/**
	 * Add a shadow entry for a given item id that is a thread starter
	 *
	 * We store every public item entry additionally with the user id "0".
	 * This is used for the community page and for the search.
	 * It is planned that in the future we will store public item entries only once.
	 *
	 * @param integer $itemid Item ID that should be added
	 * @throws \Exception
	 */
	public static function addShadow($itemid)
	{
		$fields = ['uid', 'private', 'moderated', 'visible', 'deleted', 'network', 'uri'];
		$condition = ['id' => $itemid, 'parent' => [0, $itemid]];
		$item = self::selectFirst($fields, $condition);

		if (!DBA::isResult($item)) {
			return;
		}

		// is it already a copy?
		if (($itemid == 0) || ($item['uid'] == 0)) {
			return;
		}

		// Is it a visible public post?
		if (!$item["visible"] || $item["deleted"] || $item["moderated"] || ($item["private"] == Item::PRIVATE)) {
			return;
		}

		// is it an entry from a connector? Only add an entry for natively connected networks
		if (!in_array($item["network"], array_merge(Protocol::FEDERATED ,['']))) {
			return;
		}

		if (self::exists(['uri' => $item['uri'], 'uid' => 0])) {
			return;
		}

		$item = self::selectFirst(self::ITEM_FIELDLIST, ['id' => $itemid]);

		if (DBA::isResult($item)) {
			// Preparing public shadow (removing user specific data)
			$item['uid'] = 0;
			unset($item['id']);
			unset($item['parent']);
			unset($item['wall']);
			unset($item['mention']);
			unset($item['origin']);
			unset($item['starred']);
			unset($item['postopts']);
			unset($item['inform']);
			if ($item['uri'] == $item['parent-uri']) {
				$item['contact-id'] = $item['owner-id'];
			} else {
				$item['contact-id'] = $item['author-id'];
			}

			$public_shadow = self::insert($item, false, true);

			Logger::info('Stored public shadow', ['thread' => $itemid, 'id' => $public_shadow]);
		}
	}

	/**
	 * Add a shadow entry for a given item id that is a comment
	 *
	 * This function does the same like the function above - but for comments
	 *
	 * @param integer $itemid Item ID that should be added
	 * @throws \Exception
	 */
	public static function addShadowPost($itemid)
	{
		$item = self::selectFirst(self::ITEM_FIELDLIST, ['id' => $itemid]);
		if (!DBA::isResult($item)) {
			return;
		}

		// Is it a toplevel post?
		if ($item['gravity'] == GRAVITY_PARENT) {
			self::addShadow($itemid);
			return;
		}

		// Is this a shadow entry?
		if ($item['uid'] == 0) {
			return;
		}

		// Is there a shadow parent?
		if (!self::exists(['uri' => $item['parent-uri'], 'uid' => 0])) {
			return;
		}

		// Is there already a shadow entry?
		if (self::exists(['uri' => $item['uri'], 'uid' => 0])) {
			return;
		}

		// Save "origin" and "parent" state
		$origin = $item['origin'];
		$parent = $item['parent'];

		// Preparing public shadow (removing user specific data)
		$item['uid'] = 0;
		unset($item['id']);
		unset($item['parent']);
		unset($item['wall']);
		unset($item['mention']);
		unset($item['origin']);
		unset($item['starred']);
		unset($item['postopts']);
		unset($item['inform']);
		$item['contact-id'] = Contact::getIdForURL($item['author-link']);

		$public_shadow = self::insert($item, false, true);

		Logger::info('Stored public shadow', ['uri' => $item['uri'], 'id' => $public_shadow]);

		// If this was a comment to a Diaspora post we don't get our comment back.
		// This means that we have to distribute the comment by ourselves.
		if ($origin && self::exists(['id' => $parent, 'network' => Protocol::DIASPORA])) {
			self::distribute($public_shadow);
		}
	}

	/**
	 * Adds a language specification in a "language" element of given $arr.
	 * Expects "body" element to exist in $arr.
	 *
	 * @param array $item
	 * @return string detected language
	 * @throws \Text_LanguageDetect_Exception
	 */
	private static function getLanguage(array $item)
	{
		$naked_body = BBCode::toPlaintext($item['body'], false);

		$ld = new Text_LanguageDetect();
		$ld->setNameMode(2);
		$languages = $ld->detect($naked_body, 3);
		if (is_array($languages)) {
			return json_encode($languages);
		}

		return '';
	}

	/**
	 * Creates an unique guid out of a given uri
	 *
	 * @param string $uri uri of an item entry
	 * @param string $host hostname for the GUID prefix
	 * @return string unique guid
	 */
	public static function guidFromUri($uri, $host)
	{
		// Our regular guid routine is using this kind of prefix as well
		// We have to avoid that different routines could accidentally create the same value
		$parsed = parse_url($uri);

		// We use a hash of the hostname as prefix for the guid
		$guid_prefix = hash("crc32", $host);

		// Remove the scheme to make sure that "https" and "http" doesn't make a difference
		unset($parsed["scheme"]);

		// Glue it together to be able to make a hash from it
		$host_id = implode("/", $parsed);

		// We could use any hash algorithm since it isn't a security issue
		$host_hash = hash("ripemd128", $host_id);

		return $guid_prefix.$host_hash;
	}

	/**
	 * generate an unique URI
	 *
	 * @param integer $uid  User id
	 * @param string  $guid An existing GUID (Otherwise it will be generated)
	 *
	 * @return string
	 * @throws \Friendica\Network\HTTPException\InternalServerErrorException
	 */
	public static function newURI($uid, $guid = "")
	{
		if ($guid == "") {
			$guid = System::createUUID();
		}

		return DI::baseUrl()->get() . '/objects/' . $guid;
	}

	/**
	 * Set "success_update" and "last-item" to the date of the last time we heard from this contact
	 *
	 * This can be used to filter for inactive contacts.
	 * Only do this for public postings to avoid privacy problems, since poco data is public.
	 * Don't set this value if it isn't from the owner (could be an author that we don't know)
	 *
	 * @param array $arr Contains the just posted item record
	 * @throws \Exception
	 */
	private static function updateContact($arr)
	{
		// Unarchive the author
		$contact = DBA::selectFirst('contact', [], ['id' => $arr["author-id"]]);
		if (DBA::isResult($contact)) {
			Contact::unmarkForArchival($contact);
		}

		// Unarchive the contact if it's not our own contact
		$contact = DBA::selectFirst('contact', [], ['id' => $arr["contact-id"], 'self' => false]);
		if (DBA::isResult($contact)) {
			Contact::unmarkForArchival($contact);
		}

		/// @todo On private posts we could obfuscate the date
		$update = ($arr['private'] != self::PRIVATE) || in_array($arr['network'], Protocol::FEDERATED);

		// Is it a forum? Then we don't care about the rules from above
		if (!$update && in_array($arr["network"], [Protocol::ACTIVITYPUB, Protocol::DFRN]) && ($arr["parent-uri"] === $arr["uri"])) {
			if (DBA::exists('contact', ['id' => $arr['contact-id'], 'forum' => true])) {
				$update = true;
			}
		}

		if ($update) {
			// The "self" contact id is used (for example in the connectors) when the contact is unknown
			// So we have to ensure to only update the last item when it had been our own post,
			// or it had been done by a "regular" contact.
			if (!empty($arr['wall'])) {
				$condition = ['id' => $arr['contact-id']];
			} else { 
				$condition = ['id' => $arr['contact-id'], 'self' => false];
			}
			DBA::update('contact', ['failed' => false, 'success_update' => $arr['received'], 'last-item' => $arr['received']], $condition);
		}
		// Now do the same for the system wide contacts with uid=0
		if ($arr['private'] != self::PRIVATE) {
			DBA::update('contact', ['failed' => false, 'success_update' => $arr['received'], 'last-item' => $arr['received']],
				['id' => $arr['owner-id']]);

			if ($arr['owner-id'] != $arr['author-id']) {
				DBA::update('contact', ['failed' => false, 'success_update' => $arr['received'], 'last-item' => $arr['received']],
					['id' => $arr['author-id']]);
			}
		}
	}

	public static function setHashtags($body)
	{
		$body = BBCode::performWithEscapedTags($body, ['noparse', 'pre', 'code'], function ($body) {
			$tags = BBCode::getTags($body);

			// No hashtags?
			if (!count($tags)) {
				return $body;
			}

			// This sorting is important when there are hashtags that are part of other hashtags
			// Otherwise there could be problems with hashtags like #test and #test2
			// Because of this we are sorting from the longest to the shortest tag.
			usort($tags, function ($a, $b) {
				return strlen($b) <=> strlen($a);
			});

			$URLSearchString = "^\[\]";

			// All hashtags should point to the home server if "local_tags" is activated
			if (DI::config()->get('system', 'local_tags')) {
				$body = preg_replace("/#\[url\=([$URLSearchString]*)\](.*?)\[\/url\]/ism",
					"#[url=" . DI::baseUrl() . "/search?tag=$2]$2[/url]", $body);
			}

			// mask hashtags inside of url, bookmarks and attachments to avoid urls in urls
			$body = preg_replace_callback("/\[url\=([$URLSearchString]*)\](.*?)\[\/url\]/ism",
				function ($match) {
					return ("[url=" . str_replace("#", "&num;", $match[1]) . "]" . str_replace("#", "&num;", $match[2]) . "[/url]");
				}, $body);

			$body = preg_replace_callback("/\[bookmark\=([$URLSearchString]*)\](.*?)\[\/bookmark\]/ism",
				function ($match) {
					return ("[bookmark=" . str_replace("#", "&num;", $match[1]) . "]" . str_replace("#", "&num;", $match[2]) . "[/bookmark]");
				}, $body);

			$body = preg_replace_callback("/\[attachment (.*)\](.*?)\[\/attachment\]/ism",
				function ($match) {
					return ("[attachment " . str_replace("#", "&num;", $match[1]) . "]" . $match[2] . "[/attachment]");
				}, $body);

			// Repair recursive urls
			$body = preg_replace("/&num;\[url\=([$URLSearchString]*)\](.*?)\[\/url\]/ism",
				"&num;$2", $body);

			foreach ($tags as $tag) {
				if ((strpos($tag, '#') !== 0) || strpos($tag, '[url=') || strlen($tag) < 2 || $tag[1] == '#') {
					continue;
				}

				$basetag = str_replace('_', ' ', substr($tag, 1));
				$newtag = '#[url=' . DI::baseUrl() . '/search?tag=' . $basetag . ']' . $basetag . '[/url]';

				$body = str_replace($tag, $newtag, $body);
			}

			// Convert back the masked hashtags
			$body = str_replace("&num;", "#", $body);

			return $body;
		});

		return $body;
	}

	/**
	 * look for mention tags and setup a second delivery chain for forum/community posts if appropriate
	 *
	 * @param int $uid
	 * @param int $item_id
	 * @return boolean true if item was deleted, else false
	 * @throws \Friendica\Network\HTTPException\InternalServerErrorException
	 * @throws \ImagickException
	 */
	private static function tagDeliver($uid, $item_id)
	{
		$mention = false;

		$user = DBA::selectFirst('user', [], ['uid' => $uid]);
		if (!DBA::isResult($user)) {
			return false;
		}

		$community_page = (($user['page-flags'] == User::PAGE_FLAGS_COMMUNITY) ? true : false);
		$prvgroup = (($user['page-flags'] == User::PAGE_FLAGS_PRVGROUP) ? true : false);

		$item = self::selectFirst(self::ITEM_FIELDLIST, ['id' => $item_id]);
		if (!DBA::isResult($item)) {
			return false;
		}

		$link = Strings::normaliseLink(DI::baseUrl() . '/profile/' . $user['nickname']);

		/*
		 * Diaspora uses their own hardwired link URL in @-tags
		 * instead of the one we supply with webfinger
		 */
		$dlink = Strings::normaliseLink(DI::baseUrl() . '/u/' . $user['nickname']);

		$cnt = preg_match_all('/[\@\!]\[url\=(.*?)\](.*?)\[\/url\]/ism', $item['body'], $matches, PREG_SET_ORDER);
		if ($cnt) {
			foreach ($matches as $mtch) {
				if (Strings::compareLink($link, $mtch[1]) || Strings::compareLink($dlink, $mtch[1])) {
					$mention = true;
					Logger::log('mention found: ' . $mtch[2]);
				}
			}
		}

		if (!$mention) {
			$tags = Tag::getByURIId($item['uri-id'], [Tag::MENTION, Tag::EXCLUSIVE_MENTION]);
			foreach ($tags as $tag) {
				if (Strings::compareLink($link, $tag['url']) || Strings::compareLink($dlink, $tag['url'])) {
					$mention = true;
					DI::logger()->info('mention found in tag.', ['url' => $tag['url']]);
				}
			}
		}
		
		if (!$mention) {
			if (($community_page || $prvgroup) &&
				  !$item['wall'] && !$item['origin'] && ($item['gravity'] == GRAVITY_PARENT)) {
				Logger::info('Delete private group/communiy top-level item without mention', ['id' => $item_id, 'guid'=> $item['guid']]);
				DBA::delete('item', ['id' => $item_id]);
				return true;
			}
			return false;
		}

		$arr = ['item' => $item, 'user' => $user];

		Hook::callAll('tagged', $arr);

		if (!$community_page && !$prvgroup) {
			return false;
		}

		/*
		 * tgroup delivery - setup a second delivery chain
		 * prevent delivery looping - only proceed
		 * if the message originated elsewhere and is a top-level post
		 */
		if ($item['wall'] || $item['origin'] || ($item['id'] != $item['parent'])) {
			return false;
		}

		// now change this copy of the post to a forum head message and deliver to all the tgroup members
		$self = DBA::selectFirst('contact', ['id', 'name', 'url', 'thumb'], ['uid' => $uid, 'self' => true]);
		if (!DBA::isResult($self)) {
			return false;
		}

		$owner_id = Contact::getIdForURL($self['url']);

		// also reset all the privacy bits to the forum default permissions

		$private = ($user['allow_cid'] || $user['allow_gid'] || $user['deny_cid'] || $user['deny_gid']) ? self::PRIVATE : self::PUBLIC;

		$psid = PermissionSet::getIdFromACL(
			$user['uid'],
			$user['allow_cid'],
			$user['allow_gid'],
			$user['deny_cid'],
			$user['deny_gid']
		);

		$forum_mode = ($prvgroup ? 2 : 1);

		$fields = ['wall' => true, 'origin' => true, 'forum_mode' => $forum_mode, 'contact-id' => $self['id'],
			'owner-id' => $owner_id, 'private' => $private, 'psid' => $psid];
		self::update($fields, ['id' => $item_id]);

		Worker::add(['priority' => PRIORITY_HIGH, 'dont_fork' => true], 'Notifier', Delivery::POST, $item_id);

		Item::performActivity($item_id, 'announce', $uid);

		return false;
	}

	public static function isRemoteSelf($contact, &$datarray)
	{
		if (!$contact['remote_self']) {
			return false;
		}

		// Prevent the forwarding of posts that are forwarded
		if (!empty($datarray["extid"]) && ($datarray["extid"] == Protocol::DFRN)) {
			Logger::info('Already forwarded');
			return false;
		}

		// Prevent to forward already forwarded posts
		if ($datarray["app"] == DI::baseUrl()->getHostname()) {
			Logger::info('Already forwarded (second test)');
			return false;
		}

		// Only forward posts
		if ($datarray["verb"] != Activity::POST) {
			Logger::info('No post');
			return false;
		}

		if (($contact['network'] != Protocol::FEED) && ($datarray['private'] == self::PRIVATE)) {
			Logger::info('Not public');
			return false;
		}

		$datarray2 = $datarray;
		Logger::info('remote-self start', ['contact' => $contact['url'], 'remote_self'=> $contact['remote_self'], 'item' => $datarray]);
		if ($contact['remote_self'] == 2) {
			$self = DBA::selectFirst('contact', ['id', 'name', 'url', 'thumb'],
					['uid' => $contact['uid'], 'self' => true]);
			if (DBA::isResult($self)) {
				$datarray['contact-id'] = $self["id"];

				$datarray['owner-name'] = $self["name"];
				$datarray['owner-link'] = $self["url"];
				$datarray['owner-avatar'] = $self["thumb"];

				$datarray['author-name']   = $datarray['owner-name'];
				$datarray['author-link']   = $datarray['owner-link'];
				$datarray['author-avatar'] = $datarray['owner-avatar'];

				unset($datarray['edited']);

				unset($datarray['network']);
				unset($datarray['owner-id']);
				unset($datarray['author-id']);
			}

			if ($contact['network'] != Protocol::FEED) {
				$datarray["guid"] = System::createUUID();
				unset($datarray["plink"]);
				$datarray["uri"] = self::newURI($contact['uid'], $datarray["guid"]);
				$datarray["parent-uri"] = $datarray["uri"];
				$datarray["thr-parent"] = $datarray["uri"];
				$datarray["extid"] = Protocol::DFRN;
				$urlpart = parse_url($datarray2['author-link']);
				$datarray["app"] = $urlpart["host"];
			} else {
				$datarray['private'] = self::PUBLIC;
			}
		}

		if ($contact['network'] != Protocol::FEED) {
			// Store the original post
			$result = self::insert($datarray2);
			Logger::info('remote-self post original item', ['contact' => $contact['url'], 'result'=> $result, 'item' => $datarray2]);
		} else {
			$datarray["app"] = "Feed";
			$result = true;
		}

		// Trigger automatic reactions for addons
		$datarray['api_source'] = true;

		// We have to tell the hooks who we are - this really should be improved
		$_SESSION["authenticated"] = true;
		$_SESSION["uid"] = $contact['uid'];

		return $result;
	}

	/**
	 *
	 * @param string $s
	 * @param int    $uid
	 * @param array  $item
	 * @param int    $cid
	 * @return string
	 * @throws \Friendica\Network\HTTPException\InternalServerErrorException
	 * @throws \ImagickException
	 */
	public static function fixPrivatePhotos($s, $uid, $item = null, $cid = 0)
	{
		if (DI::config()->get('system', 'disable_embedded')) {
			return $s;
		}

		Logger::info('check for photos');
		$site = substr(DI::baseUrl(), strpos(DI::baseUrl(), '://'));

		$orig_body = $s;
		$new_body = '';

		$img_start = strpos($orig_body, '[img');
		$img_st_close = ($img_start !== false ? strpos(substr($orig_body, $img_start), ']') : false);
		$img_len = ($img_start !== false ? strpos(substr($orig_body, $img_start + $img_st_close + 1), '[/img]') : false);

		while (($img_st_close !== false) && ($img_len !== false)) {
			$img_st_close++; // make it point to AFTER the closing bracket
			$image = substr($orig_body, $img_start + $img_st_close, $img_len);

			Logger::info('found photo', ['image' => $image]);

			if (stristr($image, $site . '/photo/')) {
				// Only embed locally hosted photos
				$replace = false;
				$i = basename($image);
				$i = str_replace(['.jpg', '.png', '.gif'], ['', '', ''], $i);
				$x = strpos($i, '-');

				if ($x) {
					$res = substr($i, $x + 1);
					$i = substr($i, 0, $x);
					$photo = Photo::getPhotoForUser($uid, $i, $res);
					if (DBA::isResult($photo)) {
						/*
						 * Check to see if we should replace this photo link with an embedded image
						 * 1. No need to do so if the photo is public
						 * 2. If there's a contact-id provided, see if they're in the access list
						 *    for the photo. If so, embed it.
						 * 3. Otherwise, if we have an item, see if the item permissions match the photo
						 *    permissions, regardless of order but first check to see if they're an exact
						 *    match to save some processing overhead.
						 */
						if (self::hasPermissions($photo)) {
							if ($cid) {
								$recips = self::enumeratePermissions($photo);
								if (in_array($cid, $recips)) {
									$replace = true;
								}
							} elseif ($item) {
								if (self::samePermissions($uid, $item, $photo)) {
									$replace = true;
								}
							}
						}
						if ($replace) {
							$photo_img = Photo::getImageForPhoto($photo);
							// If a custom width and height were specified, apply before embedding
							if (preg_match("/\[img\=([0-9]*)x([0-9]*)\]/is", substr($orig_body, $img_start, $img_st_close), $match)) {
								Logger::info('scaling photo');

								$width = intval($match[1]);
								$height = intval($match[2]);

								$photo_img->scaleDown(max($width, $height));
							}

							$data = $photo_img->asString();
							$type = $photo_img->getType();

							Logger::info('replacing photo');
							$image = 'data:' . $type . ';base64,' . base64_encode($data);
							Logger::debug('replaced', ['image' => $image]);
						}
					}
				}
			}

			$new_body = $new_body . substr($orig_body, 0, $img_start + $img_st_close) . $image . '[/img]';
			$orig_body = substr($orig_body, $img_start + $img_st_close + $img_len + strlen('[/img]'));
			if ($orig_body === false) {
				$orig_body = '';
			}

			$img_start = strpos($orig_body, '[img');
			$img_st_close = ($img_start !== false ? strpos(substr($orig_body, $img_start), ']') : false);
			$img_len = ($img_start !== false ? strpos(substr($orig_body, $img_start + $img_st_close + 1), '[/img]') : false);
		}

		$new_body = $new_body . $orig_body;

		return $new_body;
	}

	private static function hasPermissions($obj)
	{
		return !empty($obj['allow_cid']) || !empty($obj['allow_gid']) ||
			!empty($obj['deny_cid']) || !empty($obj['deny_gid']);
	}

	private static function samePermissions($uid, $obj1, $obj2)
	{
		// first part is easy. Check that these are exactly the same.
		if (($obj1['allow_cid'] == $obj2['allow_cid'])
			&& ($obj1['allow_gid'] == $obj2['allow_gid'])
			&& ($obj1['deny_cid'] == $obj2['deny_cid'])
			&& ($obj1['deny_gid'] == $obj2['deny_gid'])) {
			return true;
		}

		// This is harder. Parse all the permissions and compare the resulting set.
		$recipients1 = self::enumeratePermissions($obj1);
		$recipients2 = self::enumeratePermissions($obj2);
		sort($recipients1);
		sort($recipients2);

		/// @TODO Comparison of arrays, maybe use array_diff_assoc() here?
		return ($recipients1 == $recipients2);
	}

	/**
	 * Returns an array of contact-ids that are allowed to see this object
	 *
	 * @param array $obj        Item array with at least uid, allow_cid, allow_gid, deny_cid and deny_gid
	 * @param bool  $check_dead Prunes unavailable contacts from the result
	 * @return array
	 * @throws \Exception
	 */
	public static function enumeratePermissions(array $obj, bool $check_dead = false)
	{
		$aclFormater = DI::aclFormatter();

		$allow_people = $aclFormater->expand($obj['allow_cid']);
		$allow_groups = Group::expand($obj['uid'], $aclFormater->expand($obj['allow_gid']), $check_dead);
		$deny_people  = $aclFormater->expand($obj['deny_cid']);
		$deny_groups  = Group::expand($obj['uid'], $aclFormater->expand($obj['deny_gid']), $check_dead);
		$recipients   = array_unique(array_merge($allow_people, $allow_groups));
		$deny         = array_unique(array_merge($deny_people, $deny_groups));
		$recipients   = array_diff($recipients, $deny);
		return $recipients;
	}

	public static function expire($uid, $days, $network = "", $force = false)
	{
		if (!$uid || ($days < 1)) {
			return;
		}

		$condition = ["`uid` = ? AND NOT `deleted` AND `gravity` = ?",
			$uid, GRAVITY_PARENT];

		/*
		 * $expire_network_only = save your own wall posts
		 * and just expire conversations started by others
		 */
		$expire_network_only = DI::pConfig()->get($uid, 'expire', 'network_only', false);

		if ($expire_network_only) {
			$condition[0] .= " AND NOT `wall`";
		}

		if ($network != "") {
			$condition[0] .= " AND `network` = ?";
			$condition[] = $network;
		}

		$condition[0] .= " AND `received` < UTC_TIMESTAMP() - INTERVAL ? DAY";
		$condition[] = $days;

		$items = self::select(['file', 'resource-id', 'starred', 'type', 'id', 'post-type'], $condition);

		if (!DBA::isResult($items)) {
			return;
		}

		$expire_items = DI::pConfig()->get($uid, 'expire', 'items', true);

		// Forcing expiring of items - but not notes and marked items
		if ($force) {
			$expire_items = true;
		}

		$expire_notes = DI::pConfig()->get($uid, 'expire', 'notes', true);
		$expire_starred = DI::pConfig()->get($uid, 'expire', 'starred', true);
		$expire_photos = DI::pConfig()->get($uid, 'expire', 'photos', false);

		$expired = 0;

		while ($item = Item::fetch($items)) {
			// don't expire filed items

			if (strpos($item['file'], '[') !== false) {
				continue;
			}

			// Only expire posts, not photos and photo comments

			if (!$expire_photos && strlen($item['resource-id'])) {
				continue;
			} elseif (!$expire_starred && intval($item['starred'])) {
				continue;
			} elseif (!$expire_notes && (($item['type'] == 'note') || ($item['post-type'] == Item::PT_PERSONAL_NOTE))) {
				continue;
			} elseif (!$expire_items && ($item['type'] != 'note') && ($item['post-type'] != Item::PT_PERSONAL_NOTE)) {
				continue;
			}

			self::markForDeletionById($item['id'], PRIORITY_LOW);

			++$expired;
		}
		DBA::close($items);
		Logger::log('User ' . $uid . ": expired $expired items; expire items: $expire_items, expire notes: $expire_notes, expire starred: $expire_starred, expire photos: $expire_photos");
	}

	public static function firstPostDate($uid, $wall = false)
	{
		$condition = ['uid' => $uid, 'wall' => $wall, 'deleted' => false, 'visible' => true, 'moderated' => false];
		$params = ['order' => ['received' => false]];
		$thread = DBA::selectFirst('thread', ['received'], $condition, $params);
		if (DBA::isResult($thread)) {
			return substr(DateTimeFormat::local($thread['received']), 0, 10);
		}
		return false;
	}

	/**
	 * add/remove activity to an item
	 *
	 * Toggle activities as like,dislike,attend of an item
	 *
	 * @param int $item_id
	 * @param string $verb
	 *            Activity verb. One of
	 *            like, unlike, dislike, undislike, attendyes, unattendyes,
	 *            attendno, unattendno, attendmaybe, unattendmaybe,
	 *            announce, unannouce
	 * @return bool
	 * @throws \Friendica\Network\HTTPException\InternalServerErrorException
	 * @throws \ImagickException
	 * @hook  'post_local_end'
	 *            array $arr
	 *            'post_id' => ID of posted item
	 */
	public static function performActivity(int $item_id, string $verb, int $uid)
	{
		if (empty($uid)) {
			return false;
		}

		Logger::notice('Start create activity', ['verb' => $verb, 'item' => $item_id, 'user' => $uid]);

		$item = self::selectFirst(self::ITEM_FIELDLIST, ['id' => $item_id]);
		if (!DBA::isResult($item)) {
			Logger::log('like: unknown item ' . $item_id);
			return false;
		}

		$item_uri = $item['uri'];

		if (!in_array($item['uid'], [0, $uid])) {
			return false;
		}

		if (!Item::exists(['uri-id' => $item['parent-uri-id'], 'uid' => $uid])) {
			$stored = self::storeForUserByUriId($item['parent-uri-id'], $uid);
			if (($item['parent-uri-id'] == $item['uri-id']) && !empty($stored)) {
				$item = self::selectFirst(self::ITEM_FIELDLIST, ['id' => $stored]);
				if (!DBA::isResult($item)) {
					Logger::info('Could not fetch just created item - should not happen', ['stored' => $stored, 'uid' => $uid, 'item-uri' => $item_uri]);
					return false;
				}
			}
		}

		// Retrieves the local post owner
		$owner = User::getOwnerDataById($uid);
		if (empty($owner)) {
			Logger::info('Empty owner for user', ['uid' => $uid]);
			return false;
		}

		// Retrieve the current logged in user's public contact
		$author_id = Contact::getIdForURL($owner['url']);
		if (empty($author_id)) {
			Logger::info('Empty public contact');
			return false;
		}

		$activity = null;
		switch ($verb) {
			case 'like':
			case 'unlike':
				$activity = Activity::LIKE;
				break;
			case 'dislike':
			case 'undislike':
				$activity = Activity::DISLIKE;
				break;
			case 'attendyes':
			case 'unattendyes':
				$activity = Activity::ATTEND;
				break;
			case 'attendno':
			case 'unattendno':
				$activity = Activity::ATTENDNO;
				break;
			case 'attendmaybe':
			case 'unattendmaybe':
				$activity = Activity::ATTENDMAYBE;
				break;
			case 'follow':
			case 'unfollow':
				$activity = Activity::FOLLOW;
				break;
			case 'announce':
			case 'unannounce':
				$activity = Activity::ANNOUNCE;
				break;
			default:
				Logger::notice('unknown verb', ['verb' => $verb, 'item' => $item_id]);
				return false;
		}

		$mode = Strings::startsWith($verb, 'un') ? 'delete' : 'create';

		// Enable activity toggling instead of on/off
		$event_verb_flag = $activity === Activity::ATTEND || $activity === Activity::ATTENDNO || $activity === Activity::ATTENDMAYBE;

		// Look for an existing verb row
		// Event participation activities are mutually exclusive, only one of them can exist at all times.
		if ($event_verb_flag) {
			$verbs = [Activity::ATTEND, Activity::ATTENDNO, Activity::ATTENDMAYBE];

			// Translate to the index based activity index
			$vids = [];
			foreach ($verbs as $verb) {
				$vids[] = Verb::getID($verb);
			}
		} else {
			$vids = Verb::getID($activity);
		}

		$condition = ['vid' => $vids, 'deleted' => false, 'gravity' => GRAVITY_ACTIVITY,
			'author-id' => $author_id, 'uid' => $item['uid'], 'thr-parent' => $item_uri];
		$like_item = self::selectFirst(['id', 'guid', 'verb'], $condition);

		if (DBA::isResult($like_item)) {
			/**
			 * Truth table for existing activities
			 *
			 * |          Inputs            ||      Outputs      |
			 * |----------------------------||-------------------|
			 * |  Mode  | Event | Same verb || Delete? | Return? |
			 * |--------|-------|-----------||---------|---------|
			 * | create |  Yes  |    Yes    ||   No    |   Yes   |
			 * | create |  Yes  |    No     ||   Yes   |   No    |
			 * | create |  No   |    Yes    ||   No    |   Yes   |
			 * | create |  No   |    No     ||        N/A†       |
			 * | delete |  Yes  |    Yes    ||   Yes   |   N/A‡  |
			 * | delete |  Yes  |    No     ||   No    |   N/A‡  |
			 * | delete |  No   |    Yes    ||   Yes   |   N/A‡  |
			 * | delete |  No   |    No     ||        N/A†       |
			 * |--------|-------|-----------||---------|---------|
			 * |   A    |   B   |     C     || A xor C | !B or C |
			 *
			 * † Can't happen: It's impossible to find an existing non-event activity without
			 *                 the same verb because we are only looking for this single verb.
			 *
			 * ‡ The "mode = delete" is returning early whether an existing activity was found or not.
			 */
			if ($mode == 'create' xor $like_item['verb'] == $activity) {
				self::markForDeletionById($like_item['id']);
			}

			if (!$event_verb_flag || $like_item['verb'] == $activity) {
				return true;
			}
		}

		// No need to go further if we aren't creating anything
		if ($mode == 'delete') {
			return true;
		}

		$objtype = $item['resource-id'] ? Activity\ObjectType::IMAGE : Activity\ObjectType::NOTE;

		$new_item = [
			'guid'          => System::createUUID(),
			'uri'           => self::newURI($item['uid']),
			'uid'           => $item['uid'],
			'contact-id'    => $owner['id'],
			'wall'          => $item['wall'],
			'origin'        => 1,
			'network'       => Protocol::DFRN,
			'gravity'       => GRAVITY_ACTIVITY,
			'parent'        => $item['id'],
			'parent-uri'    => $item['uri'],
			'thr-parent'    => $item['uri'],
			'owner-id'      => $author_id,
			'author-id'     => $author_id,
			'body'          => $activity,
			'verb'          => $activity,
			'object-type'   => $objtype,
			'allow_cid'     => $item['allow_cid'],
			'allow_gid'     => $item['allow_gid'],
			'deny_cid'      => $item['deny_cid'],
			'deny_gid'      => $item['deny_gid'],
			'visible'       => 1,
			'unseen'        => 1,
		];

		$signed = Diaspora::createLikeSignature($uid, $new_item);
		if (!empty($signed)) {
			$new_item['diaspora_signed_text'] = json_encode($signed);
		}

		$new_item_id = self::insert($new_item);

		// If the parent item isn't visible then set it to visible
		if (!$item['visible']) {
			self::update(['visible' => true], ['id' => $item['id']]);
		}

		$new_item['id'] = $new_item_id;

		Hook::callAll('post_local_end', $new_item);

		return true;
	}

	private static function addThread($itemid, $onlyshadow = false)
	{
		$fields = ['uid', 'created', 'edited', 'commented', 'received', 'changed', 'wall', 'private', 'pubmail',
			'moderated', 'visible', 'starred', 'contact-id', 'post-type', 'uri-id',
			'deleted', 'origin', 'forum_mode', 'mention', 'network', 'author-id', 'owner-id'];
		$condition = ["`id` = ? AND (`parent` = ? OR `parent` = 0)", $itemid, $itemid];
		$item = self::selectFirst($fields, $condition);

		if (!DBA::isResult($item)) {
			return;
		}

		$item['iid'] = $itemid;

		if (!$onlyshadow) {
			$result = DBA::insert('thread', $item);

			Logger::info('Add thread', ['item' => $itemid, 'result' => $result]);
		}
	}

	private static function updateThread($itemid, $setmention = false)
	{
		$fields = ['uid', 'guid', 'created', 'edited', 'commented', 'received', 'changed', 'post-type',
			'wall', 'private', 'pubmail', 'moderated', 'visible', 'starred', 'contact-id', 'uri-id',
			'deleted', 'origin', 'forum_mode', 'network', 'author-id', 'owner-id'];

		$item = self::selectFirst($fields, ['id' => $itemid, 'gravity' => GRAVITY_PARENT]);
		if (!DBA::isResult($item)) {
			return;
		}

		if ($setmention) {
			$item["mention"] = 1;
		}

		$fields = [];

		foreach ($item as $field => $data) {
			if (!in_array($field, ["guid"])) {
				$fields[$field] = $data;
			}
		}

		$result = DBA::update('thread', $fields, ['iid' => $itemid]);

		Logger::info('Update thread', ['item' => $itemid, 'guid' => $item["guid"], 'result' => $result]);
	}

	private static function deleteThread($itemid, $itemuri = "")
	{
		$item = DBA::selectFirst('thread', ['uid'], ['iid' => $itemid]);
		if (!DBA::isResult($item)) {
			Logger::info('No thread found', ['id' => $itemid]);
			return;
		}

		$result = DBA::delete('thread', ['iid' => $itemid], ['cascade' => false]);

		Logger::info('Deleted thread', ['item' => $itemid, 'result' => $result]);

		if ($itemuri != "") {
			$condition = ["`uri` = ? AND NOT `deleted` AND NOT (`uid` IN (?, 0))", $itemuri, $item["uid"]];
			if (!self::exists($condition)) {
				DBA::delete('item', ['uri' => $itemuri, 'uid' => 0]);
				Logger::debug('Deleted shadow item', ['id' => $itemid, 'uri' => $itemuri]);
			}
		}
	}

	public static function getPermissionsSQLByUserId($owner_id)
	{
		$local_user = local_user();
		$remote_user = Session::getRemoteContactID($owner_id);

		/*
		 * Construct permissions
		 *
		 * default permissions - anonymous user
		 */
		$sql = sprintf(" AND `item`.`private` != %d", self::PRIVATE);

		// Profile owner - everything is visible
		if ($local_user && ($local_user == $owner_id)) {
			$sql = '';
		} elseif ($remote_user) {
			/*
			 * Authenticated visitor. Unless pre-verified,
			 * check that the contact belongs to this $owner_id
			 * and load the groups the visitor belongs to.
			 * If pre-verified, the caller is expected to have already
			 * done this and passed the groups into this function.
			 */
			$set = PermissionSet::get($owner_id, $remote_user);

			if (!empty($set)) {
				$sql_set = sprintf(" OR (`item`.`private` = %d AND `item`.`wall` AND `item`.`psid` IN (", self::PRIVATE) . implode(',', $set) . "))";
			} else {
				$sql_set = '';
			}

			$sql = sprintf(" AND (`item`.`private` != %d", self::PRIVATE) . $sql_set . ")";
		}

		return $sql;
	}

	/**
	 * get translated item type
	 *
	 * @param $item
	 * @return string
	 */
	public static function postType($item)
	{
		if (!empty($item['event-id'])) {
			return DI::l10n()->t('event');
		} elseif (!empty($item['resource-id'])) {
			return DI::l10n()->t('photo');
		} elseif ($item['gravity'] == GRAVITY_ACTIVITY) {
			return DI::l10n()->t('activity');
		} elseif ($item['gravity'] == GRAVITY_COMMENT) {
			return DI::l10n()->t('comment');
		}

		return DI::l10n()->t('post');
	}

	/**
	 * Sets the "rendered-html" field of the provided item
	 *
	 * Body is preserved to avoid side-effects as we modify it just-in-time for spoilers and private image links
	 *
	 * @param array $item
	 * @param bool  $update
	 *
	 * @throws \Friendica\Network\HTTPException\InternalServerErrorException
	 * @todo Remove reference, simply return "rendered-html" and "rendered-hash"
	 */
	public static function putInCache(&$item, $update = false)
	{
		$body = $item["body"];

		$rendered_hash = $item['rendered-hash'] ?? '';
		$rendered_html = $item['rendered-html'] ?? '';

		if ($rendered_hash == ''
			|| $rendered_html == ""
			|| $rendered_hash != hash("md5", $item["body"])
			|| DI::config()->get("system", "ignore_cache")
		) {
			self::addRedirToImageTags($item);

			$item["rendered-html"] = BBCode::convert($item["body"]);
			$item["rendered-hash"] = hash("md5", $item["body"]);

			$hook_data = ['item' => $item, 'rendered-html' => $item['rendered-html'], 'rendered-hash' => $item['rendered-hash']];
			Hook::callAll('put_item_in_cache', $hook_data);
			$item['rendered-html'] = $hook_data['rendered-html'];
			$item['rendered-hash'] = $hook_data['rendered-hash'];
			unset($hook_data);

			// Force an update if the generated values differ from the existing ones
			if ($rendered_hash != $item["rendered-hash"]) {
				$update = true;
			}

			// Only compare the HTML when we forcefully ignore the cache
			if (DI::config()->get("system", "ignore_cache") && ($rendered_html != $item["rendered-html"])) {
				$update = true;
			}

			if ($update && !empty($item["id"])) {
				self::update(
					[
						'rendered-html' => $item["rendered-html"],
						'rendered-hash' => $item["rendered-hash"]
					],
					['id' => $item["id"]]
				);
			}
		}

		$item["body"] = $body;
	}

	/**
	 * Find any non-embedded images in private items and add redir links to them
	 *
	 * @param array &$item The field array of an item row
	 */
	private static function addRedirToImageTags(array &$item)
	{
		$app = DI::app();

		$matches = [];
		$cnt = preg_match_all('|\[img\](http[^\[]*?/photo/[a-fA-F0-9]+?(-[0-9]\.[\w]+?)?)\[\/img\]|', $item['body'], $matches, PREG_SET_ORDER);
		if ($cnt) {
			foreach ($matches as $mtch) {
				if (strpos($mtch[1], '/redir') !== false) {
					continue;
				}

				if ((local_user() == $item['uid']) && ($item['private'] == self::PRIVATE) && ($item['contact-id'] != $app->contact['id']) && ($item['network'] == Protocol::DFRN)) {
					$img_url = 'redir/' . $item['contact-id'] . '?url=' . urlencode($mtch[1]);
					$item['body'] = str_replace($mtch[0], '[img]' . $img_url . '[/img]', $item['body']);
				}
			}
		}
	}

	/**
	 * Given an item array, convert the body element from bbcode to html and add smilie icons.
	 * If attach is true, also add icons for item attachments.
	 *
	 * @param array   $item
	 * @param boolean $attach
	 * @param boolean $is_preview
	 * @return string item body html
	 * @throws \Friendica\Network\HTTPException\InternalServerErrorException
	 * @throws \ImagickException
	 * @hook  prepare_body_init item array before any work
	 * @hook  prepare_body_content_filter ('item'=>item array, 'filter_reasons'=>string array) before first bbcode to html
	 * @hook  prepare_body ('item'=>item array, 'html'=>body string, 'is_preview'=>boolean, 'filter_reasons'=>string array) after first bbcode to html
	 * @hook  prepare_body_final ('item'=>item array, 'html'=>body string) after attach icons and blockquote special case handling (spoiler, author)
	 */
	public static function prepareBody(array &$item, $attach = false, $is_preview = false)
	{
		$a = DI::app();
		Hook::callAll('prepare_body_init', $item);

		// In order to provide theme developers more possibilities, event items
		// are treated differently.
		if ($item['object-type'] === Activity\ObjectType::EVENT && isset($item['event-id'])) {
			$ev = Event::getItemHTML($item);
			return $ev;
		}

		$tags = Tag::populateFromItem($item);

		$item['tags'] = $tags['tags'];
		$item['hashtags'] = $tags['hashtags'];
		$item['mentions'] = $tags['mentions'];

		// Compile eventual content filter reasons
		$filter_reasons = [];
		if (!$is_preview && public_contact() != $item['author-id']) {
			if (!empty($item['content-warning']) && (!local_user() || !DI::pConfig()->get(local_user(), 'system', 'disable_cw', false))) {
				$filter_reasons[] = DI::l10n()->t('Content warning: %s', $item['content-warning']);
			}

			$hook_data = [
				'item' => $item,
				'filter_reasons' => $filter_reasons
			];
			Hook::callAll('prepare_body_content_filter', $hook_data);
			$filter_reasons = $hook_data['filter_reasons'];
			unset($hook_data);
		}

		// Update the cached values if there is no "zrl=..." on the links.
		$update = (!Session::isAuthenticated() && ($item["uid"] == 0));

		// Or update it if the current viewer is the intented viewer.
		if (($item["uid"] == local_user()) && ($item["uid"] != 0)) {
			$update = true;
		}

		self::putInCache($item, $update);
		$s = $item["rendered-html"];

		$hook_data = [
			'item' => $item,
			'html' => $s,
			'preview' => $is_preview,
			'filter_reasons' => $filter_reasons
		];
		Hook::callAll('prepare_body', $hook_data);
		$s = $hook_data['html'];
		unset($hook_data);

		if (!$attach) {
			// Replace the blockquotes with quotes that are used in mails.
			$mailquote = '<blockquote type="cite" class="gmail_quote" style="margin:0 0 0 .8ex;border-left:1px #ccc solid;padding-left:1ex;">';
			$s = str_replace(['<blockquote>', '<blockquote class="spoiler">', '<blockquote class="author">'], [$mailquote, $mailquote, $mailquote], $s);
			return $s;
		}

		$as = '';
		$vhead = false;
		$matches = [];
		preg_match_all('|\[attach\]href=\"(.*?)\" length=\"(.*?)\" type=\"(.*?)\"(?: title=\"(.*?)\")?|', $item['attach'], $matches, PREG_SET_ORDER);
		foreach ($matches as $mtch) {
			$mime = $mtch[3];

			$the_url = Contact::magicLinkById($item['author-id'], $mtch[1]);

			if (strpos($mime, 'video') !== false) {
				if (!$vhead) {
					$vhead = true;
					DI::page()['htmlhead'] .= Renderer::replaceMacros(Renderer::getMarkupTemplate('videos_head.tpl'));
				}

				$url_parts = explode('/', $the_url);
				$id = end($url_parts);
				$as .= Renderer::replaceMacros(Renderer::getMarkupTemplate('video_top.tpl'), [
					'$video' => [
						'id'     => $id,
						'title'  => DI::l10n()->t('View Video'),
						'src'    => $the_url,
						'mime'   => $mime,
					],
				]);
			}

			$filetype = strtolower(substr($mime, 0, strpos($mime, '/')));
			if ($filetype) {
				$filesubtype = strtolower(substr($mime, strpos($mime, '/') + 1));
				$filesubtype = str_replace('.', '-', $filesubtype);
			} else {
				$filetype = 'unkn';
				$filesubtype = 'unkn';
			}

			$title = Strings::escapeHtml(trim(($mtch[4] ?? '') ?: $mtch[1]));
			$title .= ' ' . $mtch[2] . ' ' . DI::l10n()->t('bytes');

			$icon = '<div class="attachtype icon s22 type-' . $filetype . ' subtype-' . $filesubtype . '"></div>';
			$as .= '<a href="' . strip_tags($the_url) . '" title="' . $title . '" class="attachlink" target="_blank" rel="noopener noreferrer" >' . $icon . '</a>';
		}

		if ($as != '') {
			$s .= '<div class="body-attach">'.$as.'<div class="clear"></div></div>';
		}

		// Map.
		if (strpos($s, '<div class="map">') !== false && !empty($item['coord'])) {
			$x = Map::byCoordinates(trim($item['coord']));
			if ($x) {
				$s = preg_replace('/\<div class\=\"map\"\>/', '$0' . $x, $s);
			}
		}

		// Replace friendica image url size with theme preference.
		if (!empty($a->theme_info['item_image_size'])) {
			$ps = $a->theme_info['item_image_size'];
			$s = preg_replace('|(<img[^>]+src="[^"]+/photo/[0-9a-f]+)-[0-9]|', "$1-" . $ps, $s);
		}

		$s = HTML::applyContentFilter($s, $filter_reasons);

		$hook_data = ['item' => $item, 'html' => $s];
		Hook::callAll('prepare_body_final', $hook_data);

		return $hook_data['html'];
	}

	/**
	 * get private link for item
	 *
	 * @param array $item
	 * @return boolean|array False if item has not plink, otherwise array('href'=>plink url, 'title'=>translated title)
	 * @throws \Exception
	 */
	public static function getPlink($item)
	{
		if (local_user()) {
			$ret = [
				'href' => "display/" . $item['guid'],
				'orig' => "display/" . $item['guid'],
				'title' => DI::l10n()->t('View on separate page'),
				'orig_title' => DI::l10n()->t('view on separate page'),
			];

			if (!empty($item['plink'])) {
				$ret["href"] = DI::baseUrl()->remove($item['plink']);
				$ret["title"] = DI::l10n()->t('link to source');
			}
		} elseif (!empty($item['plink']) && ($item['private'] != self::PRIVATE)) {
			$ret = [
				'href' => $item['plink'],
				'orig' => $item['plink'],
				'title' => DI::l10n()->t('link to source'),
			];
		} else {
			$ret = [];
		}

		return $ret;
	}

	/**
	 * Is the given item array a post that is sent as starting post to a forum?
	 *
	 * @param array $item
	 * @param array $owner
	 *
	 * @return boolean "true" when it is a forum post
	 */
	public static function isForumPost(array $item, array $owner = [])
	{
		if (empty($owner)) {
			$owner = User::getOwnerDataById($item['uid']);
			if (empty($owner)) {
				return false;
			}
		}

		if (($item['author-id'] == $item['owner-id']) ||
			($owner['id'] == $item['contact-id']) ||
			($item['uri'] != $item['parent-uri']) ||
			$item['origin']) {
			return false;
		}

		return Contact::isForum($item['contact-id']);
	}

	/**
	 * Search item id for given URI or plink
	 *
	 * @param string $uri
	 * @param integer $uid
	 *
	 * @return integer item id
	 */
	public static function searchByLink($uri, $uid = 0)
	{
		$ssl_uri = str_replace('http://', 'https://', $uri);
		$uris = [$uri, $ssl_uri, Strings::normaliseLink($uri)];

		$item = DBA::selectFirst('item', ['id'], ['uri' => $uris, 'uid' => $uid]);
		if (DBA::isResult($item)) {
			return $item['id'];
		}

		$itemcontent = DBA::selectFirst('item-content', ['uri-id'], ['plink' => $uris]);
		if (!DBA::isResult($itemcontent)) {
			return 0;
		}

		$itemuri = DBA::selectFirst('item-uri', ['uri'], ['id' => $itemcontent['uri-id']]);
		if (!DBA::isResult($itemuri)) {
			return 0;
		}

		$item = DBA::selectFirst('item', ['id'], ['uri' => $itemuri['uri'], 'uid' => $uid]);
		if (DBA::isResult($item)) {
			return $item['id'];
		}

		return 0;
	}

	/**
	 * Return the URI for a link to the post 
	 * 
	 * @param string $uri URI or link to post
	 *
	 * @return string URI
	 */
	public static function getURIByLink(string $uri)
	{
		$ssl_uri = str_replace('http://', 'https://', $uri);
		$uris = [$uri, $ssl_uri, Strings::normaliseLink($uri)];

		$item = DBA::selectFirst('item', ['uri'], ['uri' => $uris]);
		if (DBA::isResult($item)) {
			return $item['uri'];
		}

		$itemcontent = DBA::selectFirst('item-content', ['uri-id'], ['plink' => $uris]);
		if (!DBA::isResult($itemcontent)) {
			return '';
		}

		$itemuri = DBA::selectFirst('item-uri', ['uri'], ['id' => $itemcontent['uri-id']]);
		if (DBA::isResult($itemuri)) {
			return $itemuri['uri'];
		}

		return '';
	}

	/**
	 * Fetches item for given URI or plink
	 *
	 * @param string $uri
	 * @param integer $uid
	 *
	 * @return integer item id
	 */
	public static function fetchByLink(string $uri, int $uid = 0)
	{
		Logger::info('Trying to fetch link', ['uid' => $uid, 'uri' => $uri]);
		$item_id = self::searchByLink($uri, $uid);
		if (!empty($item_id)) {
			Logger::info('Link found', ['uid' => $uid, 'uri' => $uri, 'id' => $item_id]);
			return $item_id;
		}

		if ($fetched_uri = ActivityPub\Processor::fetchMissingActivity($uri)) {
			$item_id = self::searchByLink($fetched_uri, $uid);
		} else {
			$item_id = Diaspora::fetchByURL($uri);
		}

		if (!empty($item_id)) {
			Logger::info('Link fetched', ['uid' => $uid, 'uri' => $uri, 'id' => $item_id]);
			return $item_id;
		}

		Logger::info('Link not found', ['uid' => $uid, 'uri' => $uri]);
		return 0;
	}

	/**
	 * Return share data from an item array (if the item is shared item)
	 * We are providing the complete Item array, because at some time in the future
	 * we hopefully will define these values not in the body anymore but in some item fields.
	 * This function is meant to replace all similar functions in the system.
	 *
	 * @param array $item
	 *
	 * @return array with share information
	 */
	public static function getShareArray($item)
	{
		if (!preg_match("/(.*?)\[share(.*?)\]\s?(.*?)\s?\[\/share\]\s?/ism", $item['body'], $matches)) {
			return [];
		}

		$attribute_string = $matches[2];
		$attributes = ['comment' => trim($matches[1]), 'shared' => trim($matches[3])];
		foreach (['author', 'profile', 'avatar', 'guid', 'posted', 'link'] as $field) {
			if (preg_match("/$field=(['\"])(.+?)\\1/ism", $attribute_string, $matches)) {
				$attributes[$field] = trim(html_entity_decode($matches[2] ?? '', ENT_QUOTES, 'UTF-8'));
			}
		}
		return $attributes;
	}

	/**
	 * Fetch item information for shared items from the original items and adds it.
	 *
	 * @param array $item
	 *
	 * @return array item array with data from the original item
	 */
	public static function addShareDataFromOriginal(array $item)
	{
		$shared = self::getShareArray($item);
		if (empty($shared)) {
			return $item;
		}

		// Real reshares always have got a GUID.
		if (empty($shared['guid'])) {
			return $item;
		}

		$uid = $item['uid'] ?? 0;

		// first try to fetch the item via the GUID. This will work for all reshares that had been created on this system
		$shared_item = self::selectFirst(['title', 'body', 'attach'], ['guid' => $shared['guid'], 'uid' => [0, $uid]]);
		if (!DBA::isResult($shared_item)) {
			if (empty($shared['link'])) {
				return $item;
			}

			// Otherwhise try to find (and possibly fetch) the item via the link. This should work for Diaspora and ActivityPub posts
			$id = self::fetchByLink($shared['link'] ?? '', $uid);
			if (empty($id)) {
				Logger::info('Original item not found', ['url' => $shared['link'] ?? '', 'callstack' => System::callstack()]);
				return $item;
			}

			$shared_item = self::selectFirst(['title', 'body', 'attach'], ['id' => $id]);
			if (!DBA::isResult($shared_item)) {
				return $item;
			}
			Logger::info('Got shared data from url', ['url' => $shared['link'], 'callstack' => System::callstack()]);
		} else {
			Logger::info('Got shared data from guid', ['guid' => $shared['guid'], 'callstack' => System::callstack()]);
		}

		if (!empty($shared_item['title'])) {
			$body = '[h3]' . $shared_item['title'] . "[/h3]\n" . $shared_item['body'];
			unset($shared_item['title']);
		} else {
			$body = $shared_item['body'];
		}

		$item['body'] = preg_replace("/\[share ([^\[\]]*)\].*\[\/share\]/ism", '[share $1]' . $body . '[/share]', $item['body']);
		unset($shared_item['body']);

		return array_merge($item, $shared_item);
	}
}<|MERGE_RESOLUTION|>--- conflicted
+++ resolved
@@ -58,8 +58,6 @@
 	const PT_DOCUMENT = 19;
 	const PT_EVENT = 32;
 	const PT_TAG = 64;
-<<<<<<< HEAD
-=======
 	const PT_TO = 65;
 	const PT_CC = 66;
 	const PT_BTO = 67;
@@ -69,7 +67,6 @@
 	const PT_COMMENT = 71;
 	const PT_STORED = 72;
 	const PT_GLOBAL = 73;
->>>>>>> c3725d4b
 	const PT_PERSONAL_NOTE = 128;
 
 	// Field list that is used to display the items
@@ -1704,14 +1701,11 @@
 			'photo' => $item['owner-avatar'], 'network' => $item['network']];
 		$item['owner-id'] = ($item['owner-id'] ?? 0) ?: Contact::getIdForURL($item['owner-link'], 0, null, $default);
 
-<<<<<<< HEAD
-=======
 		$actor = ($item['gravity'] == GRAVITY_PARENT) ? $item['owner-id'] : $item['author-id'];
 		if (!$item['origin'] && in_array($item['post-type'], [self::PT_ARTICLE, self::PT_COMMENT, self::PT_GLOBAL]) && Contact::isSharing($actor, $item['uid'])) {
 			$item['post-type'] = self::PT_FOLLOWER;
 		}
 
->>>>>>> c3725d4b
 		// Ensure that there is an avatar cache
 		Contact::checkAvatarCache($item['author-id']);
 		Contact::checkAvatarCache($item['owner-id']);
@@ -2014,17 +2008,10 @@
 	 */
 	private static function setOwnerforResharedItem(array $item)
 	{
-<<<<<<< HEAD
-		$parent = self::selectFirst(['id', 'owner-id', 'author-id', 'author-link', 'origin'],
-			['uri-id' => $item['parent-uri-id'], 'uid' => $item['uid']]);
-		if (!DBA::isResult($parent)) {
-			Logger::error('Parent not found', ['uri-id' => $item['parent-uri-id'], 'uid' => $item['uid']]);
-=======
 		$parent = self::selectFirst(['id', 'owner-id', 'author-id', 'author-link', 'origin', 'post-type'],
 			['uri-id' => $item['thr-parent-id'], 'uid' => $item['uid']]);
 		if (!DBA::isResult($parent)) {
 			Logger::error('Parent not found', ['uri-id' => $item['thr-parent-id'], 'uid' => $item['uid']]);
->>>>>>> c3725d4b
 			return;
 		}
 
@@ -2034,21 +2021,6 @@
 			return;
 		}
 
-<<<<<<< HEAD
-		if ($author['contact-type'] != Contact::TYPE_COMMUNITY) {
-			logger::info('The resharer is no forum: quit', ['resharer' => $item['author-id'], 'owner' => $parent['owner-id'], 'author' => $parent['author-id'], 'uid' => $item['uid']]);
-			return;
-		}
-
-		$cid = Contact::getIdForURL($author['url'], $item['uid']);
-		if (empty($cid) || !Contact::isSharing($cid, $item['uid'])) {
-			logger::info('The resharer is not a following contact: quit', ['resharer' => $author['url'], 'uid' => $item['uid']]);
-			return;
-		}
-
-		Item::update(['owner-id' => $item['author-id'], 'contact-id' => $cid], ['id' => $parent['id']]);
-		Logger::info('Change owner of the parent', ['uri-id' => $item['uri-id'], 'parent-uri-id' => $item['parent-uri-id'], 'uid' => $item['uid'], 'owner-id' => $item['author-id'], 'contact-id' => $cid]);
-=======
 		$cid = Contact::getIdForURL($author['url'], $item['uid']);
 		if (empty($cid) || !Contact::isSharing($cid, $item['uid'])) {
 			Logger::info('The resharer is not a following contact: quit', ['resharer' => $author['url'], 'uid' => $item['uid']]);
@@ -2067,7 +2039,6 @@
 
 		self::update(['owner-id' => $item['author-id'], 'contact-id' => $cid], ['id' => $parent['id']]);
 		Logger::info('Change owner of the parent', ['uri-id' => $item['uri-id'], 'thr-parent-id' => $item['thr-parent-id'], 'uid' => $item['uid'], 'owner-id' => $item['author-id'], 'contact-id' => $cid]);
->>>>>>> c3725d4b
 	}
 
 	/**
@@ -2273,11 +2244,8 @@
 			return 0;
 		}
 
-<<<<<<< HEAD
-=======
 		$item['post-type'] = self::PT_STORED;
 
->>>>>>> c3725d4b
 		$item = array_merge($item, $fields);
 
 		$stored = self::storeForUser($item, $uid);
