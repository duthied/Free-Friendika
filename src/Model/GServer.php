--- conflicted
+++ resolved
@@ -383,10 +383,6 @@
 	public static function setReachableById(int $gsid, string $network)
 	{
 		$gserver = DBA::selectFirst('gserver', ['url', 'failed', 'next_contact', 'network'], ['id' => $gsid]);
-<<<<<<< HEAD
-		if (DBA::isResult($gserver) && $gserver['failed']) {
-			$fields = ['failed' => false, 'last_contact' => DateTimeFormat::utcNow()];
-=======
 		if (!DBA::isResult($gserver)) {
 			return;
 		}
@@ -394,7 +390,6 @@
 		$blocked = Network::isUrlBlocked($gserver['url']);
 		if ($gserver['failed']) {
 			$fields = ['failed' => false, 'blocked' => $blocked, 'last_contact' => DateTimeFormat::utcNow()];
->>>>>>> 13b184e2
 			if (!empty($network) && !in_array($gserver['network'], Protocol::FEDERATED)) {
 				$fields['network'] = $network;
 			}
@@ -404,13 +399,10 @@
 			if (strtotime($gserver['next_contact']) < time()) {
 				UpdateGServer::add(Worker::PRIORITY_LOW, $gserver['url']);
 			}
-<<<<<<< HEAD
-=======
 		} elseif ($blocked) {
 			self::setBlockedById($gsid);
 		} else {
 			self::setUnblockedById($gsid);
->>>>>>> 13b184e2
 		}
 	}
 
@@ -423,11 +415,7 @@
 	{
 		$gserver = DBA::selectFirst('gserver', ['url', 'failed', 'next_contact'], ['id' => $gsid]);
 		if (DBA::isResult($gserver) && !$gserver['failed']) {
-<<<<<<< HEAD
-			self::update(['failed' => true, 'last_failure' => DateTimeFormat::utcNow()], ['id' => $gsid]);
-=======
 			self::update(['failed' => true, 'blocked' => Network::isUrlBlocked($gserver['url']), 'last_failure' => DateTimeFormat::utcNow()], ['id' => $gsid]);
->>>>>>> 13b184e2
 			Logger::info('Set failed status for server', ['url' => $gserver['url']]);
 
 			if (strtotime($gserver['next_contact']) < time()) {
@@ -436,8 +424,6 @@
 		}
 	}
 
-<<<<<<< HEAD
-=======
 	public static function setUnblockedById(int $gsid)
 	{
 		$gserver = DBA::selectFirst('gserver', ['url'], ["(`blocked` OR `blocked` IS NULL) AND `id` = ?", $gsid]);
@@ -465,7 +451,6 @@
 		}
 	}
 
->>>>>>> 13b184e2
 	/**
 	 * Set failed server status
 	 *
