<?php
/**
 * @copyright Copyright (C) 2010-2022, the Friendica project
 *
 * @license GNU AGPL version 3 or any later version
 *
 * This program is free software: you can redistribute it and/or modify
 * it under the terms of the GNU Affero General Public License as
 * published by the Free Software Foundation, either version 3 of the
 * License, or (at your option) any later version.
 *
 * This program is distributed in the hope that it will be useful,
 * but WITHOUT ANY WARRANTY; without even the implied warranty of
 * MERCHANTABILITY or FITNESS FOR A PARTICULAR PURPOSE.  See the
 * GNU Affero General Public License for more details.
 *
 * You should have received a copy of the GNU Affero General Public License
 * along with this program.  If not, see <https://www.gnu.org/licenses/>.
 *
 */

namespace Friendica\Model;

use BadMethodCallException;
use Friendica\Core\Logger;
use Friendica\Core\System;
use Friendica\Database\Database;
use Friendica\Database\DBA;
use Friendica\DI;
use Friendica\Protocol\Activity;

class Post
{
	/**
	 * Insert a new post entry
	 *
	 * @param integer $uri_id
	 * @param array   $fields
	 * @return int    ID of inserted post
	 * @throws \Exception
	 */
	public static function insert(int $uri_id, array $data = []): int
	{
		if (empty($uri_id)) {
			throw new BadMethodCallException('Empty URI_id');
		}

		$fields = DI::dbaDefinition()->truncateFieldsForTable('post', $data);

		// Additionally assign the key fields
		$fields['uri-id'] = $uri_id;

		if (!DBA::insert('post', $fields, Database::INSERT_IGNORE)) {
			return 0;
		}

		return DBA::lastInsertId();
	}

	/**
	 * Fetch a single post row
	 *
	 * @param mixed $stmt statement object
	 * @return array|false current row or false
	 * @throws \Exception
	 */
	public static function fetch($stmt)
	{
		$row = DBA::fetch($stmt);

		if (!is_array($row)) {
			return $row;
		}

		if (array_key_exists('verb', $row)) {
			if (in_array($row['verb'], Item::ACTIVITIES)) {
				if (array_key_exists('title', $row)) {
					$row['title'] = '';
				}
				if (array_key_exists('body', $row)) {
					$row['body'] = $row['verb'];
				}
				if (array_key_exists('object', $row)) {
					$row['object'] = '';
				}
				if (array_key_exists('object-type', $row)) {
					$row['object-type'] = Activity\ObjectType::NOTE;
				}
			} elseif (in_array($row['verb'], ['', Activity::POST, Activity::SHARE])) {
				// Posts don't have a target - but having tags or files.
				if (array_key_exists('target', $row)) {
					$row['target'] = '';
				}
			}
		}

		if (array_key_exists('extid', $row) && is_null($row['extid'])) {
			$row['extid'] = '';
		}

		return $row;
	}

	/**
	 * Fills an array with data from a post query
	 *
	 * @param object|bool $stmt Return value from Database->select
	 * @return array Data array
	 * @throws \Exception
	 */
	public static function toArray($stmt): array
	{
		if (is_bool($stmt)) {
			return [];
		}

		$data = [];
		while ($row = self::fetch($stmt)) {
			$data[] = $row;
		}

		DBA::close($stmt);

		return $data;
	}

	/**
	 * Check if post-user-view records exists
	 *
	 * @param array $condition array of fields for condition
	 *
	 * @return boolean Are there rows for that condition?
	 * @throws \Exception
	 */
	public static function exists(array $condition): bool
	{
		return DBA::exists('post-user-view', $condition);
	}

	/**
	 * Counts the post-user-view records satisfying the provided condition
	 *
	 * @param array        $condition array of fields for condition
	 * @param array        $params    Array of several parameters
	 *
	 * @return int
	 *
	 * Example:
	 * $condition = ["uid" => 1, "network" => 'dspr'];
	 * or:
	 * $condition = ["`uid` = ? AND `network` IN (?, ?)", 1, 'dfrn', 'dspr'];
	 *
	 * $count = Post::count($condition);
	 * @throws \Exception
	 */
	public static function count(array $condition = [], array $params = []): int
	{
		return DBA::count('post-user-view', $condition, $params);
	}

	/**
	 * Counts the post-thread-user-view records satisfying the provided condition
	 *
	 * @param array        $condition array of fields for condition
	 * @param array        $params    Array of several parameters
	 *
	 * @return int
	 *
	 * Example:
	 * $condition = ["uid" => 1, "network" => 'dspr'];
	 * or:
	 * $condition = ["`uid` = ? AND `network` IN (?, ?)", 1, 'dfrn', 'dspr'];
	 *
	 * $count = Post::count($condition);
	 * @throws \Exception
	 */
	public static function countThread(array $condition = [], array $params = []): int
	{
		return DBA::count('post-thread-user-view', $condition, $params);
	}

	/**
	 * Counts the post-view records satisfying the provided condition
	 *
	 * @param array        $condition array of fields for condition
	 * @param array        $params    Array of several parameters
	 *
	 * @return int
	 *
	 * Example:
	 * $condition = ["network" => 'dspr'];
	 * or:
	 * $condition = ["`network` IN (?, ?)", 1, 'dfrn', 'dspr'];
	 *
	 * $count = Post::count($condition);
	 * @throws \Exception
	 */
	public static function countPosts(array $condition = [], array $params = []): int
	{
		return DBA::count('post-view', $condition, $params);
	}

	/**
	 * Retrieve a single record from the post-user-view view and returns it in an associative array
	 *
	 * @param array $fields
	 * @param array $condition
	 * @param array $params
	 * @param bool  $user_mode true = post-user-view, false = post-view
	 * @return bool|array
	 * @throws \Exception
	 * @see   DBA::select
	 */
	public static function selectFirst(array $fields = [], array $condition = [], array $params = [])
	{
		$params['limit'] = 1;

		$result = self::select($fields, $condition, $params);

		if (is_bool($result)) {
			return $result;
		} else {
			$row = self::fetch($result);
			DBA::close($result);
			return $row;
		}
	}

	/**
	 * Retrieve a single record from the post-view view and returns it in an associative array
	 *
	 * @param array $fields
	 * @param array $condition
	 * @param array $params
	 * @return bool|array
	 * @throws \Exception
	 * @see   DBA::select
	 */
	public static function selectFirstPost(array $fields = [], array $condition = [], array $params = [])
	{
		$params['limit'] = 1;

		$result = self::selectPosts($fields, $condition, $params);

		if (is_bool($result)) {
			return $result;
		} else {
			$row = self::fetch($result);
			DBA::close($result);
			return $row;
		}
	}

	/**
	 * Retrieve a single record from the post-thread-user-view view and returns it in an associative array
	 *
	 * @param array $fields
	 * @param array $condition
	 * @param array $params
	 * @return bool|array
	 * @throws \Exception
	 * @see   DBA::select
	 */
	public static function selectFirstThread(array $fields = [], array $condition = [], array $params = [])
	{
		$params['limit'] = 1;

		$result = self::selectThread($fields, $condition, $params);

		if (is_bool($result)) {
			return $result;
		} else {
			$row = self::fetch($result);
			DBA::close($result);
			return $row;
		}
	}

	/**
	 * Select rows from the post-user-view view and returns them as an array
	 *
	 * @param array $selected  Array of selected fields, empty for all
	 * @param array $condition Array of fields for condition
	 * @param array $params    Array of several parameters
	 *
	 * @return array
	 * @throws \Exception
	 */
	public static function selectToArray(array $fields = [], array $condition = [], array $params = [])
	{
		$result = self::select($fields, $condition, $params);

		if (is_bool($result)) {
			return [];
		}

		$data = [];
		while ($row = self::fetch($result)) {
			$data[] = $row;
		}
		DBA::close($result);

		return $data;
	}

	/**
	 * Select rows from the given view
	 *
	 * @param string $view      View (post-user-view or post-thread-user-view)
	 * @param array  $selected  Array of selected fields, empty for all
	 * @param array  $condition Array of fields for condition
	 * @param array  $params    Array of several parameters
	 *
	 * @return boolean|object
	 * @throws \Exception
	 */
	private static function selectView(string $view, array $selected = [], array $condition = [], array $params = [])
	{
		if (empty($selected)) {
			$selected = array_merge(Item::DISPLAY_FIELDLIST, Item::ITEM_FIELDLIST);

			if ($view == 'post-thread-user-view') {
				$selected = array_merge($selected, ['ignored']);
			}
		}

		$selected = array_unique($selected);

		return DBA::select($view, $selected, $condition, $params);
	}

	/**
	 * Select rows from the post-user-view view
	 *
	 * @param array $selected  Array of selected fields, empty for all
	 * @param array $condition Array of fields for condition
	 * @param array $params    Array of several parameters
	 *
	 * @return boolean|object
	 * @throws \Exception
	 */
	public static function select(array $selected = [], array $condition = [], array $params = [])
	{
		return self::selectView('post-user-view', $selected, $condition, $params);
	}

	/**
	 * Select rows from the post-view view
	 *
	 * @param array $selected  Array of selected fields, empty for all
	 * @param array $condition Array of fields for condition
	 * @param array $params    Array of several parameters
	 *
	 * @return boolean|object
	 * @throws \Exception
	 */
	public static function selectPosts(array $selected = [], array $condition = [], array $params = [])
	{
		return self::selectView('post-view', $selected, $condition, $params);
	}

	/**
	 * Select rows from the post-thread-user-view view
	 *
	 * @param array $selected  Array of selected fields, empty for all
	 * @param array $condition Array of fields for condition
	 * @param array $params    Array of several parameters
	 *
	 * @return boolean|object
	 * @throws \Exception
	 */
	public static function selectThread(array $selected = [], array $condition = [], array $params = [])
	{
		return self::selectView('post-thread-user-view', $selected, $condition, $params);
	}

	/**
	 * Select rows from the post-thread-view view
	 *
	 * @param array $selected  Array of selected fields, empty for all
	 * @param array $condition Array of fields for condition
	 * @param array $params    Array of several parameters
	 *
	 * @return boolean|object
	 * @throws \Exception
	 */
	public static function selectPostThread(array $selected = [], array $condition = [], array $params = [])
	{
		return self::selectView('post-thread-view', $selected, $condition, $params);
	}

	/**
	 * Select rows from the given view for a given user
	 *
	 * @param string  $view      View (post-user-view or post-thread-user-view)
	 * @param integer $uid       User ID
	 * @param array   $selected  Array of selected fields, empty for all
	 * @param array   $condition Array of fields for condition
	 * @param array   $params    Array of several parameters
	 *
	 * @return boolean|object
	 * @throws \Exception
	 */
	private static function selectViewForUser(string $view, int $uid, array $selected = [], array $condition = [], array $params = [])
	{
		if (empty($selected)) {
			$selected = Item::DISPLAY_FIELDLIST;
		}

		$condition = DBA::mergeConditions($condition,
			["`visible` AND NOT `deleted`
			AND NOT `author-blocked` AND NOT `owner-blocked`
			AND (NOT `causer-blocked` OR `causer-id` = ? OR `causer-id` IS NULL) AND NOT `contact-blocked`
			AND ((NOT `contact-readonly` AND NOT `contact-pending` AND (`contact-rel` IN (?, ?)))
				OR `self` OR `gravity` != ? OR `contact-uid` = ?)
			AND NOT `" . $view . "`.`uri-id` IN (SELECT `uri-id` FROM `post-user` WHERE `uid` = ? AND `hidden`)
			AND NOT `author-id` IN (SELECT `cid` FROM `user-contact` WHERE `uid` = ? AND `blocked` AND `cid` = `author-id`)
			AND NOT `owner-id` IN (SELECT `cid` FROM `user-contact` WHERE `uid` = ? AND `blocked` AND `cid` = `owner-id`)
			AND NOT (`gravity` = ? AND `author-id` IN (SELECT `cid` FROM `user-contact` WHERE `uid` = ? AND `ignored` AND `cid` = `author-id`))
			AND NOT (`gravity` = ? AND `owner-id` IN (SELECT `cid` FROM `user-contact` WHERE `uid` = ? AND `ignored` AND `cid` = `owner-id`))",
<<<<<<< HEAD
			0, Contact::SHARING, Contact::FRIEND, GRAVITY_PARENT, 0, $uid, $uid, $uid, GRAVITY_PARENT, $uid, GRAVITY_PARENT, $uid]);
=======
				0, Contact::SHARING, Contact::FRIEND, Item::GRAVITY_PARENT, 0, $uid, $uid, $uid, Item::GRAVITY_PARENT, $uid, Item::GRAVITY_PARENT, $uid]);
>>>>>>> 106dac55

		$select_string = implode(', ', array_map([DBA::class, 'quoteIdentifier'], $selected));

		$condition_string = DBA::buildCondition($condition);
		$param_string     = DBA::buildParameter($params);

		$sql = "SELECT " . $select_string . " FROM `" . $view . "` " . $condition_string . $param_string;
		$sql = DBA::cleanQuery($sql);

		return DBA::p($sql, $condition);
	}

	/**
	 * Select rows from the post-user-view view for a given user
	 *
	 * @param integer $uid       User ID
	 * @param array   $selected  Array of selected fields, empty for all
	 * @param array   $condition Array of fields for condition
	 * @param array   $params    Array of several parameters
	 *
	 * @return boolean|object
	 * @throws \Exception
	 */
	public static function selectForUser(int $uid, array $selected = [], array $condition = [], array $params = [])
	{
		return self::selectViewForUser('post-user-view', $uid, $selected, $condition, $params);
	}

	/**
	 * Select rows from the post-view view for a given user
	 *
	 * @param integer $uid       User ID
	 * @param array   $selected  Array of selected fields, empty for all
	 * @param array   $condition Array of fields for condition
	 * @param array   $params    Array of several parameters
	 *
	 * @return boolean|object
	 * @throws \Exception
	 */
	public static function selectPostsForUser(int $uid, array $selected = [], array $condition = [], array $params = [])
	{
		return self::selectViewForUser('post-view', $uid, $selected, $condition, $params);
	}

	/**
	 * Select rows from the post-thread-user-view view for a given user
	 *
	 * @param integer $uid       User ID
	 * @param array   $selected  Array of selected fields, empty for all
	 * @param array   $condition Array of fields for condition
	 * @param array   $params    Array of several parameters
	 *
	 * @return boolean|object
	 * @throws \Exception
	 */
	public static function selectThreadForUser(int $uid, array $selected = [], array $condition = [], array $params = [])
	{
		return self::selectViewForUser('post-thread-user-view', $uid, $selected, $condition, $params);
	}

	/**
	 * Retrieve a single record from the post-user-view view for a given user and returns it in an associative array
	 *
	 * @param integer $uid User ID
	 * @param array   $selected
	 * @param array   $condition
	 * @param array   $params
	 * @return bool|array
	 * @throws \Exception
	 * @see   DBA::select
	 */
	public static function selectFirstForUser(int $uid, array $selected = [], array $condition = [], array $params = [])
	{
		$params['limit'] = 1;

		$result = self::selectForUser($uid, $selected, $condition, $params);

		if (is_bool($result)) {
			return $result;
		} else {
			$row = self::fetch($result);
			DBA::close($result);
			return $row;
		}
	}

	/**
	 * Update existing post entries
	 *
	 * @param array $fields    The fields that are to be changed
	 * @param array $condition The condition for finding the item entries
	 *
	 * A return value of "0" doesn't mean an error - but that 0 rows had been changed.
	 *
	 * @return integer|boolean number of affected rows - or "false" if there was an error
	 * @throws \Friendica\Network\HTTPException\InternalServerErrorException
	 */
	public static function update(array $fields, array $condition)
	{
		$affected = 0;

		Logger::info('Start Update', ['fields' => $fields, 'condition' => $condition, 'uid' => DI::userSession()->getLocalUserId(),'callstack' => System::callstack(10)]);

		// Don't allow changes to fields that are responsible for the relation between the records
		unset($fields['id']);
		unset($fields['parent']);
		unset($fields['uid']);
		unset($fields['uri']);
		unset($fields['uri-id']);
		unset($fields['thr-parent']);
		unset($fields['thr-parent-id']);
		unset($fields['parent-uri']);
		unset($fields['parent-uri-id']);

		$thread_condition = DBA::mergeConditions($condition, ['gravity' => Item::GRAVITY_PARENT]);

		// To ensure the data integrity we do it in an transaction
		DBA::transaction();

		$update_fields = DI::dbaDefinition()->truncateFieldsForTable('post-user', $fields);
		if (!empty($update_fields)) {
			$affected_count = 0;
			$posts          = DBA::select('post-user-view', ['post-user-id'], $condition);
			while ($rows = DBA::toArray($posts, false, 100)) {
				$puids = array_column($rows, 'post-user-id');
				if (!DBA::update('post-user', $update_fields, ['id' => $puids])) {
					DBA::rollback();
					Logger::warning('Updating post-user failed', ['fields' => $update_fields, 'condition' => $condition]);
					return false;
				}
				$affected_count += DBA::affectedRows();
			}
			DBA::close($posts);
			$affected = $affected_count;
		}

		$update_fields = DI::dbaDefinition()->truncateFieldsForTable('post-content', $fields);
		if (!empty($update_fields)) {
			$affected_count = 0;
			$posts          = DBA::select('post-user-view', ['uri-id'], $condition, ['group_by' => ['uri-id']]);
			while ($rows = DBA::toArray($posts, false, 100)) {
				$uriids = array_column($rows, 'uri-id');
				if (!DBA::update('post-content', $update_fields, ['uri-id' => $uriids])) {
					DBA::rollback();
					Logger::warning('Updating post-content failed', ['fields' => $update_fields, 'condition' => $condition]);
					return false;
				}
				$affected_count += DBA::affectedRows();
			}
			DBA::close($posts);
			$affected = max($affected, $affected_count);
		}

		$update_fields = DI::dbaDefinition()->truncateFieldsForTable('post', $fields);
		if (!empty($update_fields)) {
			$affected_count = 0;
			$posts          = DBA::select('post-user-view', ['uri-id'], $condition, ['group_by' => ['uri-id']]);
			while ($rows = DBA::toArray($posts, false, 100)) {
				$uriids = array_column($rows, 'uri-id');

				// Only delete the "post" entry when all "post-user" entries are deleted
				if (!empty($update_fields['deleted']) && DBA::exists('post-user', ['uri-id' => $uriids, 'deleted' => false])) {
					unset($update_fields['deleted']);
				}

				if (!DBA::update('post', $update_fields, ['uri-id' => $uriids])) {
					DBA::rollback();
					Logger::warning('Updating post failed', ['fields' => $update_fields, 'condition' => $condition]);
					return false;
				}
				$affected_count += DBA::affectedRows();
			}
			DBA::close($posts);
			$affected = max($affected, $affected_count);
		}

		$update_fields = Post\DeliveryData::extractFields($fields);
		if (!empty($update_fields)) {
			$affected_count = 0;
			$posts          = DBA::select('post-user-view', ['uri-id'], $condition, ['group_by' => ['uri-id']]);
			while ($rows = DBA::toArray($posts, false, 100)) {
				$uriids = array_column($rows, 'uri-id');
				if (!DBA::update('post-delivery-data', $update_fields, ['uri-id' => $uriids])) {
					DBA::rollback();
					Logger::warning('Updating post-delivery-data failed', ['fields' => $update_fields, 'condition' => $condition]);
					return false;
				}
				$affected_count += DBA::affectedRows();
			}
			DBA::close($posts);
			$affected = max($affected, $affected_count);
		}

		$update_fields = DI::dbaDefinition()->truncateFieldsForTable('post-thread', $fields);
		if (!empty($update_fields)) {
			$affected_count = 0;
			$posts          = DBA::select('post-user-view', ['uri-id'], $thread_condition, ['group_by' => ['uri-id']]);
			while ($rows = DBA::toArray($posts, false, 100)) {
				$uriids = array_column($rows, 'uri-id');
				if (!DBA::update('post-thread', $update_fields, ['uri-id' => $uriids])) {
					DBA::rollback();
					Logger::warning('Updating post-thread failed', ['fields' => $update_fields, 'condition' => $condition]);
					return false;
				}
				$affected_count += DBA::affectedRows();
			}
			DBA::close($posts);
			$affected = max($affected, $affected_count);
		}

		$update_fields = DI::dbaDefinition()->truncateFieldsForTable('post-thread-user', $fields);
		if (!empty($update_fields)) {
			$affected_count = 0;
			$posts          = DBA::select('post-user-view', ['post-user-id'], $thread_condition);
			while ($rows = DBA::toArray($posts, false, 100)) {
				$thread_puids = array_column($rows, 'post-user-id');
				if (!DBA::update('post-thread-user', $update_fields, ['post-user-id' => $thread_puids])) {
					DBA::rollback();
					Logger::warning('Updating post-thread-user failed', ['fields' => $update_fields, 'condition' => $condition]);
					return false;
				}
				$affected_count += DBA::affectedRows();
			}
			DBA::close($posts);
			$affected = max($affected, $affected_count);
		}

		DBA::commit();

		Logger::info('Updated posts', ['rows' => $affected]);
		return $affected;
	}

	/**
	 * Delete a row from the post table
	 *
	 * @param array        $conditions Field condition(s)
	 * @param array        $options
	 *                           - cascade: If true we delete records in other tables that depend on the one we're deleting through
	 *                           relations (default: true)
	 *
	 * @return boolean was the delete successful?
	 * @throws \Exception
	 */
	public static function delete(array $conditions, array $options = []): bool
	{
		return DBA::delete('post', $conditions, $options);
	}
}<|MERGE_RESOLUTION|>--- conflicted
+++ resolved
@@ -418,11 +418,7 @@
 			AND NOT `owner-id` IN (SELECT `cid` FROM `user-contact` WHERE `uid` = ? AND `blocked` AND `cid` = `owner-id`)
 			AND NOT (`gravity` = ? AND `author-id` IN (SELECT `cid` FROM `user-contact` WHERE `uid` = ? AND `ignored` AND `cid` = `author-id`))
 			AND NOT (`gravity` = ? AND `owner-id` IN (SELECT `cid` FROM `user-contact` WHERE `uid` = ? AND `ignored` AND `cid` = `owner-id`))",
-<<<<<<< HEAD
-			0, Contact::SHARING, Contact::FRIEND, GRAVITY_PARENT, 0, $uid, $uid, $uid, GRAVITY_PARENT, $uid, GRAVITY_PARENT, $uid]);
-=======
 				0, Contact::SHARING, Contact::FRIEND, Item::GRAVITY_PARENT, 0, $uid, $uid, $uid, Item::GRAVITY_PARENT, $uid, Item::GRAVITY_PARENT, $uid]);
->>>>>>> 106dac55
 
 		$select_string = implode(', ', array_map([DBA::class, 'quoteIdentifier'], $selected));
 
