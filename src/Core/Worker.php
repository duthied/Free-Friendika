<?php
/**
 * @copyright Copyright (C) 2020, Friendica
 *
 * @license GNU AGPL version 3 or any later version
 *
 * This program is free software: you can redistribute it and/or modify
 * it under the terms of the GNU Affero General Public License as
 * published by the Free Software Foundation, either version 3 of the
 * License, or (at your option) any later version.
 *
 * This program is distributed in the hope that it will be useful,
 * but WITHOUT ANY WARRANTY; without even the implied warranty of
 * MERCHANTABILITY or FITNESS FOR A PARTICULAR PURPOSE.  See the
 * GNU Affero General Public License for more details.
 *
 * You should have received a copy of the GNU Affero General Public License
 * along with this program.  If not, see <https://www.gnu.org/licenses/>.
 *
 */

namespace Friendica\Core;

use Friendica\App\Mode;
use Friendica\Core;
use Friendica\Database\DBA;
use Friendica\DI;
use Friendica\Util\DateTimeFormat;

/**
 * Contains the class for the worker background job processing
 */
class Worker
{
	const STATE_STARTUP    = 1; // Worker is in startup. This takes most time.
	const STATE_LONG_LOOP  = 2; // Worker is processing the whole - long - loop.
	const STATE_REFETCH    = 3; // Worker had refetched jobs in the execution loop.
	const STATE_SHORT_LOOP = 4; // Worker is processing preassigned jobs, thus saving much time.

	const FAST_COMMANDS = ['APDelivery', 'Delivery'];

	const LOCK_PROCESS = 'worker_process';
	const LOCK_WORKER = 'worker';

	private static $up_start;
	private static $db_duration = 0;
	private static $db_duration_count = 0;
	private static $db_duration_write = 0;
	private static $db_duration_stat = 0;
	private static $lock_duration = 0;
	private static $last_update;
	private static $state;
	private static $daemon_mode = null;

	/**
	 * Processes the tasks that are in the workerqueue table
	 *
	 * @param boolean $run_cron Should the cron processes be executed?
	 * @return void
	 * @throws \Friendica\Network\HTTPException\InternalServerErrorException
	 */
	public static function processQueue($run_cron = true)
	{
		// Ensure that all "strtotime" operations do run timezone independent
		date_default_timezone_set('UTC');

		self::$up_start = microtime(true);

		// At first check the maximum load. We shouldn't continue with a high load
		if (DI::process()->isMaxLoadReached()) {
			Logger::notice('Pre check: maximum load reached, quitting.');
			return;
		}

		// We now start the process. This is done after the load check since this could increase the load.
		DI::process()->start();

		// Kill stale processes every 5 minutes
		$last_cleanup = DI::config()->get('system', 'worker_last_cleaned', 0);
		if (time() > ($last_cleanup + 300)) {
			DI::config()->set('system', 'worker_last_cleaned', time());
			self::killStaleWorkers();
		}

		// Check if the system is ready
		if (!self::isReady()) {
			return;
		}

		// Now we start additional cron processes if we should do so
		if ($run_cron) {
			self::runCron();
		}

		$last_check = $starttime = time();
		self::$state = self::STATE_STARTUP;

		// We fetch the next queue entry that is about to be executed
		while ($r = self::workerProcess()) {
			if (self::IPCJobsExists(getmypid())) {
				self::IPCDeleteJobState(getmypid());
			}

			// Don't refetch when a worker fetches tasks for multiple workers
			$refetched = DI::config()->get('system', 'worker_multiple_fetch');
			foreach ($r as $entry) {
				// Assure that the priority is an integer value
				$entry['priority'] = (int)$entry['priority'];

				// The work will be done
				if (!self::execute($entry)) {
					Logger::notice('Process execution failed, quitting.');
					return;
				}

				// Trying to fetch new processes - but only once when successful
				if (!$refetched && DI::lock()->acquire(self::LOCK_PROCESS, 0)) {
					self::findWorkerProcesses();
					DI::lock()->release(self::LOCK_PROCESS);
					self::$state = self::STATE_REFETCH;
					$refetched = true;
				} else {
					self::$state = self::STATE_SHORT_LOOP;
				}
			}

			// To avoid the quitting of multiple workers only one worker at a time will execute the check
			if ((time() > $last_check + 5) && !self::getWaitingJobForPID()) {
				self::$state = self::STATE_LONG_LOOP;

				if (DI::lock()->acquire(self::LOCK_WORKER, 0)) {
				// Count active workers and compare them with a maximum value that depends on the load
					if (self::tooMuchWorkers()) {
						Logger::notice('Active worker limit reached, quitting.');
						DI::lock()->release(self::LOCK_WORKER);
						return;
					}

					// Check free memory
					if (DI::process()->isMinMemoryReached()) {
						Logger::warning('Memory limit reached, quitting.');
						DI::lock()->release(self::LOCK_WORKER);
						return;
					}
					DI::lock()->release(self::LOCK_WORKER);
				}
				$last_check = time();
			}

			// Quit the worker once every cron interval
			if (time() > ($starttime + (DI::config()->get('system', 'cron_interval') * 60))) {
				Logger::info('Process lifetime reached, respawning.');
				self::unclaimProcess();
				if (self::isDaemonMode()) {
					self::IPCSetJobState(true);
				} else {
					self::spawnWorker();
				}
				return;
			}
		}

		// Cleaning up. Possibly not needed, but it doesn't harm anything.
		if (self::isDaemonMode()) {
			self::IPCSetJobState(false);
		}
		Logger::info("Couldn't select a workerqueue entry, quitting process", ['pid' => getmypid()]);
	}

	/**
	 * Checks if the system is ready.
	 *
	 * Several system parameters like memory, connections and processes are checked.
	 *
	 * @return boolean
	 */
	public static function isReady()
	{
		// Count active workers and compare them with a maximum value that depends on the load
		if (self::tooMuchWorkers()) {
			Logger::notice('Active worker limit reached, quitting.');
			return false;
		}

		// Do we have too few memory?
		if (DI::process()->isMinMemoryReached()) {
			Logger::warning('Memory limit reached, quitting.');
			return false;
		}

		// Possibly there are too much database connections
		if (self::maxConnectionsReached()) {
			Logger::warning('Maximum connections reached, quitting.');
			return false;
		}

		// Possibly there are too much database processes that block the system
		if (DI::process()->isMaxProcessesReached()) {
			Logger::warning('Maximum processes reached, quitting.');
			return false;
		}

		return true;
	}

	/**
	 * Check if non executed tasks do exist in the worker queue
	 *
	 * @return boolean Returns "true" if tasks are existing
	 * @throws \Exception
	 */
	public static function entriesExists()
	{
		$stamp = (float)microtime(true);
		$exists = DBA::exists('workerqueue', ["NOT `done` AND `pid` = 0 AND `next_try` < ?", DateTimeFormat::utcNow()]);
		self::$db_duration += (microtime(true) - $stamp);
		return $exists;
	}

	/**
	 * Returns the number of deferred entries in the worker queue
	 *
	 * @return integer Number of deferred entries in the worker queue
	 * @throws \Exception
	 */
	private static function deferredEntries()
	{
		$stamp = (float)microtime(true);
		$count = DBA::count('workerqueue', ["NOT `done` AND `pid` = 0 AND `retrial` > ?", 0]);
		self::$db_duration += (microtime(true) - $stamp);
		self::$db_duration_count += (microtime(true) - $stamp);
		return $count;
	}

	/**
	 * Returns the number of non executed entries in the worker queue
	 *
	 * @return integer Number of non executed entries in the worker queue
	 * @throws \Exception
	 */
	private static function totalEntries()
	{
		$stamp = (float)microtime(true);
		$count = DBA::count('workerqueue', ['done' => false, 'pid' => 0]);
		self::$db_duration += (microtime(true) - $stamp);
		self::$db_duration_count += (microtime(true) - $stamp);
		return $count;
	}

	/**
	 * Returns the highest priority in the worker queue that isn't executed
	 *
	 * @return integer Number of active worker processes
	 * @throws \Exception
	 */
	private static function highestPriority()
	{
		$stamp = (float)microtime(true);
		$condition = ["`pid` = 0 AND NOT `done` AND `next_try` < ?", DateTimeFormat::utcNow()];
		$workerqueue = DBA::selectFirst('workerqueue', ['priority'], $condition, ['order' => ['priority']]);
		self::$db_duration += (microtime(true) - $stamp);
		if (DBA::isResult($workerqueue)) {
			return $workerqueue["priority"];
		} else {
			return 0;
		}
	}

	/**
	 * Returns if a process with the given priority is running
	 *
	 * @param integer $priority The priority that should be checked
	 *
	 * @return integer Is there a process running with that priority?
	 * @throws \Exception
	 */
	private static function processWithPriorityActive($priority)
	{
		$condition = ["`priority` <= ? AND `pid` != 0 AND NOT `done`", $priority];
		return DBA::exists('workerqueue', $condition);
	}

	/**
	 * Execute a worker entry
	 *
	 * @param array $queue Workerqueue entry
	 *
	 * @return boolean "true" if further processing should be stopped
	 * @throws \Friendica\Network\HTTPException\InternalServerErrorException
	 */
	public static function execute($queue)
	{
		$mypid = getmypid();

		// Quit when in maintenance
		if (DI::config()->get('system', 'maintenance', false, true)) {
			Logger::notice("Maintenance mode - quit process", ['pid' => $mypid]);
			return false;
		}

		// Constantly check the number of parallel database processes
		if (DI::process()->isMaxProcessesReached()) {
			Logger::warning("Max processes reached for process", ['pid' => $mypid]);
			return false;
		}

		// Constantly check the number of available database connections to let the frontend be accessible at any time
		if (self::maxConnectionsReached()) {
			Logger::warning("Max connection reached for process", ['pid' => $mypid]);
			return false;
		}

		$argv = json_decode($queue['parameter'], true);
		if (!empty($queue['command'])) {
			array_unshift($argv, $queue['command']);
		}

		if (empty($argv)) {
			Logger::warning('Parameter is empty', ['queue' => $queue]);
			return false;
		}

		// Check for existance and validity of the include file
		$include = $argv[0];

		if (method_exists(sprintf('Friendica\Worker\%s', $include), 'execute')) {
			// We constantly update the "executed" date every minute to avoid being killed too soon
			if (!isset(self::$last_update)) {
				self::$last_update = strtotime($queue["executed"]);
			}

			$age = (time() - self::$last_update) / 60;
			self::$last_update = time();

			if ($age > 1) {
				$stamp = (float)microtime(true);
				DBA::update('workerqueue', ['executed' => DateTimeFormat::utcNow()], ['pid' => $mypid, 'done' => false]);
				self::$db_duration += (microtime(true) - $stamp);
				self::$db_duration_write += (microtime(true) - $stamp);
			}

			array_shift($argv);

			self::execFunction($queue, $include, $argv, true);

			$stamp = (float)microtime(true);
			$condition = ["`id` = ? AND `next_try` < ?", $queue['id'], DateTimeFormat::utcNow()];
			if (DBA::update('workerqueue', ['done' => true], $condition)) {
				DI::config()->set('system', 'last_worker_execution', DateTimeFormat::utcNow());
			}
			self::$db_duration = (microtime(true) - $stamp);
			self::$db_duration_write += (microtime(true) - $stamp);

			return true;
		}

		// The script could be provided as full path or only with the function name
		if ($include == basename($include)) {
			$include = "include/".$include.".php";
		}

		if (!validate_include($include)) {
			Logger::warning("Include file is not valid", ['file' => $argv[0]]);
			$stamp = (float)microtime(true);
			DBA::delete('workerqueue', ['id' => $queue["id"]]);
			self::$db_duration = (microtime(true) - $stamp);
			self::$db_duration_write += (microtime(true) - $stamp);
			return true;
		}

		require_once $include;

		$funcname = str_replace(".php", "", basename($argv[0]))."_run";

		if (function_exists($funcname)) {
			// We constantly update the "executed" date every minute to avoid being killed too soon
			if (!isset(self::$last_update)) {
				self::$last_update = strtotime($queue["executed"]);
			}

			$age = (time() - self::$last_update) / 60;
			self::$last_update = time();

			if ($age > 1) {
				$stamp = (float)microtime(true);
				DBA::update('workerqueue', ['executed' => DateTimeFormat::utcNow()], ['pid' => $mypid, 'done' => false]);
				self::$db_duration += (microtime(true) - $stamp);
				self::$db_duration_write += (microtime(true) - $stamp);
			}

			self::execFunction($queue, $funcname, $argv, false);

			$stamp = (float)microtime(true);
			if (DBA::update('workerqueue', ['done' => true], ['id' => $queue["id"]])) {
				DI::config()->set('system', 'last_worker_execution', DateTimeFormat::utcNow());
			}
			self::$db_duration = (microtime(true) - $stamp);
			self::$db_duration_write += (microtime(true) - $stamp);
		} else {
			Logger::warning("Function does not exist", ['function' => $funcname]);
			$stamp = (float)microtime(true);
			DBA::delete('workerqueue', ['id' => $queue["id"]]);
			self::$db_duration = (microtime(true) - $stamp);
			self::$db_duration_write += (microtime(true) - $stamp);
		}

		return true;
	}

	/**
	 * Execute a function from the queue
	 *
	 * @param array   $queue       Workerqueue entry
	 * @param string  $funcname    name of the function
	 * @param array   $argv        Array of values to be passed to the function
	 * @param boolean $method_call boolean
	 * @return void
	 * @throws \Friendica\Network\HTTPException\InternalServerErrorException
	 */
	private static function execFunction($queue, $funcname, $argv, $method_call)
	{
		$a = DI::app();

		$cooldown = DI::config()->get("system", "worker_cooldown", 0);
		if ($cooldown > 0) {
			Logger::info('Pre execution cooldown.', ['priority' => $queue["priority"], 'id' => $queue["id"], 'cooldown' => $cooldown]);
			sleep($cooldown);
		}

		Logger::enableWorker($funcname);

		Logger::info("Process start.", ['priority' => $queue["priority"], 'id' => $queue["id"]]);

		$stamp = (float)microtime(true);

		// We use the callstack here to analyze the performance of executed worker entries.
		// For this reason the variables have to be initialized.
		DI::profiler()->reset();

		if (!in_array($queue['priority'], PRIORITIES)) {
			Logger::warning('Invalid priority', ['queue' => $queue, 'callstack' => System::callstack(20)]);
			$queue['priority'] = PRIORITY_MEDIUM;
		}

		$a->queue = $queue;

		$up_duration = microtime(true) - self::$up_start;

		// Reset global data to avoid interferences
		unset($_SESSION);

		// Set the workerLogger as new default logger
		if ($method_call) {
			call_user_func_array(sprintf('Friendica\Worker\%s::execute', $funcname), $argv);
		} else {
			$funcname($argv, count($argv));
		}

		Logger::disableWorker();

		unset($a->queue);

		$duration = (microtime(true) - $stamp);

		/* With these values we can analyze how effective the worker is.
		 * The database and rest time should be low since this is the unproductive time.
		 * The execution time is the productive time.
		 * By changing parameters like the maximum number of workers we can check the effectivness.
		*/
		$dbtotal = round(self::$db_duration, 2);
		$dbread  = round(self::$db_duration - (self::$db_duration_count + self::$db_duration_write + self::$db_duration_stat), 2);
		$dbcount = round(self::$db_duration_count, 2);
		$dbstat  = round(self::$db_duration_stat, 2);
		$dbwrite = round(self::$db_duration_write, 2);
		$dblock  = round(self::$lock_duration, 2);
		$rest    = round(max(0, $up_duration - (self::$db_duration + self::$lock_duration)), 2);
		$exec    = round($duration, 2);

		Logger::info('Performance:', ['state' => self::$state, 'count' => $dbcount, 'stat' => $dbstat, 'write' => $dbwrite, 'lock' => $dblock, 'total' => $dbtotal, 'rest' => $rest, 'exec' => $exec]);

		self::$up_start = microtime(true);
		self::$db_duration = 0;
		self::$db_duration_count = 0;
		self::$db_duration_stat = 0;
		self::$db_duration_write = 0;
		self::$lock_duration = 0;

		if ($duration > 3600) {
			Logger::info('Longer than 1 hour.', ['priority' => $queue["priority"], 'id' => $queue["id"], 'duration' => round($duration/60, 3)]);
		} elseif ($duration > 600) {
			Logger::info('Longer than 10 minutes.', ['priority' => $queue["priority"], 'id' => $queue["id"], 'duration' => round($duration/60, 3)]);
		} elseif ($duration > 300) {
			Logger::info('Longer than 5 minutes.', ['priority' => $queue["priority"], 'id' => $queue["id"], 'duration' => round($duration/60, 3)]);
		} elseif ($duration > 120) {
			Logger::info('Longer than 2 minutes.', ['priority' => $queue["priority"], 'id' => $queue["id"], 'duration' => round($duration/60, 3)]);
		}

		Logger::info('Process done.', ['priority' => $queue["priority"], 'id' => $queue["id"], 'duration' => round($duration, 3)]);

		DI::profiler()->saveLog(DI::logger(), "ID " . $queue["id"] . ": " . $funcname);

		if ($cooldown > 0) {
			Logger::info('Post execution cooldown.', ['priority' => $queue["priority"], 'id' => $queue["id"], 'cooldown' => $cooldown]);
			sleep($cooldown);
		}
	}

	/**
	 * Checks if the number of database connections has reached a critical limit.
	 *
	 * @return bool Are more than 3/4 of the maximum connections used?
	 * @throws \Friendica\Network\HTTPException\InternalServerErrorException
	 */
	private static function maxConnectionsReached()
	{
		// Fetch the max value from the config. This is needed when the system cannot detect the correct value by itself.
		$max = DI::config()->get("system", "max_connections");

		// Fetch the percentage level where the worker will get active
		$maxlevel = DI::config()->get("system", "max_connections_level", 75);

		if ($max == 0) {
			// the maximum number of possible user connections can be a system variable
			$r = DBA::fetchFirst("SHOW VARIABLES WHERE `variable_name` = 'max_user_connections'");
			if (DBA::isResult($r)) {
				$max = $r["Value"];
			}
			// Or it can be granted. This overrides the system variable
			$stamp = (float)microtime(true);
			$r = DBA::p('SHOW GRANTS');
			self::$db_duration += (microtime(true) - $stamp);
			while ($grants = DBA::fetch($r)) {
				$grant = array_pop($grants);
				if (stristr($grant, "GRANT USAGE ON")) {
					if (preg_match("/WITH MAX_USER_CONNECTIONS (\d*)/", $grant, $match)) {
						$max = $match[1];
					}
				}
			}
			DBA::close($r);
		}

		// If $max is set we will use the processlist to determine the current number of connections
		// The processlist only shows entries of the current user
		if ($max != 0) {
			$stamp = (float)microtime(true);
			$r = DBA::p('SHOW PROCESSLIST');
			self::$db_duration += (microtime(true) - $stamp);
			$used = DBA::numRows($r);
			DBA::close($r);

			Logger::info("Connection usage (user values)", ['usage' => $used, 'max' => $max]);

			$level = ($used / $max) * 100;

			if ($level >= $maxlevel) {
				Logger::warning("Maximum level (".$maxlevel."%) of user connections reached: ".$used."/".$max);
				return true;
			}
		}

		// We will now check for the system values.
		// This limit could be reached although the user limits are fine.
		$r = DBA::fetchFirst("SHOW VARIABLES WHERE `variable_name` = 'max_connections'");
		if (!DBA::isResult($r)) {
			return false;
		}
		$max = intval($r["Value"]);
		if ($max == 0) {
			return false;
		}
		$r = DBA::fetchFirst("SHOW STATUS WHERE `variable_name` = 'Threads_connected'");
		if (!DBA::isResult($r)) {
			return false;
		}
		$used = intval($r["Value"]);
		if ($used == 0) {
			return false;
		}
		Logger::info("Connection usage (system values)", ['used' => $used, 'max' => $max]);

		$level = $used / $max * 100;

		if ($level < $maxlevel) {
			return false;
		}
		Logger::warning("Maximum level (".$level."%) of system connections reached: ".$used."/".$max);
		return true;
	}

	/**
	 * fix the queue entry if the worker process died
	 *
	 * @return void
	 * @throws \Exception
	 */
	private static function killStaleWorkers()
	{
		$stamp = (float)microtime(true);
		$entries = DBA::select(
			'workerqueue',
			['id', 'pid', 'executed', 'priority', 'command', 'parameter'],
			['NOT `done` AND `pid` != 0'],
			['order' => ['priority', 'retrial', 'created']]
		);
		self::$db_duration += (microtime(true) - $stamp);

		while ($entry = DBA::fetch($entries)) {
			if (!posix_kill($entry["pid"], 0)) {
				$stamp = (float)microtime(true);
				DBA::update(
					'workerqueue',
					['executed' => DBA::NULL_DATETIME, 'pid' => 0],
					['id' => $entry["id"]]
				);
				self::$db_duration += (microtime(true) - $stamp);
				self::$db_duration_write += (microtime(true) - $stamp);
			} else {
				// Kill long running processes
				// Check if the priority is in a valid range
				if (!in_array($entry["priority"], [PRIORITY_CRITICAL, PRIORITY_HIGH, PRIORITY_MEDIUM, PRIORITY_LOW, PRIORITY_NEGLIGIBLE])) {
					$entry["priority"] = PRIORITY_MEDIUM;
				}

				// Define the maximum durations
				$max_duration_defaults = [PRIORITY_CRITICAL => 720, PRIORITY_HIGH => 10, PRIORITY_MEDIUM => 60, PRIORITY_LOW => 180, PRIORITY_NEGLIGIBLE => 720];
				$max_duration = $max_duration_defaults[$entry["priority"]];

				$argv = json_decode($entry['parameter'], true);
				if (!empty($entry['command'])) {
					$command = $entry['command'];
				} elseif (!empty($argv)) {
					$command = array_shift($argv);
				} else {
					return;
				}

				$command = basename($command);

				// How long is the process already running?
				$duration = (time() - strtotime($entry["executed"])) / 60;
				if ($duration > $max_duration) {
					Logger::notice('Worker process took too much time - killed', ['duration' => number_format($duration, 3), 'max' => $max_duration, 'id' => $entry["id"], 'pid' => $entry["pid"], 'command' => $command]);
					posix_kill($entry["pid"], SIGTERM);

					// We killed the stale process.
					// To avoid a blocking situation we reschedule the process at the beginning of the queue.
					// Additionally we are lowering the priority. (But not PRIORITY_CRITICAL)
					$new_priority = $entry["priority"];
					if ($entry["priority"] == PRIORITY_HIGH) {
						$new_priority = PRIORITY_MEDIUM;
					} elseif ($entry["priority"] == PRIORITY_MEDIUM) {
						$new_priority = PRIORITY_LOW;
					} elseif ($entry["priority"] != PRIORITY_CRITICAL) {
						$new_priority = PRIORITY_NEGLIGIBLE;
					}
					$stamp = (float)microtime(true);
					DBA::update(
						'workerqueue',
						['executed' => DBA::NULL_DATETIME, 'created' => DateTimeFormat::utcNow(), 'priority' => $new_priority, 'pid' => 0],
						['id' => $entry["id"]]
					);
					self::$db_duration += (microtime(true) - $stamp);
					self::$db_duration_write += (microtime(true) - $stamp);
				} else {
					Logger::info('Process runtime is okay', ['duration' => number_format($duration, 3), 'max' => $max_duration, 'id' => $entry["id"], 'pid' => $entry["pid"], 'command' => $command]);
				}
			}
		}
		DBA::close($entries);
	}

	/**
	 * Checks if the number of active workers exceeds the given limits
	 *
	 * @return bool Are there too much workers running?
	 * @throws \Friendica\Network\HTTPException\InternalServerErrorException
	 */
	private static function tooMuchWorkers()
	{
		$queues = DI::config()->get("system", "worker_queues", 10);

		$maxqueues = $queues;

		$active = self::activeWorkers();

		// Decrease the number of workers at higher load
		$load = System::currentLoad();
		if ($load) {
			$maxsysload = intval(DI::config()->get("system", "maxloadavg", 20));

			/* Default exponent 3 causes queues to rapidly decrease as load increases.
			 * If you have 20 max queues at idle, then you get only 5 queues at 37.1% of $maxsysload.
			 * For some environments, this rapid decrease is not needed.
			 * With exponent 1, you could have 20 max queues at idle and 13 at 37% of $maxsysload.
			 */
			$exponent = intval(DI::config()->get('system', 'worker_load_exponent', 3));
			$slope = pow(max(0, $maxsysload - $load) / $maxsysload, $exponent);
			$queues = intval(ceil($slope * $maxqueues));

			$processlist = '';

			if (DI::config()->get('system', 'worker_jpm')) {
				$intervals = explode(',', DI::config()->get('system', 'worker_jpm_range'));
				$jobs_per_minute = [];
				foreach ($intervals as $interval) {
					if ($interval == 0) {
						continue;
					} else {
						$interval = (int)$interval;
					}

					$stamp = (float)microtime(true);
					$jobs = DBA::p("SELECT COUNT(*) AS `jobs` FROM `workerqueue` WHERE `done` AND `executed` > UTC_TIMESTAMP() - INTERVAL ? MINUTE", $interval);
					self::$db_duration += (microtime(true) - $stamp);
					self::$db_duration_stat += (microtime(true) - $stamp);
					if ($job = DBA::fetch($jobs)) {
						$jobs_per_minute[$interval] = number_format($job['jobs'] / $interval, 0);
					}
					DBA::close($jobs);
				}
				$processlist = ' - jpm: '.implode('/', $jobs_per_minute);
			}

			// Create a list of queue entries grouped by their priority
			$listitem = [0 => ''];

			$idle_workers = $active;

			$deferred = self::deferredEntries();

			if (DI::config()->get('system', 'worker_debug')) {
				$waiting_processes = 0;
				// Now adding all processes with workerqueue entries
				$stamp = (float)microtime(true);
				$jobs = DBA::p("SELECT COUNT(*) AS `entries`, `priority` FROM `workerqueue` WHERE NOT `done` GROUP BY `priority`");
				self::$db_duration += (microtime(true) - $stamp);
				self::$db_duration_stat += (microtime(true) - $stamp);
				while ($entry = DBA::fetch($jobs)) {
					$stamp = (float)microtime(true);
					$processes = DBA::p("SELECT COUNT(*) AS `running` FROM `workerqueue-view` WHERE `priority` = ?", $entry["priority"]);
					self::$db_duration += (microtime(true) - $stamp);
					self::$db_duration_stat += (microtime(true) - $stamp);
					if ($process = DBA::fetch($processes)) {
						$idle_workers -= $process["running"];
						$waiting_processes += $entry["entries"];
						$listitem[$entry["priority"]] = $entry["priority"].":".$process["running"]."/".$entry["entries"];
					}
					DBA::close($processes);
				}
				DBA::close($jobs);
			} else {
				$waiting_processes =  self::totalEntries();
				$stamp = (float)microtime(true);
				$jobs = DBA::p("SELECT COUNT(*) AS `running`, `priority` FROM `workerqueue-view` GROUP BY `priority` ORDER BY `priority`");
				self::$db_duration += (microtime(true) - $stamp);
				self::$db_duration_stat += (microtime(true) - $stamp);

				while ($entry = DBA::fetch($jobs)) {
					$idle_workers -= $entry["running"];
					$listitem[$entry["priority"]] = $entry["priority"].":".$entry["running"];
				}
				DBA::close($jobs);
			}

			$waiting_processes -= $deferred;

			$listitem[0] = "0:" . max(0, $idle_workers);

			$processlist .= ' ('.implode(', ', $listitem).')';

			if (DI::config()->get("system", "worker_fastlane", false) && ($queues > 0) && ($active >= $queues) && self::entriesExists()) {
				$top_priority = self::highestPriority();
				$high_running = self::processWithPriorityActive($top_priority);

				if (!$high_running && ($top_priority > PRIORITY_UNDEFINED) && ($top_priority < PRIORITY_NEGLIGIBLE)) {
					Logger::info("Jobs with a higher priority are waiting but none is executed. Open a fastlane.", ['priority' => $top_priority]);
					$queues = $active + 1;
				}
			}

			Logger::notice("Load: " . $load ."/" . $maxsysload . " - processes: " . $deferred . "/" . $active . "/" . $waiting_processes . $processlist . " - maximum: " . $queues . "/" . $maxqueues);

			// Are there fewer workers running as possible? Then fork a new one.
			if (!DI::config()->get("system", "worker_dont_fork", false) && ($queues > ($active + 1)) && self::entriesExists()) {
				Logger::info("There are fewer workers as possible, fork a new worker.", ['active' => $active, 'queues' => $queues]);
				if (self::isDaemonMode()) {
					self::IPCSetJobState(true);
				} else {
					self::spawnWorker();
				}
			}
		}

		// if there are too much worker, we don't spawn a new one.
		if (self::isDaemonMode() && ($active > $queues)) {
			self::IPCSetJobState(false);
		}

		return $active > $queues;
	}

	/**
	 * Returns the number of active worker processes
	 *
	 * @return integer Number of active worker processes
	 * @throws \Exception
	 */
	private static function activeWorkers()
	{
		$stamp = (float)microtime(true);
		$count = DBA::count('process', ['command' => 'Worker.php']);
		self::$db_duration += (microtime(true) - $stamp);
		self::$db_duration_count += (microtime(true) - $stamp);
		return $count;
	}

	/**
	 * Returns the number of active worker processes
	 *
	 * @return array List of worker process ids
	 * @throws \Exception
	 */
	private static function getWorkerPIDList()
	{
		$ids = [];
		$stamp = (float)microtime(true);

		$queues = DBA::p("SELECT `process`.`pid`, COUNT(`workerqueue`.`pid`) AS `entries` FROM `process`
			LEFT JOIN `workerqueue` ON `workerqueue`.`pid` = `process`.`pid` AND NOT `workerqueue`.`done` 
			GROUP BY `process`.`pid`");
		while ($queue = DBA::fetch($queues)) {
			$ids[$queue['pid']] = $queue['entries'];
		}
		DBA::close($queues);

		self::$db_duration += (microtime(true) - $stamp);
		self::$db_duration_count += (microtime(true) - $stamp);
		return $ids;
	}

	/**
	 * Returns waiting jobs for the current process id
	 *
	 * @return array waiting workerqueue jobs
	 * @throws \Exception
	 */
	private static function getWaitingJobForPID()
	{
		$stamp = (float)microtime(true);
		$r = DBA::select('workerqueue', [], ['pid' => getmypid(), 'done' => false]);
		self::$db_duration += (microtime(true) - $stamp);
		if (DBA::isResult($r)) {
			return DBA::toArray($r);
		}
		DBA::close($r);

		return false;
	}

	/**
	 * Returns the next jobs that should be executed
	 * @param int $limit
	 * @return array array with next jobs
	 * @throws \Exception
	 */
	private static function nextProcess(int $limit)
	{
		$priority = self::nextPriority();
		if (empty($priority)) {
			Logger::info('No tasks found');
			return [];
		}

		$ids = [];
		$stamp = (float)microtime(true);
		$condition = ["`priority` = ? AND `pid` = 0 AND NOT `done` AND `next_try` < ?", $priority, DateTimeFormat::utcNow()];
		$tasks = DBA::select('workerqueue', ['id', 'command', 'parameter'], $condition, ['limit' => $limit, 'order' => ['retrial', 'created']]);
		self::$db_duration += (microtime(true) - $stamp);
		while ($task = DBA::fetch($tasks)) {
			$ids[] = $task['id'];
			// Only continue that loop while we are storing commands that can be processed quickly
			if (!empty($task['command'])) {
				$command = $task['command'];
			} else {
				$command = json_decode($task['parameter'])[0];
			}

			if (!in_array($command, self::FAST_COMMANDS)) {
				break;
			}
		}
		DBA::close($tasks);

		Logger::info('Found:', ['priority' => $priority, 'id' => $ids]);
		return $ids;
	}

	/**
	 * Returns the priority of the next workerqueue job
	 *
	 * @return string priority
	 * @throws \Exception
	 */
	private static function nextPriority()
	{
		$waiting = [];
		$priorities = [PRIORITY_CRITICAL, PRIORITY_HIGH, PRIORITY_MEDIUM, PRIORITY_LOW, PRIORITY_NEGLIGIBLE];
		foreach ($priorities as $priority) {
			$stamp = (float)microtime(true);
			if (DBA::exists('workerqueue', ["`priority` = ? AND `pid` = 0 AND NOT `done` AND `next_try` < ?", $priority, DateTimeFormat::utcNow()])) {
				$waiting[$priority] = true;
			}
			self::$db_duration += (microtime(true) - $stamp);
		}

		if (!empty($waiting[PRIORITY_CRITICAL])) {
			return PRIORITY_CRITICAL;
		}

		$running = [];
		$running_total = 0;
		$stamp = (float)microtime(true);
		$processes = DBA::p("SELECT COUNT(DISTINCT(`pid`)) AS `running`, `priority` FROM `workerqueue-view` GROUP BY `priority`");
		self::$db_duration += (microtime(true) - $stamp);
		while ($process = DBA::fetch($processes)) {
			$running[$process['priority']] = $process['running'];
			$running_total += $process['running'];
		}
		DBA::close($processes);

		foreach ($priorities as $priority) {
			if (!empty($waiting[$priority]) && empty($running[$priority])) {
				Logger::info('No running worker found with priority {priority} - assigning it.', ['priority' => $priority]);
				return $priority;
			}
		}

		$active = max(self::activeWorkers(), $running_total);
		$priorities = max(count($waiting), count($running));
		$exponent = 2;

		$total = 0;
		for ($i = 1; $i <= $priorities; ++$i) {
			$total += pow($i, $exponent);
		}

		$limit = [];
		for ($i = 1; $i <= $priorities; ++$i) {
			$limit[$priorities - $i] = max(1, round($active * (pow($i, $exponent) / $total)));
		}

		$i = 0;
		foreach ($running as $priority => $workers) {
			if ($workers < $limit[$i++]) {
				Logger::info('Priority {priority} has got {workers} workers out of a limit of {limit}', ['priority' => $priority, 'workers' => $workers, 'limit' => $limit[$i - 1]]);
				return $priority;
			}
		}

		if (!empty($waiting)) {
			$priority = array_keys($waiting)[0];
			Logger::info('No underassigned priority found, now taking the highest priority.', ['priority' => $priority]);
			return $priority;
		}

		return false;
	}

	/**
	 * Find and claim the next worker process for us
	 *
	 * @return boolean Have we found something?
	 * @throws \Friendica\Network\HTTPException\InternalServerErrorException
	 */
	private static function findWorkerProcesses()
	{
		$fetch_limit = DI::config()->get('system', 'worker_fetch_limit', 1);

		if (DI::config()->get('system', 'worker_multiple_fetch')) {
			$pids = [];
			foreach (self::getWorkerPIDList() as $pid => $count) {
				if ($count <= $fetch_limit) {
					$pids[] = $pid;
				}
			}
			if (empty($pids)) {
				return;
			}
			$limit = $fetch_limit * count($pids);
		} else {
			$pids = [getmypid()];
			$limit = $fetch_limit;
		}

		$ids = self::nextProcess($limit);
		$limit -= count($ids);

		// If there is not enough results we check without priority limit
		if ($limit > 0) {
			$stamp = (float)microtime(true);
			$condition = ["`pid` = 0 AND NOT `done` AND `next_try` < ?", DateTimeFormat::utcNow()];
			$tasks = DBA::select('workerqueue', ['id', 'command', 'parameter'], $condition, ['limit' => $limit, 'order' => ['priority', 'retrial', 'created']]);
			self::$db_duration += (microtime(true) - $stamp);

			while ($task = DBA::fetch($tasks)) {
				$ids[] = $task['id'];
				// Only continue that loop while we are storing commands that can be processed quickly
				if (!empty($task['command'])) {
					$command = $task['command'];
				} else {
					$command = json_decode($task['parameter'])[0];
				}
				if (!in_array($command, self::FAST_COMMANDS)) {
					break;
				}
			}
			DBA::close($tasks);
		}

		if (empty($ids)) {
			return;
		}

		// Assign the task ids to the workers
		$worker = [];
		foreach (array_unique($ids) as $id) {
			$pid = next($pids);
			if (!$pid) {
				$pid = reset($pids);
			}
			$worker[$pid][] = $id;
		}

		$stamp = (float)microtime(true);
		foreach ($worker as $worker_pid => $worker_ids) {
			Logger::info('Set queue entry', ['pid' => $worker_pid, 'ids' => $worker_ids]);
			DBA::update('workerqueue', ['executed' => DateTimeFormat::utcNow(), 'pid' => $worker_pid],
				['id' => $worker_ids, 'done' => false, 'pid' => 0]);
		}
		self::$db_duration += (microtime(true) - $stamp);
		self::$db_duration_write += (microtime(true) - $stamp);
	}

	/**
	 * Returns the next worker process
	 *
	 * @return array worker processes
	 * @throws \Friendica\Network\HTTPException\InternalServerErrorException
	 */
	public static function workerProcess()
	{
		// There can already be jobs for us in the queue.
		$waiting = self::getWaitingJobForPID();
		if (!empty($waiting)) {
			return $waiting;
		}

		$stamp = (float)microtime(true);
		if (!DI::lock()->acquire(self::LOCK_PROCESS)) {
			return false;
		}
		self::$lock_duration += (microtime(true) - $stamp);

		self::findWorkerProcesses();

		DI::lock()->release(self::LOCK_PROCESS);

		return self::getWaitingJobForPID();
	}

	/**
	 * Removes a workerqueue entry from the current process
	 *
	 * @return void
	 * @throws \Exception
	 */
	public static function unclaimProcess()
	{
		$mypid = getmypid();

		$stamp = (float)microtime(true);
		DBA::update('workerqueue', ['executed' => DBA::NULL_DATETIME, 'pid' => 0], ['pid' => $mypid, 'done' => false]);
		self::$db_duration += (microtime(true) - $stamp);
		self::$db_duration_write += (microtime(true) - $stamp);
	}

	/**
	 * Runs the cron processes
	 *
	 * @return void
	 * @throws \Friendica\Network\HTTPException\InternalServerErrorException
	 */
	private static function runCron()
	{
		Logger::info('Add cron entries');

		// Check for spooled items
		self::add(['priority' => PRIORITY_HIGH, 'force_priority' => true], 'SpoolPost');

		// Run the cron job that calls all other jobs
		self::add(['priority' => PRIORITY_MEDIUM, 'force_priority' => true], 'Cron');

		// Cleaning dead processes
		self::killStaleWorkers();
	}

	/**
	 * Fork a child process
	 *
	 * @param boolean $do_cron
	 * @return void
	 */
	private static function forkProcess(bool $do_cron)
	{
		if (DI::process()->isMinMemoryReached()) {
			Logger::warning('Memory limit reached - quitting');
			return;
		}

		// Children inherit their parent's database connection.
		// To avoid problems we disconnect and connect both parent and child
		DBA::disconnect();
		$pid = pcntl_fork();
		if ($pid == -1) {
			DBA::connect();
			Logger::warning('Could not spawn worker');
			return;
		} elseif ($pid) {
			// The parent process continues here
			DBA::connect();

			self::IPCSetJobState(true, $pid);
			Logger::info('Spawned new worker', ['pid' => $pid]);

			$cycles = 0;
			while (self::IPCJobsExists($pid) && (++$cycles < 100)) {
				usleep(10000);
			}

			Logger::info('Spawned worker is ready', ['pid' => $pid, 'wait_cycles' => $cycles]);
			return;
		}

		// We now are in the new worker
		$pid = getmypid();

		DBA::connect();
		/// @todo Reinitialize the logger to set a new process_id and uid
		DI::process()->setPid($pid);

		$cycles = 0;
		while (!self::IPCJobsExists($pid) && (++$cycles < 100)) {
			usleep(10000);
		}

		Logger::info('Worker spawned', ['pid' => $pid, 'wait_cycles' => $cycles]);

		self::processQueue($do_cron);

		self::unclaimProcess();

		self::IPCSetJobState(false, $pid);
		DI::process()->end();
		Logger::info('Worker ended', ['pid' => $pid]);
		exit();
	}

	/**
	 * Spawns a new worker
	 *
	 * @param bool $do_cron
	 * @return void
	 * @throws \Friendica\Network\HTTPException\InternalServerErrorException
	 */
	public static function spawnWorker($do_cron = false)
	{
<<<<<<< HEAD
		// Worker and daemon are started from the command line.
		// This means that this is executed by a PHP interpreter without runtime limitations
		if (function_exists('pcntl_fork') && in_array(DI::mode()->getExecutor(), [Mode::DAEMON, Mode::WORKER])) {
=======
		if (self::isDaemonMode() && DI::config()->get('system', 'worker_fork')) {
>>>>>>> f246c3fd
			self::forkProcess($do_cron);
		} else {
			$process = new Core\Process(DI::logger(), DI::mode(), DI::config(),
				DI::modelProcess(), DI::app()->getBasePath(), getmypid());
			$process->run('bin/worker.php', ['no_cron' => !$do_cron]);
		}
		if (self::isDaemonMode()) {
			self::IPCSetJobState(false);
		}
	}

	/**
	 * Adds tasks to the worker queue
	 *
	 * @param (integer|array) priority or parameter array, strings are deprecated and are ignored
	 *
	 * next args are passed as $cmd command line
	 * or: Worker::add(PRIORITY_HIGH, "Notifier", Delivery::DELETION, $drop_id);
	 * or: Worker::add(array('priority' => PRIORITY_HIGH, 'dont_fork' => true), "Delivery", $post_id);
	 *
	 * @return boolean "false" if worker queue entry already existed or there had been an error
	 * @throws \Friendica\Network\HTTPException\InternalServerErrorException
	 * @note $cmd and string args are surrounded with ""
	 *
	 * @hooks 'proc_run'
	 *    array $arr
	 *
	 */
	public static function add($cmd)
	{
		$args = func_get_args();

		if (!count($args)) {
			return false;
		}

		$arr = ['args' => $args, 'run_cmd' => true];

		Hook::callAll("proc_run", $arr);
		if (!$arr['run_cmd'] || !count($args)) {
			return true;
		}

		$priority = PRIORITY_MEDIUM;
		// Don't fork from frontend tasks by default
		$dont_fork = DI::config()->get("system", "worker_dont_fork", false) || !DI::mode()->isBackend();
		$created = DateTimeFormat::utcNow();
		$delayed = DBA::NULL_DATETIME;
		$force_priority = false;

		$run_parameter = array_shift($args);

		if (is_int($run_parameter)) {
			$priority = $run_parameter;
		} elseif (is_array($run_parameter)) {
			if (isset($run_parameter['delayed'])) {
				$delayed = $run_parameter['delayed'];
			}
			if (isset($run_parameter['priority'])) {
				$priority = $run_parameter['priority'];
			}
			if (isset($run_parameter['created'])) {
				$created = $run_parameter['created'];
			}
			if (isset($run_parameter['dont_fork'])) {
				$dont_fork = $run_parameter['dont_fork'];
			}
			if (isset($run_parameter['force_priority'])) {
				$force_priority = $run_parameter['force_priority'];
			}
		}

		$command = array_shift($args);
		$parameters = json_encode($args);
		$found = DBA::exists('workerqueue', ['command' => $command, 'parameter' => $parameters, 'done' => false]);
		$added = false;

		if (!in_array($priority, PRIORITIES)) {
			Logger::warning('Invalid priority', ['priority' => $priority, 'command' => $command, 'callstack' => System::callstack(20)]);
			$priority = PRIORITY_MEDIUM;
		}

		// Quit if there was a database error - a precaution for the update process to 3.5.3
		if (DBA::errorNo() != 0) {
			return false;
		}

		if (!$found) {
			$added = DBA::insert('workerqueue', ['command' => $command, 'parameter' => $parameters, 'created' => $created,
				'priority' => $priority, 'next_try' => $delayed]);
			if (!$added) {
				return false;
			}
		} elseif ($force_priority) {
			DBA::update('workerqueue', ['priority' => $priority], ['command' => $command, 'parameter' => $parameters, 'done' => false, 'pid' => 0]);
		}

		// Set the IPC flag to ensure an immediate process execution via daemon
		if (self::isDaemonMode()) {
			self::IPCSetJobState(true);
		}

		self::checkDaemonState();

		// Should we quit and wait for the worker to be called as a cronjob?
		if ($dont_fork) {
			return $added;
		}

		// If there is a lock then we don't have to check for too much worker
		if (!DI::lock()->acquire(self::LOCK_WORKER, 0)) {
			return $added;
		}

		// If there are already enough workers running, don't fork another one
		$quit = self::tooMuchWorkers();
		DI::lock()->release(self::LOCK_WORKER);

		if ($quit) {
			return $added;
		}

		// Quit on daemon mode
		if (self::isDaemonMode()) {
			return $added;
		}

		// Now call the worker to execute the jobs that we just added to the queue
		self::spawnWorker();

		return $added;
	}

	public static function countWorkersByCommand(string $command)
	{
		return DBA::count('workerqueue', ['done' => false, 'pid' => 0, 'command' => $command]);
	}

	/**
	 * Returns the next retrial level for worker jobs.
	 * This function will skip levels when jobs are older.
	 *
	 * @param array $queue Worker queue entry
	 * @param integer $max_level maximum retrial level
	 * @return integer the next retrial level value
	 */
	private static function getNextRetrial($queue, $max_level)
	{
		$created = strtotime($queue['created']);
		$retrial_time = time() - $created;

		$new_retrial = $queue['retrial'] + 1;
		$total = 0;
		for ($retrial = 0; $retrial <= $max_level + 1; ++$retrial) {
			$delay = (($retrial + 3) ** 4) + (rand(1, 30) * ($retrial + 1));
			$total += $delay;
			if (($total < $retrial_time) && ($retrial > $queue['retrial'])) {
				$new_retrial = $retrial;
			}
		}
		Logger::notice('New retrial for task', ['id' => $queue['id'], 'created' => $queue['created'], 'old' => $queue['retrial'], 'new' => $new_retrial]);
		return $new_retrial;
	}

	/**
	 * Defers the current worker entry
	 *
	 * @return boolean had the entry been deferred?
	 */
	public static function defer()
	{
		if (empty(DI::app()->queue)) {
			return false;
		}

		$queue = DI::app()->queue;

		$retrial = $queue['retrial'];
		$id = $queue['id'];
		$priority = $queue['priority'];

		$max_level = DI::config()->get('system', 'worker_defer_limit');

		$new_retrial = self::getNextRetrial($queue, $max_level);

		if ($new_retrial > $max_level) {
			Logger::notice('The task exceeded the maximum retry count', ['id' => $id, 'created' => $queue['created'], 'old_prio' => $queue['priority'], 'old_retrial' => $queue['retrial'], 'max_level' => $max_level, 'retrial' => $new_retrial]);
			return false;
		}

		// Calculate the delay until the next trial
		$delay = (($new_retrial + 2) ** 4) + (rand(1, 30) * ($new_retrial));
		$next = DateTimeFormat::utc('now + ' . $delay . ' seconds');

		if (($priority < PRIORITY_MEDIUM) && ($new_retrial > 3)) {
			$priority = PRIORITY_MEDIUM;
		} elseif (($priority < PRIORITY_LOW) && ($new_retrial > 6)) {
			$priority = PRIORITY_LOW;
		} elseif (($priority < PRIORITY_NEGLIGIBLE) && ($new_retrial > 8)) {
			$priority = PRIORITY_NEGLIGIBLE;
		}

		Logger::info('Deferred task', ['id' => $id, 'retrial' => $new_retrial, 'created' => $queue['created'], 'next_execution' => $next, 'old_prio' => $queue['priority'], 'new_prio' => $priority]);

		$stamp = (float)microtime(true);
		$fields = ['retrial' => $new_retrial, 'next_try' => $next, 'executed' => DBA::NULL_DATETIME, 'pid' => 0, 'priority' => $priority];
		DBA::update('workerqueue', $fields, ['id' => $id]);
		self::$db_duration += (microtime(true) - $stamp);
		self::$db_duration_write += (microtime(true) - $stamp);

		return true;
	}

	/**
	 * Set the flag if some job is waiting
	 *
	 * @param boolean $jobs Is there a waiting job?
	 * @param int $key Key number
	 * @throws \Exception
	 */
	public static function IPCSetJobState(bool $jobs, int $key = 0)
	{
		$stamp = (float)microtime(true);
		DBA::replace('worker-ipc', ['jobs' => $jobs, 'key' => $key]);
		self::$db_duration += (microtime(true) - $stamp);
		self::$db_duration_write += (microtime(true) - $stamp);
	}

	/**
	 * Delete a key entry
	 *
	 * @param int $key Key number
	 * @throws \Exception
	 */
	public static function IPCDeleteJobState(int $key)
	{
		$stamp = (float)microtime(true);
		DBA::delete('worker-ipc', ['key' => $key]);
		self::$db_duration += (microtime(true) - $stamp);
		self::$db_duration_write += (microtime(true) - $stamp);
	}

	/**
	 * Checks if some worker job waits to be executed
	 *
	 * @param int $key Key number
	 * @return bool
	 * @throws \Exception
	 */
	public static function IPCJobsExists(int $key = 0)
	{
		$stamp = (float)microtime(true);
		$row = DBA::selectFirst('worker-ipc', ['jobs'], ['key' => $key]);
		self::$db_duration += (microtime(true) - $stamp);

		// When we don't have a row, no job is running
		if (!DBA::isResult($row)) {
			return false;
		}

		return (bool)$row['jobs'];
	}

	/**
	 * Checks if the worker is running in the daemon mode.
	 *
	 * @return boolean
	 */
	public static function isDaemonMode()
	{
		if (!is_null(self::$daemon_mode)) {
			return self::$daemon_mode;
		}

		if (DI::mode()->getExecutor() == Mode::DAEMON) {
			return true;
		}

		$daemon_mode = DI::config()->get('system', 'worker_daemon_mode', false, true);
		if ($daemon_mode) {
			return $daemon_mode;
		}

		if (!function_exists('pcntl_fork')) {
			self::$daemon_mode = false;
			return false;
		}

		$pidfile = DI::config()->get('system', 'pidfile');
		if (empty($pidfile)) {
			// No pid file, no daemon
			self::$daemon_mode = false;
			return false;
		}

		if (!is_readable($pidfile)) {
			// No pid file. We assume that the daemon had been intentionally stopped.
			self::$daemon_mode = false;
			return false;
		}

		$pid = intval(file_get_contents($pidfile));
		$running = posix_kill($pid, 0);

		self::$daemon_mode = $running;
		return $running;
	}

	/**
	 * Test if the daemon is running. If not, it will be started
	 *
	 * @return void
	 */
	private static function checkDaemonState()
	{
		if (!DI::config()->get('system', 'daemon_watchdog', false)) {
			return;
		}

		if (!DI::mode()->isNormal()) {
			return;
		}

		// Check every minute if the daemon is running
		if (DI::config()->get('system', 'last_daemon_check', 0) + 60 > time()) {
			return;
		}

		DI::config()->set('system', 'last_daemon_check', time());

		$pidfile = DI::config()->get('system', 'pidfile');
		if (empty($pidfile)) {
			// No pid file, no daemon
			return;
		}

		if (!is_readable($pidfile)) {
			// No pid file. We assume that the daemon had been intentionally stopped.
			return;
		}

		$pid = intval(file_get_contents($pidfile));
		if (posix_kill($pid, 0)) {
			Logger::info('Daemon process is running', ['pid' => $pid]);
			return;
		}

		Logger::warning('Daemon process is not running', ['pid' => $pid]);

		self::spawnDaemon();
	}

	/**
	 * Spawn a new daemon process
	 *
	 * @return void
	 */
	private static function spawnDaemon()
	{
		Logger::notice('Starting new daemon process');
		$command = 'bin/daemon.php';
		$a = DI::app();
		$process = new Core\Process(DI::logger(), DI::mode(), DI::config(), DI::modelProcess(), $a->getBasePath(), getmypid());
		$process->run($command, ['start']);
		Logger::notice('New daemon process started');
	}

	/**
	 * Check if the system is inside the defined maintenance window
	 *
	 * @return boolean
	 */
	public static function isInMaintenanceWindow(bool $check_last_execution = false)
	{
		// Calculate the seconds of the start end end of the maintenance window
		$start = strtotime(DI::config()->get('system', 'maintenance_start')) % 86400;
		$end = strtotime(DI::config()->get('system', 'maintenance_end')) % 86400;

		Logger::info('Maintenance window', ['start' => date('H:i:s', $start), 'end' => date('H:i:s', $end)]);

		if ($check_last_execution) {
			// Calculate the window duration
			$duration = max($start, $end) - min($start, $end);

			// Quit when the last cron execution had been after the previous window
			$last_cron = DI::config()->get('system', 'last_cron_daily');
			if ($last_cron + $duration > time()) {
				Logger::info('The Daily cron had been executed recently', ['last' => date(DateTimeFormat::MYSQL, $last_cron), 'start' => date('H:i:s', $start), 'end' => date('H:i:s', $end)]);
				return false;
			}
		}

		$current = time() % 86400;

		if ($start < $end) {
			// Execute if we are inside the window
			$execute = ($current >= $start) && ($current <= $end);
		} else {
			// Don't execute if we are outside the window
			$execute = !(($current > $end) && ($current < $start));
		}

		if ($execute) {
			Logger::info('We are inside the maintenance window', ['current' => date('H:i:s', $current), 'start' => date('H:i:s', $start), 'end' => date('H:i:s', $end)]);
		} else {
			Logger::info('We are outside the maintenance window', ['current' => date('H:i:s', $current), 'start' => date('H:i:s', $start), 'end' => date('H:i:s', $end)]);
		}
		
		return $execute;
	}
}<|MERGE_RESOLUTION|>--- conflicted
+++ resolved
@@ -1175,13 +1175,7 @@
 	 */
 	public static function spawnWorker($do_cron = false)
 	{
-<<<<<<< HEAD
-		// Worker and daemon are started from the command line.
-		// This means that this is executed by a PHP interpreter without runtime limitations
-		if (function_exists('pcntl_fork') && in_array(DI::mode()->getExecutor(), [Mode::DAEMON, Mode::WORKER])) {
-=======
 		if (self::isDaemonMode() && DI::config()->get('system', 'worker_fork')) {
->>>>>>> f246c3fd
 			self::forkProcess($do_cron);
 		} else {
 			$process = new Core\Process(DI::logger(), DI::mode(), DI::config(),
