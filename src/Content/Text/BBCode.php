<?php

/**
 * @file src/Content/Text/BBCode.php
 */

namespace Friendica\Content\Text;

use DOMDocument;
use DomXPath;
use Exception;
use Friendica\BaseObject;
use Friendica\Content\OEmbed;
use Friendica\Content\Smilies;
use Friendica\Core\Addon;
use Friendica\Core\Cache;
use Friendica\Core\Config;
use Friendica\Core\L10n;
use Friendica\Core\PConfig;
use Friendica\Core\Protocol;
use Friendica\Core\System;
use Friendica\Model\Contact;
use Friendica\Network\Probe;
use Friendica\Object\Image;
use Friendica\Util\Map;
use Friendica\Util\Network;
use Friendica\Util\ParseUrl;
use League\HTMLToMarkdown\HtmlConverter;

require_once "include/event.php";
<<<<<<< HEAD
=======
require_once "include/html2plain.php";
require_once "include/html2bbcode.php";
>>>>>>> bacc5de3
require_once "mod/proxy.php";

class BBCode extends BaseObject
{
	/**
	 * @brief Fetches attachment data that were generated the old way
	 *
	 * @param string $body Message body
	 * @return array
	 * 'type' -> Message type ("link", "video", "photo")
	 * 'text' -> Text before the shared message
	 * 'after' -> Text after the shared message
	 * 'image' -> Preview image of the message
	 * 'url' -> Url to the attached message
	 * 'title' -> Title of the attachment
	 * 'description' -> Description of the attachment
	 */
	private static function getOldAttachmentData($body)
	{
		$post = [];

		// Simplify image codes
		$body = preg_replace("/\[img\=([0-9]*)x([0-9]*)\](.*?)\[\/img\]/ism", '[img]$3[/img]', $body);

		if (preg_match_all("(\[class=(.*?)\](.*?)\[\/class\])ism", $body, $attached, PREG_SET_ORDER)) {
			foreach ($attached as $data) {
				if (!in_array($data[1], ["type-link", "type-video", "type-photo"])) {
					continue;
				}

				$post["type"] = substr($data[1], 5);

				$pos = strpos($body, $data[0]);
				if ($pos > 0) {
					$post["text"] = trim(substr($body, 0, $pos));
					$post["after"] = trim(substr($body, $pos + strlen($data[0])));
				} else {
					$post["text"] = trim(str_replace($data[0], "", $body));
				}

				$attacheddata = $data[2];

				$URLSearchString = "^\[\]";

				if (preg_match("/\[img\]([$URLSearchString]*)\[\/img\]/ism", $attacheddata, $matches)) {

					$picturedata = Image::getInfoFromURL($matches[1]);

					if (($picturedata[0] >= 500) && ($picturedata[0] >= $picturedata[1])) {
						$post["image"] = $matches[1];
					} else {
						$post["preview"] = $matches[1];
					}
				}

				if (preg_match("/\[bookmark\=([$URLSearchString]*)\](.*?)\[\/bookmark\]/ism", $attacheddata, $matches)) {
					$post["url"] = $matches[1];
					$post["title"] = $matches[2];
				}
				if (($post["url"] == "") && (in_array($post["type"], ["link", "video"]))
					&& preg_match("/\[url\=([$URLSearchString]*)\](.*?)\[\/url\]/ism", $attacheddata, $matches)) {
					$post["url"] = $matches[1];
				}

				// Search for description
				if (preg_match("/\[quote\](.*?)\[\/quote\]/ism", $attacheddata, $matches)) {
					$post["description"] = $matches[1];
				}
			}
		}
		return $post;
	}

	/**
	 * @brief Fetches attachment data that were generated with the "attachment" element
	 *
	 * @param string $body Message body
	 * @return array
	 * 'type' -> Message type ("link", "video", "photo")
	 * 'text' -> Text before the shared message
	 * 'after' -> Text after the shared message
	 * 'image' -> Preview image of the message
	 * 'url' -> Url to the attached message
	 * 'title' -> Title of the attachment
	 * 'description' -> Description of the attachment
	 */
	public static function getAttachmentData($body)
	{
		$data = [];

		if (!preg_match("/(.*)\[attachment(.*?)\](.*?)\[\/attachment\](.*)/ism", $body, $match)) {
			return self::getOldAttachmentData($body);
		}

		$attributes = $match[2];

		$data["text"] = trim($match[1]);

		$type = "";
		preg_match("/type='(.*?)'/ism", $attributes, $matches);
		if (x($matches, 1)) {
			$type = strtolower($matches[1]);
		}

		preg_match('/type="(.*?)"/ism', $attributes, $matches);
		if (x($matches, 1)) {
			$type = strtolower($matches[1]);
		}

		if ($type == "") {
			return [];
		}

		if (!in_array($type, ["link", "audio", "photo", "video"])) {
			return [];
		}

		if ($type != "") {
			$data["type"] = $type;
		}

		$url = "";
		preg_match("/url='(.*?)'/ism", $attributes, $matches);
		if (x($matches, 1)) {
			$url = $matches[1];
		}

		preg_match('/url="(.*?)"/ism', $attributes, $matches);
		if (x($matches, 1)) {
			$url = $matches[1];
		}

		if ($url != "") {
			$data["url"] = html_entity_decode($url, ENT_QUOTES, 'UTF-8');
		}

		$title = "";
		preg_match("/title='(.*?)'/ism", $attributes, $matches);
		if (x($matches, 1)) {
			$title = $matches[1];
		}

		preg_match('/title="(.*?)"/ism', $attributes, $matches);
		if (x($matches, 1)) {
			$title = $matches[1];
		}

		if ($title != "") {
			$title = self::convert(html_entity_decode($title, ENT_QUOTES, 'UTF-8'), false, true);
			$title = html_entity_decode($title, ENT_QUOTES, 'UTF-8');
			$title = str_replace(["[", "]"], ["&#91;", "&#93;"], $title);
			$data["title"] = $title;
		}

		$image = "";
		preg_match("/image='(.*?)'/ism", $attributes, $matches);
		if (x($matches, 1)) {
			$image = $matches[1];
		}

		preg_match('/image="(.*?)"/ism', $attributes, $matches);
		if (x($matches, 1)) {
			$image = $matches[1];
		}

		if ($image != "") {
			$data["image"] = html_entity_decode($image, ENT_QUOTES, 'UTF-8');
		}

		$preview = "";
		preg_match("/preview='(.*?)'/ism", $attributes, $matches);
		if (x($matches, 1)) {
			$preview = $matches[1];
		}

		preg_match('/preview="(.*?)"/ism', $attributes, $matches);
		if (x($matches, 1)) {
			$preview = $matches[1];
		}

		if ($preview != "") {
			$data["preview"] = html_entity_decode($preview, ENT_QUOTES, 'UTF-8');
		}

		$data["description"] = trim($match[3]);

		$data["after"] = trim($match[4]);

		return $data;
	}

	public static function getAttachedData($body, $item = [])
	{
		/*
		- text:
		- type: link, video, photo
		- title:
		- url:
		- image:
		- description:
		- (thumbnail)
		*/

		$has_title = !empty($item['title']);
		$plink = (!empty($item['plink']) ? $item['plink'] : '');
		$post = self::getAttachmentData($body);

		// if nothing is found, it maybe having an image.
		if (!isset($post["type"])) {
			// Simplify image codes
			$body = preg_replace("/\[img\=([0-9]*)x([0-9]*)\](.*?)\[\/img\]/ism", '[img]$3[/img]', $body);

			$URLSearchString = "^\[\]";
			if (preg_match_all("(\[url=([$URLSearchString]*)\]\s*\[img\]([$URLSearchString]*)\[\/img\]\s*\[\/url\])ism", $body, $pictures, PREG_SET_ORDER)) {
				if ((count($pictures) == 1) && !$has_title) {
					// Checking, if the link goes to a picture
					$data = ParseUrl::getSiteinfoCached($pictures[0][1], true);

					// Workaround:
					// Sometimes photo posts to the own album are not detected at the start.
					// So we seem to cannot use the cache for these cases. That's strange.
					if (($data["type"] != "photo") && strstr($pictures[0][1], "/photos/")) {
						$data = ParseUrl::getSiteinfo($pictures[0][1], true);
					}

					if ($data["type"] == "photo") {
						$post["type"] = "photo";
						if (isset($data["images"][0])) {
							$post["image"] = $data["images"][0]["src"];
							$post["url"] = $data["url"];
						} else {
							$post["image"] = $data["url"];
						}

						$post["preview"] = $pictures[0][2];
						$post["text"] = str_replace($pictures[0][0], "", $body);
					} else {
						$imgdata = Image::getInfoFromURL($pictures[0][1]);
						if (substr($imgdata["mime"], 0, 6) == "image/") {
							$post["type"] = "photo";
							$post["image"] = $pictures[0][1];
							$post["preview"] = $pictures[0][2];
							$post["text"] = str_replace($pictures[0][0], "", $body);
						}
					}
				} elseif (count($pictures) > 0) {
					$post["type"] = "link";
					$post["url"] = $plink;
					$post["image"] = $pictures[0][2];
					$post["text"] = $body;
				}
			} elseif (preg_match_all("(\[img\]([$URLSearchString]*)\[\/img\])ism", $body, $pictures, PREG_SET_ORDER)) {
				if ((count($pictures) == 1) && !$has_title) {
					$post["type"] = "photo";
					$post["image"] = $pictures[0][1];
					$post["text"] = str_replace($pictures[0][0], "", $body);
				} elseif (count($pictures) > 0) {
					$post["type"] = "link";
					$post["url"] = $plink;
					$post["image"] = $pictures[0][1];
					$post["text"] = $body;
				}
			}

			// Test for the external links
			preg_match_all("(\[url\]([$URLSearchString]*)\[\/url\])ism", $body, $links1, PREG_SET_ORDER);
			preg_match_all("(\[url\=([$URLSearchString]*)\].*?\[\/url\])ism", $body, $links2, PREG_SET_ORDER);

			$links = array_merge($links1, $links2);

			// If there is only a single one, then use it.
			// This should cover link posts via API.
			if ((count($links) == 1) && !isset($post["preview"]) && !$has_title) {
				$post["type"] = "link";
				$post["text"] = trim($body);
				$post["url"] = $links[0][1];
			}

			// Now count the number of external media links
			preg_match_all("(\[vimeo\](.*?)\[\/vimeo\])ism", $body, $links1, PREG_SET_ORDER);
			preg_match_all("(\[youtube\\](.*?)\[\/youtube\\])ism", $body, $links2, PREG_SET_ORDER);
			preg_match_all("(\[video\\](.*?)\[\/video\\])ism", $body, $links3, PREG_SET_ORDER);
			preg_match_all("(\[audio\\](.*?)\[\/audio\\])ism", $body, $links4, PREG_SET_ORDER);

			// Add them to the other external links
			$links = array_merge($links, $links1, $links2, $links3, $links4);

			// Are there more than one?
			if (count($links) > 1) {
				// The post will be the type "text", which means a blog post
				unset($post["type"]);
				$post["url"] = $plink;
			}

			if (!isset($post["type"])) {
				$post["type"] = "text";
				$post["text"] = trim($body);
			}
		} elseif (isset($post["url"]) && ($post["type"] == "video")) {
			$data = ParseUrl::getSiteinfoCached($post["url"], true);

			if (isset($data["images"][0])) {
				$post["image"] = $data["images"][0]["src"];
			}
		}

		return $post;
	}

	/**
	 * @brief Convert a message into plaintext for connectors to other networks
	 *
	 * @param array $b The message array that is about to be posted
	 * @param int $limit The maximum number of characters when posting to that network
	 * @param bool $includedlinks Has an attached link to be included into the message?
	 * @param int $htmlmode This triggers the behaviour of the bbcode conversion
	 * @param string $target_network Name of the network where the post should go to.
	 *
	 * @return string The converted message
	 */
	public static function toPlaintext($b, $limit = 0, $includedlinks = false, $htmlmode = 2, $target_network = "")
	{
		// Remove the hash tags
		$URLSearchString = "^\[\]";
		$body = preg_replace("/([#@])\[url\=([$URLSearchString]*)\](.*?)\[\/url\]/ism", '$1$3', $b["body"]);

		// Add an URL element if the text contains a raw link
		$body = preg_replace("/([^\]\='".'"'."]|^)(https?\:\/\/[a-zA-Z0-9\:\/\-\?\&\;\.\=\_\~\#\%\$\!\+\,]+)/ism", '$1[url]$2[/url]', $body);

		// Remove the abstract
		$body = self::stripAbstract($body);

		// At first look at data that is attached via "type-..." stuff
		// This will hopefully replaced with a dedicated bbcode later
		//$post = self::getAttachedData($b["body"]);
		$post = self::getAttachedData($body, $b);

		if (($b["title"] != "") && ($post["text"] != "")) {
			$post["text"] = trim($b["title"]."\n\n".$post["text"]);
		} elseif ($b["title"] != "") {
			$post["text"] = trim($b["title"]);
		}

		$abstract = "";

		// Fetch the abstract from the given target network
		if ($target_network != "") {
			$default_abstract = self::getAbstract($b["body"]);
			$abstract = self::getAbstract($b["body"], $target_network);

			// If we post to a network with no limit we only fetch
			// an abstract exactly for this network
			if (($limit == 0) && ($abstract == $default_abstract)) {
				$abstract = "";
			}
		} else {// Try to guess the correct target network
			switch ($htmlmode) {
				case 8:
					$abstract = self::getAbstract($b["body"], NETWORK_TWITTER);
					break;
				case 7:
					$abstract = self::getAbstract($b["body"], NETWORK_STATUSNET);
					break;
				case 6:
					$abstract = self::getAbstract($b["body"], NETWORK_APPNET);
					break;
				default: // We don't know the exact target.
					// We fetch an abstract since there is a posting limit.
					if ($limit > 0) {
						$abstract = self::getAbstract($b["body"]);
					}
			}
		}

		if ($abstract != "") {
			$post["text"] = $abstract;

			if ($post["type"] == "text") {
				$post["type"] = "link";
				$post["url"] = $b["plink"];
			}
		}

		$html = self::convert($post["text"].$post["after"], false, $htmlmode);
		$msg = HTML::toPlaintext($html, 0, true);
		$msg = trim(html_entity_decode($msg, ENT_QUOTES, 'UTF-8'));

		$link = "";
		if ($includedlinks) {
			if ($post["type"] == "link") {
				$link = $post["url"];
			} elseif ($post["type"] == "text") {
				$link = $post["url"];
			} elseif ($post["type"] == "video") {
				$link = $post["url"];
			} elseif ($post["type"] == "photo") {
				$link = $post["image"];
			}

			if (($msg == "") && isset($post["title"])) {
				$msg = trim($post["title"]);
			}

			if (($msg == "") && isset($post["description"])) {
				$msg = trim($post["description"]);
			}

			// If the link is already contained in the post, then it neeedn't to be added again
			// But: if the link is beyond the limit, then it has to be added.
			if (($link != "") && strstr($msg, $link)) {
				$pos = strpos($msg, $link);

				// Will the text be shortened in the link?
				// Or is the link the last item in the post?
				if (($limit > 0) && ($pos < $limit) && (($pos + 23 > $limit) || ($pos + strlen($link) == strlen($msg)))) {
					$msg = trim(str_replace($link, "", $msg));
				} elseif (($limit == 0) || ($pos < $limit)) {
					// The limit has to be increased since it will be shortened - but not now
					// Only do it with Twitter (htmlmode = 8)
					if (($limit > 0) && (strlen($link) > 23) && ($htmlmode == 8)) {
						$limit = $limit - 23 + strlen($link);
					}

					$link = "";

					if ($post["type"] == "text") {
						unset($post["url"]);
					}
				}
			}
		}

		if ($limit > 0) {
			// Reduce multiple spaces
			// When posted to a network with limited space, we try to gain space where possible
			while (strpos($msg, "  ") !== false) {
				$msg = str_replace("  ", " ", $msg);
			}

			// Twitter is using its own limiter, so we always assume that shortened links will have this length
			if (iconv_strlen($link, "UTF-8") > 0) {
				$limit = $limit - 23;
			}

			if (iconv_strlen($msg, "UTF-8") > $limit) {
				if (($post["type"] == "text") && isset($post["url"])) {
					$post["url"] = $b["plink"];
				} elseif (!isset($post["url"])) {
					$limit = $limit - 23;
					$post["url"] = $b["plink"];
				// Which purpose has this line? It is now uncommented, but left as a reminder
				//} elseif (strpos($b["body"], "[share") !== false) {
				//	$post["url"] = $b["plink"];
				} elseif (PConfig::get($b["uid"], "system", "no_intelligent_shortening")) {
					$post["url"] = $b["plink"];
				}
				$msg = Plaintext::shorten($msg, $limit);
			}
		}

		$post["text"] = trim($msg);

		return($post);
	}

	public static function scaleExternalImages($srctext, $include_link = true, $scale_replace = false)
	{
		// Suppress "view full size"
		if (intval(Config::get('system', 'no_view_full_size'))) {
			$include_link = false;
		}

		// Picture addresses can contain special characters
		$s = htmlspecialchars_decode($srctext);

		$matches = null;
		$c = preg_match_all('/\[img.*?\](.*?)\[\/img\]/ism', $s, $matches, PREG_SET_ORDER);
		if ($c) {
			foreach ($matches as $mtch) {
				logger('scale_external_image: ' . $mtch[1]);

				$hostname = str_replace('www.', '', substr(System::baseUrl(), strpos(System::baseUrl(), '://') + 3));
				if (stristr($mtch[1], $hostname)) {
					continue;
				}

				// $scale_replace, if passed, is an array of two elements. The
				// first is the name of the full-size image. The second is the
				// name of a remote, scaled-down version of the full size image.
				// This allows Friendica to display the smaller remote image if
				// one exists, while still linking to the full-size image
				if ($scale_replace) {
					$scaled = str_replace($scale_replace[0], $scale_replace[1], $mtch[1]);
				} else {
					$scaled = $mtch[1];
				}
				$i = Network::fetchUrl($scaled);
				if (!$i) {
					return $srctext;
				}

				// guess mimetype from headers or filename
				$type = Image::guessType($mtch[1], true);

				if ($i) {
					$Image = new Image($i, $type);
					if ($Image->isValid()) {
						$orig_width = $Image->getWidth();
						$orig_height = $Image->getHeight();

						if ($orig_width > 640 || $orig_height > 640) {
							$Image->scaleDown(640);
							$new_width = $Image->getWidth();
							$new_height = $Image->getHeight();
							logger('scale_external_images: ' . $orig_width . '->' . $new_width . 'w ' . $orig_height . '->' . $new_height . 'h' . ' match: ' . $mtch[0], LOGGER_DEBUG);
							$s = str_replace(
								$mtch[0],
								'[img=' . $new_width . 'x' . $new_height. ']' . $scaled . '[/img]'
								. "\n" . (($include_link)
									? '[url=' . $mtch[1] . ']' . L10n::t('view full size') . '[/url]' . "\n"
									: ''),
								$s
							);
							logger('scale_external_images: new string: ' . $s, LOGGER_DEBUG);
						}
					}
				}
			}
		}

		// replace the special char encoding
		$s = htmlspecialchars($s, ENT_NOQUOTES, 'UTF-8');
		return $s;
	}

	/**
	 * The purpose of this function is to apply system message length limits to
	 * imported messages without including any embedded photos in the length
	 *
	 * @brief Truncates imported message body string length to max_import_size
	 * @param string $body
	 * @return string
	 */
	public static function limitBodySize($body)
	{
		$maxlen = get_max_import_size();

		// If the length of the body, including the embedded images, is smaller
		// than the maximum, then don't waste time looking for the images
		if ($maxlen && (strlen($body) > $maxlen)) {

			logger('the total body length exceeds the limit', LOGGER_DEBUG);

			$orig_body = $body;
			$new_body = '';
			$textlen = 0;

			$img_start = strpos($orig_body, '[img');
			$img_st_close = ($img_start !== false ? strpos(substr($orig_body, $img_start), ']') : false);
			$img_end = ($img_start !== false ? strpos(substr($orig_body, $img_start), '[/img]') : false);
			while (($img_st_close !== false) && ($img_end !== false)) {

				$img_st_close++; // make it point to AFTER the closing bracket
				$img_end += $img_start;
				$img_end += strlen('[/img]');

				if (!strcmp(substr($orig_body, $img_start + $img_st_close, 5), 'data:')) {
					// This is an embedded image

					if (($textlen + $img_start) > $maxlen) {
						if ($textlen < $maxlen) {
							logger('the limit happens before an embedded image', LOGGER_DEBUG);
							$new_body = $new_body . substr($orig_body, 0, $maxlen - $textlen);
							$textlen = $maxlen;
						}
					} else {
						$new_body = $new_body . substr($orig_body, 0, $img_start);
						$textlen += $img_start;
					}

					$new_body = $new_body . substr($orig_body, $img_start, $img_end - $img_start);
				} else {

					if (($textlen + $img_end) > $maxlen) {
						if ($textlen < $maxlen) {
							logger('the limit happens before the end of a non-embedded image', LOGGER_DEBUG);
							$new_body = $new_body . substr($orig_body, 0, $maxlen - $textlen);
							$textlen = $maxlen;
						}
					} else {
						$new_body = $new_body . substr($orig_body, 0, $img_end);
						$textlen += $img_end;
					}
				}
				$orig_body = substr($orig_body, $img_end);

				if ($orig_body === false) {
					// in case the body ends on a closing image tag
					$orig_body = '';
				}

				$img_start = strpos($orig_body, '[img');
				$img_st_close = ($img_start !== false ? strpos(substr($orig_body, $img_start), ']') : false);
				$img_end = ($img_start !== false ? strpos(substr($orig_body, $img_start), '[/img]') : false);
			}

			if (($textlen + strlen($orig_body)) > $maxlen) {
				if ($textlen < $maxlen) {
					logger('the limit happens after the end of the last image', LOGGER_DEBUG);
					$new_body = $new_body . substr($orig_body, 0, $maxlen - $textlen);
				}
			} else {
				logger('the text size with embedded images extracted did not violate the limit', LOGGER_DEBUG);
				$new_body = $new_body . $orig_body;
			}

			return $new_body;
		} else {
			return $body;
		}
	}

	/**
	 * Processes [attachment] tags
	 *
	 * Note: Can produce a [bookmark] tag in the returned string
	 *
	 * @brief Processes [attachment] tags
	 * @param string $return
	 * @param bool|int $simplehtml
	 * @param bool $tryoembed
	 * @return string
	 */
	private static function convertAttachment($return, $simplehtml = false, $tryoembed = true)
	{
		$data = self::getAttachmentData($return);
		if (!$data) {
			return $return;
		}

		if (isset($data["title"])) {
			$data["title"] = strip_tags($data["title"]);
			$data["title"] = str_replace(["http://", "https://"], "", $data["title"]);
		}

		if (((strpos($data["text"], "[img=") !== false) || (strpos($data["text"], "[img]") !== false) || Config::get('system', 'always_show_preview')) && ($data["image"] != "")) {
			$data["preview"] = $data["image"];
			$data["image"] = "";
		}

		$return = '';
		if ($simplehtml == 7) {
			$return = self::convertUrlForOStatus($data["url"]);
		} elseif (($simplehtml != 4) && ($simplehtml != 0)) {
			$return = sprintf('<a href="%s" target="_blank">%s</a><br>', $data["url"], $data["title"]);
		} else {
			try {
				if ($tryoembed && OEmbed::isAllowedURL($data['url'])) {
					$return = OEmbed::getHTML($data['url'], $data['title']);
				} else {
					throw new Exception('OEmbed is disabled for this attachment.');
				}
			} catch (Exception $e) {
				if ($simplehtml != 4) {
					$return = sprintf('<div class="type-%s">', $data["type"]);
				}

				if ($data["image"] != "") {
					$return .= sprintf('<a href="%s" target="_blank"><img src="%s" alt="" title="%s" class="attachment-image" /></a><br />', $data["url"], proxy_url($data["image"]), $data["title"]);
				} elseif ($data["preview"] != "") {
					$return .= sprintf('<a href="%s" target="_blank"><img src="%s" alt="" title="%s" class="attachment-preview" /></a><br />', $data["url"], proxy_url($data["preview"]), $data["title"]);
				}

				if (($data["type"] == "photo") && ($data["url"] != "") && ($data["image"] != "")) {
					$return .= sprintf('<a href="%s" target="_blank"><img src="%s" alt="" title="%s" class="attachment-image" /></a>', $data["url"], proxy_url($data["image"]), $data["title"]);
				} else {
					$return .= sprintf('<h4><a href="%s">%s</a></h4>', $data['url'], $data['title']);
				}

				if ($data["description"] != "" && $data["description"] != $data["title"]) {
<<<<<<< HEAD
					$return .= sprintf('<blockquote>%s</blockquote>', trim(self::convert($data["description"])));
=======
					// Sanitize the HTML by converting it to BBCode
					$bbcode = html2bbcode($data["description"]);
					$return .= sprintf('<blockquote>%s</blockquote>', trim(self::convert($bbcode)));
>>>>>>> bacc5de3
				}
				if ($data["type"] == "link") {
					$return .= sprintf('<sup><a href="%s">%s</a></sup>', $data['url'], parse_url($data['url'], PHP_URL_HOST));
				}

				if ($simplehtml != 4) {
					$return .= '</div>';
				}
			}
		}

		return trim($data["text"] . ' ' . $return . ' ' . $data["after"]);
	}

	public static function removeShareInformation($Text, $plaintext = false, $nolink = false)
	{
		$data = self::getAttachmentData($Text);

		if (!$data) {
			return $Text;
		} elseif ($nolink) {
			return $data["text"] . $data["after"];
		}

		$title = htmlentities($data["title"], ENT_QUOTES, 'UTF-8', false);
		$text = htmlentities($data["text"], ENT_QUOTES, 'UTF-8', false);
		if ($plaintext || (($title != "") && strstr($text, $title))) {
			$data["title"] = $data["url"];
		} elseif (($text != "") && strstr($title, $text)) {
			$data["text"] = $data["title"];
			$data["title"] = $data["url"];
		}

		if (($data["text"] == "") && ($data["title"] != "") && ($data["url"] == "")) {
			return $data["title"] . $data["after"];
		}

		// If the link already is included in the post, don't add it again
		if (($data["url"] != "") && strpos($data["text"], $data["url"])) {
			return $data["text"] . $data["after"];
		}

		$text = $data["text"];

		if (($data["url"] != "") && ($data["title"] != "")) {
			$text .= "\n[url=" . $data["url"] . "]" . $data["title"] . "[/url]";
		} elseif (($data["url"] != "")) {
			$text .= "\n[url]" . $data["url"] . "[/url]";
		}

		return $text . "\n" . $data["after"];
	}

	/**
	 * Converts [url] BBCodes in a format that looks fine on Mastodon. (callback function)
	 *
	 * @brief Converts [url] BBCodes in a format that looks fine on Mastodon. (callback function)
	 * @param array $match Array with the matching values
	 * @return string reformatted link including HTML codes
	 */
	private static function convertUrlForOStatusCallback($match)
	{
		$url = $match[1];

		if (isset($match[2]) && ($match[1] != $match[2])) {
			return $match[0];
		}

		$parts = parse_url($url);
		if (!isset($parts['scheme'])) {
			return $match[0];
		}

		return self::convertUrlForOStatus($url);
	}

	/**
	 * @brief Converts [url] BBCodes in a format that looks fine on OStatus systems.
	 * @param string $url URL that is about to be reformatted
	 * @return string reformatted link including HTML codes
	 */
	private static function convertUrlForOStatus($url)
	{
		$parts = parse_url($url);
		$scheme = $parts['scheme'] . '://';
		$styled_url = str_replace($scheme, '', $url);

		if (strlen($styled_url) > 30) {
			$styled_url = substr($styled_url, 0, 30) . "…";
		}

		$html = '<a href="%s" target="_blank">%s</a>';

		return sprintf($html, $url, $styled_url);
	}

	/*
	 * [noparse][i]italic[/i][/noparse] turns into
	 * [noparse][ i ]italic[ /i ][/noparse],
	 * to hide them from parser.
	 */
	private static function escapeNoparseCallback($match)
	{
		$whole_match = $match[0];
		$captured = $match[1];
		$spacefied = preg_replace("/\[(.*?)\]/", "[ $1 ]", $captured);
		$new_str = str_replace($captured, $spacefied, $whole_match);
		return $new_str;
	}

	/*
	 * The previously spacefied [noparse][ i ]italic[ /i ][/noparse],
	 * now turns back and the [noparse] tags are trimed
	 * returning [i]italic[/i]
	 */
	private static function unescapeNoparseCallback($match)
	{
		$captured = $match[1];
		$unspacefied = preg_replace("/\[ (.*?)\ ]/", "[$1]", $captured);
		return $unspacefied;
	}

	/**
	 * Returns the bracket character positions of a set of opening and closing BBCode tags, optionally skipping first
	 * occurrences
	 *
	 * @param string $text        Text to search
	 * @param string $name        Tag name
	 * @param int    $occurrences Number of first occurrences to skip
	 * @return boolean|array
	 */
	public static function getTagPosition($text, $name, $occurrences = 0)
	{
		if ($occurrences < 0) {
			$occurrences = 0;
		}

		$start_open = -1;
		for ($i = 0; $i <= $occurrences; $i++) {
			if ($start_open !== false) {
				$start_open = strpos($text, '[' . $name, $start_open + 1); // allow [name= type tags
			}
		}

		if ($start_open === false) {
			return false;
		}

		$start_equal = strpos($text, '=', $start_open);
		$start_close = strpos($text, ']', $start_open);

		if ($start_close === false) {
			return false;
		}

		$start_close++;

		$end_open = strpos($text, '[/' . $name . ']', $start_close);

		if ($end_open === false) {
			return false;
		}

		$res = [
			'start' => [
				'open' => $start_open,
				'close' => $start_close
			],
			'end' => [
				'open' => $end_open,
				'close' => $end_open + strlen('[/' . $name . ']')
			],
		];

		if ($start_equal !== false) {
			$res['start']['equal'] = $start_equal + 1;
		}

		return $res;
	}

	/**
	 * Performs a preg_replace within the boundaries of all named BBCode tags in a text
	 *
	 * @param type $pattern Preg pattern string
	 * @param type $replace Preg replace string
	 * @param type $name    BBCode tag name
	 * @param type $text    Text to search
	 * @return string
	 */
	public static function pregReplaceInTag($pattern, $replace, $name, $text)
	{
		$occurrences = 0;
		$pos = self::getTagPosition($text, $name, $occurrences);
		while ($pos !== false && $occurrences++ < 1000) {
			$start = substr($text, 0, $pos['start']['open']);
			$subject = substr($text, $pos['start']['open'], $pos['end']['close'] - $pos['start']['open']);
			$end = substr($text, $pos['end']['close']);
			if ($end === false) {
				$end = '';
			}

			$subject = preg_replace($pattern, $replace, $subject);
			$text = $start . $subject . $end;

			$pos = self::getTagPosition($text, $name, $occurrences);
		}

		return $text;
	}

	private static function extractImagesFromItemBody($body)
	{
		$saved_image = [];
		$orig_body = $body;
		$new_body = '';

		$cnt = 0;
		$img_start = strpos($orig_body, '[img');
		$img_st_close = ($img_start !== false ? strpos(substr($orig_body, $img_start), ']') : false);
		$img_end = ($img_start !== false ? strpos(substr($orig_body, $img_start), '[/img]') : false);
		while (($img_st_close !== false) && ($img_end !== false)) {
			$img_st_close++; // make it point to AFTER the closing bracket
			$img_end += $img_start;

			if (!strcmp(substr($orig_body, $img_start + $img_st_close, 5), 'data:')) {
				// This is an embedded image
				$saved_image[$cnt] = substr($orig_body, $img_start + $img_st_close, $img_end - ($img_start + $img_st_close));
				$new_body = $new_body . substr($orig_body, 0, $img_start) . '[$#saved_image' . $cnt . '#$]';

				$cnt++;
			} else {
				$new_body = $new_body . substr($orig_body, 0, $img_end + strlen('[/img]'));
			}

			$orig_body = substr($orig_body, $img_end + strlen('[/img]'));

			if ($orig_body === false) {
				// in case the body ends on a closing image tag
				$orig_body = '';
			}

			$img_start = strpos($orig_body, '[img');
			$img_st_close = ($img_start !== false ? strpos(substr($orig_body, $img_start), ']') : false);
			$img_end = ($img_start !== false ? strpos(substr($orig_body, $img_start), '[/img]') : false);
		}

		$new_body = $new_body . $orig_body;

		return ['body' => $new_body, 'images' => $saved_image];
	}

	private static function interpolateSavedImagesIntoItemBody($body, array $images)
	{
		$newbody = $body;

		$cnt = 0;
		foreach ($images as $image) {
			// We're depending on the property of 'foreach' (specified on the PHP website) that
			// it loops over the array starting from the first element and going sequentially
			// to the last element
			$newbody = str_replace('[$#saved_image' . $cnt . '#$]',
				'<img src="' . proxy_url($image) . '" alt="' . L10n::t('Image/photo') . '" />', $newbody);
			$cnt++;
		}

		return $newbody;
	}

	/**
	 * Processes [share] tags
	 *
	 * Note: Can produce a [bookmark] tag in the output
	 *
	 * @brief Processes [share] tags
	 * @param array    $share      preg_match_callback result array
	 * @param bool|int $simplehtml
	 * @return string
	 */
	private static function convertShare($share, $simplehtml)
	{
		$attributes = $share[2];

		$author = "";
		preg_match("/author='(.*?)'/ism", $attributes, $matches);
		if (x($matches, 1)) {
			$author = html_entity_decode($matches[1], ENT_QUOTES, 'UTF-8');
		}

		preg_match('/author="(.*?)"/ism', $attributes, $matches);
		if (x($matches, 1)) {
			$author = $matches[1];
		}

		$profile = "";
		preg_match("/profile='(.*?)'/ism", $attributes, $matches);
		if (x($matches, 1)) {
			$profile = $matches[1];
		}

		preg_match('/profile="(.*?)"/ism', $attributes, $matches);
		if (x($matches, 1)) {
			$profile = $matches[1];
		}

		$avatar = "";
		preg_match("/avatar='(.*?)'/ism", $attributes, $matches);
		if (x($matches, 1)) {
			$avatar = $matches[1];
		}

		preg_match('/avatar="(.*?)"/ism', $attributes, $matches);
		if (x($matches, 1)) {
			$avatar = $matches[1];
		}

		$link = "";
		preg_match("/link='(.*?)'/ism", $attributes, $matches);
		if (x($matches, 1)) {
			$link = $matches[1];
		}

		preg_match('/link="(.*?)"/ism', $attributes, $matches);
		if (x($matches, 1)) {
			$link = $matches[1];
		}

		$posted = "";

		preg_match("/posted='(.*?)'/ism", $attributes, $matches);
		if (x($matches, 1)) {
			$posted = $matches[1];
		}

		preg_match('/posted="(.*?)"/ism', $attributes, $matches);
		if (x($matches, 1)) {
			$posted = $matches[1];
		}

		// We only call this so that a previously unknown contact can be added.
		// This is important for the function "Model\Contact::getDetailsByURL()".
		// This function then can fetch an entry from the contact table.
		Contact::getIdForURL($profile, 0, true);

		$data = Contact::getDetailsByURL($profile);

		if (x($data, "name") && x($data, "addr")) {
			$userid_compact = $data["name"] . " (" . $data["addr"] . ")";
		} else {
			$userid_compact = Protocol::getAddrFromProfileUrl($profile, $author);
		}

		if (x($data, "addr")) {
			$userid = $data["addr"];
		} else {
			$userid = Protocol::formatMention($profile, $author);
		}

		if (x($data, "name")) {
			$author = $data["name"];
		}

		if (x($data, "micro")) {
			$avatar = $data["micro"];
		}

		$preshare = trim($share[1]);
		if ($preshare != "") {
			$preshare .= "<br />";
		}

		switch ($simplehtml) {
			case 1:
				$text = $preshare . html_entity_decode("&#x2672; ", ENT_QUOTES, 'UTF-8') . ' <a href="' . $profile . '">' . $userid . "</a>: <br />»" . $share[3] . "«";
				break;
			case 2:
				$text = $preshare . html_entity_decode("&#x2672; ", ENT_QUOTES, 'UTF-8') . ' ' . $userid_compact . ": <br />" . $share[3];
				break;
			case 3: // Diaspora
				$headline = '<b>' . html_entity_decode("&#x2672; ", ENT_QUOTES, 'UTF-8') . $userid . ':</b><br />';

				$text = trim($share[1]);

				if ($text != "") {
					$text .= "<hr />";
				}

				if (stripos(normalise_link($link), 'http://twitter.com/') === 0) {
					$text .= '<br /><a href="' . $link . '">' . $link . '</a>';
				} else {
					$text .= $headline . '<blockquote>' . trim($share[3]) . "</blockquote><br />";

					if ($link != "") {
						$text .= '<br /><a href="' . $link . '">[l]</a>';
					}
				}

				break;
			case 4:
				$headline = '<br /><b>' . html_entity_decode("&#x2672; ", ENT_QUOTES, 'UTF-8');
				$headline .= L10n::t('<a href="%1$s" target="_blank">%2$s</a> %3$s', $link, $userid, $posted);
				$headline .= ":</b><br />";

				$text = trim($share[1]);

				if ($text != "") {
					$text .= "<hr />";
				}

				$text .= $headline . '<blockquote class="shared_content">' . trim($share[3]) . "</blockquote><br />";

				break;
			case 5:
				$text = $preshare . html_entity_decode("&#x2672; ", ENT_QUOTES, 'UTF-8') . ' ' . $userid_compact . ": <br />" . $share[3];
				break;
			case 6: // app.net
				$text = $preshare . "&gt;&gt; @" . $userid_compact . ": <br />" . $share[3];
				break;
			case 7: // statusnet/GNU Social
				$text = $preshare . html_entity_decode("&#x2672; ", ENT_QUOTES, 'UTF-8') . " @" . $userid_compact . ": " . $share[3];
				break;
			case 8: // twitter
				$text = $preshare . "RT @" . $userid_compact . ": " . $share[3];
				break;
			case 9: // Google+/Facebook
				$text = $preshare . html_entity_decode("&#x2672; ", ENT_QUOTES, 'UTF-8') . ' ' . $userid_compact . ": <br />" . $share[3];

				if ($link != "") {
					$text .= "<br /><br />" . $link;
				}
				break;
			default:
				// Transforms quoted tweets in rich attachments to avoid nested tweets
				if (stripos(normalise_link($link), 'http://twitter.com/') === 0 && OEmbed::isAllowedURL($link)) {
					try {
						$oembed = OEmbed::getHTML($link, $preshare);
					} catch (Exception $e) {
						$oembed = sprintf('[bookmark=%s]%s[/bookmark]', $link, $preshare);
					}

					$text = $preshare . $oembed;
				} else {
					$text = trim($share[1]) . "\n";

					$avatar = proxy_url($avatar, false, PROXY_SIZE_THUMB);

					$tpl = get_markup_template('shared_content.tpl');
					$text .= replace_macros($tpl, [
						'$profile' => $profile,
						'$avatar' => $avatar,
						'$author' => $author,
						'$link' => $link,
						'$posted' => $posted,
						'$content' => trim($share[3])
					]);
				}
				break;
		}

		return $text;
	}

	private static function removePictureLinksCallback($match)
	{
		$text = Cache::get($match[1]);

		if (is_null($text)) {
			$a = self::getApp();

			$stamp1 = microtime(true);

			$ch = @curl_init($match[1]);
			@curl_setopt($ch, CURLOPT_NOBODY, true);
			@curl_setopt($ch, CURLOPT_RETURNTRANSFER, true);
			@curl_setopt($ch, CURLOPT_USERAGENT, $a->get_useragent());
			@curl_exec($ch);
			$curl_info = @curl_getinfo($ch);

			$a->save_timestamp($stamp1, "network");

			if (substr($curl_info["content_type"], 0, 6) == "image/") {
				$text = "[url=" . $match[1] . "]" . $match[1] . "[/url]";
			} else {
				$text = "[url=" . $match[2] . "]" . $match[2] . "[/url]";

				// if its not a picture then look if its a page that contains a picture link
				$body = Network::fetchUrl($match[1]);

				$doc = new DOMDocument();
				@$doc->loadHTML($body);
				$xpath = new DomXPath($doc);
				$list = $xpath->query("//meta[@name]");
				foreach ($list as $node) {
					$attr = [];

					if ($node->attributes->length) {
						foreach ($node->attributes as $attribute) {
							$attr[$attribute->name] = $attribute->value;
						}
					}

					if (strtolower($attr["name"]) == "twitter:image") {
						$text = "[url=" . $attr["content"] . "]" . $attr["content"] . "[/url]";
					}
				}
			}
			Cache::set($match[1], $text);
		}

		return $text;
	}

	private static function expandLinksCallback($match)
	{
		if (($match[3] == "") || ($match[2] == $match[3]) || stristr($match[2], $match[3])) {
			return ($match[1] . "[url]" . $match[2] . "[/url]");
		} else {
			return ($match[1] . $match[3] . " [url]" . $match[2] . "[/url]");
		}
	}

	private static function cleanPictureLinksCallback($match)
	{
		$text = Cache::get($match[1]);

		if (is_null($text)) {
			$a = self::getApp();

			$stamp1 = microtime(true);

			$ch = @curl_init($match[1]);
			@curl_setopt($ch, CURLOPT_NOBODY, true);
			@curl_setopt($ch, CURLOPT_RETURNTRANSFER, true);
			@curl_setopt($ch, CURLOPT_USERAGENT, $a->get_useragent());
			@curl_exec($ch);
			$curl_info = @curl_getinfo($ch);

			$a->save_timestamp($stamp1, "network");

			// if its a link to a picture then embed this picture
			if (substr($curl_info["content_type"], 0, 6) == "image/") {
				$text = "[img]" . $match[1] . "[/img]";
			} else {
				$text = "[img]" . $match[2] . "[/img]";

				// if its not a picture then look if its a page that contains a picture link
				$body = Network::fetchUrl($match[1]);

				$doc = new DOMDocument();
				@$doc->loadHTML($body);
				$xpath = new DOMXPath($doc);
				$list = $xpath->query("//meta[@name]");
				foreach ($list as $node) {
					$attr = [];
					if ($node->attributes->length) {
						foreach ($node->attributes as $attribute) {
							$attr[$attribute->name] = $attribute->value;
						}
					}

					if (strtolower($attr["name"]) == "twitter:image") {
						$text = "[img]" . $attr["content"] . "[/img]";
					}
				}
			}
			Cache::set($match[1], $text);
		}

		return $text;
	}

	public static function cleanPictureLinks($text)
	{
		$return = preg_replace_callback("&\[url=([^\[\]]*)\]\[img\](.*)\[\/img\]\[\/url\]&Usi", 'self::cleanPictureLinksCallback', $text);
		return $return;
	}

	private static function textHighlightCallback($match)
	{
		if (in_array(strtolower($match[1]),
				['php', 'css', 'mysql', 'sql', 'abap', 'diff', 'html', 'perl', 'ruby',
				'vbscript', 'avrc', 'dtd', 'java', 'xml', 'cpp', 'python', 'javascript', 'js', 'sh'])
		) {
			return text_highlight($match[2], strtolower($match[1]));
		}
		return $match[0];
	}

	/**
	 * @brief Converts a BBCode message to HTML message
	 *
	 * BBcode 2 HTML was written by WAY2WEB.net
	 * extended to work with Mistpark/Friendica - Mike Macgirvin
	 *
	 * Simple HTML values meaning:
	 * - 0: Friendica display
	 * - 1: Unused
	 * - 2: Used for Facebook, Google+, Windows Phone push, Friendica API
	 * - 3: Used before converting to Markdown in bb2diaspora.php
	 * - 4: Used for WordPress, Libertree (before Markdown), pump.io and tumblr
	 * - 5: Unused
	 * - 6: Used for Appnet
	 * - 7: Used for dfrn, OStatus
	 * - 8: Used for WP backlink text setting
	 *
	 * @param string $text
	 * @param bool   $try_oembed
	 * @param int    $simple_html
	 * @param bool   $for_plaintext
	 * @return string
	 */
	public static function convert($text, $try_oembed = true, $simple_html = false, $for_plaintext = false)
	{
		$a = self::getApp();

		/*
		 * preg_match_callback function to replace potential Oembed tags with Oembed content
		 *
		 * $match[0] = [tag]$url[/tag] or [tag=$url]$title[/tag]
		 * $match[1] = $url
		 * $match[2] = $title or absent
		 */
		$try_oembed_callback = function ($match)
		{
			$url = $match[1];
			$title = defaults($match, 2, null);

			try {
				$return = OEmbed::getHTML($url, $title);
			} catch (Exception $ex) {
				$return = $match[0];
			}

			return $return;
		};

		// Hide all [noparse] contained bbtags by spacefying them
		// POSSIBLE BUG --> Will the 'preg' functions crash if there's an embedded image?

		$text = preg_replace_callback("/\[noparse\](.*?)\[\/noparse\]/ism", 'self::escapeNoparseCallback', $text);
		$text = preg_replace_callback("/\[nobb\](.*?)\[\/nobb\]/ism", 'self::escapeNoparseCallback', $text);
		$text = preg_replace_callback("/\[pre\](.*?)\[\/pre\]/ism", 'self::escapeNoparseCallback', $text);

		// Remove the abstract element. It is a non visible element.
		$text = self::stripAbstract($text);

		// Move all spaces out of the tags
		$text = preg_replace("/\[(\w*)\](\s*)/ism", '$2[$1]', $text);
		$text = preg_replace("/(\s*)\[\/(\w*)\]/ism", '[/$2]$1', $text);

		// Extract the private images which use data urls since preg has issues with
		// large data sizes. Stash them away while we do bbcode conversion, and then put them back
		// in after we've done all the regex matching. We cannot use any preg functions to do this.

		$extracted = self::extractImagesFromItemBody($text);
		$text = $extracted['body'];
		$saved_image = $extracted['images'];

		// If we find any event code, turn it into an event.
		// After we're finished processing the bbcode we'll
		// replace all of the event code with a reformatted version.

		$ev = bbtoevent($text);

		// Replace any html brackets with HTML Entities to prevent executing HTML or script
		// Don't use strip_tags here because it breaks [url] search by replacing & with amp

		$text = str_replace("<", "&lt;", $text);
		$text = str_replace(">", "&gt;", $text);

		// remove some newlines before the general conversion
		$text = preg_replace("/\s?\[share(.*?)\]\s?(.*?)\s?\[\/share\]\s?/ism", "[share$1]$2[/share]", $text);
		$text = preg_replace("/\s?\[quote(.*?)\]\s?(.*?)\s?\[\/quote\]\s?/ism", "[quote$1]$2[/quote]", $text);

		$text = preg_replace("/\n\[code\]/ism", "[code]", $text);
		$text = preg_replace("/\[\/code\]\n/ism", "[/code]", $text);

		// when the content is meant exporting to other systems then remove the avatar picture since this doesn't really look good on these systems
		if (!$try_oembed) {
			$text = preg_replace("/\[share(.*?)avatar\s?=\s?'.*?'\s?(.*?)\]\s?(.*?)\s?\[\/share\]\s?/ism", "\n[share$1$2]$3[/share]", $text);
		}

		// Check for [code] text here, before the linefeeds are messed with.
		// The highlighter will unescape and re-escape the content.
		if (strpos($text, '[code=') !== false) {
			$text = preg_replace_callback("/\[code=(.*?)\](.*?)\[\/code\]/ism", 'self::textHighlightCallback', $text);
		}
		// Convert new line chars to html <br /> tags

		// nlbr seems to be hopelessly messed up
		//	$Text = nl2br($Text);

		// We'll emulate it.

		$text = trim($text);
		$text = str_replace("\r\n", "\n", $text);

		// removing multiplicated newlines
		if (Config::get("system", "remove_multiplicated_lines")) {
			$search = ["\n\n\n", "\n ", " \n", "[/quote]\n\n", "\n[/quote]", "[/li]\n", "\n[li]", "\n[ul]", "[/ul]\n", "\n\n[share ", "[/attachment]\n",
					"\n[h1]", "[/h1]\n", "\n[h2]", "[/h2]\n", "\n[h3]", "[/h3]\n", "\n[h4]", "[/h4]\n", "\n[h5]", "[/h5]\n", "\n[h6]", "[/h6]\n"];
			$replace = ["\n\n", "\n", "\n", "[/quote]\n", "[/quote]", "[/li]", "[li]", "[ul]", "[/ul]", "\n[share ", "[/attachment]",
					"[h1]", "[/h1]", "[h2]", "[/h2]", "[h3]", "[/h3]", "[h4]", "[/h4]", "[h5]", "[/h5]", "[h6]", "[/h6]"];
			do {
				$oldtext = $text;
				$text = str_replace($search, $replace, $text);
			} while ($oldtext != $text);
		}

		// Set up the parameters for a URL search string
		$URLSearchString = "^\[\]";
		// Set up the parameters for a MAIL search string
		$MAILSearchString = $URLSearchString;

		// if the HTML is used to generate plain text, then don't do this search, but replace all URL of that kind to text
		if (!$for_plaintext) {
			// Autolink feature (thanks to http://code.seebz.net/p/autolink-php/)
			// Currently disabled, since the function is too greedy
			// $autolink_regex = "`([^\]\=\"']|^)(https?\://[^\s<]+[^\s<\.\)])`ism";
			$autolink_regex = "/([^\]\='".'"'."]|^)(https?\:\/\/[a-zA-Z0-9\:\/\-\?\&\;\.\=\_\~\#\%\$\!\+\,]+)/ism";
			$text = preg_replace($autolink_regex, '$1[url]$2[/url]', $text);
			if ($simple_html == 7) {
				$text = preg_replace_callback("/\[url\]([$URLSearchString]*)\[\/url\]/ism", 'self::convertUrlForOStatusCallback', $text);
				$text = preg_replace_callback("/\[url\=([$URLSearchString]*)\]([$URLSearchString]*)\[\/url\]/ism", 'self::convertUrlForOStatusCallback', $text);
			}
		} else {
			$text = preg_replace("(\[url\]([$URLSearchString]*)\[\/url\])ism", " $1 ", $text);
			$text = preg_replace_callback("&\[url=([^\[\]]*)\]\[img\](.*)\[\/img\]\[\/url\]&Usi", 'self::removePictureLinksCallback', $text);
		}


		// Handle attached links or videos
		$text = self::convertAttachment($text, $simple_html, $try_oembed);

		$text = str_replace(["\r","\n"], ['<br />', '<br />'], $text);

		// Remove all hashtag addresses
		if ((!$try_oembed || $simple_html) && !in_array($simple_html, [3, 7])) {
			$text = preg_replace("/([#@!])\[url\=([$URLSearchString]*)\](.*?)\[\/url\]/ism", '$1$3', $text);
		} elseif ($simple_html == 3) {
			// The ! is converted to @ since Diaspora only understands the @
			$text = preg_replace("/([@!])\[url\=([$URLSearchString]*)\](.*?)\[\/url\]/ism",
				'@<a href="$2">$3</a>',
				$text);
		} elseif ($simple_html == 7) {
			$text = preg_replace("/([@!])\[url\=([$URLSearchString]*)\](.*?)\[\/url\]/ism",
				'$1<span class="vcard"><a href="$2" class="url" title="$3"><span class="fn nickname mention">$3</span></a></span>',
				$text);
		} elseif (!$simple_html) {
			$text = preg_replace("/([@!])\[url\=([$URLSearchString]*)\](.*?)\[\/url\]/ism",
				'$1<a href="$2" class="userinfo mention" title="$3">$3</a>',
				$text);
		}

		// Bookmarks in red - will be converted to bookmarks in friendica
		$text = preg_replace("/#\^\[url\]([$URLSearchString]*)\[\/url\]/ism", '[bookmark=$1]$1[/bookmark]', $text);
		$text = preg_replace("/#\^\[url\=([$URLSearchString]*)\](.*?)\[\/url\]/ism", '[bookmark=$1]$2[/bookmark]', $text);
		$text = preg_replace("/#\[url\=[$URLSearchString]*\]\^\[\/url\]\[url\=([$URLSearchString]*)\](.*?)\[\/url\]/i",
					"[bookmark=$1]$2[/bookmark]", $text);

		if (in_array($simple_html, [2, 6, 7, 8, 9])) {
			$text = preg_replace_callback("/([^#@!])\[url\=([^\]]*)\](.*?)\[\/url\]/ism", "self::expandLinksCallback", $text);
			//$Text = preg_replace("/[^#@!]\[url\=([^\]]*)\](.*?)\[\/url\]/ism", ' $2 [url]$1[/url]', $Text);
			$text = preg_replace("/\[bookmark\=([^\]]*)\](.*?)\[\/bookmark\]/ism", ' $2 [url]$1[/url]',$text);
		}

		if ($simple_html == 5) {
			$text = preg_replace("/[^#@!]\[url\=([$URLSearchString]*)\](.*?)\[\/url\]/ism", '[url]$1[/url]', $text);
		}

		// Perform URL Search
		if ($try_oembed) {
			$text = preg_replace_callback("/\[bookmark\=([^\]]*)\](.*?)\[\/bookmark\]/ism", $try_oembed_callback, $text);
		}

		if ($simple_html == 5) {
			$text = preg_replace("/\[bookmark\=([^\]]*)\](.*?)\[\/bookmark\]/ism", '[url]$1[/url]', $text);
		} else {
			$text = preg_replace("/\[bookmark\=([^\]]*)\](.*?)\[\/bookmark\]/ism", '[url=$1]$2[/url]', $text);
		}

		// Handle Diaspora posts
		$text = preg_replace_callback(
			"&\[url=/posts/([^\[\]]*)\](.*)\[\/url\]&Usi",
			function ($match) {
				return "[url=" . System::baseUrl() . "/display/" . $match[1] . "]" . $match[2] . "[/url]";
			}, $text
		);

		// Server independent link to posts and comments
		// See issue: https://github.com/diaspora/diaspora_federation/issues/75
		$expression = "=diaspora://.*?/post/([0-9A-Za-z\-_@.:]{15,254}[0-9A-Za-z])=ism";
		$text = preg_replace($expression, System::baseUrl()."/display/$1", $text);

		$text = preg_replace("/([#])\[url\=([$URLSearchString]*)\](.*?)\[\/url\]/ism",
					'$1<a href="' . System::baseUrl() . '/search?tag=$3" class="tag" title="$3">$3</a>', $text);

		$text = preg_replace("/\[url\=([$URLSearchString]*)\]#(.*?)\[\/url\]/ism",
					'#<a href="' . System::baseUrl() . '/search?tag=$2" class="tag" title="$2">$2</a>', $text);

		$text = preg_replace("/\[url\]([$URLSearchString]*)\[\/url\]/ism", '<a href="$1" target="_blank">$1</a>', $text);
		$text = preg_replace("/\[url\=([$URLSearchString]*)\](.*?)\[\/url\]/ism", '<a href="$1" target="_blank">$2</a>', $text);
		//$Text = preg_replace("/\[url\=([$URLSearchString]*)\]([$URLSearchString]*)\[\/url\]/ism", '<a href="$1" target="_blank">$2</a>', $Text);

		// Red compatibility, though the link can't be authenticated on Friendica
		$text = preg_replace("/\[zrl\=([$URLSearchString]*)\](.*?)\[\/zrl\]/ism", '<a href="$1" target="_blank">$2</a>', $text);


		// we may need to restrict this further if it picks up too many strays
		// link acct:user@host to a webfinger profile redirector

		$text = preg_replace('/acct:([^@]+)@((?!\-)(?:[a-zA-Z\d\-]{0,62}[a-zA-Z\d]\.){1,126}(?!\d+)[a-zA-Z\d]{1,63})/', '<a href="' . System::baseUrl() . '/acctlink?addr=$1@$2" target="extlink">acct:$1@$2</a>', $text);

		// Perform MAIL Search
		$text = preg_replace("/\[mail\]([$MAILSearchString]*)\[\/mail\]/", '<a href="mailto:$1">$1</a>', $text);
		$text = preg_replace("/\[mail\=([$MAILSearchString]*)\](.*?)\[\/mail\]/", '<a href="mailto:$1">$2</a>', $text);

		// leave open the posibility of [map=something]
		// this is replaced in prepare_body() which has knowledge of the item location

		if (strpos($text, '[/map]') !== false) {
			$text = preg_replace_callback(
				"/\[map\](.*?)\[\/map\]/ism",
				function ($match) use ($simple_html) {
					return str_replace($match[0], '<p class="map">' . Map::byLocation($match[1], $simple_html) . '</p>', $match[0]);
				},
				$text
			);
		}
		if (strpos($text, '[map=') !== false) {
			$text = preg_replace_callback(
				"/\[map=(.*?)\]/ism",
				function ($match) use ($simple_html) {
					return str_replace($match[0], '<p class="map">' . Map::byCoordinates(str_replace('/', ' ', $match[1]), $simple_html) . '</p>', $match[0]);
				},
				$text
			);
		}
		if (strpos($text, '[map]') !== false) {
			$text = preg_replace("/\[map\]/", '<p class="map"></p>', $text);
		}

		// Check for headers
		$text = preg_replace("(\[h1\](.*?)\[\/h1\])ism", '<h1>$1</h1>', $text);
		$text = preg_replace("(\[h2\](.*?)\[\/h2\])ism", '<h2>$1</h2>', $text);
		$text = preg_replace("(\[h3\](.*?)\[\/h3\])ism", '<h3>$1</h3>', $text);
		$text = preg_replace("(\[h4\](.*?)\[\/h4\])ism", '<h4>$1</h4>', $text);
		$text = preg_replace("(\[h5\](.*?)\[\/h5\])ism", '<h5>$1</h5>', $text);
		$text = preg_replace("(\[h6\](.*?)\[\/h6\])ism", '<h6>$1</h6>', $text);

		// Check for paragraph
		$text = preg_replace("(\[p\](.*?)\[\/p\])ism", '<p>$1</p>', $text);

		// Check for bold text
		$text = preg_replace("(\[b\](.*?)\[\/b\])ism", '<strong>$1</strong>', $text);

		// Check for Italics text
		$text = preg_replace("(\[i\](.*?)\[\/i\])ism", '<em>$1</em>', $text);

		// Check for Underline text
		$text = preg_replace("(\[u\](.*?)\[\/u\])ism", '<u>$1</u>', $text);

		// Check for strike-through text
		$text = preg_replace("(\[s\](.*?)\[\/s\])ism", '<strike>$1</strike>', $text);

		// Check for over-line text
		$text = preg_replace("(\[o\](.*?)\[\/o\])ism", '<span class="overline">$1</span>', $text);

		// Check for colored text
		$text = preg_replace("(\[color=(.*?)\](.*?)\[\/color\])ism", "<span style=\"color: $1;\">$2</span>", $text);

		// Check for sized text
		// [size=50] --> font-size: 50px (with the unit).
		$text = preg_replace("(\[size=(\d*?)\](.*?)\[\/size\])ism", "<span style=\"font-size: $1px; line-height: initial;\">$2</span>", $text);
		$text = preg_replace("(\[size=(.*?)\](.*?)\[\/size\])ism", "<span style=\"font-size: $1; line-height: initial;\">$2</span>", $text);

		// Check for centered text
		$text = preg_replace("(\[center\](.*?)\[\/center\])ism", "<div style=\"text-align:center;\">$1</div>", $text);

		// Check for list text
		$text = str_replace("[*]", "<li>", $text);

		// Check for style sheet commands
		$text = preg_replace_callback(
			"(\[style=(.*?)\](.*?)\[\/style\])ism",
			function ($match) {
				return "<span style=\"" . HTML::sanitizeCSS($match[1]) . ";\">" . $match[2] . "</span>";
			},
			$text
		);

		// Check for CSS classes
		$text = preg_replace_callback(
			"(\[class=(.*?)\](.*?)\[\/class\])ism",
			function ($match) {
				return "<span class=\"" . HTML::sanitizeCSS($match[1]) . "\">" . $match[2] . "</span>";
			},
			$text
		);

		// handle nested lists
		$endlessloop = 0;

		while ((((strpos($text, "[/list]") !== false) && (strpos($text, "[list") !== false)) ||
			   ((strpos($text, "[/ol]") !== false) && (strpos($text, "[ol]") !== false)) ||
			   ((strpos($text, "[/ul]") !== false) && (strpos($text, "[ul]") !== false)) ||
			   ((strpos($text, "[/li]") !== false) && (strpos($text, "[li]") !== false))) && (++$endlessloop < 20)) {
			$text = preg_replace("/\[list\](.*?)\[\/list\]/ism", '<ul class="listbullet" style="list-style-type: circle;">$1</ul>', $text);
			$text = preg_replace("/\[list=\](.*?)\[\/list\]/ism", '<ul class="listnone" style="list-style-type: none;">$1</ul>', $text);
			$text = preg_replace("/\[list=1\](.*?)\[\/list\]/ism", '<ul class="listdecimal" style="list-style-type: decimal;">$1</ul>', $text);
			$text = preg_replace("/\[list=((?-i)i)\](.*?)\[\/list\]/ism", '<ul class="listlowerroman" style="list-style-type: lower-roman;">$2</ul>', $text);
			$text = preg_replace("/\[list=((?-i)I)\](.*?)\[\/list\]/ism", '<ul class="listupperroman" style="list-style-type: upper-roman;">$2</ul>', $text);
			$text = preg_replace("/\[list=((?-i)a)\](.*?)\[\/list\]/ism", '<ul class="listloweralpha" style="list-style-type: lower-alpha;">$2</ul>', $text);
			$text = preg_replace("/\[list=((?-i)A)\](.*?)\[\/list\]/ism", '<ul class="listupperalpha" style="list-style-type: upper-alpha;">$2</ul>', $text);
			$text = preg_replace("/\[ul\](.*?)\[\/ul\]/ism", '<ul class="listbullet" style="list-style-type: circle;">$1</ul>', $text);
			$text = preg_replace("/\[ol\](.*?)\[\/ol\]/ism", '<ul class="listdecimal" style="list-style-type: decimal;">$1</ul>', $text);
			$text = preg_replace("/\[li\](.*?)\[\/li\]/ism", '<li>$1</li>', $text);
		}

		$text = preg_replace("/\[th\](.*?)\[\/th\]/sm", '<th>$1</th>', $text);
		$text = preg_replace("/\[td\](.*?)\[\/td\]/sm", '<td>$1</td>', $text);
		$text = preg_replace("/\[tr\](.*?)\[\/tr\]/sm", '<tr>$1</tr>', $text);
		$text = preg_replace("/\[table\](.*?)\[\/table\]/sm", '<table>$1</table>', $text);

		$text = preg_replace("/\[table border=1\](.*?)\[\/table\]/sm", '<table border="1" >$1</table>', $text);
		$text = preg_replace("/\[table border=0\](.*?)\[\/table\]/sm", '<table border="0" >$1</table>', $text);

		$text = str_replace('[hr]', '<hr />', $text);

		// This is actually executed in prepare_body()

		$text = str_replace('[nosmile]', '', $text);

		// Check for font change text
		$text = preg_replace("/\[font=(.*?)\](.*?)\[\/font\]/sm", "<span style=\"font-family: $1;\">$2</span>", $text);

		// Declare the format for [code] layout

		$CodeLayout = '<code>$1</code>';
		// Check for [code] text
		$text = preg_replace("/\[code\](.*?)\[\/code\]/ism", "$CodeLayout", $text);

		// Declare the format for [spoiler] layout
		$SpoilerLayout = '<blockquote class="spoiler">$1</blockquote>';

		// Check for [spoiler] text
		// handle nested quotes
		$endlessloop = 0;
		while ((strpos($text, "[/spoiler]") !== false) && (strpos($text, "[spoiler]") !== false) && (++$endlessloop < 20)) {
			$text = preg_replace("/\[spoiler\](.*?)\[\/spoiler\]/ism", "$SpoilerLayout", $text);
		}

		// Check for [spoiler=Author] text

		$t_wrote = L10n::t('$1 wrote:');

		// handle nested quotes
		$endlessloop = 0;
		while ((strpos($text, "[/spoiler]")!== false)  && (strpos($text, "[spoiler=") !== false) && (++$endlessloop < 20)) {
			$text = preg_replace("/\[spoiler=[\"\']*(.*?)[\"\']*\](.*?)\[\/spoiler\]/ism",
						 "<br /><strong class=".'"spoiler"'.">" . $t_wrote . "</strong><blockquote class=".'"spoiler"'.">$2</blockquote>",
						 $text);
		}

		// Declare the format for [quote] layout
		$QuoteLayout = '<blockquote>$1</blockquote>';

		// Check for [quote] text
		// handle nested quotes
		$endlessloop = 0;
		while ((strpos($text, "[/quote]") !== false) && (strpos($text, "[quote]") !== false) && (++$endlessloop < 20)) {
			$text = preg_replace("/\[quote\](.*?)\[\/quote\]/ism", "$QuoteLayout", $text);
		}

		// Check for [quote=Author] text

		$t_wrote = L10n::t('$1 wrote:');

		// handle nested quotes
		$endlessloop = 0;
		while ((strpos($text, "[/quote]")!== false)  && (strpos($text, "[quote=") !== false) && (++$endlessloop < 20)) {
			$text = preg_replace("/\[quote=[\"\']*(.*?)[\"\']*\](.*?)\[\/quote\]/ism",
						 "<p><strong class=".'"author"'.">" . $t_wrote . "</strong></p><blockquote>$2</blockquote>",
						 $text);
		}


		// [img=widthxheight]image source[/img]
		$text = preg_replace_callback(
			"/\[img\=([0-9]*)x([0-9]*)\](.*?)\[\/img\]/ism",
			function ($matches) {
				if (strpos($matches[3], "data:image/") === 0) {
					return $matches[0];
				}

				$matches[3] = proxy_url($matches[3]);
				return "[img=" . $matches[1] . "x" . $matches[2] . "]" . $matches[3] . "[/img]";
			},
			$text
		);

		$text = preg_replace("/\[img\=([0-9]*)x([0-9]*)\](.*?)\[\/img\]/ism", '<img src="$3" style="width: $1px;" >', $text);
		$text = preg_replace("/\[zmg\=([0-9]*)x([0-9]*)\](.*?)\[\/zmg\]/ism", '<img class="zrl" src="$3" style="width: $1px;" >', $text);

		// Images
		// [img]pathtoimage[/img]
		$text = preg_replace_callback(
			"/\[img\](.*?)\[\/img\]/ism",
			function ($matches) {
				if (strpos($matches[1], "data:image/") === 0) {
					return $matches[0];
				}

				$matches[1] = proxy_url($matches[1]);
				return "[img]" . $matches[1] . "[/img]";
			},
			$text
		);

		$text = preg_replace("/\[img\](.*?)\[\/img\]/ism", '<img src="$1" alt="' . L10n::t('Image/photo') . '" />', $text);
		$text = preg_replace("/\[zmg\](.*?)\[\/zmg\]/ism", '<img src="$1" alt="' . L10n::t('Image/photo') . '" />', $text);

		// Shared content
		$text = preg_replace_callback("/(.*?)\[share(.*?)\](.*?)\[\/share\]/ism",
			function ($match) use ($simple_html) {
				return self::convertShare($match, $simple_html);
			}, $text);

		$text = preg_replace("/\[crypt\](.*?)\[\/crypt\]/ism", '<br/><img src="' .System::baseUrl() . '/images/lock_icon.gif" alt="' . L10n::t('Encrypted content') . '" title="' . L10n::t('Encrypted content') . '" /><br />', $text);
		$text = preg_replace("/\[crypt(.*?)\](.*?)\[\/crypt\]/ism", '<br/><img src="' .System::baseUrl() . '/images/lock_icon.gif" alt="' . L10n::t('Encrypted content') . '" title="' . '$1' . ' ' . L10n::t('Encrypted content') . '" /><br />', $text);
		//$Text = preg_replace("/\[crypt=(.*?)\](.*?)\[\/crypt\]/ism", '<br/><img src="' .System::baseUrl() . '/images/lock_icon.gif" alt="' . L10n::t('Encrypted content') . '" title="' . '$1' . ' ' . L10n::t('Encrypted content') . '" /><br />', $Text);

		// Try to Oembed
		if ($try_oembed) {
			$text = preg_replace("/\[video\](.*?\.(ogg|ogv|oga|ogm|webm|mp4))\[\/video\]/ism", '<video src="$1" controls="controls" width="' . $a->videowidth . '" height="' . $a->videoheight . '" loop="true"><a href="$1">$1</a></video>', $text);
			$text = preg_replace("/\[audio\](.*?\.(ogg|ogv|oga|ogm|webm|mp4|mp3))\[\/audio\]/ism", '<audio src="$1" controls="controls"><a href="$1">$1</a></audio>', $text);

			$text = preg_replace_callback("/\[video\](.*?)\[\/video\]/ism", $try_oembed_callback, $text);
			$text = preg_replace_callback("/\[audio\](.*?)\[\/audio\]/ism", $try_oembed_callback, $text);
		} else {
			$text = preg_replace("/\[video\](.*?)\[\/video\]/",
						'<a href="$1" target="_blank">$1</a>', $text);
			$text = preg_replace("/\[audio\](.*?)\[\/audio\]/",
						'<a href="$1" target="_blank">$1</a>', $text);
		}

		// html5 video and audio


		if ($try_oembed) {
			$text = preg_replace("/\[iframe\](.*?)\[\/iframe\]/ism", '<iframe src="$1" width="' . $a->videowidth . '" height="' . $a->videoheight . '"><a href="$1">$1</a></iframe>', $text);
		} else {
			$text = preg_replace("/\[iframe\](.*?)\[\/iframe\]/ism", '<a href="$1">$1</a>', $text);
		}

		// Youtube extensions
		if ($try_oembed) {
			$text = preg_replace_callback("/\[youtube\](https?:\/\/www.youtube.com\/watch\?v\=.*?)\[\/youtube\]/ism", $try_oembed_callback, $text);
			$text = preg_replace_callback("/\[youtube\](www.youtube.com\/watch\?v\=.*?)\[\/youtube\]/ism", $try_oembed_callback, $text);
			$text = preg_replace_callback("/\[youtube\](https?:\/\/youtu.be\/.*?)\[\/youtube\]/ism", $try_oembed_callback, $text);
		}

		$text = preg_replace("/\[youtube\]https?:\/\/www.youtube.com\/watch\?v\=(.*?)\[\/youtube\]/ism", '[youtube]$1[/youtube]', $text);
		$text = preg_replace("/\[youtube\]https?:\/\/www.youtube.com\/embed\/(.*?)\[\/youtube\]/ism", '[youtube]$1[/youtube]', $text);
		$text = preg_replace("/\[youtube\]https?:\/\/youtu.be\/(.*?)\[\/youtube\]/ism", '[youtube]$1[/youtube]', $text);

		if ($try_oembed) {
			$text = preg_replace("/\[youtube\]([A-Za-z0-9\-_=]+)(.*?)\[\/youtube\]/ism", '<iframe width="' . $a->videowidth . '" height="' . $a->videoheight . '" src="https://www.youtube.com/embed/$1" frameborder="0" ></iframe>', $text);
		} else {
			$text = preg_replace("/\[youtube\]([A-Za-z0-9\-_=]+)(.*?)\[\/youtube\]/ism",
						'<a href="https://www.youtube.com/watch?v=$1" target="_blank">https://www.youtube.com/watch?v=$1</a>', $text);
		}

		if ($try_oembed) {
			$text = preg_replace_callback("/\[vimeo\](https?:\/\/player.vimeo.com\/video\/[0-9]+).*?\[\/vimeo\]/ism", $try_oembed_callback, $text);
			$text = preg_replace_callback("/\[vimeo\](https?:\/\/vimeo.com\/[0-9]+).*?\[\/vimeo\]/ism", $try_oembed_callback, $text);
		}

		$text = preg_replace("/\[vimeo\]https?:\/\/player.vimeo.com\/video\/([0-9]+)(.*?)\[\/vimeo\]/ism", '[vimeo]$1[/vimeo]', $text);
		$text = preg_replace("/\[vimeo\]https?:\/\/vimeo.com\/([0-9]+)(.*?)\[\/vimeo\]/ism", '[vimeo]$1[/vimeo]', $text);

		if ($try_oembed) {
			$text = preg_replace("/\[vimeo\]([0-9]+)(.*?)\[\/vimeo\]/ism", '<iframe width="' . $a->videowidth . '" height="' . $a->videoheight . '" src="https://player.vimeo.com/video/$1" frameborder="0" ></iframe>', $text);
		} else {
			$text = preg_replace("/\[vimeo\]([0-9]+)(.*?)\[\/vimeo\]/ism",
						'<a href="https://vimeo.com/$1" target="_blank">https://vimeo.com/$1</a>', $text);
		}

		// oembed tag
		$text = OEmbed::BBCode2HTML($text);

		// Avoid triple linefeeds through oembed
		$text = str_replace("<br style='clear:left'></span><br /><br />", "<br style='clear:left'></span><br />", $text);

		// If we found an event earlier, strip out all the event code and replace with a reformatted version.
		// Replace the event-start section with the entire formatted event. The other bbcode is stripped.
		// Summary (e.g. title) is required, earlier revisions only required description (in addition to
		// start which is always required). Allow desc with a missing summary for compatibility.

		if ((x($ev, 'desc') || x($ev, 'summary')) && x($ev, 'start')) {
			$sub = format_event_html($ev, $simple_html);

			$text = preg_replace("/\[event\-summary\](.*?)\[\/event\-summary\]/ism", '', $text);
			$text = preg_replace("/\[event\-description\](.*?)\[\/event\-description\]/ism", '', $text);
			$text = preg_replace("/\[event\-start\](.*?)\[\/event\-start\]/ism", $sub, $text);
			$text = preg_replace("/\[event\-finish\](.*?)\[\/event\-finish\]/ism", '', $text);
			$text = preg_replace("/\[event\-location\](.*?)\[\/event\-location\]/ism", '', $text);
			$text = preg_replace("/\[event\-adjust\](.*?)\[\/event\-adjust\]/ism", '', $text);
			$text = preg_replace("/\[event\-id\](.*?)\[\/event\-id\]/ism", '', $text);
		}

		// Replace non graphical smilies for external posts
		if ($simple_html) {
			$text = Smilies::replace($text, false, true);
		}

		// Replace inline code blocks
		$text = preg_replace_callback("|(?!<br[^>]*>)<code>([^<]*)</code>(?!<br[^>]*>)|ism",
			function ($match) use ($simple_html) {
				$return = '<key>' . $match[1] . '</key>';
				// Use <code> for Diaspora inline code blocks
				if ($simple_html === 3) {
					$return = '<code>' . $match[1] . '</code>';
				}
				return $return;
			}
		, $text);

		// Unhide all [noparse] contained bbtags unspacefying them
		// and triming the [noparse] tag.

		$text = preg_replace_callback("/\[noparse\](.*?)\[\/noparse\]/ism", 'self::unescapeNoparseCallback', $text);
		$text = preg_replace_callback("/\[nobb\](.*?)\[\/nobb\]/ism", 'self::unescapeNoparseCallback', $text);
		$text = preg_replace_callback("/\[pre\](.*?)\[\/pre\]/ism", 'self::unescapeNoparseCallback', $text);


		$text = preg_replace('/\[\&amp\;([#a-z0-9]+)\;\]/', '&$1;', $text);
		$text = preg_replace('/\&\#039\;/', '\'', $text);
		$text = preg_replace('/\&quot\;/', '"', $text);

		// fix any escaped ampersands that may have been converted into links
		$text = preg_replace('/\<([^>]*?)(src|href)=(.*?)\&amp\;(.*?)\>/ism', '<$1$2=$3&$4>', $text);

		// sanitizes src attributes (http and redir URLs for displaying in a web page, cid used for inline images in emails)
		$allowed_src_protocols = ['http', 'redir', 'cid'];
		$text = preg_replace('#<([^>]*?)(src)="(?!' . implode('|', $allowed_src_protocols) . ')(.*?)"(.*?)>#ism',
					 '<$1$2=""$4 data-original-src="$3" class="invalid-src" title="' . L10n::t('Invalid source protocol') . '">', $text);

		// sanitize href attributes (only whitelisted protocols URLs)
		// default value for backward compatibility
		$allowed_link_protocols = Config::get('system', 'allowed_link_protocols', ['ftp', 'mailto', 'gopher', 'cid']);

		// Always allowed protocol even if config isn't set or not including it
		$allowed_link_protocols[] = 'http';
		$allowed_link_protocols[] = 'redir/';

		$regex = '#<([^>]*?)(href)="(?!' . implode('|', $allowed_link_protocols) . ')(.*?)"(.*?)>#ism';
		$text = preg_replace($regex, '<$1$2="javascript:void(0)"$4 data-original-href="$3" class="invalid-href" title="' . L10n::t('Invalid link protocol') . '">', $text);

		if ($saved_image) {
			$text = self::interpolateSavedImagesIntoItemBody($text, $saved_image);
		}

		// Clean up the HTML by loading and saving the HTML with the DOM.
		// Bad structured html can break a whole page.
		// For performance reasons do it only with ativated item cache or at export.
		if (!$try_oembed || (get_itemcachepath() != "")) {
			$doc = new DOMDocument();
			$doc->preserveWhiteSpace = false;

			$text = mb_convert_encoding($text, 'HTML-ENTITIES', "UTF-8");

			$doctype = '<!DOCTYPE html PUBLIC "-//W3C//DTD HTML 4.0 Transitional//EN" "http://www.w3.org/TR/REC-html40/loose.dtd">';
			$encoding = '<?xml encoding="UTF-8">';
			@$doc->loadHTML($encoding.$doctype."<html><body>".$text."</body></html>");
			$doc->encoding = 'UTF-8';
			$text = $doc->saveHTML();
			$text = str_replace(["<html><body>", "</body></html>", $doctype, $encoding], ["", "", "", ""], $text);

			$text = str_replace('<br></li>', '</li>', $text);

			//$Text = mb_convert_encoding($Text, "UTF-8", 'HTML-ENTITIES');
		}

		// Clean up some useless linebreaks in lists
		//$Text = str_replace('<br /><ul', '<ul ', $Text);
		//$Text = str_replace('</ul><br />', '</ul>', $Text);
		//$Text = str_replace('</li><br />', '</li>', $Text);
		//$Text = str_replace('<br /><li>', '<li>', $Text);
		//$Text = str_replace('<br /><ul', '<ul ', $Text);

		Addon::callHooks('bbcode', $text);

		return trim($text);
	}

	/**
	 * @brief Strips the "abstract" tag from the provided text
	 *
	 * @param string $text The text with BBCode
	 * @return string The same text - but without "abstract" element
	 */
	public static function stripAbstract($text)
	{
		$text = preg_replace("/[\s|\n]*\[abstract\].*?\[\/abstract\][\s|\n]*/ism", '', $text);
		$text = preg_replace("/[\s|\n]*\[abstract=.*?\].*?\[\/abstract][\s|\n]*/ism", '', $text);

		return $text;
	}

	/**
	 * @brief Returns the value of the "abstract" element
	 *
	 * @param string $text The text that maybe contains the element
	 * @param string $addon The addon for which the abstract is meant for
	 * @return string The abstract
	 */
	private static function getAbstract($text, $addon = "")
	{
		$abstract = "";
		$abstracts = [];
		$addon = strtolower($addon);

		if (preg_match_all("/\[abstract=(.*?)\](.*?)\[\/abstract\]/ism", $text, $results, PREG_SET_ORDER)) {
			foreach ($results AS $result) {
				$abstracts[strtolower($result[1])] = $result[2];
			}
		}

		if (isset($abstracts[$addon])) {
			$abstract = $abstracts[$addon];
		}

		if ($abstract == "" && preg_match("/\[abstract\](.*?)\[\/abstract\]/ism", $text, $result)) {
			$abstract = $result[1];
		}

		return $abstract;
	}

	/**
	 * @brief Callback function to replace a Friendica style mention in a mention for Diaspora
	 *
	 * @param array $match Matching values for the callback
	 * @return string Replaced mention
	 */
	private static function bbCodeMention2DiasporaCallback($match)
	{
		$contact = Contact::getDetailsByURL($match[3]);

		if (empty($contact['addr'])) {
			$contact = Probe::uri($match[3]);
		}

		if (empty($contact['addr'])) {
			return $match[0];
		}

		$mention = '@{' . $match[2] . '; ' . $contact['addr'] . '}';
		return $mention;
	}

	/**
	 * @brief Converts a BBCode text into Markdown
	 *
	 * This function converts a BBCode item body to be sent to Markdown-enabled
	 * systems like Diaspora and Libertree
	 *
	 * @param string $text
	 * @param bool   $for_diaspora Diaspora requires more changes than Libertree
	 * @return string
	 */
	public static function toMarkdown($text, $for_diaspora = true)
	{
		$a = self::getApp();

		$original_text = $text;

		// Since Diaspora is creating a summary for links, this function removes them before posting
		if ($for_diaspora) {
			$text = self::removeShareInformation($text);
		}

		/**
		 * Transform #tags, strip off the [url] and replace spaces with underscore
		 */
		$url_search_string = "^\[\]";
		$text = preg_replace_callback("/#\[url\=([$url_search_string]*)\](.*?)\[\/url\]/i",
			function ($matches) {
				return '#' . str_replace(' ', '_', $matches[2]);
			},
			$text
		);

		// Converting images with size parameters to simple images. Markdown doesn't know it.
		$text = preg_replace("/\[img\=([0-9]*)x([0-9]*)\](.*?)\[\/img\]/ism", '[img]$3[/img]', $text);

		// Extracting multi-line code blocks before the whitespace processing/code highlighter in self::convert()
		$codeblocks = [];

		$text = preg_replace_callback("#\[code(?:=([^\]]*))?\](.*?)\[\/code\]#is",
			function ($matches) use (&$codeblocks) {
				$return = $matches[0];
				if (strpos($matches[2], "\n") !== false) {
					$return = '#codeblock-' . count($codeblocks) . '#';

					$prefix = '````' . $matches[1] . PHP_EOL;
					$codeblocks[] = $prefix . trim($matches[2]) . PHP_EOL . '````';
				}
				return $return;
			},
			$text
		);

		// Convert it to HTML - don't try oembed
		if ($for_diaspora) {
			$text = self::convert($text, false, 3);

			// Add all tags that maybe were removed
			if (preg_match_all("/#\[url\=([$url_search_string]*)\](.*?)\[\/url\]/ism", $original_text, $tags)) {
				$tagline = "";
				foreach ($tags[2] as $tag) {
					$tag = html_entity_decode($tag, ENT_QUOTES, 'UTF-8');
					if (!strpos(html_entity_decode($text, ENT_QUOTES, 'UTF-8'), '#' . $tag)) {
						$tagline .= '#' . $tag . ' ';
					}
				}
				$text = $text . " " . $tagline;
			}
		} else {
			$text = self::convert($text, false, 4);
		}

		// mask some special HTML chars from conversation to markdown
		$text = str_replace(['&lt;', '&gt;', '&amp;'], ['&_lt_;', '&_gt_;', '&_amp_;'], $text);

		// If a link is followed by a quote then there should be a newline before it
		// Maybe we should make this newline at every time before a quote.
		$text = str_replace(["</a><blockquote>"], ["</a><br><blockquote>"], $text);

		$stamp1 = microtime(true);

		// Now convert HTML to Markdown
		$converter = new HtmlConverter();
		$text = $converter->convert($text);

		// unmask the special chars back to HTML
		$text = str_replace(['&\_lt\_;', '&\_gt\_;', '&\_amp\_;'], ['&lt;', '&gt;', '&amp;'], $text);

		$a->save_timestamp($stamp1, "parser");

		// Libertree has a problem with escaped hashtags.
		$text = str_replace(['\#'], ['#'], $text);

		// Remove any leading or trailing whitespace, as this will mess up
		// the Diaspora signature verification and cause the item to disappear
		$text = trim($text);

		if ($for_diaspora) {
			$url_search_string = "^\[\]";
			$text = preg_replace_callback(
				"/([@]\[(.*?)\])\(([$url_search_string]*?)\)/ism",
				['self', 'bbCodeMention2DiasporaCallback'],
				$text
			);
		}

		// Restore code blocks
		$text = preg_replace_callback('/#codeblock-([0-9]+)#/iU',
			function ($matches) use ($codeblocks) {
				$return = '';
				if (isset($codeblocks[intval($matches[1])])) {
					$return = $codeblocks[$matches[1]];
				}
				return $return;
			},
			$text
		);

		Addon::callHooks('bb2diaspora', $text);

		return $text;
	}
}<|MERGE_RESOLUTION|>--- conflicted
+++ resolved
@@ -7,7 +7,7 @@
 namespace Friendica\Content\Text;
 
 use DOMDocument;
-use DomXPath;
+use DOMXPath;
 use Exception;
 use Friendica\BaseObject;
 use Friendica\Content\OEmbed;
@@ -28,11 +28,6 @@
 use League\HTMLToMarkdown\HtmlConverter;
 
 require_once "include/event.php";
-<<<<<<< HEAD
-=======
-require_once "include/html2plain.php";
-require_once "include/html2bbcode.php";
->>>>>>> bacc5de3
 require_once "mod/proxy.php";
 
 class BBCode extends BaseObject
@@ -713,13 +708,9 @@
 				}
 
 				if ($data["description"] != "" && $data["description"] != $data["title"]) {
-<<<<<<< HEAD
-					$return .= sprintf('<blockquote>%s</blockquote>', trim(self::convert($data["description"])));
-=======
 					// Sanitize the HTML by converting it to BBCode
-					$bbcode = html2bbcode($data["description"]);
+					$bbcode = HTML::toBBCode($data["description"]);
 					$return .= sprintf('<blockquote>%s</blockquote>', trim(self::convert($bbcode)));
->>>>>>> bacc5de3
 				}
 				if ($data["type"] == "link") {
 					$return .= sprintf('<sup><a href="%s">%s</a></sup>', $data['url'], parse_url($data['url'], PHP_URL_HOST));
@@ -1210,7 +1201,7 @@
 
 				$doc = new DOMDocument();
 				@$doc->loadHTML($body);
-				$xpath = new DomXPath($doc);
+				$xpath = new DOMXPath($doc);
 				$list = $xpath->query("//meta[@name]");
 				foreach ($list as $node) {
 					$attr = [];
