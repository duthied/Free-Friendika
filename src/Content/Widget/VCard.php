--- conflicted
+++ resolved
@@ -124,14 +124,10 @@
 			'$unfollow_link'    => $unfollow_link,
 			'$wallmessage'      => DI::l10n()->t('Message'),
 			'$wallmessage_link' => $wallmessage_link,
-<<<<<<< HEAD
 			'$mentioning'       => DI::l10n()->t('Mention'),
 			'$post2group'       => DI::l10n()->t('Post to group'),
-=======
 			'$showgroup'        => DI::l10n()->t('Show group'),
 			'$showgroup_link'   => $showgroup_link,
-			'$mentioning'       => DI::l10n()->t('Mention'),
->>>>>>> 1abd9d2e
 		]);
 	}
 }