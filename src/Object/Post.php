<?php
/**
 * @copyright Copyright (C) 2020, Friendica
 *
 * @license GNU AGPL version 3 or any later version
 *
 * This program is free software: you can redistribute it and/or modify
 * it under the terms of the GNU Affero General Public License as
 * published by the Free Software Foundation, either version 3 of the
 * License, or (at your option) any later version.
 *
 * This program is distributed in the hope that it will be useful,
 * but WITHOUT ANY WARRANTY; without even the implied warranty of
 * MERCHANTABILITY or FITNESS FOR A PARTICULAR PURPOSE.  See the
 * GNU Affero General Public License for more details.
 *
 * You should have received a copy of the GNU Affero General Public License
 * along with this program.  If not, see <https://www.gnu.org/licenses/>.
 *
 */

namespace Friendica\Object;

use Friendica\Content\ContactSelector;
use Friendica\Content\Feature;
use Friendica\Core\Addon;
use Friendica\Core\Hook;
use Friendica\Core\Logger;
use Friendica\Core\Protocol;
use Friendica\Core\Renderer;
use Friendica\Core\Session;
use Friendica\Database\DBA;
use Friendica\DI;
use Friendica\Model\Contact;
use Friendica\Model\Item;
use Friendica\Model\Tag;
use Friendica\Model\User;
use Friendica\Protocol\Activity;
use Friendica\Util\Crypto;
use Friendica\Util\DateTimeFormat;
use Friendica\Util\Strings;
use Friendica\Util\Temporal;

/**
 * An item
 */
class Post
{
	private $data = [];
	private $template = null;
	private $available_templates = [
		'wall' => 'wall_thread.tpl',
		'wall2wall' => 'wallwall_thread.tpl'
	];
	private $comment_box_template = 'comment_item.tpl';
	private $toplevel = false;
	private $writable = false;
	/**
	 * @var Post[]
	 */
	private $children = [];
	private $parent = null;

	/**
	 * @var Thread
	 */
	private $thread = null;
	private $redirect_url = null;
	private $owner_url = '';
	private $owner_photo = '';
	private $owner_name = '';
	private $wall_to_wall = false;
	private $threaded = false;
	private $visiting = false;

	/**
	 * Constructor
	 *
	 * @param array $data data array
	 * @throws \Exception
	 */
	public function __construct(array $data)
	{
		$this->data = $data;
		$this->setTemplate('wall');
		$this->toplevel = $this->getId() == $this->getDataValue('parent');

		if (!empty(Session::getUserIDForVisitorContactID($this->getDataValue('contact-id')))) {
			$this->visiting = true;
		}

		$this->writable = $this->getDataValue('writable') || $this->getDataValue('self');
		$author = ['uid' => 0, 'id' => $this->getDataValue('author-id'),
			'network' => $this->getDataValue('author-network'),
			'url' => $this->getDataValue('author-link')];
		$this->redirect_url = Contact::magicLinkByContact($author);
		if (!$this->isToplevel()) {
			$this->threaded = true;
		}

		// Prepare the children
		if (!empty($data['children'])) {
			foreach ($data['children'] as $item) {
				// Only add will be displayed
				if ($item['network'] === Protocol::MAIL && local_user() != $item['uid']) {
					continue;
				} elseif (!visible_activity($item)) {
					continue;
				}

				// You can always comment on Diaspora and OStatus items
				if (in_array($item['network'], [Protocol::OSTATUS, Protocol::DIASPORA]) && (local_user() == $item['uid'])) {
					$item['writable'] = true;
				}

				$item['pagedrop'] = $data['pagedrop'];
				$child = new Post($item);
				$this->addChild($child);
			}
		}
	}

	/**
	 * Get data in a form usable by a conversation template
	 *
	 * @param array   $conv_responses conversation responses
	 * @param integer $thread_level   default = 1
	 *
	 * @return mixed The data requested on success
	 *               false on failure
	 * @throws \Friendica\Network\HTTPException\InternalServerErrorException
	 * @throws \ImagickException
	 */
	public function getTemplateData(array $conv_responses, $thread_level = 1)
	{
		$a = DI::app();

		$item = $this->getData();
		$edited = false;
		// If the time between "created" and "edited" differs we add
		// a notice that the post was edited.
		// Note: In some networks reshared items seem to have (sometimes) a difference
		// between creation time and edit time of a second. Thats why we add the notice
		// only if the difference is more than 1 second.
		if (strtotime($item['edited']) - strtotime($item['created']) > 1) {
			$edited = [
				'label'    => DI::l10n()->t('This entry was edited'),
				'date'     => DateTimeFormat::local($item['edited'], 'r'),
				'relative' => Temporal::getRelativeDate($item['edited'])
			];
		}
		$sparkle = '';
		$buttons = [
			'like'    => null,
			'dislike' => null,
			'share'   => null,
		];
		$dropping = false;
		$pinned = '';
		$pin = false;
		$star = false;
		$ignore = false;
		$ispinned = "unpinned";
		$isstarred = "unstarred";
		$indent = '';
		$shiny = '';
		$osparkle = '';
		$total_children = $this->countDescendants();

		$conv = $this->getThread();

		$lock = ((($item['private'] == Item::PRIVATE) || (($item['uid'] == local_user()) && (strlen($item['allow_cid']) || strlen($item['allow_gid'])
			|| strlen($item['deny_cid']) || strlen($item['deny_gid']))))
			? DI::l10n()->t('Private Message')
			: false);

		$shareable = in_array($conv->getProfileOwner(), [0, local_user()]) && $item['private'] != Item::PRIVATE;

		$edpost = false;

		if (local_user()) {
			if (Strings::compareLink($a->contact['url'], $item['author-link'])) {
				if ($item["event-id"] != 0) {
					$edpost = ["events/event/" . $item['event-id'], DI::l10n()->t("Edit")];
				} else {
					$edpost = ["editpost/" . $item['id'], DI::l10n()->t("Edit")];
				}
			}
			$dropping = in_array($item['uid'], [0, local_user()]);
		}

		// Editing on items of not subscribed users isn't currently possible
		// There are some issues on editing that prevent this.
		// But also it is an issue of the supported protocols that doesn't allow editing at all.
		if ($item['uid'] == 0) {
			$edpost = false;
		}

		if (($this->getDataValue('uid') == local_user()) || $this->isVisiting()) {
			$dropping = true;
		}

		$origin = $item['origin'];

		if (!$origin) {
			/// @todo This shouldn't be done as query here, but better during the data creation.
			// it is now done here, since during the RC phase we shouldn't make to intense changes.
			$parent = Item::selectFirst(['origin'], ['id' => $item['parent']]);
			if (DBA::isResult($parent)) {
				$origin = $parent['origin'];
			}
		} elseif ($item['pinned']) {
			$pinned = DI::l10n()->t('pinned item');
		}

		if ($origin && ($item['gravity'] != GRAVITY_PARENT) && ($item['network'] == Protocol::ACTIVITYPUB)) {
			// ActivityPub doesn't allow removal of remote comments
			$delete = DI::l10n()->t('Delete locally');
		} else {
			// Showing the one or the other text, depending upon if we can only hide it or really delete it.
			$delete = $origin ? DI::l10n()->t('Delete globally') : DI::l10n()->t('Remove locally');
		}

		$drop = false;
		if (local_user()) {
			$drop = [
				'dropping' => $dropping,
				'pagedrop' => $item['pagedrop'],
				'select'   => DI::l10n()->t('Select'),
				'delete'   => $delete,
			];
		}

		$filer = (($conv->getProfileOwner() == local_user() && ($item['uid'] != 0)) ? DI::l10n()->t("save to folder") : false);

		$profile_name = $item['author-name'];
		if (!empty($item['author-link']) && empty($item['author-name'])) {
			$profile_name = $item['author-link'];
		}

		$author = ['uid' => 0, 'id' => $item['author-id'],
			'network' => $item['author-network'], 'url' => $item['author-link']];

		if (Session::isAuthenticated()) {
			$profile_link = Contact::magicLinkByContact($author);
		} else {
			$profile_link = $item['author-link'];
		}

		if (strpos($profile_link, 'redir/') === 0) {
			$sparkle = ' sparkle';
		}

		$locate = ['location' => $item['location'], 'coord' => $item['coord'], 'html' => ''];
		Hook::callAll('render_location', $locate);
		$location_html = $locate['html'] ?: Strings::escapeHtml($locate['location'] ?: $locate['coord'] ?: '');

		// process action responses - e.g. like/dislike/attend/agree/whatever
		$response_verbs = ['like', 'dislike', 'announce'];

		$isevent = false;
		$attend = [];
		if ($item['object-type'] === Activity\ObjectType::EVENT) {
			$response_verbs[] = 'attendyes';
			$response_verbs[] = 'attendno';
			$response_verbs[] = 'attendmaybe';
			if ($conv->isWritable()) {
				$isevent = true;
				$attend = [DI::l10n()->t('I will attend'), DI::l10n()->t('I will not attend'), DI::l10n()->t('I might attend')];
			}
		}

		$responses = [];
		foreach ($response_verbs as $value => $verb) {
			$responses[$verb] = [
				'self'   => $conv_responses[$verb][$item['uri'] . '-self'] ?? 0,
				'output' => !empty($conv_responses[$verb][$item['uri']]) ? format_like($conv_responses[$verb][$item['uri']], $conv_responses[$verb][$item['uri'] . '-l'], $verb, $item['uri']) : '',
			];
		}

		/*
		 * We should avoid doing this all the time, but it depends on the conversation mode
		 * And the conv mode may change when we change the conv, or it changes its mode
		 * Maybe we should establish a way to be notified about conversation changes
		 */
		$this->checkWallToWall();

		if ($this->isWallToWall() && ($this->getOwnerUrl() == $this->getRedirectUrl())) {
			$osparkle = ' sparkle';
		}

		$tagger = '';

		if ($this->isToplevel()) {
			if(local_user()) {
				$thread = Item::selectFirstThreadForUser(local_user(), ['ignored'], ['iid' => $item['id']]);
				if (DBA::isResult($thread)) {
					$ignore = [
						'do'        => DI::l10n()->t("ignore thread"),
						'undo'      => DI::l10n()->t("unignore thread"),
						'toggle'    => DI::l10n()->t("toggle ignore status"),
						'classdo'   => $thread['ignored'] ? "hidden" : "",
						'classundo' => $thread['ignored'] ? "" : "hidden",
						'ignored'   => DI::l10n()->t('ignored'),
					];
				}

				if ($conv->getProfileOwner() == local_user() && ($item['uid'] != 0)) {
					if ($origin) {
						$ispinned = ($item['pinned'] ? 'pinned' : 'unpinned');

						$pin = [
							'do'        => DI::l10n()->t('pin'),
							'undo'      => DI::l10n()->t('unpin'),
							'toggle'    => DI::l10n()->t('toggle pin status'),
							'classdo'   => $item['pinned'] ? 'hidden' : '',
							'classundo' => $item['pinned'] ? '' : 'hidden',
							'pinned'   => DI::l10n()->t('pinned'),
						];
					}

					$isstarred = (($item['starred']) ? "starred" : "unstarred");

					$star = [
						'do'        => DI::l10n()->t("add star"),
						'undo'      => DI::l10n()->t("remove star"),
						'toggle'    => DI::l10n()->t("toggle star status"),
						'classdo'   => $item['starred'] ? "hidden" : "",
						'classundo' => $item['starred'] ? "" : "hidden",
						'starred'   => DI::l10n()->t('starred'),
					];

					$tagger = [
						'add'   => DI::l10n()->t("add tag"),
						'class' => "",
					];
				}
			}
		} else {
			$indent = 'comment';
		}

		if ($conv->isWritable()) {
			$buttons['like']    = [DI::l10n()->t("I like this \x28toggle\x29")      , DI::l10n()->t("like")];
			$buttons['dislike'] = [DI::l10n()->t("I don't like this \x28toggle\x29"), DI::l10n()->t("dislike")];
			if ($shareable) {
				$buttons['share'] = [DI::l10n()->t('Share this'), DI::l10n()->t('share')];
			}
		}

		$comment_html = $this->getCommentBox($indent);

		if (strcmp(DateTimeFormat::utc($item['created']), DateTimeFormat::utc('now - 12 hours')) > 0) {
			$shiny = 'shiny';
		}

		localize_item($item);

		$body_html = Item::prepareBody($item, true);

		list($categories, $folders) = DI::contentItem()->determineCategoriesTerms($item);

		if (!empty($item['content-warning']) && DI::pConfig()->get(local_user(), 'system', 'disable_cw', false)) {
			$title = ucfirst($item['content-warning']);
		} else {
			$title = $item['title'];
		}

		if (DI::pConfig()->get(local_user(), 'system', 'hide_dislike')) {
			$buttons['dislike'] = false;
		}

		// Disable features that aren't available in several networks
		if (!in_array($item["network"], [Protocol::ACTIVITYPUB, Protocol::DFRN, Protocol::DIASPORA])) {
			if ($buttons["dislike"]) {
				$buttons["dislike"] = false;
			}

			$isevent = false;
			$tagger = '';
		}

		if ($buttons["like"] && in_array($item["network"], [Protocol::FEED, Protocol::MAIL])) {
			$buttons["like"] = false;
		}

		$tags = Tag::populateFromItem($item);

		$ago = Temporal::getRelativeDate($item['created']);
		$ago_received = Temporal::getRelativeDate($item['received']);
		if (DI::config()->get('system', 'show_received') && (abs(strtotime($item['created']) - strtotime($item['received'])) > DI::config()->get('system', 'show_received_seconds')) && ($ago != $ago_received)) {
			$ago = DI::l10n()->t('%s (Received %s)', $ago, $ago_received);
		}

		// Fetching of Diaspora posts doesn't always work. There are issues with reshares and possibly comments
		if (($item['network'] != Protocol::DIASPORA) && empty($comment) && !empty(Session::get('remote_comment'))) {
			$remote_comment = [DI::l10n()->t('Comment this item on your system'), DI::l10n()->t('remote comment'),
				str_replace('{uri}', urlencode($item['uri']), Session::get('remote_comment'))];
		} else {
			$remote_comment = '';
		}

		$direction = [];
		if (!empty($item['direction'])) {
			$direction = $item['direction'];
		} elseif (DI::config()->get('debug', 'show_direction')) {
			$conversation = DBA::selectFirst('conversation', ['direction'], ['item-uri' => $item['uri']]);
			if (!empty($conversation['direction']) && in_array($conversation['direction'], [1, 2])) {
				$direction_title = [1 => DI::l10n()->t('Pushed'), 2 => DI::l10n()->t('Pulled')];
				$direction = ['direction' => $conversation['direction'], 'title' => $direction_title[$conversation['direction']]];
			}
		}

		$tmp_item = [
			'template'        => $this->getTemplate(),
			'type'            => implode("", array_slice(explode("/", $item['verb']), -1)),
			'suppress_tags'   => DI::config()->get('system', 'suppress_tags'),
			'tags'            => $tags['tags'],
			'hashtags'        => $tags['hashtags'],
			'mentions'        => $tags['mentions'],
			'implicit_mentions' => $tags['implicit_mentions'],
			'txt_cats'        => DI::l10n()->t('Categories:'),
			'txt_folders'     => DI::l10n()->t('Filed under:'),
			'has_cats'        => ((count($categories)) ? 'true' : ''),
			'has_folders'     => ((count($folders)) ? 'true' : ''),
			'categories'      => $categories,
			'folders'         => $folders,
			'body_html'       => $body_html,
			'text'            => strip_tags($body_html),
			'id'              => $this->getId(),
			'guid'            => urlencode($item['guid']),
			'isevent'         => $isevent,
			'attend'          => $attend,
			'linktitle'       => DI::l10n()->t('View %s\'s profile @ %s', $profile_name, $item['author-link']),
			'olinktitle'      => DI::l10n()->t('View %s\'s profile @ %s', $this->getOwnerName(), $item['owner-link']),
			'to'              => DI::l10n()->t('to'),
			'via'             => DI::l10n()->t('via'),
			'wall'            => DI::l10n()->t('Wall-to-Wall'),
			'vwall'           => DI::l10n()->t('via Wall-To-Wall:'),
			'profile_url'     => $profile_link,
<<<<<<< HEAD
			'item_photo_menu' => item_photo_menu($item),
			'name'            => $name_e,
=======
			'name'            => $profile_name,
			'item_photo_menu_html' => item_photo_menu($item),
>>>>>>> c3725d4b
			'thumb'           => DI::baseUrl()->remove($item['author-avatar']),
			'osparkle'        => $osparkle,
			'sparkle'         => $sparkle,
			'title'           => $title,
			'localtime'       => DateTimeFormat::local($item['created'], 'r'),
			'ago'             => $item['app'] ? DI::l10n()->t('%s from %s', $ago, $item['app']) : $ago,
			'app'             => $item['app'],
			'created'         => $ago,
			'lock'            => $lock,
			'location_html'   => $location_html,
			'indent'          => $indent,
			'shiny'           => $shiny,
			'owner_self'      => $item['author-link'] == Session::get('my_url'),
			'owner_url'       => $this->getOwnerUrl(),
			'owner_photo'     => DI::baseUrl()->remove($item['owner-avatar']),
<<<<<<< HEAD
			'owner_name'      => $owner_name_e,
=======
			'owner_name'      => $this->getOwnerName(),
>>>>>>> c3725d4b
			'plink'           => Item::getPlink($item),
			'edpost'          => $edpost,
			'ispinned'        => $ispinned,
			'pin'             => $pin,
			'pinned'          => $pinned,
			'isstarred'       => $isstarred,
			'star'            => $star,
			'ignore'          => $ignore,
			'tagger'          => $tagger,
			'filer'           => $filer,
			'drop'            => $drop,
			'vote'            => $buttons,
			'like_html'       => $responses['like']['output'],
			'dislike_html'    => $responses['dislike']['output'],
			'responses'       => $responses,
			'switchcomment'   => DI::l10n()->t('Comment'),
			'reply_label'     => DI::l10n()->t('Reply to %s', $profile_name),
			'comment_html'    => $comment_html,
			'remote_comment'  => $remote_comment,
			'menu'            => DI::l10n()->t('More'),
			'previewing'      => $conv->isPreview() ? ' preview ' : '',
			'wait'            => DI::l10n()->t('Please wait'),
			'thread_level'    => $thread_level,
			'edited'          => $edited,
			'network'         => $item["network"],
			'network_name'    => ContactSelector::networkToName($item['author-network'], $item['author-link'], $item['network']),
			'network_icon'    => ContactSelector::networkToIcon($item['network'], $item['author-link']),
			'received'        => $item['received'],
			'commented'       => $item['commented'],
			'created_date'    => $item['created'],
			'uriid'           => $item['uri-id'],
			'return'          => (DI::args()->getCommand()) ? bin2hex(DI::args()->getCommand()) : '',
			'direction'       => $direction,
			'reshared'        => $item['reshared'] ?? '',
			'delivery'        => [
				'queue_count'       => $item['delivery_queue_count'],
				'queue_done'        => $item['delivery_queue_done'] + $item['delivery_queue_failed'], /// @todo Possibly display it separately in the future
				'notifier_pending'  => DI::l10n()->t('Notifier task is pending'),
				'delivery_pending'  => DI::l10n()->t('Delivery to remote servers is pending'),
				'delivery_underway' => DI::l10n()->t('Delivery to remote servers is underway'),
				'delivery_almost'   => DI::l10n()->t('Delivery to remote servers is mostly done'),
				'delivery_done'     => DI::l10n()->t('Delivery to remote servers is done'),
			],
		];

		$arr = ['item' => $item, 'output' => $tmp_item];
		Hook::callAll('display_item', $arr);

		$result = $arr['output'];

		$result['children'] = [];
		$children = $this->getChildren();
		$nb_children = count($children);
		if ($nb_children > 0) {
			foreach ($children as $child) {
				$result['children'][] = $child->getTemplateData($conv_responses, $thread_level + 1);
			}

			// Collapse
			if (($nb_children > 2) || ($thread_level > 1)) {
				$result['children'][0]['comment_firstcollapsed'] = true;
				$result['children'][0]['num_comments'] = DI::l10n()->tt('%d comment', '%d comments', $total_children);
				$result['children'][0]['show_text'] = DI::l10n()->t('Show more');
				$result['children'][0]['hide_text'] = DI::l10n()->t('Show fewer');
				if ($thread_level > 1) {
					$result['children'][$nb_children - 1]['comment_lastcollapsed'] = true;
				} else {
					$result['children'][$nb_children - 3]['comment_lastcollapsed'] = true;
				}
			}
		}

		if ($this->isToplevel()) {
			$result['total_comments_num'] = "$total_children";
			$result['total_comments_text'] = DI::l10n()->tt('comment', 'comments', $total_children);
		}

		$result['private'] = $item['private'];
		$result['toplevel'] = ($this->isToplevel() ? 'toplevel_item' : '');

		if ($this->isThreaded()) {
			$result['flatten'] = false;
			$result['threaded'] = true;
		} else {
			$result['flatten'] = true;
			$result['threaded'] = false;
		}

		return $result;
	}

	/**
	 * @return integer
	 */
	public function getId()
	{
		return $this->getDataValue('id');
	}

	/**
	 * @return boolean
	 */
	public function isThreaded()
	{
		return $this->threaded;
	}

	/**
	 * Add a child item
	 *
	 * @param Post $item The child item to add
	 *
	 * @return mixed
	 * @throws \Exception
	 */
	public function addChild(Post $item)
	{
		$item_id = $item->getId();
		if (!$item_id) {
			Logger::log('[ERROR] Post::addChild : Item has no ID!!', Logger::DEBUG);
			return false;
		} elseif ($this->getChild($item->getId())) {
			Logger::log('[WARN] Post::addChild : Item already exists (' . $item->getId() . ').', Logger::DEBUG);
			return false;
		}

		$activity = DI::activity();

		/*
		 * Only add what will be displayed
		 */
		if ($item->getDataValue('network') === Protocol::MAIL && local_user() != $item->getDataValue('uid')) {
			return false;
		} elseif ($activity->match($item->getDataValue('verb'), Activity::LIKE) ||
		          $activity->match($item->getDataValue('verb'), Activity::DISLIKE)) {
			return false;
		}

		$item->setParent($this);
		$this->children[] = $item;

		return end($this->children);
	}

	/**
	 * Get a child by its ID
	 *
	 * @param integer $id The child id
	 *
	 * @return mixed
	 */
	public function getChild($id)
	{
		foreach ($this->getChildren() as $child) {
			if ($child->getId() == $id) {
				return $child;
			}
		}

		return null;
	}

	/**
	 * Get all our children
	 *
	 * @return Post[]
	 */
	public function getChildren()
	{
		return $this->children;
	}

	/**
	 * Set our parent
	 *
	 * @param Post $item The item to set as parent
	 *
	 * @return void
	 */
	protected function setParent(Post $item)
	{
		$parent = $this->getParent();
		if ($parent) {
			$parent->removeChild($this);
		}

		$this->parent = $item;
		$this->setThread($item->getThread());
	}

	/**
	 * Remove our parent
	 *
	 * @return void
	 */
	protected function removeParent()
	{
		$this->parent = null;
		$this->thread = null;
	}

	/**
	 * Remove a child
	 *
	 * @param Post $item The child to be removed
	 *
	 * @return boolean Success or failure
	 * @throws \Exception
	 */
	public function removeChild(Post $item)
	{
		$id = $item->getId();
		foreach ($this->getChildren() as $key => $child) {
			if ($child->getId() == $id) {
				$child->removeParent();
				unset($this->children[$key]);
				// Reindex the array, in order to make sure there won't be any trouble on loops using count()
				$this->children = array_values($this->children);
				return true;
			}
		}
		Logger::log('[WARN] Item::removeChild : Item is not a child (' . $id . ').', Logger::DEBUG);
		return false;
	}

	/**
	 * Get parent item
	 *
	 * @return object
	 */
	protected function getParent()
	{
		return $this->parent;
	}

	/**
	 * Set conversation thread
	 *
	 * @param Thread $thread
	 *
	 * @return void
	 */
	public function setThread(Thread $thread = null)
	{
		$this->thread = $thread;

		// Set it on our children too
		foreach ($this->getChildren() as $child) {
			$child->setThread($thread);
		}
	}

	/**
	 * Get conversation
	 *
	 * @return Thread
	 */
	public function getThread()
	{
		return $this->thread;
	}

	/**
	 * Get raw data
	 *
	 * We shouldn't need this
	 *
	 * @return array
	 */
	public function getData()
	{
		return $this->data;
	}

	/**
	 * Get a data value
	 *
	 * @param string $name key
	 *
	 * @return mixed value on success
	 *               false on failure
	 */
	public function getDataValue($name)
	{
		if (!isset($this->data[$name])) {
			// Logger::log('[ERROR] Item::getDataValue : Item has no value name "'. $name .'".', Logger::DEBUG);
			return false;
		}

		return $this->data[$name];
	}

	/**
	 * Set template
	 *
	 * @param string $name template name
	 * @return bool
	 * @throws \Exception
	 */
	private function setTemplate($name)
	{
		if (empty($this->available_templates[$name])) {
			Logger::log('[ERROR] Item::setTemplate : Template not available ("' . $name . '").', Logger::DEBUG);
			return false;
		}

		$this->template = $this->available_templates[$name];

		return true;
	}

	/**
	 * Get template
	 *
	 * @return object
	 */
	private function getTemplate()
	{
		return $this->template;
	}

	/**
	 * Check if this is a toplevel post
	 *
	 * @return boolean
	 */
	private function isToplevel()
	{
		return $this->toplevel;
	}

	/**
	 * Check if this is writable
	 *
	 * @return boolean
	 */
	private function isWritable()
	{
		$conv = $this->getThread();

		if ($conv) {
			// This will allow us to comment on wall-to-wall items owned by our friends
			// and community forums even if somebody else wrote the post.
			// bug #517 - this fixes for conversation owner
			if ($conv->getMode() == 'profile' && $conv->getProfileOwner() == local_user()) {
				return true;
			}

			// this fixes for visitors
			return ($this->writable || ($this->isVisiting() && $conv->getMode() == 'profile'));
		}
		return $this->writable;
	}

	/**
	 * Count the total of our descendants
	 *
	 * @return integer
	 */
	private function countDescendants()
	{
		$children = $this->getChildren();
		$total = count($children);
		if ($total > 0) {
			foreach ($children as $child) {
				$total += $child->countDescendants();
			}
		}

		return $total;
	}

	/**
	 * Get the template for the comment box
	 *
	 * @return string
	 */
	private function getCommentBoxTemplate()
	{
		return $this->comment_box_template;
	}

	/**
	 * Get default text for the comment box
	 *
	 * @return string
	 * @throws \Friendica\Network\HTTPException\InternalServerErrorException
	 */
	private function getDefaultText()
	{
		$a = DI::app();

		if (!local_user()) {
			return '';
		}

		$owner = User::getOwnerDataById($a->user['uid']);

		if (!Feature::isEnabled(local_user(), 'explicit_mentions')) {
			return '';
		}

		$item = Item::selectFirst(['author-addr', 'uri-id'], ['id' => $this->getId()]);
		if (!DBA::isResult($item) || empty($item['author-addr'])) {
			// Should not happen
			return '';
		}

		if ($item['author-addr'] != $owner['addr']) {
			$text = '@' . $item['author-addr'] . ' ';
		} else {
			$text = '';
		}

		$terms = Tag::getByURIId($item['uri-id'], [Tag::MENTION, Tag::IMPLICIT_MENTION, Tag::EXCLUSIVE_MENTION]);
		foreach ($terms as $term) {
			$profile = Contact::getByURL($term['url'], false, ['addr', 'contact-type']);
			if (!empty($profile['addr']) && ((($profile['contact-type'] ?? '') ?: Contact::TYPE_UNKNOWN) != Contact::TYPE_COMMUNITY) &&
				($profile['addr'] != $owner['addr']) && !strstr($text, $profile['addr'])) {
				$text .= '@' . $profile['addr'] . ' ';
			}
		}

		return $text;
	}

	/**
	 * Get the comment box
	 *
	 * @param string $indent Indent value
	 *
	 * @return mixed The comment box string (empty if no comment box)
	 *               false on failure
	 * @throws \Exception
	 */
	private function getCommentBox($indent)
	{
		$a = DI::app();

		$comment_box = '';
		$conv = $this->getThread();

		if ($conv->isWritable() && $this->isWritable()) {
			/*
			 * Hmmm, code depending on the presence of a particular addon?
			 * This should be better if done by a hook
			 */
			$qcomment = null;
			if (Addon::isEnabled('qcomment')) {
				$words = DI::pConfig()->get(local_user(), 'qcomment', 'words');
				$qcomment = $words ? explode("\n", $words) : [];
			}

			// Fetch the user id from the parent when the owner user is empty
			$uid = $conv->getProfileOwner();
			$parent_uid = $this->getDataValue('uid');

			$default_text = $this->getDefaultText();

			if (!is_null($parent_uid) && ($uid != $parent_uid)) {
				$uid = $parent_uid;
			}

			$template = Renderer::getMarkupTemplate($this->getCommentBoxTemplate());
			$comment_box = Renderer::replaceMacros($template, [
				'$return_path' => DI::args()->getQueryString(),
				'$threaded'    => $this->isThreaded(),
				'$jsreload'    => '',
				'$wall'        => ($conv->getMode() === 'profile'),
				'$id'          => $this->getId(),
				'$parent'      => $this->getId(),
				'$qcomment'    => $qcomment,
				'$default'     => $default_text,
				'$profile_uid' => $uid,
				'$mylink'      => DI::baseUrl()->remove($a->contact['url']),
				'$mytitle'     => DI::l10n()->t('This is you'),
				'$myphoto'     => DI::baseUrl()->remove($a->contact['thumb']),
				'$comment'     => DI::l10n()->t('Comment'),
				'$submit'      => DI::l10n()->t('Submit'),
				'$loading'     => DI::l10n()->t('Loading...'),
				'$edbold'      => DI::l10n()->t('Bold'),
				'$editalic'    => DI::l10n()->t('Italic'),
				'$eduline'     => DI::l10n()->t('Underline'),
				'$edquote'     => DI::l10n()->t('Quote'),
				'$edcode'      => DI::l10n()->t('Code'),
				'$edimg'       => DI::l10n()->t('Image'),
				'$edurl'       => DI::l10n()->t('Link'),
				'$edattach'    => DI::l10n()->t('Link or Media'),
				'$prompttext'  => DI::l10n()->t('Please enter a image/video/audio/webpage URL:'),
				'$preview'     => DI::l10n()->t('Preview'),
				'$indent'      => $indent,
				'$sourceapp'   => DI::l10n()->t($a->sourcename),
				'$rand_num'    => Crypto::randomDigits(12)
			]);
		}

		return $comment_box;
	}

	/**
	 * @return string
	 */
	private function getRedirectUrl()
	{
		return $this->redirect_url;
	}

	/**
	 * Check if we are a wall to wall item and set the relevant properties
	 *
	 * @return void
	 * @throws \Exception
	 */
	protected function checkWallToWall()
	{
		$a = DI::app();
		$conv = $this->getThread();
		$this->wall_to_wall = false;

		if ($this->isToplevel()) {
			if ($conv->getMode() !== 'profile') {
				if ($this->getDataValue('wall') && !$this->getDataValue('self') && !empty($a->page_contact)) {
					// On the network page, I am the owner. On the display page it will be the profile owner.
					// This will have been stored in $a->page_contact by our calling page.
					// Put this person as the wall owner of the wall-to-wall notice.

					$this->owner_url = Contact::magicLink($a->page_contact['url']);
					$this->owner_photo = $a->page_contact['thumb'];
					$this->owner_name = $a->page_contact['name'];
					$this->wall_to_wall = true;
				} elseif ($this->getDataValue('owner-link')) {
					$owner_linkmatch = (($this->getDataValue('owner-link')) && Strings::compareLink($this->getDataValue('owner-link'), $this->getDataValue('author-link')));
					$alias_linkmatch = (($this->getDataValue('alias')) && Strings::compareLink($this->getDataValue('alias'), $this->getDataValue('author-link')));
					$owner_namematch = (($this->getDataValue('owner-name')) && $this->getDataValue('owner-name') == $this->getDataValue('author-name'));

					if (!$owner_linkmatch && !$alias_linkmatch && !$owner_namematch) {
						// The author url doesn't match the owner (typically the contact)
						// and also doesn't match the contact alias.
						// The name match is a hack to catch several weird cases where URLs are
						// all over the park. It can be tricked, but this prevents you from
						// seeing "Bob Smith to Bob Smith via Wall-to-wall" and you know darn
						// well that it's the same Bob Smith.
						// But it could be somebody else with the same name. It just isn't highly likely.


						$this->owner_photo = $this->getDataValue('owner-avatar');
						$this->owner_name = $this->getDataValue('owner-name');
						$this->wall_to_wall = true;

						$owner = ['uid' => 0, 'id' => $this->getDataValue('owner-id'),
							'network' => $this->getDataValue('owner-network'),
							'url' => $this->getDataValue('owner-link')];
						$this->owner_url = Contact::magicLinkByContact($owner);
					}
				}
			}
		}

		if (!$this->wall_to_wall) {
			$this->setTemplate('wall');
			$this->owner_url = '';
			$this->owner_photo = '';
			$this->owner_name = '';
		}
	}

	/**
	 * @return boolean
	 */
	private function isWallToWall()
	{
		return $this->wall_to_wall;
	}

	/**
	 * @return string
	 */
	private function getOwnerUrl()
	{
		return $this->owner_url;
	}

	/**
	 * @return string
	 */
	private function getOwnerName()
	{
		return $this->owner_name;
	}

	/**
	 * @return boolean
	 */
	private function isVisiting()
	{
		return $this->visiting;
	}
}<|MERGE_RESOLUTION|>--- conflicted
+++ resolved
@@ -438,13 +438,8 @@
 			'wall'            => DI::l10n()->t('Wall-to-Wall'),
 			'vwall'           => DI::l10n()->t('via Wall-To-Wall:'),
 			'profile_url'     => $profile_link,
-<<<<<<< HEAD
-			'item_photo_menu' => item_photo_menu($item),
-			'name'            => $name_e,
-=======
 			'name'            => $profile_name,
 			'item_photo_menu_html' => item_photo_menu($item),
->>>>>>> c3725d4b
 			'thumb'           => DI::baseUrl()->remove($item['author-avatar']),
 			'osparkle'        => $osparkle,
 			'sparkle'         => $sparkle,
@@ -460,11 +455,7 @@
 			'owner_self'      => $item['author-link'] == Session::get('my_url'),
 			'owner_url'       => $this->getOwnerUrl(),
 			'owner_photo'     => DI::baseUrl()->remove($item['owner-avatar']),
-<<<<<<< HEAD
-			'owner_name'      => $owner_name_e,
-=======
 			'owner_name'      => $this->getOwnerName(),
->>>>>>> c3725d4b
 			'plink'           => Item::getPlink($item),
 			'edpost'          => $edpost,
 			'ispinned'        => $ispinned,
