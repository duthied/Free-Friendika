<?php
/**
 * @copyright Copyright (C) 2010-2022, the Friendica project
 *
 * @license GNU AGPL version 3 or any later version
 *
 * This program is free software: you can redistribute it and/or modify
 * it under the terms of the GNU Affero General Public License as
 * published by the Free Software Foundation, either version 3 of the
 * License, or (at your option) any later version.
 *
 * This program is distributed in the hope that it will be useful,
 * but WITHOUT ANY WARRANTY; without even the implied warranty of
 * MERCHANTABILITY or FITNESS FOR A PARTICULAR PURPOSE.  See the
 * GNU Affero General Public License for more details.
 *
 * You should have received a copy of the GNU Affero General Public License
 * along with this program.  If not, see <https://www.gnu.org/licenses/>.
 *
 */

namespace Friendica\Object;

use Exception;
use Friendica\DI;
use Friendica\Util\Images;
use Imagick;
use ImagickDraw;
use ImagickPixel;
use GDImage;
use kornrunner\Blurhash\Blurhash;

/**
 * Class to handle images
 */
class Image
{
	/** @var GDImage|Imagick|resource */
	private $image;

	/*
	 * Put back gd stuff, not everybody have Imagick
	 */
	private $imagick;
	private $width;
	private $height;
	private $valid;
	private $type;
	private $types;

	/**
	 * Constructor
	 *
	 * @param string $data Image data
	 * @param string $type optional, default null
	 * @throws \Friendica\Network\HTTPException\InternalServerErrorException
	 * @throws \ImagickException
	 */
	public function __construct(string $data, string $type = null)
	{
		$this->imagick = class_exists('Imagick');
		$this->types = Images::supportedTypes();
		if (!array_key_exists($type, $this->types)) {
			$type = 'image/jpeg';
		}
		$this->type = $type;

		if ($this->isImagick() && (empty($data) || $this->loadData($data))) {
			$this->valid = !empty($data);
			return;
		} else {
			// Failed to load with Imagick, fallback
			$this->imagick = false;
		}
		$this->loadData($data);
	}

	/**
	 * Destructor
	 *
	 * @return void
	 */
	public function __destruct()
	{
		if ($this->image) {
			if ($this->isImagick()) {
				$this->image->clear();
				$this->image->destroy();
				return;
			}
			if (is_resource($this->image)) {
				imagedestroy($this->image);
			}
		}
	}

	/**
	 * @return boolean
	 */
	public function isImagick()
	{
		return $this->imagick;
	}

	/**
	 * Loads image data into handler class
	 *
	 * @param string $data Image data
	 * @return boolean Success
	 * @throws \Friendica\Network\HTTPException\InternalServerErrorException
	 * @throws \ImagickException
	 */
	private function loadData(string $data): bool
	{
		if ($this->isImagick()) {
			$this->image = new Imagick();
			try {
				$this->image->readImageBlob($data);
			} catch (Exception $e) {
				// Imagick couldn't use the data
				return false;
			}

			/*
			 * Setup the image to the format it will be saved to
			 */
			$map = Images::getFormatsMap();
			$format = $map[$this->type];
			$this->image->setFormat($format);

			// Always coalesce, if it is not a multi-frame image it won't hurt anyway
			try {
				$this->image = $this->image->coalesceImages();
			} catch (Exception $e) {
				return false;
			}

			/*
			 * setup the compression here, so we'll do it only once
			 */
			switch ($this->getType()) {
				case 'image/png':
					$quality = DI::config()->get('system', 'png_quality');
					/*
					 * From http://www.imagemagick.org/script/command-line-options.php#quality:
					 *
					 * 'For the MNG and PNG image formats, the quality value sets
					 * the zlib compression level (quality / 10) and filter-type (quality % 10).
					 * The default PNG "quality" is 75, which means compression level 7 with adaptive PNG filtering,
					 * unless the image has a color map, in which case it means compression level 7 with no PNG filtering'
					 */
					$quality = $quality * 10;
					$this->image->setCompressionQuality($quality);
					break;

				case 'image/jpg':
				case 'image/jpeg':
					$quality = DI::config()->get('system', 'jpeg_quality');
					$this->image->setCompressionQuality($quality);
			}

			$this->width  = $this->image->getImageWidth();
			$this->height = $this->image->getImageHeight();
			$this->valid  = !empty($this->image);

			return $this->valid;
		}

		$this->valid = false;
		try {
			$this->image = @imagecreatefromstring($data);
			if ($this->image !== false) {
				$this->width  = imagesx($this->image);
				$this->height = imagesy($this->image);
				$this->valid  = true;
				imagealphablending($this->image, false);
				imagesavealpha($this->image, true);

				return true;
			}
		} catch (\Throwable $error) {
			/** @see https://github.com/php/doc-en/commit/d09a881a8e9059d11e756ee59d75bf404d6941ed */
			if (strstr($error->getMessage(), "gd-webp cannot allocate temporary buffer")) {
				DI::logger()->notice('Image is probably animated and therefore unsupported', ['error' => $error]);
			} else {
				DI::logger()->warning('Unexpected throwable.', ['error' => $error]);
			}
		}

		return false;
	}

	/**
	 * @return boolean
	 */
	public function isValid(): bool
	{
		if ($this->isImagick()) {
			return ($this->image !== false);
		}
		return $this->valid;
	}

	/**
	 * @return mixed
	 */
	public function getWidth()
	{
		if (!$this->isValid()) {
			return false;
		}

		return $this->width;
	}

	/**
	 * @return mixed
	 */
	public function getHeight()
	{
		if (!$this->isValid()) {
			return false;
		}

		return $this->height;
	}

	/**
	 * @return mixed
	 */
	public function getImage()
	{
		if (!$this->isValid()) {
			return false;
		}

		if ($this->isImagick()) {
			try {
				/* Clean it */
				$this->image = $this->image->deconstructImages();
				return $this->image;
			} catch (Exception $e) {
				return false;
			}
		}
		return $this->image;
	}

	/**
	 * @return mixed
	 */
	public function getType()
	{
		if (!$this->isValid()) {
			return false;
		}

		return $this->type;
	}

	/**
	 * @return mixed
	 */
	public function getExt()
	{
		if (!$this->isValid()) {
			return false;
		}

		return $this->types[$this->getType()];
	}

	/**
	 * Scales image down
	 *
	 * @param integer $max max dimension
	 * @return mixed
	 */
	public function scaleDown(int $max)
	{
		if (!$this->isValid()) {
			return false;
		}

		$width = $this->getWidth();
		$height = $this->getHeight();

		$scale = Images::getScalingDimensions($width, $height,$max);
		if ($scale) {
			return $this->scale($scale['width'], $scale['height']);
		} else {
			return false;
		}

<<<<<<< HEAD
=======
		$scale = Images::getScalingDimensions($width, $height, $max);
		return $this->scale($scale['width'], $scale['height']);
>>>>>>> 2c509ac2
	}

	/**
	 * Rotates image
	 *
	 * @param integer $degrees degrees to rotate image
	 * @return mixed
	 */
	public function rotate(int $degrees)
	{
		if (!$this->isValid()) {
			return false;
		}

		if ($this->isImagick()) {
			$this->image->setFirstIterator();
			do {
				$this->image->rotateImage(new ImagickPixel(), -$degrees); // ImageMagick rotates in the opposite direction of imagerotate()
			} while ($this->image->nextImage());

			$this->width  = $this->image->getImageWidth();
			$this->height = $this->image->getImageHeight();
			return;
		}

		// if script dies at this point check memory_limit setting in php.ini
		$this->image  = imagerotate($this->image, $degrees, 0);
		$this->width  = imagesx($this->image);
		$this->height = imagesy($this->image);
	}

	/**
	 * Flips image
	 *
	 * @param boolean $horiz optional, default true
	 * @param boolean $vert  optional, default false
	 * @return mixed
	 */
	public function flip(bool $horiz = true, bool $vert = false)
	{
		if (!$this->isValid()) {
			return false;
		}

		if ($this->isImagick()) {
			$this->image->setFirstIterator();
			do {
				if ($horiz) {
					$this->image->flipImage();
				}
				if ($vert) {
					$this->image->flopImage();
				}
			} while ($this->image->nextImage());
			return;
		}

		$w = imagesx($this->image);
		$h = imagesy($this->image);
		$flipped = imagecreate($w, $h);
		if ($horiz) {
			for ($x = 0; $x < $w; $x++) {
				imagecopy($flipped, $this->image, $x, 0, $w - $x - 1, 0, 1, $h);
			}
		}
		if ($vert) {
			for ($y = 0; $y < $h; $y++) {
				imagecopy($flipped, $this->image, 0, $y, 0, $h - $y - 1, $w, 1);
			}
		}
		$this->image = $flipped;
	}

	/**
	 * Fixes orientation and maybe returns EXIF data (?)
	 *
	 * @param string $filename Filename
	 * @return mixed
	 */
	public function orient(string $filename)
	{
		if ($this->isImagick()) {
			// based off comment on http://php.net/manual/en/imagick.getimageorientation.php
			$orientation = $this->image->getImageOrientation();
			switch ($orientation) {
				case Imagick::ORIENTATION_BOTTOMRIGHT:
					$this->image->rotateimage("#000", 180);
					break;
				case Imagick::ORIENTATION_RIGHTTOP:
					$this->image->rotateimage("#000", 90);
					break;
				case Imagick::ORIENTATION_LEFTBOTTOM:
					$this->image->rotateimage("#000", -90);
					break;
			}

			$this->image->setImageOrientation(Imagick::ORIENTATION_TOPLEFT);
			return true;
		}
		// based off comment on http://php.net/manual/en/function.imagerotate.php

		if (!$this->isValid()) {
			return false;
		}

		if ((!function_exists('exif_read_data')) || ($this->getType() !== 'image/jpeg')) {
			return;
		}

		$exif = @exif_read_data($filename, null, true);
		if (!$exif) {
			return;
		}

		$ort = isset($exif['IFD0']['Orientation']) ? $exif['IFD0']['Orientation'] : 1;

		switch ($ort) {
			case 1: // nothing
				break;

			case 2: // horizontal flip
				$this->flip();
				break;

			case 3: // 180 rotate left
				$this->rotate(180);
				break;

			case 4: // vertical flip
				$this->flip(false, true);
				break;

			case 5: // vertical flip + 90 rotate right
				$this->flip(false, true);
				$this->rotate(-90);
				break;

			case 6: // 90 rotate right
				$this->rotate(-90);
				break;

			case 7: // horizontal flip + 90 rotate right
				$this->flip();
				$this->rotate(-90);
				break;

			case 8: // 90 rotate left
				$this->rotate(90);
				break;
		}

		return $exif;
	}

	/**
	 * Rescales image to minimum size
	 *
	 * @param integer $min Minimum dimension
	 * @return mixed
	 */
	public function scaleUp(int $min)
	{
		if (!$this->isValid()) {
			return false;
		}

		$width = $this->getWidth();
		$height = $this->getHeight();

		if ((!$width)|| (!$height)) {
			return false;
		}

		if ($width < $min && $height < $min) {
			if ($width > $height) {
				$dest_width = $min;
				$dest_height = intval(($height * $min) / $width);
			} else {
				$dest_width = intval(($width * $min) / $height);
				$dest_height = $min;
			}
		} else {
			if ($width < $min) {
				$dest_width = $min;
				$dest_height = intval(($height * $min) / $width);
			} else {
				if ($height < $min) {
					$dest_width = intval(($width * $min) / $height);
					$dest_height = $min;
				} else {
					$dest_width = $width;
					$dest_height = $height;
				}
			}
		}

		return $this->scale($dest_width, $dest_height);
	}

	/**
	 * Scales image to square
	 *
	 * @param integer $dim Dimension
	 * @return mixed
	 */
	public function scaleToSquare(int $dim)
	{
		if (!$this->isValid()) {
			return false;
		}

		return $this->scale($dim, $dim);
	}

	/**
	 * Scale image to target dimensions
	 *
	 * @param int $dest_width Destination width
	 * @param int $dest_height Destination height
	 * @return boolean Success
	 */
	private function scale(int $dest_width, int $dest_height): bool
	{
		if (!$this->isValid()) {
			return false;
		}

		if ($this->isImagick()) {
			/*
			 * If it is not animated, there will be only one iteration here,
			 * so don't bother checking
			 */
			// Don't forget to go back to the first frame
			$this->image->setFirstIterator();
			do {
				// FIXME - implement horizontal bias for scaling as in following GD functions
				// to allow very tall images to be constrained only horizontally.
				try {
					$this->image->scaleImage($dest_width, $dest_height);
				} catch (Exception $e) {
					// Imagick couldn't use the data
					return false;
				}
			} while ($this->image->nextImage());

			$this->width  = $this->image->getImageWidth();
			$this->height = $this->image->getImageHeight();
		} else {
			$dest = imagecreatetruecolor($dest_width, $dest_height);
			imagealphablending($dest, false);
			imagesavealpha($dest, true);

			if ($this->type=='image/png') {
				imagefill($dest, 0, 0, imagecolorallocatealpha($dest, 0, 0, 0, 127)); // fill with alpha
			}

			imagecopyresampled($dest, $this->image, 0, 0, 0, 0, $dest_width, $dest_height, $this->width, $this->height);

			if ($this->image) {
				imagedestroy($this->image);
			}

			$this->image = $dest;
			$this->width  = imagesx($this->image);
			$this->height = imagesy($this->image);
		}

		return true;
	}

	/**
	 * Convert a GIF to a PNG to make it static
	 *
	 * @return void
	 */
	public function toStatic()
	{
		if ($this->type != 'image/gif') {
			return;
		}

		if ($this->isImagick()) {
			$this->type == 'image/png';
			$this->image->setFormat('png');
		}
	}

	/**
	 * Crops image
	 *
	 * @param integer $max maximum
	 * @param integer $x   x coordinate
	 * @param integer $y   y coordinate
	 * @param integer $w   width
	 * @param integer $h   height
	 * @return mixed
	 */
	public function crop(int $max, int $x, int $y, int $w, int $h)
	{
		if (!$this->isValid()) {
			return false;
		}

		if ($this->isImagick()) {
			$this->image->setFirstIterator();
			do {
				$this->image->cropImage($w, $h, $x, $y);
				/*
				 * We need to remove the canva,
				 * or the image is not resized to the crop:
				 * http://php.net/manual/en/imagick.cropimage.php#97232
				 */
				$this->image->setImagePage(0, 0, 0, 0);
			} while ($this->image->nextImage());
			return $this->scaleDown($max);
		}

		$dest = imagecreatetruecolor($max, $max);
		imagealphablending($dest, false);
		imagesavealpha($dest, true);
		if ($this->type=='image/png') {
			imagefill($dest, 0, 0, imagecolorallocatealpha($dest, 0, 0, 0, 127)); // fill with alpha
		}
		imagecopyresampled($dest, $this->image, 0, 0, $x, $y, $max, $max, $w, $h);
		if ($this->image) {
			imagedestroy($this->image);
		}
		$this->image  = $dest;
		$this->width  = imagesx($this->image);
		$this->height = imagesy($this->image);

		// All successful
		return true;
	}

	/**
	 * Magic method allowing string casting of an Image object
	 *
	 * Ex: $data = $Image->asString();
	 * can be replaced by
	 * $data = (string) $Image;
	 *
	 * @return string
	 * @throws \Friendica\Network\HTTPException\InternalServerErrorException
	 */
	public function __toString(): string
	{
		return (string) $this->asString();
	}

	/**
	 * Returns image as string or false on failure
	 *
	 * @return mixed
	 * @throws \Friendica\Network\HTTPException\InternalServerErrorException
	 */
	public function asString()
	{
		if (!$this->isValid()) {
			return false;
		}

		if ($this->isImagick()) {
			try {
				/* Clean it */
				$this->image = $this->image->deconstructImages();
				return $this->image->getImagesBlob();
			} catch (Exception $e) {
				return false;
			}
		}

		$stream = fopen('php://memory','r+');

		// Enable interlacing
		imageinterlace($this->image, true);

		switch ($this->getType()) {
			case 'image/png':
				$quality = DI::config()->get('system', 'png_quality');
				imagepng($this->image, $stream, $quality);
				break;

			case 'image/jpeg':
			case 'image/jpg':
				$quality = DI::config()->get('system', 'jpeg_quality');
				imagejpeg($this->image, $stream, $quality);
				break;
		}
		rewind($stream);
		return stream_get_contents($stream);
	}

	/**
	 * Create a blurhash out of a given image string
	 *
	 * @param string $img_str
	 * @return string
	 */
	public function getBlurHash(): string
	{
		$image = New Image($this->asString());
		if (empty($image) || !$this->isValid()) {
			return '';
		}

		$width  = $image->getWidth();
		$height = $image->getHeight();

		if (max($width, $height) > 90) {
			$image->scaleDown(90);
			$width  = $image->getWidth();
			$height = $image->getHeight();
		}

		if (empty($width) || empty($height)) {
			return '';
		}

		$pixels = [];
		for ($y = 0; $y < $height; ++$y) {
			$row = [];
			for ($x = 0; $x < $width; ++$x) {
				if ($image->isImagick()) {
					try {
						$colors = $image->image->getImagePixelColor($x, $y)->getColor();
					} catch (\Throwable $th) {
						return '';
					}
					$row[] = [$colors['r'], $colors['g'], $colors['b']];
				} else {
					$index = imagecolorat($image->image, $x, $y);
					$colors = @imagecolorsforindex($image->image, $index);
					$row[] = [$colors['red'], $colors['green'], $colors['blue']];
				}
			}
			$pixels[] = $row;
		}

		// The components define the amount of details (1 to 9).
		$components_x = 9;
		$components_y = 9;

		return Blurhash::encode($pixels, $components_x, $components_y);
	}

	/**
	 * Create an image out of a blurhash
	 *
	 * @param string $blurhash
	 * @param integer $width
	 * @param integer $height
	 * @return void
	 */
	public function getFromBlurHash(string $blurhash, int $width, int $height)
	{
		$scaled = Images::getScalingDimensions($width, $height, 90);
		$pixels = Blurhash::decode($blurhash, $scaled['width'], $scaled['height']);

		if ($this->isImagick()) {
			$this->image = new Imagick();
			$draw  = new ImagickDraw();
			$this->image->newImage($scaled['width'], $scaled['height'], '', 'png');
		} else {
			$this->image = imagecreatetruecolor($scaled['width'], $scaled['height']);
		}

		for ($y = 0; $y < $scaled['height']; ++$y) {
			for ($x = 0; $x < $scaled['width']; ++$x) {
				[$r, $g, $b] = $pixels[$y][$x];
				if ($this->isImagick()) {
					$draw->setFillColor("rgb($r, $g, $b)");
					$draw->point($x, $y);
				} else {
					imagesetpixel($this->image, $x, $y, imagecolorallocate($this->image, $r, $g, $b));
				}
			}
		}

		if ($this->isImagick()) {
			$this->image->drawImage($draw);
			$this->width  = $this->image->getImageWidth();
			$this->height = $this->image->getImageHeight();
		} else {
			$this->width  = imagesx($this->image);
			$this->height = imagesy($this->image);
		}

		$this->valid = !empty($this->image);

		$this->scaleUp(min($width, $height));
	}
}<|MERGE_RESOLUTION|>--- conflicted
+++ resolved
@@ -285,18 +285,13 @@
 		$width = $this->getWidth();
 		$height = $this->getHeight();
 
-		$scale = Images::getScalingDimensions($width, $height,$max);
+		$scale = Images::getScalingDimensions($width, $height, $max);
 		if ($scale) {
 			return $this->scale($scale['width'], $scale['height']);
 		} else {
 			return false;
 		}
 
-<<<<<<< HEAD
-=======
-		$scale = Images::getScalingDimensions($width, $height, $max);
-		return $this->scale($scale['width'], $scale['height']);
->>>>>>> 2c509ac2
 	}
 
 	/**
