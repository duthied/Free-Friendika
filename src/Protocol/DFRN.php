--- conflicted
+++ resolved
@@ -1169,11 +1169,7 @@
 		$a = get_app();
 
 		// At first try the Diaspora transport layer
-<<<<<<< HEAD
-		if (!$dissolve) {
-=======
 		if (!$dissolve && !$legacy_transport) {
->>>>>>> df23f4f1
 			$ret = self::transmit($owner, $contact, $atom);
 			if ($ret >= 200) {
 				logger('Delivery via Diaspora transport layer was successful with status ' . $ret);
