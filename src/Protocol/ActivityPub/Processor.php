--- conflicted
+++ resolved
@@ -272,10 +272,7 @@
 
 		$item = self::processContent($activity, $item);
 		if (empty($item)) {
-<<<<<<< HEAD
-=======
 			Logger::info('Message was not processed');
->>>>>>> c3725d4b
 			return [];
 		}
 
@@ -497,8 +494,6 @@
 
 			$item['uid'] = $receiver;
 
-<<<<<<< HEAD
-=======
 			$type = $activity['reception_type'][$receiver] ?? Receiver::TARGET_UNKNOWN;
 			switch($type) {
 				case Receiver::TARGET_TO:
@@ -526,7 +521,6 @@
 					$item['post-type'] = Item::PT_ARTICLE;
 			}
 
->>>>>>> c3725d4b
 			if ($item['isForum'] ?? false) {
 				$item['contact-id'] = Contact::getIdForURL($activity['actor'], $receiver);
 			} else {
