<?php
/**
 * @copyright Copyright (C) 2010-2024, the Friendica project
 *
 * @license GNU AGPL version 3 or any later version
 *
 * This program is free software: you can redistribute it and/or modify
 * it under the terms of the GNU Affero General Public License as
 * published by the Free Software Foundation, either version 3 of the
 * License, or (at your option) any later version.
 *
 * This program is distributed in the hope that it will be useful,
 * but WITHOUT ANY WARRANTY; without even the implied warranty of
 * MERCHANTABILITY or FITNESS FOR A PARTICULAR PURPOSE.  See the
 * GNU Affero General Public License for more details.
 *
 * You should have received a copy of the GNU Affero General Public License
 * along with this program.  If not, see <https://www.gnu.org/licenses/>.
 *
 */

namespace Friendica\Protocol;

use Friendica\Content\Smilies;
use Friendica\Content\Text\BBCode;
use Friendica\Core\L10n;
use Friendica\Core\Logger;
use Friendica\Core\Protocol;
use Friendica\Database\DBA;
use Friendica\DI;
use Friendica\Model\APContact;
use Friendica\Model\Contact;
use Friendica\Model\GServer;
use Friendica\Model\Item;
use Friendica\Model\Post;
use Friendica\Model\Search;
use Friendica\Model\Tag;
use Friendica\Model\User;
use Friendica\Util\DateTimeFormat;
use Friendica\Util\Strings;

/**
 * Base class for relay handling
 * @see https://github.com/jaywink/social-relay
 * @see https://wiki.diasporafoundation.org/Relay_servers_for_public_posts
 */
class Relay
{
	const SCOPE_NONE = '';
	const SCOPE_ALL = 'all';
	const SCOPE_TAGS = 'tags';

	/**
	 * Check if a post is wanted
	 *
	 * @param array  $tags
	 * @param string $body
	 * @param int    $authorid
	 * @param string $url
	 * @param string $network
	 * @param int    $causerid
	 * @param array  $languages
	 * @return boolean "true" is the post is wanted by the system
	 */
	public static function isSolicitedPost(array $tags, string $body, int $authorid, string $url, string $network = '', int $causerid = 0, array $languages = []): bool
	{
		$config = DI::config();

		if (Contact::hasFollowers($authorid)) {
			Logger::info('Author has got followers on this server - accepted', ['network' => $network, 'url' => $url, 'author' => $authorid, 'tags' => $tags]);
			return true;
		}

		$scope = $config->get('system', 'relay_scope');

		if ($scope == self::SCOPE_NONE) {
			Logger::info('Server does not accept relay posts - rejected', ['network' => $network, 'url' => $url]);
			return false;
		}

		if (Contact::isBlocked($authorid)) {
			Logger::info('Author is blocked - rejected', ['author' => $authorid, 'network' => $network, 'url' => $url]);
			return false;
		}

		if (Contact::isHidden($authorid)) {
			Logger::info('Author is hidden - rejected', ['author' => $authorid, 'network' => $network, 'url' => $url]);
			return false;
		}

		if (!empty($causerid)) {
			$contact = Contact::getById($causerid, ['url']);
			$causer = $contact['url'] ?? '';
		} else {
			$causer = '';
		}

		$body = ActivityPub\Processor::normalizeMentionLinks($body);

		$denyTags = [];

		if ($scope == self::SCOPE_TAGS) {
			$tagList = self::getSubscribedTags();
		} else {
			$tagList  = [];
		}

		$deny_tags = $config->get('system', 'relay_deny_tags');
		$tagitems = explode(',', mb_strtolower($deny_tags));
		foreach ($tagitems as $tag) {
			$tag = trim($tag, '# ');
			$denyTags[] = $tag;
		}

		if (!empty($tagList) || !empty($denyTags)) {
			$content = mb_strtolower(BBCode::toPlaintext($body, false));

			foreach ($tags as $tag) {
				$tag = mb_strtolower($tag);
				if (in_array($tag, $denyTags)) {
					Logger::info('Unwanted hashtag found - rejected', ['hashtag' => $tag, 'network' => $network, 'url' => $url, 'causer' => $causer]);
					return false;
				}

				if (in_array($tag, $tagList)) {
					Logger::info('Subscribed hashtag found - accepted', ['hashtag' => $tag, 'network' => $network, 'url' => $url, 'causer' => $causer]);
					return true;
				}

				// We check with "strpos" for performance issues. Only when this is true, the regular expression check is used
				// RegExp is taken from here: https://medium.com/@shiba1014/regex-word-boundaries-with-unicode-207794f6e7ed
				if ((strpos($content, $tag) !== false) && preg_match('/(?<=[\s,.:;"\']|^)' . preg_quote($tag, '/') . '(?=[\s,.:;"\']|$)/', $content)) {
					Logger::info('Subscribed hashtag found in content - accepted', ['hashtag' => $tag, 'network' => $network, 'url' => $url, 'causer' => $causer]);
					return true;
				}
			}
		}

		if (!self::isWantedLanguage($body, 0, $authorid, $languages)) {
			Logger::info('Unwanted or Undetected language found - rejected', ['network' => $network, 'url' => $url, 'causer' => $causer, 'tags' => $tags]);
			return false;
		}

		if ($scope == self::SCOPE_ALL) {
			Logger::info('Server accept all posts - accepted', ['network' => $network, 'url' => $url, 'causer' => $causer, 'tags' => $tags]);
			return true;
		}

		Logger::info('No matching hashtags found - rejected', ['network' => $network, 'url' => $url, 'causer' => $causer, 'tags' => $tags]);
		return false;
	}

	/**
	 * Get a list of subscribed tags by both the users and the tags that are defined by the admin
	 *
	 * @return array
	 */
	public static function getSubscribedTags(): array
	{
		$tags  = [];
		foreach (explode(',', mb_strtolower(DI::config()->get('system', 'relay_server_tags'))) as $tag) {
			$tags[] = trim($tag, '# ');
		}

		if (DI::config()->get('system', 'relay_user_tags')) {
			$tags = array_merge($tags, Search::getUserTags());
		}

		return array_unique($tags);
	}

	/**
	 * Detect the language of a post and decide if the post should be accepted
	 *
	 * @param string $body
	 * @param int    $uri_id
	 * @param int    $author_id
	 * @param array  $languages
	 * @return boolean
	 */
	public static function isWantedLanguage(string $body, int $uri_id = 0, int $author_id = 0, array $languages = [])
	{
		$detected = [];
		$quality  = DI::config()->get('system', 'relay_language_quality');
		foreach (Item::getLanguageArray($body, DI::config()->get('system', 'relay_languages'), $uri_id, $author_id) as $language => $reliability) {
			if (($reliability >= $quality) && ($quality > 0)) {
				$detected[] = $language;
			}
		}

		if (empty($detected) && empty($languages)) {
<<<<<<< HEAD
			$detected = ['un'];
=======
			$detected = [L10n::UNDETERMINED_LANGUAGE];
>>>>>>> 23b247d1
		}

		if (empty($body) || Smilies::isEmojiPost($body)) {
			Logger::debug('Empty body or only emojis', ['body' => $body]);
			return true;
		}

		$user_languages = User::getLanguages();

		foreach ($detected as $language) {
			if (in_array($language, $user_languages)) {
				Logger::debug('Wanted language found in detected languages', ['language' => $language, 'detected' => $detected, 'userlang' => $user_languages, 'body' => $body]);
				return true;
			}
		}
		foreach ($languages as $language) {
			if (in_array($language, $user_languages)) {
				Logger::debug('Wanted language found in defined languages', ['language' => $language, 'languages' => $languages, 'detected' => $detected, 'userlang' => $user_languages, 'body' => $body]);
				return true;
			}
		}
		Logger::debug('No wanted language found', ['languages' => $languages, 'detected' => $detected, 'userlang' => $user_languages, 'body' => $body]);
		return false;
	}

	/**
	 * Update or insert a relay contact
	 *
	 * @param array $gserver Global server record
	 * @param array $fields  Optional network specific fields
	 * @return void
	 * @throws \Exception
	 */
	public static function updateContact(array $gserver, array $fields = [])
	{
		if (in_array($gserver['network'], [Protocol::ACTIVITYPUB, Protocol::DFRN])) {
			$system = APContact::getByURL($gserver['url'] . '/friendica');
			if (!empty($system['sharedinbox'])) {
				Logger::info('Successfully probed for relay contact', ['server' => $gserver['url']]);
				$id = Contact::updateFromProbeByURL($system['url']);
				Logger::info('Updated relay contact', ['server' => $gserver['url'], 'id' => $id]);
				return;
			}
		}

		$condition = ['uid' => 0, 'gsid' => $gserver['id'], 'contact-type' => Contact::TYPE_RELAY];
		$old = DBA::selectFirst('contact', [], $condition);
		if (!DBA::isResult($old)) {
			$condition = ['uid' => 0, 'nurl' => Strings::normaliseLink($gserver['url'])];
			$old = DBA::selectFirst('contact', [], $condition);
			if (DBA::isResult($old)) {
				$fields['gsid'] = $gserver['id'];
				$fields['contact-type'] = Contact::TYPE_RELAY;
				Logger::info('Assigning missing data for relay contact', ['server' => $gserver['url'], 'id' => $old['id']]);
			}
		} elseif (empty($fields)) {
			Logger::info('No content to update, quitting', ['server' => $gserver['url']]);
			return;
		}

		if (DBA::isResult($old)) {
			$fields['updated'] = DateTimeFormat::utcNow();

			Logger::info('Update relay contact', ['server' => $gserver['url'], 'id' => $old['id'], 'fields' => $fields]);
			Contact::update($fields, ['id' => $old['id']], $old);
		} else {
			$default = ['created' => DateTimeFormat::utcNow(),
				'name' => 'relay', 'nick' => 'relay', 'url' => $gserver['url'],
				'nurl' => Strings::normaliseLink($gserver['url']),
				'network' => Protocol::DIASPORA, 'uid' => 0,
				'batch' => $gserver['url'] . '/receive/public',
				'rel' => Contact::FOLLOWER, 'blocked' => false,
				'pending' => false, 'writable' => true,
				'gsid' => $gserver['id'],
				'baseurl' => $gserver['url'], 'contact-type' => Contact::TYPE_RELAY];

			$fields = array_merge($default, $fields);

			Logger::info('Create relay contact', ['server' => $gserver['url'], 'fields' => $fields]);
			Contact::insert($fields);
		}
	}

	/**
	 * Mark the relay contact of the given contact for archival
	 * This is called whenever there is a communication issue with the server.
	 * It avoids sending stuff to servers who don't exist anymore.
	 * The relay contact is a technical contact entry that exists once per server.
	 *
	 * @param array $contact of the relay contact
	 * @return void
	 */
	public static function markForArchival(array $contact)
	{
		if (!empty($contact['contact-type']) && ($contact['contact-type'] == Contact::TYPE_RELAY)) {
			// This is already the relay contact, we don't need to fetch it
			$relay_contact = $contact;
		} elseif (empty($contact['baseurl'])) {
			if (!empty($contact['batch'])) {
				$condition = ['uid' => 0, 'network' => Protocol::FEDERATED, 'batch' => $contact['batch'], 'contact-type' => Contact::TYPE_RELAY];
				$relay_contact = DBA::selectFirst('contact', [], $condition);
			} else {
				return;
			}
		} else {
			$gserver = ['id' => $contact['gsid'] ?: GServer::getID($contact['baseurl'], true),
				'url' => $contact['baseurl'], 'network' => $contact['network']];
			$relay_contact = self::getContact($gserver, []);
		}

		if (!empty($relay_contact)) {
			Logger::info('Relay contact will be marked for archival', ['id' => $relay_contact['id'], 'url' => $relay_contact['url']]);
			Contact::markForArchival($relay_contact);
		}
	}

	/**
	 * Return a list of servers that we serve via the direct relay
	 *
	 * @param integer $item_id  id of the item that is sent
	 * @param array   $contacts Previously fetched contacts
	 * @param array   $networks Networks of the relay servers
	 * @return array of relay servers
	 * @throws \Friendica\Network\HTTPException\InternalServerErrorException
	 */
	public static function getDirectRelayList(int $item_id): array
	{
		$serverlist = [];

		if (!DI::config()->get('system', 'relay_directly', false)) {
			return [];
		}

		// We distribute our stuff based on the parent to ensure that the thread will be complete
		$parent = Post::selectFirst(['uri-id'], ['id' => $item_id]);
		if (!DBA::isResult($parent)) {
			return [];
		}

		// Servers that want to get all content
		$servers = DBA::select('gserver', ['id', 'url', 'network'], ['relay-subscribe' => true, 'relay-scope' => 'all']);
		while ($server = DBA::fetch($servers)) {
			$serverlist[$server['id']] = $server;
		}
		DBA::close($servers);

		// All tags of the current post
		$tags = DBA::select('tag-view', ['name'], ['uri-id' => $parent['uri-id'], 'type' => Tag::HASHTAG]);
		$taglist = [];
		while ($tag = DBA::fetch($tags)) {
			$taglist[] = $tag['name'];
		}
		DBA::close($tags);

		// All servers who wants content with this tag
		$tagserverlist = [];
		if (!empty($taglist)) {
			$tagserver = DBA::select('gserver-tag', ['gserver-id'], ['tag' => $taglist]);
			while ($server = DBA::fetch($tagserver)) {
				$tagserverlist[] = $server['gserver-id'];
			}
			DBA::close($tagserver);
		}

		// All addresses with the given id
		if (!empty($tagserverlist)) {
			$servers = DBA::select('gserver', ['id', 'url', 'network'], ['relay-subscribe' => true, 'relay-scope' => 'tags', 'id' => $tagserverlist]);
			while ($server = DBA::fetch($servers)) {
				$serverlist[$server['id']] = $server;
			}
			DBA::close($servers);
		}

		$contacts = [];

		// Now we are collecting all relay contacts
		foreach ($serverlist as $gserver) {
			// We don't send messages to ourselves
			if (Strings::compareLink($gserver['url'], DI::baseUrl())) {
				continue;
			}
			$contact = self::getContact($gserver);
			if (empty($contact)) {
				continue;
			}
		}

		return $contacts;
	}

	/**
	 * Return a list of relay servers
	 *
	 * @param array $fields Field list
	 * @return array List of relay servers
	 * @throws Exception
	 */
	public static function getList(array $fields = []): array
	{
		return DBA::selectToArray('apcontact', $fields,
			["`type` IN (?, ?) AND `url` IN (SELECT `url` FROM `contact` WHERE `uid` = ? AND `rel` = ?)", 'Application', 'Service', 0, Contact::FRIEND]);
	}

	/**
	 * Return a contact for a given server address or creates a dummy entry
	 *
	 * @param array $gserver Global server record
	 * @param array $fields  Fieldlist
	 * @return array|bool Array with the contact or false on error
	 * @throws \Exception
	 */
	private static function getContact(array $gserver, array $fields = ['batch', 'id', 'url', 'name', 'network', 'protocol', 'archive', 'blocked'])
	{
		// Fetch the relay contact
		$condition = ['uid' => 0, 'gsid' => $gserver['id'], 'contact-type' => Contact::TYPE_RELAY];
		$contact = DBA::selectFirst('contact', $fields, $condition);
		if (DBA::isResult($contact)) {
			if ($contact['archive'] || $contact['blocked']) {
				return false;
			}
			return $contact;
		} else {
			self::updateContact($gserver);

			$contact = DBA::selectFirst('contact', $fields, $condition);
			if (DBA::isResult($contact)) {
				return $contact;
			}
		}

		// It should never happen that we arrive here
		return [];
	}

	/**
	 * Resubscribe to all relay servers
	 *
	 * @return void
	 */
	public static function reSubscribe()
	{
		foreach (self::getList() as $server) {
			$success = ActivityPub\Transmitter::sendRelayFollow($server['url']);
			Logger::debug('Resubscribed', ['profile' => $server['url'], 'success' => $success]);
		}
	}
}<|MERGE_RESOLUTION|>--- conflicted
+++ resolved
@@ -189,11 +189,7 @@
 		}
 
 		if (empty($detected) && empty($languages)) {
-<<<<<<< HEAD
-			$detected = ['un'];
-=======
 			$detected = [L10n::UNDETERMINED_LANGUAGE];
->>>>>>> 23b247d1
 		}
 
 		if (empty($body) || Smilies::isEmojiPost($body)) {
