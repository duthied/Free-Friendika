--- conflicted
+++ resolved
@@ -660,14 +660,9 @@
 		// Mastodon Content Warning
 		if (($item["verb"] == ACTIVITY_POST) && $xpath->evaluate('boolean(atom:summary)', $entry)) {
 			$clear_text = $xpath->query('atom:summary/text()', $entry)->item(0)->nodeValue;
-<<<<<<< HEAD
-
-			$item["body"] = HTML::toBBCode($clear_text) . '[spoiler]' . $item["body"] . '[/spoiler]';
-=======
 			if (!empty($clear_text)) {
-				$item['content-warning'] = html2bbcode($clear_text);
-			}
->>>>>>> bacc5de3
+				$item['content-warning'] = HTML::toBBCode($clear_text);
+			}
 		}
 
 		if (($self != '') && empty($item['protocol'])) {
