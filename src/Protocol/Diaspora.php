--- conflicted
+++ resolved
@@ -705,11 +705,7 @@
 		// This is something that shouldn't happen at all.
 		if (in_array($type, ['status_message', 'reshare', 'profile'])) {
 			if ($msg['author'] != $fields->author) {
-<<<<<<< HEAD
 				Logger::notice('Message handle is not the same as envelope sender. Quitting this message.', ['author1' => $msg['author'], 'author2' => $fields->author]);
-=======
-				Logger::notice('Message handle is not the same as envelope sender. Quitting this message.');
->>>>>>> c35e11e0
 				return false;
 			}
 		}
@@ -764,11 +760,7 @@
 	{
 		$handle = strval($handle);
 
-<<<<<<< HEAD
 		Logger::notice('Fetching diaspora key', ['handle' => $handle, 'callstack' => System::callstack(20)]);
-=======
-		Logger::notice('Fetching diaspora key for: ' . $handle);
->>>>>>> c35e11e0
 
 		$fcontact = FContact::getByURL($handle);
 		if (!empty($fcontact['pubkey'])) {
