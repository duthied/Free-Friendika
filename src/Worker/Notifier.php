<?php
/**
 * @copyright Copyright (C) 2010-2022, the Friendica project
 *
 * @license GNU AGPL version 3 or any later version
 *
 * This program is free software: you can redistribute it and/or modify
 * it under the terms of the GNU Affero General Public License as
 * published by the Free Software Foundation, either version 3 of the
 * License, or (at your option) any later version.
 *
 * This program is distributed in the hope that it will be useful,
 * but WITHOUT ANY WARRANTY; without even the implied warranty of
 * MERCHANTABILITY or FITNESS FOR A PARTICULAR PURPOSE.  See the
 * GNU Affero General Public License for more details.
 *
 * You should have received a copy of the GNU Affero General Public License
 * along with this program.  If not, see <https://www.gnu.org/licenses/>.
 *
 */

namespace Friendica\Worker;

use Friendica\Core\Hook;
use Friendica\Core\Logger;
use Friendica\Core\Protocol;
use Friendica\Core\Worker;
use Friendica\Database\DBA;
use Friendica\DI;
use Friendica\Model\Contact;
use Friendica\Model\Conversation;
use Friendica\Model\Group;
use Friendica\Model\Item;
use Friendica\Model\Post;
use Friendica\Model\PushSubscriber;
use Friendica\Model\Tag;
use Friendica\Model\User;
use Friendica\Protocol\Activity;
use Friendica\Protocol\ActivityPub;
use Friendica\Protocol\Diaspora;
use Friendica\Protocol\OStatus;
use Friendica\Protocol\Salmon;
use Friendica\Util\Network;
use Friendica\Util\Strings;

/*
 * The notifier is typically called with:
 *
 *		Worker::add(PRIORITY_HIGH, "Notifier", COMMAND, ITEM_ID);
 *
 * where COMMAND is one of the constants that are defined in Worker/Delivery.php
 * and ITEM_ID is the id of the item in the database that needs to be sent to others.
 */

class Notifier
{
	public static function execute(string $cmd, int $post_uriid, int $sender_uid = 0)
	{
		$a = DI::app();

		Logger::info('Invoked', ['cmd' => $cmd, 'target' => $post_uriid, 'sender_uid' => $sender_uid]);

		$target_id = $post_uriid;
		$top_level = false;
		$recipients = [];
		$url_recipients = [];

		$delivery_contacts_stmt = null;
		$target_item = [];
		$parent = [];
		$thr_parent = [];
		$items = [];
		$delivery_queue_count = 0;
		$ap_contacts = [];

		if ($cmd == Delivery::MAIL) {
			$message = DBA::selectFirst('mail', ['uid', 'contact-id'], ['id' => $target_id]);
			if (!DBA::isResult($message)) {
				return;
			}
			$uid = $message['uid'];
			$recipients[] = $message['contact-id'];

			$mail = ActivityPub\Transmitter::getItemArrayFromMail($target_id);
			$inboxes = ActivityPub\Transmitter::fetchTargetInboxes($mail, $uid, true);
			foreach ($inboxes as $inbox => $receivers) {
				$ap_contacts = array_merge($ap_contacts, $receivers);
				Logger::info('Delivery via ActivityPub', ['cmd' => $cmd, 'target' => $target_id, 'inbox' => $inbox]);
				Worker::add(['priority' => Worker::PRIORITY_HIGH, 'created' => $a->getQueueValue('created'), 'dont_fork' => true],
					'APDelivery', $cmd, $target_id, $inbox, $uid, $receivers, $post_uriid);
			}
		} elseif ($cmd == Delivery::SUGGESTION) {
			$suggest = DI::fsuggest()->selectOneById($target_id);
			$uid = $suggest->uid;
			$recipients[] = $suggest->cid;
		} elseif ($cmd == Delivery::REMOVAL) {
			return self::notifySelfRemoval($target_id, $a->getQueueValue('priority'), $a->getQueueValue('created'));
		} elseif ($cmd == Delivery::RELOCATION) {
			$uid = $target_id;

			$condition = ['uid' => $target_id, 'self' => false, 'network' => [Protocol::DFRN, Protocol::DIASPORA]];
			$delivery_contacts_stmt = DBA::select('contact', ['id', 'url', 'addr', 'network', 'protocol', 'batch'], $condition);
		} else {
			$post = Post::selectFirst(['id'], ['uri-id' => $post_uriid, 'uid' => $sender_uid]);
			if (!DBA::isResult($post)) {
				Logger::warning('Post not found', ['uri-id' => $post_uriid, 'uid' => $sender_uid]);
				return;
			}
			$target_id = $post['id'];

			// find ancestors
			$condition = ['id' => $target_id, 'visible' => true];
			$target_item = Post::selectFirst(Item::DELIVER_FIELDLIST, $condition);

			if (!DBA::isResult($target_item) || !intval($target_item['parent'])) {
				Logger::info('No target item', ['cmd' => $cmd, 'target' => $target_id]);
				return;
			}

			if (!empty($target_item['contact-uid'])) {
				$uid = $target_item['contact-uid'];
			} elseif (!empty($target_item['uid'])) {
				$uid = $target_item['uid'];
			} else {
				Logger::info('Only public users, quitting', ['target' => $target_id]);
				return;
			}

			$condition = ['parent' => $target_item['parent'], 'visible' => true];
			$params = ['order' => ['id']];
			$items_stmt = Post::select(Item::DELIVER_FIELDLIST, $condition, $params);
			if (!DBA::isResult($items_stmt)) {
				Logger::info('No item found', ['cmd' => $cmd, 'target' => $target_id]);
				return;
			}

			$items = Post::toArray($items_stmt);

			// avoid race condition with deleting entries
			if ($items[0]['deleted']) {
				foreach ($items as $item) {
					$item['deleted'] = 1;
				}
			}

			$top_level = $target_item['gravity'] == Item::GRAVITY_PARENT;
		}

		$owner = User::getOwnerDataById($uid);
		if (!$owner) {
			Logger::info('Owner not found', ['cmd' => $cmd, 'target' => $target_id]);
			return;
		}

		// Should the post be transmitted to Diaspora?
		$diaspora_delivery = ($owner['account-type'] != User::ACCOUNT_TYPE_COMMUNITY);

		// If this is a public conversation, notify the feed hub
		$public_message = true;

		$unlisted = false;

		// Do a PuSH
		$push_notify = false;

		// Deliver directly to a forum, don't PuSH
		$direct_forum_delivery = false;

		$followup = false;
		$recipients_followup = [];

		if (!empty($target_item) && !empty($items)) {
			$parent = $items[0];

			$fields = ['network', 'author-id', 'author-link', 'author-network', 'owner-id'];
			$condition = ['uri' => $target_item['thr-parent'], 'uid' => $target_item['uid']];
			$thr_parent = Post::selectFirst($fields, $condition);
			if (empty($thr_parent)) {
				$thr_parent = $parent;
			}

			Logger::info('Got post', ['guid' => $target_item['guid'], 'uri-id' => $target_item['uri-id'], 'network' => $target_item['network'], 'parent-network' => $parent['network'], 'thread-parent-network' => $thr_parent['network']]);

			if (!self::isRemovalActivity($cmd, $owner, Protocol::ACTIVITYPUB)) {
				$apdelivery = self::activityPubDelivery($cmd, $target_item, $parent, $thr_parent, $a->getQueueValue('priority'), $a->getQueueValue('created'), $owner);
				$ap_contacts = $apdelivery['contacts'];
				$delivery_queue_count += $apdelivery['count'];
			}

			// Only deliver threaded replies (comment to a comment) to Diaspora
			// when the original comment author does support the Diaspora protocol.
			if ($thr_parent['author-link'] && $target_item['parent-uri'] != $target_item['thr-parent']) {
				$diaspora_delivery = Diaspora::isSupportedByContactUrl($thr_parent['author-link']);
				if ($diaspora_delivery && empty($target_item['signed_text'])) {
					Logger::debug('Post has got no Diaspora signature, so there will be no Diaspora delivery', ['guid' => $target_item['guid'], 'uri-id' => $target_item['uri-id']]);
					$diaspora_delivery = false;
				}
				Logger::info('Threaded comment', ['diaspora_delivery' => (int)$diaspora_delivery]);
			}

			$unlisted = $target_item['private'] == Item::UNLISTED;

			// This is IMPORTANT!!!!

			// We will only send a "notify owner to relay" or followup message if the referenced post
			// originated on our system by virtue of having our hostname somewhere
			// in the URI, AND it was a comment (not top_level) AND the parent originated elsewhere.

			// if $parent['wall'] == 1 we will already have the parent message in our array
			// and we will relay the whole lot.

			$localhost = str_replace('www.','', DI::baseUrl()->getHostname());
			if (strpos($localhost,':')) {
				$localhost = substr($localhost,0,strpos($localhost,':'));
			}
			/**
			 *
			 * Be VERY CAREFUL if you make any changes to the following several lines. Seemingly innocuous changes
			 * have been known to cause runaway conditions which affected several servers, along with
			 * permissions issues.
			 *
			 */

			$relay_to_owner = false;

			if (!$top_level && ($parent['wall'] == 0) && (stristr($target_item['uri'],$localhost))) {
				$relay_to_owner = true;
			}

			// until the 'origin' flag has been in use for several months
			// we will just use it as a fallback test
			// later we will be able to use it as the primary test of whether or not to relay.

			if (!$target_item['origin']) {
				$relay_to_owner = false;
			}
			if ($parent['origin']) {
				$relay_to_owner = false;
			}

			// Special treatment for forum posts
			if (Item::isForumPost($target_item['uri-id'])) {
				$relay_to_owner = true;
				$direct_forum_delivery = true;
			}

			// Avoid that comments in a forum thread are sent to OStatus
			if (Item::isForumPost($parent['uri-id'])) {
				$direct_forum_delivery = true;
			}

			$exclusive_delivery = false;

			$exclusive_targets = Tag::getByURIId($parent['uri-id'], [Tag::EXCLUSIVE_MENTION]);
			if (!empty($exclusive_targets)) {
				$exclusive_delivery = true;
				Logger::info('Possible Exclusively delivering', ['uid' => $target_item['uid'], 'guid' => $target_item['guid'], 'uri-id' => $target_item['uri-id']]);
				foreach ($exclusive_targets as $target) {
					if (Strings::compareLink($owner['url'], $target['url'])) {
						$exclusive_delivery = false;
						Logger::info('False Exclusively delivering', ['uid' => $target_item['uid'], 'guid' => $target_item['guid'], 'uri-id' => $target_item['uri-id'], 'url' => $target['url']]);
					}
				}
			}

			if ($relay_to_owner) {
				// local followup to remote post
				$followup = true;
				$public_message = false; // not public
				$recipients = [$parent['contact-id']];
				$recipients_followup  = [$parent['contact-id']];

				Logger::info('Followup', ['target' => $target_id, 'guid' => $target_item['guid'], 'to' => $parent['contact-id']]);

				if (($target_item['private'] != Item::PRIVATE) &&
					(strlen($target_item['allow_cid'].$target_item['allow_gid'].
						$target_item['deny_cid'].$target_item['deny_gid']) == 0))
					$push_notify = true;

				if (($thr_parent && ($thr_parent['network'] == Protocol::OSTATUS)) || ($parent['network'] == Protocol::OSTATUS)) {
					$push_notify = true;

					if ($parent["network"] == Protocol::OSTATUS) {
						// Distribute the message to the DFRN contacts as if this wasn't a followup since OStatus can't relay comments
						// Currently it is work at progress
						$condition = ['uid' => $uid, 'network' => Protocol::DFRN, 'blocked' => false, 'pending' => false, 'archive' => false];
						$followup_contacts_stmt = DBA::select('contact', ['id'], $condition);
						while($followup_contact = DBA::fetch($followup_contacts_stmt)) {
							$recipients_followup[] = $followup_contact['id'];
						}
						DBA::close($followup_contacts_stmt);
					}
				}

				if ($direct_forum_delivery) {
					$push_notify = false;
				}

				Logger::info('Notify ' . $target_item["guid"] .' via PuSH: ' . ($push_notify ? "Yes":"No"));
			} elseif ($exclusive_delivery) {
				$followup = true;

				foreach ($exclusive_targets as $target) {
					$cid = Contact::getIdForURL($target['url'], $uid, false);
					if ($cid) {
						$recipients_followup[] = $cid;
						Logger::info('Exclusively delivering', ['uid' => $target_item['uid'], 'guid' => $target_item['guid'], 'uri-id' => $target_item['uri-id'], 'url' => $target['url']]);
					}
				}
			} else {
				$followup = false;

				Logger::info('Distributing directly', ['target' => $target_id, 'guid' => $target_item['guid']]);

				// don't send deletions onward for other people's stuff

				if ($target_item['deleted'] && !intval($target_item['wall'])) {
					Logger::notice('Ignoring delete notification for non-wall item');
					return;
				}

				if (strlen($parent['allow_cid'])
					|| strlen($parent['allow_gid'])
					|| strlen($parent['deny_cid'])
					|| strlen($parent['deny_gid'])) {
					$public_message = false; // private recipients, not public
				}

				$aclFormatter = DI::aclFormatter();

				$allow_people = $aclFormatter->expand($parent['allow_cid']);
				$allow_groups = Group::expand($uid, $aclFormatter->expand($parent['allow_gid']),true);
				$deny_people  = $aclFormatter->expand($parent['deny_cid']);
				$deny_groups  = Group::expand($uid, $aclFormatter->expand($parent['deny_gid']));

				foreach ($items as $item) {
					$recipients[] = $item['contact-id'];
					// pull out additional tagged people to notify (if public message)
					if ($public_message && $item['inform']) {
						$people = explode(',',$item['inform']);
						foreach ($people as $person) {
							if (substr($person,0,4) === 'cid:') {
								$recipients[] = intval(substr($person,4));
							} else {
								$url_recipients[] = substr($person,4);
							}
						}
					}
				}

				if (count($url_recipients)) {
					Logger::notice('Deliver', ['target' => $target_id, 'guid' => $target_item['guid'], 'recipients' => $url_recipients]);
				}

				$recipients = array_unique(array_merge($recipients, $allow_people, $allow_groups));
				$deny = array_unique(array_merge($deny_people, $deny_groups));
				$recipients = array_diff($recipients, $deny);

				// If this is a public message and pubmail is set on the parent, include all your email contacts
				if (
					function_exists('imap_open')
					&& !DI::config()->get('system','imap_disabled')
					&& $public_message
					&& intval($target_item['pubmail'])
				) {
					$mail_contacts_stmt = DBA::select('contact', ['id'], ['uid' => $uid, 'network' => Protocol::MAIL]);
					while ($mail_contact = DBA::fetch($mail_contacts_stmt)) {
						$recipients[] = $mail_contact['id'];
					}
					DBA::close($mail_contacts_stmt);
				}
			}

			// If the thread parent is OStatus then do some magic to distribute the messages.
			// We have not only to look at the parent, since it could be a Friendica thread.
			if (($thr_parent && ($thr_parent['network'] == Protocol::OSTATUS)) || ($parent['network'] == Protocol::OSTATUS)) {
				$diaspora_delivery = false;

				Logger::info('Some parent is OStatus for ' . $target_item['guid'] . ' - Author: ' . $thr_parent['author-id'] . ' - Owner: ' . $thr_parent['owner-id']);

				// Send a salmon to the parent author
				$probed_contact = DBA::selectFirst('contact', ['url', 'notify'], ['id' => $thr_parent['author-id']]);
				if (DBA::isResult($probed_contact) && !empty($probed_contact['notify'])) {
					Logger::notice('Notify parent author', ['url' => $probed_contact['url'], 'notify' => $probed_contact['notify']]);
					$url_recipients[$probed_contact['notify']] = $probed_contact['notify'];
				}

				// Send a salmon to the parent owner
				$probed_contact = DBA::selectFirst('contact', ['url', 'notify'], ['id' => $thr_parent['owner-id']]);
				if (DBA::isResult($probed_contact) && !empty($probed_contact['notify'])) {
					Logger::notice('Notify parent owner', ['url' => $probed_contact['url'], 'notify' => $probed_contact['notify']]);
					$url_recipients[$probed_contact['notify']] = $probed_contact['notify'];
				}

				// Send a salmon notification to every person we mentioned in the post
				foreach (Tag::getByURIId($target_item['uri-id'], [Tag::MENTION, Tag::EXCLUSIVE_MENTION, Tag::IMPLICIT_MENTION]) as $tag) {
					$probed_contact = Contact::getByURL($tag['url']);
					if (!empty($probed_contact['notify'])) {
						Logger::notice('Notify mentioned user', ['url' => $probed_contact['url'], 'notify' => $probed_contact['notify']]);
						$url_recipients[$probed_contact['notify']] = $probed_contact['notify'];
					}
				}

				// It only makes sense to distribute answers to OStatus messages to Friendica and OStatus - but not Diaspora
				$networks = [Protocol::DFRN];
			} elseif ($diaspora_delivery) {
				$networks = [Protocol::DFRN, Protocol::DIASPORA, Protocol::MAIL];
				if (($parent['network'] == Protocol::DIASPORA) || ($thr_parent['network'] == Protocol::DIASPORA)) {
					Logger::info('Add AP contacts', ['target' => $target_id, 'guid' => $target_item['guid']]);
					$networks[] = Protocol::ACTIVITYPUB;
				}
			} else {
				$networks = [Protocol::DFRN, Protocol::MAIL];
			}
		} else {
			$public_message = false;
		}

		if (empty($delivery_contacts_stmt)) {
			if ($followup) {
				$recipients = $recipients_followup;
			}
			$condition = ['id' => $recipients, 'self' => false, 'uid' => [0, $uid],
				'blocked' => false, 'pending' => false, 'archive' => false];
			if (!empty($networks)) {
				$condition['network'] = $networks;
			}
			$delivery_contacts_stmt = DBA::select('contact', ['id', 'addr', 'url', 'network', 'protocol', 'batch'], $condition);
		}

		$conversants = [];
		$batch_delivery = false;

		if ($public_message && !in_array($cmd, [Delivery::MAIL, Delivery::SUGGESTION]) && !$followup) {
			$participants = [];

			if ($diaspora_delivery && !$unlisted) {
				$batch_delivery = true;

				$participants = DBA::selectToArray('contact', ['batch', 'network', 'protocol', 'id', 'url', 'name'],
					["`network` = ? AND `batch` != '' AND `uid` = ? AND `rel` != ? AND NOT `blocked` AND NOT `pending` AND NOT `archive`", Protocol::DIASPORA, $owner['uid'], Contact::SHARING],
					['group_by' => ['batch', 'network', 'protocol']]);

				// Fetch the participation list
				// The function will ensure that there are no duplicates
				$participants = Diaspora::participantsForThread($target_item, $participants);
			}

			$condition = ['network' => Protocol::DFRN, 'uid' => $owner['uid'], 'blocked' => false,
				'pending' => false, 'archive' => false, 'rel' => [Contact::FOLLOWER, Contact::FRIEND]];

			$contacts = DBA::selectToArray('contact', ['id', 'url', 'addr', 'name', 'network', 'protocol'], $condition);

			$conversants = array_merge($contacts, $participants);

			$delivery_queue_count += self::delivery($cmd, $post_uriid, $sender_uid, $target_item, $thr_parent, $owner, $batch_delivery, true, $conversants, $ap_contacts, []);

			$push_notify = true;
		}

		$contacts = DBA::toArray($delivery_contacts_stmt);
		$delivery_queue_count += self::delivery($cmd, $post_uriid, $sender_uid, $target_item, $thr_parent, $owner, $batch_delivery, false, $contacts, $ap_contacts, $conversants);

		$delivery_queue_count += self::deliverOStatus($target_id, $target_item, $owner, $url_recipients, $public_message, $push_notify);

		if (!empty($target_item)) {
			Logger::info('Calling hooks for ' . $cmd . ' ' . $target_id);

			Hook::fork($a->getQueueValue('priority'), 'notifier_normal', $target_item);

			Hook::callAll('notifier_end', $target_item);

			// Workaround for pure connector posts
			if ($cmd == Delivery::POST) {
				if ($delivery_queue_count == 0) {
					Post\DeliveryData::incrementQueueDone($target_item['uri-id']);
					$delivery_queue_count = 1;
				}

				Post\DeliveryData::incrementQueueCount($target_item['uri-id'], $delivery_queue_count);
			}
		}

		return;
	}

	/**
	 * Deliver the message to the contacts
	 *
	 * @param string $cmd
	 * @param int $post_uriid
	 * @param int $sender_uid
	 * @param array $target_item
	 * @param array $thr_parent
	 * @param array $owner
	 * @param bool $batch_delivery
	 * @param array $contacts
	 * @param array $ap_contacts
	 * @param array $conversants
	 *
	 * @return int Count of delivery queue
	 * @throws InternalServerErrorException
	 * @throws Exception
	 */
	private static function delivery(string $cmd, int $post_uriid, int $sender_uid, array $target_item, array $thr_parent, array $owner, bool $batch_delivery, bool $in_batch, array $contacts, array $ap_contacts, array $conversants = []): int
	{
		$a = DI::app();
		$delivery_queue_count = 0;

		if (!empty($target_item['verb']) && ($target_item['verb'] == Activity::ANNOUNCE)) {
			Logger::notice('Announces are only delivery via ActivityPub', ['cmd' => $cmd, 'id' => $target_item['id'], 'guid' => $target_item['guid'], 'uri-id' => $target_item['uri-id'], 'uri' => $target_item['uri']]);
			return 0;
		}

		foreach ($contacts as $contact) {
			// Direct delivery of local contacts
			if (!in_array($cmd, [Delivery::RELOCATION, Delivery::SUGGESTION, Delivery::DELETION, Delivery::MAIL]) && $target_uid = User::getIdForURL($contact['url'])) {
				if ($target_item['origin'] || ($target_item['network'] != Protocol::ACTIVITYPUB)) {
					if ($target_uid != $target_item['uid']) {
						$fields = ['protocol' => Conversation::PARCEL_LOCAL_DFRN, 'direction' => Conversation::PUSH, 'post-reason' => Item::PR_DIRECT];
						Item::storeForUserByUriId($target_item['uri-id'], $target_uid, $fields, $target_item['uid']);
						Logger::info('Delivered locally', ['cmd' => $cmd, 'id' => $target_item['id'], 'target' => $target_uid]);
					} else {
						Logger::info('No need to deliver to myself', ['uid' => $target_uid, 'guid' => $target_item['guid'], 'uri-id' => $target_item['uri-id'], 'uri' => $target_item['uri']]);
					}
				} else {
					Logger::info('Remote item does not need to be delivered locally', ['guid' => $target_item['guid'], 'uri-id' => $target_item['uri-id'], 'uri' => $target_item['uri']]);
				}
				continue;
			}

			// Deletions are always sent via DFRN as well.
			// This is done until we can perform deletions of foreign comments on our own threads via AP.
			if (($cmd != Delivery::DELETION) && in_array($contact['id'], $ap_contacts)) {
				Logger::info('Contact is already delivered via AP, so skip delivery via legacy DFRN/Diaspora', ['target' => $post_uriid, 'uid' => $sender_uid, 'contact' => $contact['url']]);
				continue;
			}

			if (!empty($contact['id']) && Contact::isArchived($contact['id'])) {
				Logger::info('Contact is archived, so skip delivery', ['target' => $post_uriid, 'uid' => $sender_uid, 'contact' => $contact['url']]);
				continue;
			}

			if (self::isRemovalActivity($cmd, $owner, $contact['network'])) {
				Logger::info('Contact does no supports account removal commands, so skip delivery', ['target' => $post_uriid, 'uid' => $sender_uid, 'contact' => $contact['url']]);
				continue;
			}

			if (self::skipActivityPubForDiaspora($contact, $target_item, $thr_parent)) {
				Logger::info('Contact is from Diaspora, but the replied author is from ActivityPub, so skip delivery via Diaspora', ['id' => $post_uriid, 'uid' => $sender_uid, 'url' => $contact['url']]);
				continue;
			}

			// Don't deliver to Diaspora if it already had been done as batch delivery
			if (!$in_batch && $batch_delivery && ($contact['network'] == Protocol::DIASPORA)) {
				Logger::info('Diaspora contact is already delivered via batch', ['id' => $post_uriid, 'uid' => $sender_uid, 'contact' => $contact]);
				continue;
			}

			// Don't deliver to folks who have already been delivered to
			if (in_array($contact['id'], $conversants)) {
				Logger::info('Already delivery', ['id' => $post_uriid, 'uid' => $sender_uid, 'contact' => $contact]);
				continue;
			}

			Logger::info('Delivery', ['batch' => $in_batch, 'target' => $post_uriid, 'uid' => $sender_uid, 'guid' => $target_item['guid'] ?? '', 'to' => $contact]);

			// Ensure that posts with our own protocol arrives before Diaspora posts arrive.
			// Situation is that sometimes Friendica servers receive Friendica posts over the Diaspora protocol first.
			// The conversion in Markdown reduces the formatting, so these posts should arrive after the Friendica posts.
			// This is only important for high and medium priority tasks and not for Low priority jobs like deletions.
			if (($contact['network'] == Protocol::DIASPORA) && in_array($a->getQueueValue('priority'), [Worker::PRIORITY_HIGH, Worker::PRIORITY_MEDIUM])) {
				$deliver_options = ['priority' => $a->getQueueValue('priority'), 'dont_fork' => true];
			} else {
				$deliver_options = ['priority' => $a->getQueueValue('priority'), 'created' => $a->getQueueValue('created'), 'dont_fork' => true];
			}

			if (Worker::add($deliver_options, 'Delivery', $cmd, $post_uriid, (int)$contact['id'], $sender_uid)) {
				$delivery_queue_count++;
			}
			Worker::coolDown();
		}
		return $delivery_queue_count;
	}

	/**
	 * Deliver the message via OStatus
	 *
	 * @param int $target_id
	 * @param array $target_item
	 * @param array $owner
	 * @param array $url_recipients
	 * @param bool $public_message
	 * @param bool $push_notify
	 *
	 * @return int Count of sent Salmon notifications
	 * @throws InternalServerErrorException
	 * @throws Exception
	 */
	private static function deliverOStatus(int $target_id, array $target_item, array $owner, array $url_recipients, bool $public_message, bool $push_notify): int
	{
		$a = DI::app();
		$delivery_queue_count = 0;

		$url_recipients = array_filter($url_recipients);
		// send salmon slaps to mentioned remote tags (@foo@example.com) in OStatus posts
		// They are especially used for notifications to OStatus users that don't follow us.
		if (count($url_recipients) && ($public_message || $push_notify) && !empty($target_item)) {
			$slap = OStatus::salmon($target_item, $owner);
			foreach ($url_recipients as $url) {
				Logger::info('Salmon delivery', ['item' => $target_id, 'to' => $url]);

				$delivery_queue_count++;
				Salmon::slapper($owner, $url, $slap);
				Post\DeliveryData::incrementQueueDone($target_item['uri-id'], Post\DeliveryData::OSTATUS);
			}
		}

		// Notify PuSH subscribers (Used for OStatus distribution of regular posts)
		if ($push_notify) {
			Logger::info('Activating internal PuSH', ['uid' => $owner['uid']]);

			// Handling the pubsubhubbub requests
			PushSubscriber::publishFeed($owner['uid'], $a->getQueueValue('priority'));
		}
		return $delivery_queue_count;
	}

	/**
	 * Checks if the current delivery shouldn't be transported to Diaspora.
	 * This is done for posts from AP authors or posts that are comments to AP authors.
	 *
	 * @param array  $contact    Receiver of the post
	 * @param array  $item       The post
	 * @param array  $thr_parent The thread parent
	 *
	 * @return bool
	 */
	private static function skipActivityPubForDiaspora(array $contact, array $item, array $thr_parent): bool
	{
		// No skipping needs to be done when delivery isn't done to Diaspora
		if ($contact['network'] != Protocol::DIASPORA) {
			return false;
		}

		// Skip the delivery to Diaspora if the item is from an ActivityPub author
		if (!empty($item['author-network']) && ($item['author-network'] == Protocol::ACTIVITYPUB)) {
			return true;
		}

		// Skip the delivery to Diaspora if the thread parent is from an ActivityPub author
		if (!empty($thr_parent['author-network']) && ($thr_parent['author-network'] == Protocol::ACTIVITYPUB)) {
			return true;
		}

		return false;
	}

	/**
	 * Checks if the current action is a deletion command of a account removal activity
	 * For Diaspora and ActivityPub we don't need to send single item deletion calls.
	 * These protocols do have a dedicated command for deleting a whole account.
	 *
	 * @param string $cmd     Notifier command
	 * @param array  $owner   Sender of the post
	 * @param string $network Receiver network
	 *
	 * @return bool
	 * @throws \Friendica\Network\HTTPException\InternalServerErrorException
	 * @throws \ImagickException
	 */
	private static function isRemovalActivity(string $cmd, array $owner, string $network): bool
	{
		return ($cmd == Delivery::DELETION) && $owner['account_removed'] && in_array($network, [Protocol::ACTIVITYPUB, Protocol::DIASPORA]);
	}

	/**
	 * @param int    $self_user_id
	 * @param int    $priority The priority the Notifier queue item was created with
	 * @param string $created  The date the Notifier queue item was created on
	 *
	 * @return bool
	 * @throws \Friendica\Network\HTTPException\InternalServerErrorException
	 * @throws \ImagickException
	 */
	private static function notifySelfRemoval(int $self_user_id, int $priority, string $created): bool
	{
		$owner = User::getOwnerDataById($self_user_id);
		if (empty($self_user_id) || empty($owner)) {
			return false;
		}

		$contacts_stmt = DBA::select('contact', [], ['self' => false, 'uid' => $self_user_id]);
		if (!DBA::isResult($contacts_stmt)) {
			return false;
		}

		while($contact = DBA::fetch($contacts_stmt)) {
			Contact::terminateFriendship($contact);
		}
		DBA::close($contacts_stmt);

		$inboxes = ActivityPub\Transmitter::fetchTargetInboxesforUser($self_user_id);
		foreach ($inboxes as $inbox => $receivers) {
			Logger::info('Account removal via ActivityPub', ['uid' => $self_user_id, 'inbox' => $inbox]);
			Worker::add(['priority' => Worker::PRIORITY_NEGLIGIBLE, 'created' => $created, 'dont_fork' => true],
				'APDelivery', Delivery::REMOVAL, 0, $inbox, $self_user_id, $receivers);
			Worker::coolDown();
		}

		return true;
	}

	/**
	 * @param string $cmd
	 * @param array  $target_item
	 * @param array  $parent
	 * @param array  $thr_parent
	 * @param int    $priority The priority the Notifier queue item was created with
	 * @param string $created  The date the Notifier queue item was created on
	 *
	 * @return array 'count' => The number of delivery tasks created, 'contacts' => their contact ids
	 * @throws \Friendica\Network\HTTPException\InternalServerErrorException
	 * @throws \ImagickException
	 * @todo Unused parameter $owner
	 */
	private static function activityPubDelivery($cmd, array $target_item, array $parent, array $thr_parent, int $priority, string $created, $owner): array
	{
		// Don't deliver via AP when the starting post isn't from a federated network
		if (!in_array($parent['network'], Protocol::FEDERATED)) {
			Logger::info('Parent network is no federated network, so no AP delivery', ['network' => $parent['network']]);
			return ['count' => 0, 'contacts' => []];
		}

		// Don't deliver via AP when the starting post is delivered via Diaspora
		if ($parent['network'] == Protocol::DIASPORA) {
			Logger::info('Parent network is Diaspora, so no AP delivery');
			return ['count' => 0, 'contacts' => []];
		}

		// Also don't deliver when the direct thread parent was delivered via Diaspora
		if ($thr_parent['network'] == Protocol::DIASPORA) {
			Logger::info('Thread parent network is Diaspora, so no AP delivery');
			return ['count' => 0, 'contacts' => []];
		}

		// Posts from Diaspora contacts are transmitted via Diaspora
		if ($target_item['network'] == Protocol::DIASPORA) {
			Logger::info('Post network is Diaspora, so no AP delivery');
			return ['count' => 0, 'contacts' => []];
		}

		$inboxes = [];
		$relay_inboxes = [];

		$uid = $target_item['contact-uid'] ?: $target_item['uid'];

		// Update the locally stored follower list when we deliver to a forum
		foreach (Tag::getByURIId($target_item['uri-id'], [Tag::MENTION, Tag::EXCLUSIVE_MENTION]) as $tag) {
			$target_contact = Contact::getByURL(Strings::normaliseLink($tag['url']), null, [], $uid);
			if ($target_contact && $target_contact['contact-type'] == Contact::TYPE_COMMUNITY && $target_contact['manually-approve']) {
				Group::updateMembersForForum($target_contact['id']);
			}
		}

		if ($target_item['origin']) {
			$inboxes = ActivityPub\Transmitter::fetchTargetInboxes($target_item, $uid);

			if (in_array($target_item['private'], [Item::PUBLIC])) {
				$inboxes = ActivityPub\Transmitter::addRelayServerInboxesForItem($target_item['id'], $inboxes);
				$relay_inboxes = ActivityPub\Transmitter::addRelayServerInboxes();
			}

			Logger::info('Origin item will be distributed', ['id' => $target_item['id'], 'url' => $target_item['uri'], 'verb' => $target_item['verb']]);
		} elseif (!Post\Activity::exists($target_item['uri-id'])) {
			Logger::info('Remote item is no AP post. It will not be distributed.', ['id' => $target_item['id'], 'url' => $target_item['uri'], 'verb' => $target_item['verb']]);
			return ['count' => 0, 'contacts' => []];
<<<<<<< HEAD
		} elseif ($parent['origin'] && ($target_item['gravity'] != GRAVITY_ACTIVITY)) {
=======
		} elseif ($parent['origin'] && (($target_item['gravity'] != Item::GRAVITY_ACTIVITY) || DI::config()->get('system', 'redistribute_activities'))) {
>>>>>>> 106dac55
			$inboxes = ActivityPub\Transmitter::fetchTargetInboxes($parent, $uid, false, $target_item['id']);

			if (in_array($target_item['private'], [Item::PUBLIC])) {
				$inboxes = ActivityPub\Transmitter::addRelayServerInboxesForItem($parent['id'], $inboxes);
			}

			Logger::info('Remote item will be distributed', ['id' => $target_item['id'], 'url' => $target_item['uri'], 'verb' => $target_item['verb']]);
		} else {
			Logger::info('Remote activity will not be distributed', ['id' => $target_item['id'], 'url' => $target_item['uri'], 'verb' => $target_item['verb']]);
			return ['count' => 0, 'contacts' => []];
		}

		if (empty($inboxes) && empty($relay_inboxes)) {
			Logger::info('No inboxes found for item ' . $target_item['id'] . ' with URL ' . $target_item['uri'] . '. It will not be distributed.');
			return ['count' => 0, 'contacts' => []];
		}

		// Fill the item cache
		ActivityPub\Transmitter::createCachedActivityFromItem($target_item['id'], true);

		$delivery_queue_count = 0;
		$contacts = [];

		foreach ($inboxes as $inbox => $receivers) {
			$contacts = array_merge($contacts, $receivers);

			if ((count($receivers) == 1) && Network::isLocalLink($inbox)) {
				$contact = Contact::getById($receivers[0], ['url']);
				if (!in_array($cmd, [Delivery::RELOCATION, Delivery::SUGGESTION, Delivery::DELETION, Delivery::MAIL]) && ($target_uid = User::getIdForURL($contact['url']))) {
					if ($target_item['origin'] || ($target_item['network'] != Protocol::ACTIVITYPUB)) {
						if ($target_uid != $target_item['uid']) {
							$fields = ['protocol' => Conversation::PARCEL_LOCAL_DFRN, 'direction' => Conversation::PUSH, 'post-reason' => Item::PR_BCC];
							Item::storeForUserByUriId($target_item['uri-id'], $target_uid, $fields, $target_item['uid']);
							Logger::info('Delivered locally', ['cmd' => $cmd, 'id' => $target_item['id'], 'inbox' => $inbox]);
						} else {
							Logger::info('No need to deliver to myself', ['uid' => $target_uid, 'guid' => $target_item['guid'], 'uri-id' => $target_item['uri-id'], 'uri' => $target_item['uri']]);
						}
					} else {
						Logger::info('Remote item does not need to be delivered locally', ['guid' => $target_item['guid'], 'uri-id' => $target_item['uri-id'], 'uri' => $target_item['uri']]);
					}
					continue;
				}
			} elseif ((count($receivers) >= 1) && Network::isLocalLink($inbox)) {
				Logger::info('Is this a thing?', ['guid' => $target_item['guid'], 'uri-id' => $target_item['uri-id'], 'uri' => $target_item['uri']]);
			}

			Logger::info('Delivery via ActivityPub', ['cmd' => $cmd, 'id' => $target_item['id'], 'inbox' => $inbox]);

			if (DI::config()->get('system', 'bulk_delivery')) {
				$delivery_queue_count++;
				Post\Delivery::add($target_item['uri-id'], $uid, $inbox, $target_item['created'], $cmd, $receivers);
				Worker::add(Worker::PRIORITY_HIGH, 'APDelivery', '', 0, $inbox, 0);
			} else {
				if (Worker::add(['priority' => $priority, 'created' => $created, 'dont_fork' => true],
						'APDelivery', $cmd, $target_item['id'], $inbox, $uid, $receivers, $target_item['uri-id'])) {
					$delivery_queue_count++;
				}
			}
			Worker::coolDown();
		}

		// We deliver posts to relay servers slightly delayed to priorize the direct delivery
		foreach ($relay_inboxes as $inbox) {
			Logger::info('Delivery to relay servers via ActivityPub', ['cmd' => $cmd, 'id' => $target_item['id'], 'inbox' => $inbox]);

			if (DI::config()->get('system', 'bulk_delivery')) {
				$delivery_queue_count++;
				Post\Delivery::add($target_item['uri-id'], $uid, $inbox, $target_item['created'], $cmd, []);
				Worker::add(Worker::PRIORITY_MEDIUM, 'APDelivery', '', 0, $inbox, 0);
			} else {
				if (Worker::add(['priority' => $priority, 'dont_fork' => true], 'APDelivery', $cmd, $target_item['id'], $inbox, $uid, [], $target_item['uri-id'])) {
					$delivery_queue_count++;
				}
			}
			Worker::coolDown();
		}

		return ['count' => $delivery_queue_count, 'contacts' => $contacts];
	}
}<|MERGE_RESOLUTION|>--- conflicted
+++ resolved
@@ -775,11 +775,7 @@
 		} elseif (!Post\Activity::exists($target_item['uri-id'])) {
 			Logger::info('Remote item is no AP post. It will not be distributed.', ['id' => $target_item['id'], 'url' => $target_item['uri'], 'verb' => $target_item['verb']]);
 			return ['count' => 0, 'contacts' => []];
-<<<<<<< HEAD
-		} elseif ($parent['origin'] && ($target_item['gravity'] != GRAVITY_ACTIVITY)) {
-=======
 		} elseif ($parent['origin'] && (($target_item['gravity'] != Item::GRAVITY_ACTIVITY) || DI::config()->get('system', 'redistribute_activities'))) {
->>>>>>> 106dac55
 			$inboxes = ActivityPub\Transmitter::fetchTargetInboxes($parent, $uid, false, $target_item['id']);
 
 			if (in_array($target_item['private'], [Item::PUBLIC])) {
