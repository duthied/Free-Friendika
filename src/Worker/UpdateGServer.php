--- conflicted
+++ resolved
@@ -90,10 +90,7 @@
 	{
 		// Dropping the worker task if the server domain is blocked
 		if (Network::isUrlBlocked($serverUrl)) {
-<<<<<<< HEAD
-=======
 			GServer::setBlockedByUrl($serverUrl);
->>>>>>> 13b184e2
 			return 0;
 		}
 
