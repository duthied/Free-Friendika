--- conflicted
+++ resolved
@@ -158,11 +158,7 @@
 				FROM `user`
 				STRAIGHT_JOIN `contact`
 				ON `contact`.`uid` = `user`.`uid` AND `contact`.`rel` IN (%d, %d) AND `contact`.`poll` != ''
-<<<<<<< HEAD
-					AND `contact`.`network` IN ('%s', '%s', '%s', '%s', '%s', '%s') $sql_extra
-=======
-					AND `contact`.`network` IN ('%s', '%s', '%s', '%s') $sql_extra
->>>>>>> 239a0d70
+					AND `contact`.`network` IN ('%s', '%s', '%s', '%s', '%s') $sql_extra
 					AND NOT `contact`.`self` AND NOT `contact`.`blocked` AND NOT `contact`.`readonly`
 					AND NOT `contact`.`archive`
 				WHERE NOT `user`.`account_expired` AND NOT `user`.`account_removed` $abandon_sql",
