<?php
/**
 * @copyright Copyright (C) 2020, Friendica
 *
 * @license GNU AGPL version 3 or any later version
 *
 * This program is free software: you can redistribute it and/or modify
 * it under the terms of the GNU Affero General Public License as
 * published by the Free Software Foundation, either version 3 of the
 * License, or (at your option) any later version.
 *
 * This program is distributed in the hope that it will be useful,
 * but WITHOUT ANY WARRANTY; without even the implied warranty of
 * MERCHANTABILITY or FITNESS FOR A PARTICULAR PURPOSE.  See the
 * GNU Affero General Public License for more details.
 *
 * You should have received a copy of the GNU Affero General Public License
 * along with this program.  If not, see <https://www.gnu.org/licenses/>.
 *
 */

namespace Friendica\Module;

use Friendica\App;
use Friendica\BaseModule;
use Friendica\Content\ContactSelector;
use Friendica\Content\Nav;
use Friendica\Content\Pager;
use Friendica\Content\Text\BBCode;
use Friendica\Content\Widget;
use Friendica\Core\ACL;
use Friendica\Core\Hook;
use Friendica\Core\Protocol;
use Friendica\Core\Renderer;
use Friendica\Core\Theme;
use Friendica\Core\Worker;
use Friendica\Database\DBA;
use Friendica\DI;
use Friendica\Model;
use Friendica\Module\Security\Login;
use Friendica\Network\HTTPException\BadRequestException;
use Friendica\Network\HTTPException\NotFoundException;
use Friendica\Util\DateTimeFormat;
use Friendica\Util\Strings;

/**
 *  Manages and show Contacts and their content
 */
class Contact extends BaseModule
{
	const TAB_CONVERSATIONS = 1;
	const TAB_POSTS = 2;
	const TAB_PROFILE = 3;
	const TAB_CONTACTS = 4;
	const TAB_ADVANCED = 5;

	private static function batchActions()
	{
		if (empty($_POST['contact_batch']) || !is_array($_POST['contact_batch'])) {
			return;
		}

		$contacts_id = $_POST['contact_batch'];

		$stmt = DBA::select('contact', ['id', 'archive'], ['id' => $contacts_id, 'uid' => local_user(), 'self' => false, 'deleted' => false]);
		$orig_records = DBA::toArray($stmt);

		$count_actions = 0;
		foreach ($orig_records as $orig_record) {
			$contact_id = $orig_record['id'];
			if (!empty($_POST['contacts_batch_update'])) {
				self::updateContactFromPoll($contact_id);
				$count_actions++;
			}
			if (!empty($_POST['contacts_batch_block'])) {
				self::blockContact($contact_id);
				$count_actions++;
			}
			if (!empty($_POST['contacts_batch_ignore'])) {
				self::ignoreContact($contact_id);
				$count_actions++;
			}
			if (!empty($_POST['contacts_batch_archive'])
				&& self::archiveContact($contact_id, $orig_record)
			) {
				$count_actions++;
			}
			if (!empty($_POST['contacts_batch_drop'])) {
				self::dropContact($orig_record);
				$count_actions++;
			}
		}
		if ($count_actions > 0) {
			info(DI::l10n()->tt('%d contact edited.', '%d contacts edited.', $count_actions));
		}

		DI::baseUrl()->redirect('contact');
	}

	public static function post(array $parameters = [])
	{
		$a = DI::app();

		if (!local_user()) {
			return;
		}

		// @TODO: Replace with parameter from router
		if ($a->argv[1] === 'batch') {
			self::batchActions();
			return;
		}

		// @TODO: Replace with parameter from router
		$contact_id = intval($a->argv[1]);
		if (!$contact_id) {
			return;
		}

		if (!DBA::exists('contact', ['id' => $contact_id, 'uid' => local_user(), 'deleted' => false])) {
			notice(DI::l10n()->t('Could not access contact record.'));
			DI::baseUrl()->redirect('contact');
			return; // NOTREACHED
		}

		Hook::callAll('contact_edit_post', $_POST);

		$hidden = !empty($_POST['hidden']);

		$notify = !empty($_POST['notify']);

		$fetch_further_information = intval($_POST['fetch_further_information'] ?? 0);

		$ffi_keyword_denylist = Strings::escapeHtml(trim($_POST['ffi_keyword_denylist'] ?? ''));

		$priority = intval($_POST['poll'] ?? 0);
		if ($priority > 5 || $priority < 0) {
			$priority = 0;
		}

		$info = Strings::escapeHtml(trim($_POST['info'] ?? ''));

		$r = DBA::update('contact', [
			'priority'   => $priority,
			'info'       => $info,
			'hidden'     => $hidden,
			'notify_new_posts' => $notify,
			'fetch_further_information' => $fetch_further_information,
			'ffi_keyword_denylist'     => $ffi_keyword_denylist],
			['id' => $contact_id, 'uid' => local_user()]
		);

		if (!DBA::isResult($r)) {
			notice(DI::l10n()->t('Failed to update contact record.'));
		}

		$contact = DBA::selectFirst('contact', [], ['id' => $contact_id, 'uid' => local_user(), 'deleted' => false]);
		if (DBA::isResult($contact)) {
			$a->data['contact'] = $contact;
		}

		return;
	}

	/* contact actions */

	private static function updateContactFromPoll($contact_id)
	{
		$contact = DBA::selectFirst('contact', ['uid', 'url', 'network'], ['id' => $contact_id, 'uid' => local_user(), 'deleted' => false]);
		if (!DBA::isResult($contact)) {
			return;
		}

		if ($contact['network'] == Protocol::OSTATUS) {
			$user = Model\User::getById($contact['uid']);
			$result = Model\Contact::createFromProbe($user, $contact['url'], false, $contact['network']);

			if ($result['success']) {
				DBA::update('contact', ['subhub' => 1], ['id' => $contact_id]);
			}
		} else {
			// pull feed and consume it, which should subscribe to the hub.
			Worker::add(PRIORITY_HIGH, 'OnePoll', $contact_id, 'force');
		}
	}

	private static function updateContactFromProbe($contact_id)
	{
		$contact = DBA::selectFirst('contact', ['url'], ['id' => $contact_id, 'uid' => [0, local_user()], 'deleted' => false]);
		if (!DBA::isResult($contact)) {
			return;
		}

		// Update the entry in the contact table
		Model\Contact::updateFromProbe($contact_id);
	}

	/**
	 * Toggles the blocked status of a contact identified by id.
	 *
	 * @param $contact_id
	 * @throws \Exception
	 */
	private static function blockContact($contact_id)
	{
		$blocked = !Model\Contact\User::isBlocked($contact_id, local_user());
		Model\Contact\User::setBlocked($contact_id, local_user(), $blocked);
	}

	/**
	 * Toggles the ignored status of a contact identified by id.
	 *
	 * @param $contact_id
	 * @throws \Exception
	 */
	private static function ignoreContact($contact_id)
	{
		$ignored = !Model\Contact\User::isIgnored($contact_id, local_user());
		Model\Contact\User::setIgnored($contact_id, local_user(), $ignored);
	}

	/**
	 * Toggles the archived status of a contact identified by id.
	 * If the current status isn't provided, this will always archive the contact.
	 *
	 * @param $contact_id
	 * @param $orig_record
	 * @return bool
	 * @throws \Exception
	 */
	private static function archiveContact($contact_id, $orig_record)
	{
		$archived = empty($orig_record['archive']);
		$r = DBA::update('contact', ['archive' => $archived], ['id' => $contact_id, 'uid' => local_user()]);

		return DBA::isResult($r);
	}

	private static function dropContact($orig_record)
	{
		$owner = Model\User::getOwnerDataById(local_user());
		if (!DBA::isResult($owner)) {
			return;
		}

		Model\Contact::terminateFriendship($owner, $orig_record, true);
		Model\Contact::remove($orig_record['id']);
	}

	public static function content(array $parameters = [], $update = 0)
	{
		if (!local_user()) {
			return Login::form($_SERVER['REQUEST_URI']);
		}

		$a = DI::app();

		$search = Strings::escapeTags(trim($_GET['search'] ?? ''));
		$nets   = Strings::escapeTags(trim($_GET['nets']   ?? ''));
		$rel    = Strings::escapeTags(trim($_GET['rel']    ?? ''));
		$group  = Strings::escapeTags(trim($_GET['group']  ?? ''));

		$page = DI::page();

		$page->registerFooterScript(Theme::getPathForFile('asset/typeahead.js/dist/typeahead.bundle.js'));
		$page->registerFooterScript(Theme::getPathForFile('js/friendica-tagsinput/friendica-tagsinput.js'));
		$page->registerStylesheet(Theme::getPathForFile('js/friendica-tagsinput/friendica-tagsinput.css'));
		$page->registerStylesheet(Theme::getPathForFile('js/friendica-tagsinput/friendica-tagsinput-typeahead.css'));

		$contact = null;
		// @TODO: Replace with parameter from router
		if ($a->argc == 2 && intval($a->argv[1])
			|| $a->argc == 3 && intval($a->argv[1]) && in_array($a->argv[2], ['posts', 'conversations'])
		) {
			$contact_id = intval($a->argv[1]);

			// Ensure to use the user contact when the public contact was provided
			$data = Model\Contact::getPublicAndUserContacID($contact_id, local_user());
			if (!empty($data['user']) && ($contact_id == $data['public'])) {
				$contact_id = $data['user'];
			}

			$contact = DBA::selectFirst('contact', [], ['id' => $contact_id, 'uid' => [0, local_user()], 'deleted' => false]);

			// Don't display contacts that are about to be deleted
			if ($contact['network'] == Protocol::PHANTOM) {
				$contact = false;
			}
		}

		if (DBA::isResult($contact)) {
			if ($contact['self']) {
				// @TODO: Replace with parameter from router
				if (($a->argc == 3) && intval($a->argv[1]) && in_array($a->argv[2], ['posts', 'conversations'])) {
					DI::baseUrl()->redirect('profile/' . $contact['nick']);
				} else {
					DI::baseUrl()->redirect('profile/' . $contact['nick'] . '/profile');
				}
			}

			$a->data['contact'] = $contact;

			if (($contact['network'] != '') && ($contact['network'] != Protocol::DFRN)) {
				$network_link = Strings::formatNetworkName($contact['network'], $contact['url']);
			} else {
				$network_link = '';
			}

			$follow_link = '';
			$unfollow_link = '';
			if (in_array($contact['network'], Protocol::NATIVE_SUPPORT)) {
				if ($contact['uid'] && in_array($contact['rel'], [Model\Contact::SHARING, Model\Contact::FRIEND])) {
					$unfollow_link = 'unfollow?url=' . urlencode($contact['url']);
				} elseif(!$contact['pending']) {
					$follow_link = 'follow?url=' . urlencode($contact['url']);
				}
			}

			$wallmessage_link = '';
			if ($contact['uid'] && Model\Contact::canReceivePrivateMessages($contact)) {
				$wallmessage_link = 'message/new/' . $contact['id'];
			}

			$vcard_widget = Renderer::replaceMacros(Renderer::getMarkupTemplate('widget/vcard.tpl'), [
				'$name'         => $contact['name'],
				'$photo'        => Model\Contact::getPhoto($contact),
				'$url'          => Model\Contact::magicLinkByContact($contact, $contact['url']),
				'$addr'         => $contact['addr'] ?? '',
				'$network_link' => $network_link,
				'$network'      => DI::l10n()->t('Network:'),
				'$account_type' => Model\Contact::getAccountType($contact),
				'$follow'       => DI::l10n()->t('Follow'),
				'$follow_link'   => $follow_link,
				'$unfollow'     => DI::l10n()->t('Unfollow'),
				'$unfollow_link' => $unfollow_link,
				'$wallmessage'  => DI::l10n()->t('Message'),
				'$wallmessage_link' => $wallmessage_link,
			]);

			$findpeople_widget = '';
			$follow_widget = '';
			$networks_widget = '';
			$rel_widget = '';

			if ($contact['uid'] != 0) {
				$groups_widget = Model\Group::sidebarWidget('contact', 'group', 'full', 'everyone', $contact_id);
			} else {
				$groups_widget = '';
			}
		} else {
			$vcard_widget = '';
			$findpeople_widget = Widget::findPeople();
			if (isset($_GET['add'])) {
				$follow_widget = Widget::follow($_GET['add']);
			} else {
				$follow_widget = Widget::follow();
			}

			$networks_widget = Widget::networks($_SERVER['REQUEST_URI'], $nets);
			$rel_widget = Widget::contactRels($_SERVER['REQUEST_URI'], $rel);
			$groups_widget = Widget::groups($_SERVER['REQUEST_URI'], $group);
		}

		DI::page()['aside'] .= $vcard_widget . $findpeople_widget . $follow_widget . $groups_widget . $networks_widget . $rel_widget;

		$tpl = Renderer::getMarkupTemplate('contacts-head.tpl');
		DI::page()['htmlhead'] .= Renderer::replaceMacros($tpl, [
			'$baseurl' => DI::baseUrl()->get(true),
		]);

		$o = '';
		Nav::setSelected('contact');

		if (!local_user()) {
			notice(DI::l10n()->t('Permission denied.'));
			return Login::form();
		}

		if ($a->argc == 3) {
			$contact_id = intval($a->argv[1]);
			if (!$contact_id) {
				throw new BadRequestException();
			}

			// @TODO: Replace with parameter from router
			$cmd = $a->argv[2];

			$orig_record = DBA::selectFirst('contact', [], ['id' => $contact_id, 'uid' => [0, local_user()], 'self' => false, 'deleted' => false]);
			if (!DBA::isResult($orig_record)) {
				throw new NotFoundException(DI::l10n()->t('Contact not found'));
			}

			if ($cmd === 'update' && ($orig_record['uid'] != 0)) {
				self::updateContactFromPoll($contact_id);
				DI::baseUrl()->redirect('contact/' . $contact_id);
				// NOTREACHED
			}

			if ($cmd === 'updateprofile') {
				self::updateContactFromProbe($contact_id);
				DI::baseUrl()->redirect('contact/' . $contact_id);
				// NOTREACHED
			}

			if ($cmd === 'block') {
				self::blockContact($contact_id);

				$blocked = Model\Contact\User::isBlocked($contact_id, local_user());
				info(($blocked ? DI::l10n()->t('Contact has been blocked') : DI::l10n()->t('Contact has been unblocked')));

				DI::baseUrl()->redirect('contact/' . $contact_id);
				// NOTREACHED
			}

			if ($cmd === 'ignore') {
				self::ignoreContact($contact_id);

				$ignored = Model\Contact\User::isIgnored($contact_id, local_user());
				info(($ignored ? DI::l10n()->t('Contact has been ignored') : DI::l10n()->t('Contact has been unignored')));

				DI::baseUrl()->redirect('contact/' . $contact_id);
				// NOTREACHED
			}

			if ($cmd === 'archive' && ($orig_record['uid'] != 0)) {
				$r = self::archiveContact($contact_id, $orig_record);
				if ($r) {
					$archived = (($orig_record['archive']) ? 0 : 1);
					info((($archived) ? DI::l10n()->t('Contact has been archived') : DI::l10n()->t('Contact has been unarchived')));
				}

				DI::baseUrl()->redirect('contact/' . $contact_id);
				// NOTREACHED
			}

			if ($cmd === 'drop' && ($orig_record['uid'] != 0)) {
				// Check if we should do HTML-based delete confirmation
				if (!empty($_REQUEST['confirm'])) {
					DI::page()['aside'] = '';

					return Renderer::replaceMacros(Renderer::getMarkupTemplate('contact_drop_confirm.tpl'), [
						'$header' => DI::l10n()->t('Drop contact'),
						'$contact' => self::getContactTemplateVars($orig_record),
						'$method' => 'get',
						'$message' => DI::l10n()->t('Do you really want to delete this contact?'),
						'$confirm' => DI::l10n()->t('Yes'),
						'$confirm_url' => DI::args()->getCommand(),
						'$confirm_name' => 'confirmed',
						'$cancel' => DI::l10n()->t('Cancel'),
					]);
				}
				// Now check how the user responded to the confirmation query
				if (!empty($_REQUEST['canceled'])) {
					DI::baseUrl()->redirect('contact');
				}

				self::dropContact($orig_record);
				info(DI::l10n()->t('Contact has been removed.'));

				DI::baseUrl()->redirect('contact');
				// NOTREACHED
			}
			if ($cmd === 'posts') {
				return self::getPostsHTML($a, $contact_id);
			}
			if ($cmd === 'conversations') {
				return self::getConversationsHMTL($a, $contact_id, $update);
			}
		}

		$_SESSION['return_path'] = DI::args()->getQueryString();

		if (!empty($a->data['contact']) && is_array($a->data['contact'])) {
			$contact = $a->data['contact'];

			DI::page()['htmlhead'] .= Renderer::replaceMacros(Renderer::getMarkupTemplate('contact_head.tpl'), [
				'$baseurl' => DI::baseUrl()->get(true),
			]);

			$contact['blocked']  = Model\Contact\User::isBlocked($contact['id'], local_user());
			$contact['readonly'] = Model\Contact\User::isIgnored($contact['id'], local_user());

			$relation_text = '';
			switch ($contact['rel']) {
				case Model\Contact::FRIEND:
					$relation_text = DI::l10n()->t('You are mutual friends with %s');
					break;

				case Model\Contact::FOLLOWER;
					$relation_text = DI::l10n()->t('You are sharing with %s');
					break;

				case Model\Contact::SHARING;
					$relation_text = DI::l10n()->t('%s is sharing with you');
					break;

				default:
					break;
			}

			if ($contact['uid'] == 0) {
				$relation_text = '';
			}

			if (!in_array($contact['network'], array_merge(Protocol::FEDERATED, [Protocol::TWITTER]))) {
				$relation_text = '';
			}

			$relation_text = sprintf($relation_text, $contact['name']);

			$url = Model\Contact::magicLink($contact['url']);
			if (strpos($url, 'redir/') === 0) {
				$sparkle = ' class="sparkle" ';
			} else {
				$sparkle = '';
			}

			$insecure = DI::l10n()->t('Private communications are not available for this contact.');

			$last_update = (($contact['last-update'] <= DBA::NULL_DATETIME) ? DI::l10n()->t('Never') : DateTimeFormat::local($contact['last-update'], 'D, j M Y, g:i A'));

			if ($contact['last-update'] > DBA::NULL_DATETIME) {
				$last_update .= ' ' . (($contact['last-update'] <= $contact['success_update']) ? DI::l10n()->t('(Update was successful)') : DI::l10n()->t('(Update was not successful)'));
			}
			$lblsuggest = (($contact['network'] === Protocol::DFRN) ? DI::l10n()->t('Suggest friends') : '');

			$poll_enabled = in_array($contact['network'], [Protocol::DFRN, Protocol::OSTATUS, Protocol::FEED, Protocol::MAIL]);

			$nettype = DI::l10n()->t('Network type: %s', ContactSelector::networkToName($contact['network'], $contact['url'], $contact['protocol']));

			// tabs
			$tab_str = self::getTabsHTML($contact, self::TAB_PROFILE);

			$lost_contact = (($contact['archive'] && $contact['term-date'] > DBA::NULL_DATETIME && $contact['term-date'] < DateTimeFormat::utcNow()) ? DI::l10n()->t('Communications lost with this contact!') : '');

			$fetch_further_information = null;
			if ($contact['network'] == Protocol::FEED) {
				$fetch_further_information = [
					'fetch_further_information',
					DI::l10n()->t('Fetch further information for feeds'),
					$contact['fetch_further_information'],
					DI::l10n()->t('Fetch information like preview pictures, title and teaser from the feed item. You can activate this if the feed doesn\'t contain much text. Keywords are taken from the meta header in the feed item and are posted as hash tags.'),
					[
						'0' => DI::l10n()->t('Disabled'),
						'1' => DI::l10n()->t('Fetch information'),
						'3' => DI::l10n()->t('Fetch keywords'),
						'2' => DI::l10n()->t('Fetch information and keywords')
					]
				];
			}

			$poll_interval = null;
			if ((($contact['network'] == Protocol::FEED) && !DI::config()->get('system', 'adjust_poll_frequency')) || ($contact['network']== Protocol::MAIL)) {
				$poll_interval = ContactSelector::pollInterval($contact['priority'], !$poll_enabled);
			}

			// Load contactact related actions like hide, suggest, delete and others
			$contact_actions = self::getContactActions($contact);

			if ($contact['uid'] != 0) {
				$lbl_info1 = DI::l10n()->t('Contact Information / Notes');
				$contact_settings_label = DI::l10n()->t('Contact Settings');
			} else {
				$lbl_info1 = null;
				$contact_settings_label = null;
			}

			$tpl = Renderer::getMarkupTemplate('contact_edit.tpl');
			$o .= Renderer::replaceMacros($tpl, [
				'$header'         => DI::l10n()->t('Contact'),
				'$tab_str'        => $tab_str,
				'$submit'         => DI::l10n()->t('Submit'),
				'$lbl_info1'      => $lbl_info1,
				'$lbl_info2'      => DI::l10n()->t('Their personal note'),
				'$reason'         => trim(Strings::escapeTags($contact['reason'])),
				'$infedit'        => DI::l10n()->t('Edit contact notes'),
				'$common_link'    => 'contact/' . $contact['id'] . '/contacts/common',
				'$relation_text'  => $relation_text,
				'$visit'          => DI::l10n()->t('Visit %s\'s profile [%s]', $contact['name'], $contact['url']),
				'$blockunblock'   => DI::l10n()->t('Block/Unblock contact'),
				'$ignorecont'     => DI::l10n()->t('Ignore contact'),
				'$lblrecent'      => DI::l10n()->t('View conversations'),
				'$lblsuggest'     => $lblsuggest,
				'$nettype'        => $nettype,
				'$poll_interval'  => $poll_interval,
				'$poll_enabled'   => $poll_enabled,
				'$lastupdtext'    => DI::l10n()->t('Last update:'),
				'$lost_contact'   => $lost_contact,
				'$updpub'         => DI::l10n()->t('Update public posts'),
				'$last_update'    => $last_update,
				'$udnow'          => DI::l10n()->t('Update now'),
				'$contact_id'     => $contact['id'],
				'$block_text'     => ($contact['blocked'] ? DI::l10n()->t('Unblock') : DI::l10n()->t('Block')),
				'$ignore_text'    => ($contact['readonly'] ? DI::l10n()->t('Unignore') : DI::l10n()->t('Ignore')),
				'$insecure'       => (in_array($contact['network'], [Protocol::ACTIVITYPUB, Protocol::DFRN, Protocol::MAIL, Protocol::DIASPORA]) ? '' : $insecure),
				'$info'           => $contact['info'],
				'$cinfo'          => ['info', '', $contact['info'], ''],
				'$blocked'        => ($contact['blocked'] ? DI::l10n()->t('Currently blocked') : ''),
				'$ignored'        => ($contact['readonly'] ? DI::l10n()->t('Currently ignored') : ''),
				'$archived'       => ($contact['archive'] ? DI::l10n()->t('Currently archived') : ''),
				'$pending'        => ($contact['pending'] ? DI::l10n()->t('Awaiting connection acknowledge') : ''),
				'$hidden'         => ['hidden', DI::l10n()->t('Hide this contact from others'), ($contact['hidden'] == 1), DI::l10n()->t('Replies/likes to your public posts <strong>may</strong> still be visible')],
				'$notify'         => ['notify', DI::l10n()->t('Notification for new posts'), ($contact['notify_new_posts'] == 1), DI::l10n()->t('Send a notification of every new post of this contact')],
				'$fetch_further_information' => $fetch_further_information,
				'$ffi_keyword_denylist' => ['ffi_keyword_denylist', DI::l10n()->t('Keyword Deny List'), $contact['ffi_keyword_denylist'], DI::l10n()->t('Comma separated list of keywords that should not be converted to hashtags, when "Fetch information and keywords" is selected')],
				'$photo'          => Model\Contact::getPhoto($contact),
				'$name'           => $contact['name'],
				'$sparkle'        => $sparkle,
				'$url'            => $url,
				'$profileurllabel'=> DI::l10n()->t('Profile URL'),
				'$profileurl'     => $contact['url'],
				'$account_type'   => Model\Contact::getAccountType($contact),
				'$location'       => BBCode::convert($contact['location']),
				'$location_label' => DI::l10n()->t('Location:'),
				'$xmpp'           => BBCode::convert($contact['xmpp']),
				'$xmpp_label'     => DI::l10n()->t('XMPP:'),
				'$about'          => BBCode::convert($contact['about'], false),
				'$about_label'    => DI::l10n()->t('About:'),
				'$keywords'       => $contact['keywords'],
				'$keywords_label' => DI::l10n()->t('Tags:'),
				'$contact_action_button' => DI::l10n()->t('Actions'),
				'$contact_actions'=> $contact_actions,
				'$contact_status' => DI::l10n()->t('Status'),
				'$contact_settings_label' => $contact_settings_label,
				'$contact_profile_label' => DI::l10n()->t('Profile'),
			]);

			$arr = ['contact' => $contact, 'output' => $o];

			Hook::callAll('contact_edit', $arr);

			return $arr['output'];
		}

		$sql_values = [local_user()];

		// @TODO: Replace with parameter from router
		$type = $a->argv[1] ?? '';

		switch ($type) {
			case 'blocked':
				$sql_extra = " AND EXISTS(SELECT `id` from `user-contact` WHERE `contact`.`id` = `user-contact`.`cid` and `user-contact`.`uid` = ? and `user-contact`.`blocked`)";
				// This makes the query look for contact.uid = 0
				array_unshift($sql_values, 0);
				break;
			case 'hidden':
				$sql_extra = " AND `hidden` AND NOT `blocked` AND NOT `pending`";
				break;
			case 'ignored':
				$sql_extra = " AND EXISTS(SELECT `id` from `user-contact` WHERE `contact`.`id` = `user-contact`.`cid` and `user-contact`.`uid` = ? and `user-contact`.`ignored`)";
				// This makes the query look for contact.uid = 0
				array_unshift($sql_values, 0);
				break;
			case 'archived':
				$sql_extra = " AND `archive` AND NOT `blocked` AND NOT `pending`";
				break;
			case 'pending':
				$sql_extra = " AND `pending` AND NOT `archive` AND ((`rel` = ?)
					OR EXISTS (SELECT `id` FROM `intro` WHERE `contact-id` = `contact`.`id` AND NOT `ignore`))";
				$sql_values[] = Model\Contact::SHARING;
				break;
			default:
				$sql_extra = " AND NOT `archive` AND NOT `blocked` AND NOT `pending`";
				break;
		}

		$searching = false;
		$search_hdr = null;
		if ($search) {
			$searching = true;
			$search_hdr = $search;
			$search_txt = preg_quote($search);
			$sql_extra .= " AND (name REGEXP ? OR url REGEXP ? OR nick REGEXP ?)";
			$sql_values[] = $search_txt;
			$sql_values[] = $search_txt;
			$sql_values[] = $search_txt;
		}

		if ($nets) {
			$sql_extra .= " AND network = ? ";
			$sql_values[] = $nets;
		}

		switch ($rel) {
			case 'followers':
				$sql_extra .= " AND `rel` IN (?, ?)";
				$sql_values[] = Model\Contact::FOLLOWER;
				$sql_values[] = Model\Contact::FRIEND;
				break;
			case 'following':
				$sql_extra .= " AND `rel` IN (?, ?)";
				$sql_values[] = Model\Contact::SHARING;
				$sql_values[] = Model\Contact::FRIEND;
				break;
			case 'mutuals':
				$sql_extra .= " AND `rel` = ?";
				$sql_values[] = Model\Contact::FRIEND;
				break;
		}

		if ($group) {
			$sql_extra = " AND EXISTS(SELECT `id` FROM `group_member` WHERE `gid` = ? AND `contact`.`id` = `contact-id`)";
			$sql_values[] = $group;
		}

		$total = 0;
		$stmt = DBA::p("SELECT COUNT(*) AS `total`
			FROM `contact`
			WHERE `uid` = ?
			AND `self` = 0
			AND NOT `deleted`
			$sql_extra
			" . Widget::unavailableNetworks(),
			$sql_values
		);
		if (DBA::isResult($stmt)) {
			$total = DBA::fetch($stmt)['total'];
		}
		DBA::close($stmt);

		$pager = new Pager(DI::l10n(), DI::args()->getQueryString());

		$sql_values[] = $pager->getStart();
		$sql_values[] = $pager->getItemsPerPage();

		$contacts = [];

		$stmt = DBA::p("SELECT *
			FROM `contact`
			WHERE `uid` = ?
			AND `self` = 0
			AND NOT `deleted`
			$sql_extra
			ORDER BY `name` ASC
			LIMIT ?, ?",
			$sql_values
		);
		while ($contact = DBA::fetch($stmt)) {
			$contact['blocked'] = Model\Contact\User::isBlocked($contact['id'], local_user());
			$contact['readonly'] = Model\Contact\User::isIgnored($contact['id'], local_user());
			$contacts[] = self::getContactTemplateVars($contact);
		}
		DBA::close($stmt);

		$tabs = [
			[
				'label' => DI::l10n()->t('All Contacts'),
				'url'   => 'contact',
				'sel'   => !$type ? 'active' : '',
				'title' => DI::l10n()->t('Show all contacts'),
				'id'    => 'showall-tab',
				'accesskey' => 'l',
			],
			[
				'label' => DI::l10n()->t('Pending'),
				'url'   => 'contact/pending',
				'sel'   => $type == 'pending' ? 'active' : '',
				'title' => DI::l10n()->t('Only show pending contacts'),
				'id'    => 'showpending-tab',
				'accesskey' => 'p',
			],
			[
				'label' => DI::l10n()->t('Blocked'),
				'url'   => 'contact/blocked',
				'sel'   => $type == 'blocked' ? 'active' : '',
				'title' => DI::l10n()->t('Only show blocked contacts'),
				'id'    => 'showblocked-tab',
				'accesskey' => 'b',
			],
			[
				'label' => DI::l10n()->t('Ignored'),
				'url'   => 'contact/ignored',
				'sel'   => $type == 'ignored' ? 'active' : '',
				'title' => DI::l10n()->t('Only show ignored contacts'),
				'id'    => 'showignored-tab',
				'accesskey' => 'i',
			],
			[
				'label' => DI::l10n()->t('Archived'),
				'url'   => 'contact/archived',
				'sel'   => $type == 'archived' ? 'active' : '',
				'title' => DI::l10n()->t('Only show archived contacts'),
				'id'    => 'showarchived-tab',
				'accesskey' => 'y',
			],
			[
				'label' => DI::l10n()->t('Hidden'),
				'url'   => 'contact/hidden',
				'sel'   => $type == 'hidden' ? 'active' : '',
				'title' => DI::l10n()->t('Only show hidden contacts'),
				'id'    => 'showhidden-tab',
				'accesskey' => 'h',
			],
			[
				'label' => DI::l10n()->t('Groups'),
				'url'   => 'group',
				'sel'   => '',
				'title' => DI::l10n()->t('Organize your contact groups'),
				'id'    => 'contactgroups-tab',
				'accesskey' => 'e',
			],
		];

		$tabs_tpl = Renderer::getMarkupTemplate('common_tabs.tpl');
		$tabs_html = Renderer::replaceMacros($tabs_tpl, ['$tabs' => $tabs]);

		switch ($rel) {
			case 'followers': $header = DI::l10n()->t('Followers'); break;
			case 'following': $header = DI::l10n()->t('Following'); break;
			case 'mutuals':   $header = DI::l10n()->t('Mutual friends'); break;
			default:          $header = DI::l10n()->t('Contacts');
		}

		switch ($type) {
			case 'pending':	 $header .= ' - ' . DI::l10n()->t('Pending'); break;
			case 'blocked':	 $header .= ' - ' . DI::l10n()->t('Blocked'); break;
			case 'hidden':   $header .= ' - ' . DI::l10n()->t('Hidden'); break;
			case 'ignored':  $header .= ' - ' . DI::l10n()->t('Ignored'); break;
			case 'archived': $header .= ' - ' . DI::l10n()->t('Archived'); break;
		}

		$header .= $nets ? ' - ' . ContactSelector::networkToName($nets) : '';

		$tpl = Renderer::getMarkupTemplate('contacts-template.tpl');
		$o .= Renderer::replaceMacros($tpl, [
			'$header'     => $header,
			'$tabs'       => $tabs_html,
			'$total'      => $total,
			'$search'     => $search_hdr,
			'$desc'       => DI::l10n()->t('Search your contacts'),
			'$finding'    => $searching ? DI::l10n()->t('Results for: %s', $search) : '',
			'$submit'     => DI::l10n()->t('Find'),
			'$cmd'        => DI::args()->getCommand(),
			'$contacts'   => $contacts,
			'$contact_drop_confirm' => DI::l10n()->t('Do you really want to delete this contact?'),
			'multiselect' => 1,
			'$batch_actions' => [
				'contacts_batch_update'  => DI::l10n()->t('Update'),
				'contacts_batch_block'   => DI::l10n()->t('Block') . '/' . DI::l10n()->t('Unblock'),
				'contacts_batch_ignore'  => DI::l10n()->t('Ignore') . '/' . DI::l10n()->t('Unignore'),
				'contacts_batch_archive' => DI::l10n()->t('Archive') . '/' . DI::l10n()->t('Unarchive'),
				'contacts_batch_drop'    => DI::l10n()->t('Delete'),
			],
			'$h_batch_actions' => DI::l10n()->t('Batch Actions'),
			'$paginate'   => $pager->renderFull($total),
		]);

		return $o;
	}

	/**
	 * List of pages for the Contact TabBar
	 *
	 * Available Pages are 'Status', 'Profile', 'Contacts' and 'Common Friends'
	 *
	 * @param array $contact    The contact array
	 * @param int   $active_tab 1 if tab should be marked as active
	 *
	 * @return string HTML string of the contact page tabs buttons.
	 * @throws \Friendica\Network\HTTPException\InternalServerErrorException
	 * @throws \ImagickException
	 */
	public static function getTabsHTML(array $contact, int $active_tab)
	{
		$cid = $pcid = $contact['id'];
		$data = Model\Contact::getPublicAndUserContacID($contact['id'], local_user());
		if (!empty($data['user']) && ($contact['id'] == $data['public'])) {
			$cid = $data['user'];
		} elseif (!empty($data['public'])) {
			$pcid = $data['public'];
		}

		// tabs
		$tabs = [
			[
				'label' => DI::l10n()->t('Status'),
				'url'   => 'contact/' . $pcid . '/conversations',
				'sel'   => (($active_tab == self::TAB_CONVERSATIONS) ? 'active' : ''),
				'title' => DI::l10n()->t('Conversations started by this contact'),
				'id'    => 'status-tab',
				'accesskey' => 'm',
			],
			[
				'label' => DI::l10n()->t('Posts and Comments'),
				'url'   => 'contact/' . $pcid . '/posts',
				'sel'   => (($active_tab == self::TAB_POSTS) ? 'active' : ''),
				'title' => DI::l10n()->t('Status Messages and Posts'),
				'id'    => 'posts-tab',
				'accesskey' => 'p',
			],
			[
				'label' => DI::l10n()->t('Profile'),
				'url'   => 'contact/' . $cid,
				'sel'   => (($active_tab == self::TAB_PROFILE) ? 'active' : ''),
				'title' => DI::l10n()->t('Profile Details'),
				'id'    => 'profile-tab',
				'accesskey' => 'o',
			],
			['label' => DI::l10n()->t('Contacts'),
				'url'   => 'contact/' . $pcid . '/contacts',
				'sel'   => (($active_tab == self::TAB_CONTACTS) ? 'active' : ''),
				'title' => DI::l10n()->t('View all known contacts'),
				'id'    => 'contacts-tab',
				'accesskey' => 't'
			],
		];

		if ($cid != $pcid) {
			$tabs[] = ['label' => DI::l10n()->t('Advanced'),
				'url'   => 'contact/' . $cid . '/advanced/',
				'sel'   => (($active_tab == self::TAB_ADVANCED) ? 'active' : ''),
				'title' => DI::l10n()->t('Advanced Contact Settings'),
				'id'    => 'advanced-tab',
				'accesskey' => 'r'
			];
		}

		$tab_tpl = Renderer::getMarkupTemplate('common_tabs.tpl');
		$tab_str = Renderer::replaceMacros($tab_tpl, ['$tabs' => $tabs]);

		return $tab_str;
	}

	private static function getConversationsHMTL($a, $contact_id, $update)
	{
		$o = '';

		if (!$update) {
			// We need the editor here to be able to reshare an item.
			if (local_user()) {
				$x = [
					'is_owner' => true,
					'allow_location' => $a->user['allow_location'],
					'default_location' => $a->user['default-location'],
					'nickname' => $a->user['nickname'],
					'lockstate' => (is_array($a->user) && (strlen($a->user['allow_cid']) || strlen($a->user['allow_gid']) || strlen($a->user['deny_cid']) || strlen($a->user['deny_gid'])) ? 'lock' : 'unlock'),
					'acl' => ACL::getFullSelectorHTML(DI::page(), $a->user, true),
					'bang' => '',
					'visitor' => 'block',
					'profile_uid' => local_user(),
				];
				$o = status_editor($a, $x, 0, true);
			}
		}

		$contact = DBA::selectFirst('contact', ['uid', 'url', 'id'], ['id' => $contact_id, 'deleted' => false]);

		if (!$update) {
			$o .= self::getTabsHTML($contact, self::TAB_CONVERSATIONS);
		}

		if (DBA::isResult($contact)) {
			DI::page()['aside'] = '';

<<<<<<< HEAD
			$profiledata = Model\Contact::getByURL($contact['url'], false);
=======
			$profiledata = Model\Contact::getByURLForUser($contact['url'], local_user());
>>>>>>> c3725d4b

			Model\Profile::load($a, '', $profiledata, true);

			if ($contact['uid'] == 0) {
				$o .= Model\Contact::getPostsFromId($contact['id'], true, $update);
			} else {
				$o .= Model\Contact::getPostsFromUrl($contact['url'], true, $update);
			}
		}

		return $o;
	}

	private static function getPostsHTML($a, $contact_id)
	{
		$contact = DBA::selectFirst('contact', ['uid', 'url', 'id'], ['id' => $contact_id, 'deleted' => false]);

		$o = self::getTabsHTML($contact, self::TAB_POSTS);

		if (DBA::isResult($contact)) {
			DI::page()['aside'] = '';

<<<<<<< HEAD
			$profiledata = Model\Contact::getByURL($contact['url'], false);
=======
			$profiledata = Model\Contact::getByURLForUser($contact['url'], local_user());
>>>>>>> c3725d4b

			if (local_user() && in_array($profiledata['network'], Protocol::FEDERATED)) {
				$profiledata['remoteconnect'] = DI::baseUrl() . '/follow?url=' . urlencode($profiledata['url']);
			}

			Model\Profile::load($a, '', $profiledata, true);

			if ($contact['uid'] == 0) {
				$o .= Model\Contact::getPostsFromId($contact['id']);
			} else {
				$o .= Model\Contact::getPostsFromUrl($contact['url']);
			}
		}

		return $o;
	}

	/**
	 * Return the fields for the contact template
	 *
	 * @param array $contact Contact array
	 * @return array Template fields
	 */
	public static function getContactTemplateVars(array $contact)
	{
		$alt_text = '';

		if (!empty($contact['url']) && isset($contact['uid']) && ($contact['uid'] == 0) && local_user()) {
			$personal = Model\Contact::getByURL($contact['url'], false, ['uid', 'rel', 'self'], local_user());
			if (!empty($personal)) {
				$contact['uid'] = $personal['uid'];
				$contact['rel'] = $personal['rel'];
				$contact['self'] = $personal['self'];
			}
		}

		if (!empty($contact['uid']) && !empty($contact['rel']) && local_user() == $contact['uid']) {
			switch ($contact['rel']) {
				case Model\Contact::FRIEND:
					$alt_text = DI::l10n()->t('Mutual Friendship');
					break;

				case Model\Contact::FOLLOWER;
					$alt_text = DI::l10n()->t('is a fan of yours');
					break;

				case Model\Contact::SHARING;
					$alt_text = DI::l10n()->t('you are a fan of');
					break;

				default:
					break;
			}
		}

		$url = Model\Contact::magicLink($contact['url']);

		if (strpos($url, 'redir/') === 0) {
			$sparkle = ' class="sparkle" ';
		} else {
			$sparkle = '';
		}

		if ($contact['pending']) {
			if (in_array($contact['rel'], [Model\Contact::FRIEND, Model\Contact::SHARING])) {
				$alt_text = DI::l10n()->t('Pending outgoing contact request');
			} else {
				$alt_text = DI::l10n()->t('Pending incoming contact request');
			}
		}

		if ($contact['self']) {
			$alt_text = DI::l10n()->t('This is you');
			$url = $contact['url'];
			$sparkle = '';
		}

		return [
			'id'           => $contact['id'],
			'url'          => $url,
			'img_hover'    => DI::l10n()->t('Visit %s\'s profile [%s]', $contact['name'], $contact['url']),
			'photo_menu'   => Model\Contact::photoMenu($contact),
			'thumb'        => Model\Contact::getThumb($contact),
			'alt_text'     => $alt_text,
			'name'         => $contact['name'],
			'nick'         => $contact['nick'],
			'details'      => $contact['location'], 
			'tags'         => $contact['keywords'],
			'about'        => $contact['about'],
			'account_type' => Model\Contact::getAccountType($contact),
			'sparkle'      => $sparkle,
			'itemurl'      => ($contact['addr'] ?? '') ?: $contact['url'],
			'network'      => ContactSelector::networkToName($contact['network'], $contact['url'], $contact['protocol']),
		];
	}

	/**
	 * Gives a array with actions which can performed to a given contact
	 *
	 * This includes actions like e.g. 'block', 'hide', 'archive', 'delete' and others
	 *
	 * @param array $contact Data about the Contact
	 * @return array with contact related actions
	 */
	private static function getContactActions($contact)
	{
		$poll_enabled = in_array($contact['network'], [Protocol::ACTIVITYPUB, Protocol::DFRN, Protocol::OSTATUS, Protocol::FEED, Protocol::MAIL]);
		$contact_actions = [];

		// Provide friend suggestion only for Friendica contacts
		if ($contact['network'] === Protocol::DFRN) {
			$contact_actions['suggest'] = [
				'label' => DI::l10n()->t('Suggest friends'),
				'url'   => 'fsuggest/' . $contact['id'],
				'title' => '',
				'sel'   => '',
				'id'    => 'suggest',
			];
		}

		if ($poll_enabled) {
			$contact_actions['update'] = [
				'label' => DI::l10n()->t('Update now'),
				'url'   => 'contact/' . $contact['id'] . '/update',
				'title' => '',
				'sel'   => '',
				'id'    => 'update',
			];
		}

		if (in_array($contact['network'], Protocol::FEDERATED)) {
			$contact_actions['updateprofile'] = [
				'label' => DI::l10n()->t('Refetch contact data'),
				'url'   => 'contact/' . $contact['id'] . '/updateprofile',
				'title' => '',
				'sel'   => '',
				'id'    => 'updateprofile',
			];
		}

		$contact_actions['block'] = [
			'label' => (intval($contact['blocked']) ? DI::l10n()->t('Unblock') : DI::l10n()->t('Block')),
			'url'   => 'contact/' . $contact['id'] . '/block',
			'title' => DI::l10n()->t('Toggle Blocked status'),
			'sel'   => (intval($contact['blocked']) ? 'active' : ''),
			'id'    => 'toggle-block',
		];

		$contact_actions['ignore'] = [
			'label' => (intval($contact['readonly']) ? DI::l10n()->t('Unignore') : DI::l10n()->t('Ignore')),
			'url'   => 'contact/' . $contact['id'] . '/ignore',
			'title' => DI::l10n()->t('Toggle Ignored status'),
			'sel'   => (intval($contact['readonly']) ? 'active' : ''),
			'id'    => 'toggle-ignore',
		];

		if ($contact['uid'] != 0) {
			$contact_actions['archive'] = [
				'label' => (intval($contact['archive']) ? DI::l10n()->t('Unarchive') : DI::l10n()->t('Archive')),
				'url'   => 'contact/' . $contact['id'] . '/archive',
				'title' => DI::l10n()->t('Toggle Archive status'),
				'sel'   => (intval($contact['archive']) ? 'active' : ''),
				'id'    => 'toggle-archive',
			];

			$contact_actions['delete'] = [
				'label' => DI::l10n()->t('Delete'),
				'url'   => 'contact/' . $contact['id'] . '/drop',
				'title' => DI::l10n()->t('Delete contact'),
				'sel'   => '',
				'id'    => 'delete',
			];
		}

		return $contact_actions;
	}
}<|MERGE_RESOLUTION|>--- conflicted
+++ resolved
@@ -952,11 +952,7 @@
 		if (DBA::isResult($contact)) {
 			DI::page()['aside'] = '';
 
-<<<<<<< HEAD
-			$profiledata = Model\Contact::getByURL($contact['url'], false);
-=======
 			$profiledata = Model\Contact::getByURLForUser($contact['url'], local_user());
->>>>>>> c3725d4b
 
 			Model\Profile::load($a, '', $profiledata, true);
 
@@ -979,11 +975,7 @@
 		if (DBA::isResult($contact)) {
 			DI::page()['aside'] = '';
 
-<<<<<<< HEAD
-			$profiledata = Model\Contact::getByURL($contact['url'], false);
-=======
 			$profiledata = Model\Contact::getByURLForUser($contact['url'], local_user());
->>>>>>> c3725d4b
 
 			if (local_user() && in_array($profiledata['network'], Protocol::FEDERATED)) {
 				$profiledata['remoteconnect'] = DI::baseUrl() . '/follow?url=' . urlencode($profiledata['url']);
