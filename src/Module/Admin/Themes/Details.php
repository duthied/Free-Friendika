<?php
/**
 * @copyright Copyright (C) 2020, Friendica
 *
 * @license GNU AGPL version 3 or any later version
 *
 * This program is free software: you can redistribute it and/or modify
 * it under the terms of the GNU Affero General Public License as
 * published by the Free Software Foundation, either version 3 of the
 * License, or (at your option) any later version.
 *
 * This program is distributed in the hope that it will be useful,
 * but WITHOUT ANY WARRANTY; without even the implied warranty of
 * MERCHANTABILITY or FITNESS FOR A PARTICULAR PURPOSE.  See the
 * GNU Affero General Public License for more details.
 *
 * You should have received a copy of the GNU Affero General Public License
 * along with this program.  If not, see <https://www.gnu.org/licenses/>.
 *
 */

namespace Friendica\Module\Admin\Themes;

use Friendica\Content\Text\Markdown;
use Friendica\Core\Renderer;
use Friendica\Core\Theme;
use Friendica\DI;
use Friendica\Module\BaseAdmin;
use Friendica\Util\Strings;

class Details extends BaseAdmin
{
<<<<<<< HEAD
	public static function post(array $parameters = [])
	{
		parent::post($parameters);

		$a = DI::app();

		if ($a->argc > 2) {
			// @TODO: Replace with parameter from router
			$theme = $a->argv[2];
			$theme = Strings::sanitizeFilePathItem($theme);
			if (is_file("view/theme/$theme/config.php")) {
				require_once "view/theme/$theme/config.php";

				if (function_exists('theme_admin_post')) {
					theme_admin_post($a);
				}
			}

			if (DI::mode()->isAjax()) {
				return;
			}

			DI::baseUrl()->redirect('admin/themes/' . $theme);
		}
	}

=======
>>>>>>> 3efa8648
	public static function content(array $parameters = [])
	{
		parent::content($parameters);

		$theme = Strings::sanitizeFilePathItem($parameters['theme']);
		if (!is_dir("view/theme/$theme")) {
			notice(DI::l10n()->t("Item not found."));
			return '';
		}

		$isEnabled = in_array($theme, Theme::getAllowedList());
		if ($isEnabled) {
			$status = "on";
			$action = DI::l10n()->t("Disable");
		} else {
			$status = "off";
			$action = DI::l10n()->t("Enable");
		}

		if (!empty($_GET['action']) && $_GET['action'] == 'toggle') {
			self::checkFormSecurityTokenRedirectOnError('/admin/themes', 'admin_themes', 't');

			if ($isEnabled) {
				Theme::uninstall($theme);
				info(DI::l10n()->t('Theme %s disabled.', $theme));
			} elseif (Theme::install($theme)) {
				info(DI::l10n()->t('Theme %s successfully enabled.', $theme));
			} else {
<<<<<<< HEAD
				$status = "off";
				$action = DI::l10n()->t("Enable");
			}

			if (!empty($_GET['action']) && $_GET['action'] == 'toggle') {
				parent::checkFormSecurityTokenRedirectOnError('/admin/themes', 'admin_themes', 't');

				if ($isEnabled) {
					Theme::uninstall($theme);
					info(DI::l10n()->t('Theme %s disabled.', $theme));
				} elseif (Theme::install($theme)) {
					info(DI::l10n()->t('Theme %s successfully enabled.', $theme));
				} else {
					notice(DI::l10n()->t('Theme %s failed to install.', $theme));
				}

				DI::baseUrl()->redirect('admin/themes/' . $theme);
=======
				notice(DI::l10n()->t('Theme %s failed to install.', $theme));
>>>>>>> 3efa8648
			}

			DI::baseUrl()->redirect('admin/themes/' . $theme);
		}

		$readme = null;
		if (is_file("view/theme/$theme/README.md")) {
			$readme = Markdown::convert(file_get_contents("view/theme/$theme/README.md"), false);
		} elseif (is_file("view/theme/$theme/README")) {
			$readme = "<pre>" . file_get_contents("view/theme/$theme/README") . "</pre>";
		}

		$admin_form = '';
		if (is_file("view/theme/$theme/config.php")) {
			require_once "view/theme/$theme/config.php";

			if (function_exists('theme_admin')) {
				$admin_form = '<iframe onload="resizeIframe(this);" src="/admin/themes/' . $theme . '/embed?mode=minimal" width="100%" height="600px" frameborder="no"></iframe>';
			}
		}

		$screenshot = [Theme::getScreenshot($theme), DI::l10n()->t('Screenshot')];
		if (!stristr($screenshot[0], $theme)) {
			$screenshot = null;
		}

		$t = Renderer::getMarkupTemplate('admin/addons/details.tpl');
		return Renderer::replaceMacros($t, [
			'$title' => DI::l10n()->t('Administration'),
			'$page' => DI::l10n()->t('Themes'),
			'$toggle' => DI::l10n()->t('Toggle'),
			'$settings' => DI::l10n()->t('Settings'),
			'$baseurl' => DI::baseUrl()->get(true),
			'$addon' => $theme,
			'$status' => $status,
			'$action' => $action,
			'$info' => Theme::getInfo($theme),
			'$function' => 'themes',
			'$admin_form' => $admin_form,
			'$str_author' => DI::l10n()->t('Author: '),
			'$str_maintainer' => DI::l10n()->t('Maintainer: '),
			'$screenshot' => $screenshot,
			'$readme' => $readme,

			'$form_security_token' => self::getFormSecurityToken("admin_themes"),
		]);
	}
}<|MERGE_RESOLUTION|>--- conflicted
+++ resolved
@@ -30,35 +30,6 @@
 
 class Details extends BaseAdmin
 {
-<<<<<<< HEAD
-	public static function post(array $parameters = [])
-	{
-		parent::post($parameters);
-
-		$a = DI::app();
-
-		if ($a->argc > 2) {
-			// @TODO: Replace with parameter from router
-			$theme = $a->argv[2];
-			$theme = Strings::sanitizeFilePathItem($theme);
-			if (is_file("view/theme/$theme/config.php")) {
-				require_once "view/theme/$theme/config.php";
-
-				if (function_exists('theme_admin_post')) {
-					theme_admin_post($a);
-				}
-			}
-
-			if (DI::mode()->isAjax()) {
-				return;
-			}
-
-			DI::baseUrl()->redirect('admin/themes/' . $theme);
-		}
-	}
-
-=======
->>>>>>> 3efa8648
 	public static function content(array $parameters = [])
 	{
 		parent::content($parameters);
@@ -87,27 +58,7 @@
 			} elseif (Theme::install($theme)) {
 				info(DI::l10n()->t('Theme %s successfully enabled.', $theme));
 			} else {
-<<<<<<< HEAD
-				$status = "off";
-				$action = DI::l10n()->t("Enable");
-			}
-
-			if (!empty($_GET['action']) && $_GET['action'] == 'toggle') {
-				parent::checkFormSecurityTokenRedirectOnError('/admin/themes', 'admin_themes', 't');
-
-				if ($isEnabled) {
-					Theme::uninstall($theme);
-					info(DI::l10n()->t('Theme %s disabled.', $theme));
-				} elseif (Theme::install($theme)) {
-					info(DI::l10n()->t('Theme %s successfully enabled.', $theme));
-				} else {
-					notice(DI::l10n()->t('Theme %s failed to install.', $theme));
-				}
-
-				DI::baseUrl()->redirect('admin/themes/' . $theme);
-=======
 				notice(DI::l10n()->t('Theme %s failed to install.', $theme));
->>>>>>> 3efa8648
 			}
 
 			DI::baseUrl()->redirect('admin/themes/' . $theme);
