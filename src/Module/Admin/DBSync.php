--- conflicted
+++ resolved
@@ -50,13 +50,6 @@
 
 					info(DI::l10n()->t('Update has been marked successful'));
 				}
-<<<<<<< HEAD
-				info(DI::l10n()->t('Update has been marked successful'));
-			}
-			DI::baseUrl()->redirect('admin/dbsync');
-		}
-=======
->>>>>>> 3efa8648
 
 				break;
 			case 'check':
