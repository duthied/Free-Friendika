--- conflicted
+++ resolved
@@ -51,11 +51,8 @@
 
 		$request = $this->getRequest([
 			'status'         => '',    // Text content of the status. If media_ids is provided, this becomes optional. Attaching a poll is optional while status is provided.
-<<<<<<< HEAD
 			'media_ids'      => [],    // Array of Attachment ids to be attached as media. If provided, status becomes optional, and poll cannot be used.
 			'in_reply_to_id' => 0,     // ID of the status being replied to, if status is a reply
-=======
->>>>>>> afa040da
 			'spoiler_text'   => '',    // Text to be shown as a warning or subject before the actual content. Statuses are generally collapsed behind this field.
 			'language'       => '',    // ISO 639 language code for this status.
 			'friendica'      => [],
@@ -71,11 +68,7 @@
 			'origin'     => true,
 		];
 
-<<<<<<< HEAD
-		$post = Post::selectFirst(['uri-id', 'id', 'uid', 'allow_cid', 'allow_gid', 'deny_cid', 'deny_gid'], $condition);
-=======
-		$post = Post::selectFirst(['uri-id', 'id', 'gravity'], $condition);
->>>>>>> afa040da
+		$post = Post::selectFirst(['uri-id', 'id', 'gravity', 'uid', 'allow_cid', 'allow_gid', 'deny_cid', 'deny_gid'], $condition);
 		if (empty($post['id'])) {
 			throw new HTTPException\NotFoundException('Item with URI ID ' . $this->parameters['id'] . ' not found for user ' . $uid . '.');
 		}
@@ -102,7 +95,6 @@
 			}
 		}
 
-<<<<<<< HEAD
 		if (!empty($request['media_ids'])) {
 			/*
 			The provided ids in the request value consists of these two sources:
@@ -139,10 +131,9 @@
 				Post\Media::insert($attachment);
 			}
 			unset($item['attachments']);
-=======
+		}
 		if (!Item::isValid($item)) {
 			throw new \Exception('Missing parameters in definitien');
->>>>>>> afa040da
 		}
 
 		Item::update($item, ['id' => $post['id']]);
