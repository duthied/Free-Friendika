<?php

require_once('include/config.php');
require_once('include/network.php');
require_once('include/plugin.php');
require_once('include/text.php');
require_once('include/pgettext.php');
require_once('include/nav.php');
require_once('include/cache.php');

define ( 'FRIENDICA_PLATFORM',     'Friendica');
define ( 'FRIENDICA_VERSION',      '2.3.1264' );
define ( 'DFRN_PROTOCOL_VERSION',  '2.22'    );
<<<<<<< HEAD
define ( 'DB_UPDATE_VERSION',      1127      );
=======
define ( 'DB_UPDATE_VERSION',      1128      );
>>>>>>> a3303163

define ( 'EOL',                    "<br />\r\n"     );
define ( 'ATOM_TIME',              'Y-m-d\TH:i:s\Z' );


/**
 *
 * Image storage quality. Lower numbers save space at cost of image detail.
 * For ease of upgrade, please do not change here. Change jpeg quality with 
 * $a->config['system']['jpeg_quality'] = n; 
 * in .htconfig.php, where n is netween 1 and 100, and with very poor results 
 * below about 50 
 *
 */

define ( 'JPEG_QUALITY',            100  );         

/**
 * SSL redirection policies
 */

define ( 'SSL_POLICY_NONE',         0 );
define ( 'SSL_POLICY_FULL',         1 );
define ( 'SSL_POLICY_SELFSIGN',     2 );


/**
 * log levels
 */

define ( 'LOGGER_NORMAL',          0 );
define ( 'LOGGER_TRACE',           1 );
define ( 'LOGGER_DEBUG',           2 );
define ( 'LOGGER_DATA',            3 );
define ( 'LOGGER_ALL',             4 );

/**
 * registration policies
 */

define ( 'REGISTER_CLOSED',        0 );
define ( 'REGISTER_APPROVE',       1 );
define ( 'REGISTER_OPEN',          2 );

/**
 * relationship types
 */

define ( 'CONTACT_IS_FOLLOWER', 1);
define ( 'CONTACT_IS_SHARING',  2);
define ( 'CONTACT_IS_FRIEND',   3);


/**
 * Hook array order
 */
 
define ( 'HOOK_HOOK',      0);
define ( 'HOOK_FILE',      1);
define ( 'HOOK_FUNCTION',  2);

/**
 *
 * page/profile types
 *
 * PAGE_NORMAL is a typical personal profile account
 * PAGE_SOAPBOX automatically approves all friend requests as CONTACT_IS_SHARING, (readonly)
 * PAGE_COMMUNITY automatically approves all friend requests as CONTACT_IS_SHARING, but with 
 *      write access to wall and comments (no email and not included in page owner's ACL lists)
 * PAGE_FREELOVE automatically approves all friend requests as full friends (CONTACT_IS_FRIEND). 
 *
 */

define ( 'PAGE_NORMAL',            0 );
define ( 'PAGE_SOAPBOX',           1 );
define ( 'PAGE_COMMUNITY',         2 );
define ( 'PAGE_FREELOVE',          3 );
define ( 'PAGE_BLOG',              4 );

/**
 * Network and protocol family types 
 */

define ( 'NETWORK_ZOT',              'zot!');    // Zot!
define ( 'NETWORK_DFRN',             'dfrn');    // Friendica, Mistpark, other DFRN implementations
define ( 'NETWORK_OSTATUS',          'stat');    // status.net, identi.ca, GNU-social, other OStatus implementations
define ( 'NETWORK_FEED',             'feed');    // RSS/Atom feeds with no known "post/notify" protocol
define ( 'NETWORK_DIASPORA',         'dspr');    // Diaspora
define ( 'NETWORK_MAIL',             'mail');    // IMAP/POP
define ( 'NETWORK_MAIL2',            'mai2');    // extended IMAP/POP
define ( 'NETWORK_FACEBOOK',         'face');    // Facebook API     
define ( 'NETWORK_LINKEDIN',         'lnkd');    // LinkedIn
define ( 'NETWORK_XMPP',             'xmpp');    // XMPP     
define ( 'NETWORK_MYSPACE',          'mysp');    // MySpace
define ( 'NETWORK_GPLUS',            'goog');    // Google+

/**
 * Maximum number of "people who like (or don't like) this"  that we will list by name
 */

define ( 'MAX_LIKERS',    75);

/**
 * Communication timeout
 */

define ( 'ZCURL_TIMEOUT' , (-1));


/**
 * email notification options
 */

define ( 'NOTIFY_INTRO',    0x0001 );
define ( 'NOTIFY_CONFIRM',  0x0002 );
define ( 'NOTIFY_WALL',     0x0004 );
define ( 'NOTIFY_COMMENT',  0x0008 );
define ( 'NOTIFY_MAIL',     0x0010 );
define ( 'NOTIFY_SUGGEST',  0x0020 );
define ( 'NOTIFY_PROFILE',  0x0040 );
define ( 'NOTIFY_TAGSELF',  0x0080 );
define ( 'NOTIFY_TAGSHARE', 0x0100 );

/**
 * various namespaces we may need to parse
 */

define ( 'NAMESPACE_ZOT',             'http://purl.org/macgirvin/zot' );
define ( 'NAMESPACE_DFRN' ,           'http://purl.org/macgirvin/dfrn/1.0' ); 
define ( 'NAMESPACE_THREAD' ,         'http://purl.org/syndication/thread/1.0' );
define ( 'NAMESPACE_TOMB' ,           'http://purl.org/atompub/tombstones/1.0' );
define ( 'NAMESPACE_ACTIVITY',        'http://activitystrea.ms/spec/1.0/' );
define ( 'NAMESPACE_ACTIVITY_SCHEMA', 'http://activitystrea.ms/schema/1.0/' );
define ( 'NAMESPACE_MEDIA',           'http://purl.org/syndication/atommedia' );
define ( 'NAMESPACE_SALMON_ME',       'http://salmon-protocol.org/ns/magic-env' );
define ( 'NAMESPACE_OSTATUSSUB',      'http://ostatus.org/schema/1.0/subscribe' );
define ( 'NAMESPACE_GEORSS',          'http://www.georss.org/georss' );
define ( 'NAMESPACE_POCO',            'http://portablecontacts.net/spec/1.0' );
define ( 'NAMESPACE_FEED',            'http://schemas.google.com/g/2010#updates-from' );
define ( 'NAMESPACE_OSTATUS',         'http://ostatus.org/schema/1.0' );
define ( 'NAMESPACE_STATUSNET',       'http://status.net/schema/api/1/' );
define ( 'NAMESPACE_ATOM1',           'http://www.w3.org/2005/Atom' );
/**
 * activity stream defines
 */

define ( 'ACTIVITY_LIKE',        NAMESPACE_ACTIVITY_SCHEMA . 'like' );
define ( 'ACTIVITY_DISLIKE',     NAMESPACE_DFRN            . '/dislike' );
define ( 'ACTIVITY_OBJ_HEART',   NAMESPACE_DFRN            . '/heart' );

define ( 'ACTIVITY_FRIEND',      NAMESPACE_ACTIVITY_SCHEMA . 'make-friend' );
define ( 'ACTIVITY_REQ_FRIEND',  NAMESPACE_ACTIVITY_SCHEMA . 'request-friend' );
define ( 'ACTIVITY_UNFRIEND',    NAMESPACE_ACTIVITY_SCHEMA . 'remove-friend' );
define ( 'ACTIVITY_FOLLOW',      NAMESPACE_ACTIVITY_SCHEMA . 'follow' );
define ( 'ACTIVITY_UNFOLLOW',    NAMESPACE_ACTIVITY_SCHEMA . 'stop-following' );
define ( 'ACTIVITY_POST',        NAMESPACE_ACTIVITY_SCHEMA . 'post' );
define ( 'ACTIVITY_UPDATE',      NAMESPACE_ACTIVITY_SCHEMA . 'update' );
define ( 'ACTIVITY_TAG',         NAMESPACE_ACTIVITY_SCHEMA . 'tag' );
define ( 'ACTIVITY_FAVORITE',    NAMESPACE_ACTIVITY_SCHEMA . 'favorite' );

define ( 'ACTIVITY_OBJ_COMMENT', NAMESPACE_ACTIVITY_SCHEMA . 'comment' );
define ( 'ACTIVITY_OBJ_NOTE',    NAMESPACE_ACTIVITY_SCHEMA . 'note' );
define ( 'ACTIVITY_OBJ_PERSON',  NAMESPACE_ACTIVITY_SCHEMA . 'person' );
define ( 'ACTIVITY_OBJ_PHOTO',   NAMESPACE_ACTIVITY_SCHEMA . 'photo' );
define ( 'ACTIVITY_OBJ_P_PHOTO', NAMESPACE_ACTIVITY_SCHEMA . 'profile-photo' );
define ( 'ACTIVITY_OBJ_ALBUM',   NAMESPACE_ACTIVITY_SCHEMA . 'photo-album' );
define ( 'ACTIVITY_OBJ_EVENT',   NAMESPACE_ACTIVITY_SCHEMA . 'event' );
define ( 'ACTIVITY_OBJ_TAGTERM', NAMESPACE_DFRN            . '/tagterm' );

/**
 * item weight for query ordering
 */

define ( 'GRAVITY_PARENT',       0);
define ( 'GRAVITY_LIKE',         3);
define ( 'GRAVITY_COMMENT',      6);

/**
 *
 * Reverse the effect of magic_quotes_gpc if it is enabled.
 * Please disable magic_quotes_gpc so we don't have to do this.
 * See http://php.net/manual/en/security.magicquotes.disabling.php
 *
 */

function startup() {
	error_reporting(E_ERROR | E_WARNING | E_PARSE);
	set_time_limit(0);

	// This has to be quite large to deal with embedded private photos
	ini_set('pcre.backtrack_limit', 500000);


	if (get_magic_quotes_gpc()) {
    	$process = array(&$_GET, &$_POST, &$_COOKIE, &$_REQUEST);
	    while (list($key, $val) = each($process)) {
    	    foreach ($val as $k => $v) {
        	    unset($process[$key][$k]);
            	if (is_array($v)) {
                	$process[$key][stripslashes($k)] = $v;
	                $process[] = &$process[$key][stripslashes($k)];
    	        } else {
        	        $process[$key][stripslashes($k)] = stripslashes($v);
            	}
	        }
    	}
	    unset($process);
	}

}

/**
 *
 * class: App
 *
 * Our main application structure for the life of this page
 * Primarily deals with the URL that got us here
 * and tries to make some sense of it, and 
 * stores our page contents and config storage
 * and anything else that might need to be passed around 
 * before we spit the page out. 
 *
 */

if(! class_exists('App')) {
class App {

	public  $module_loaded = false;
	public  $query_string;
	public  $config;
	public  $page;
	public  $profile;
	public  $user;
	public  $cid;
	public  $contact;
	public  $contacts;
	public  $page_contact;
	public  $content;
	public  $data = array();
	public  $error = false;
	public  $cmd;
	public  $argv;
	public  $argc;
	public  $module;
	public  $pager;
	public  $strings;   
	public  $path;
	public  $hooks;
	public  $timezone;
	public  $interactive = true;
	public  $plugins;
	public  $apps = array();
	public  $identities;
	
	public $nav_sel;

	private $scheme;
	private $hostname;
	private $baseurl;
	private $db;

	private $curl_code;
	private $curl_headers;

	function __construct() {

		$this->config = array();
		$this->page = array();
		$this->pager= array();

		$this->query_string = '';

		startup();

		$this->scheme = ((isset($_SERVER['HTTPS']) && ($_SERVER['HTTPS']))	?  'https' : 'http' );

		if(x($_SERVER,'SERVER_NAME')) {
			$this->hostname = $_SERVER['SERVER_NAME'];
			if(x($_SERVER,'SERVER_PORT') && $_SERVER['SERVER_PORT'] != 80 && $_SERVER['SERVER_PORT'] != 443)
				$this->hostname .= ':' . $_SERVER['SERVER_PORT'];
			/** 
			 * Figure out if we are running at the top of a domain
			 * or in a sub-directory and adjust accordingly
			 */

			$path = trim(dirname($_SERVER['SCRIPT_NAME']),'/\\');
			if(isset($path) && strlen($path) && ($path != $this->path))
				$this->path = $path;
		}

		set_include_path(
			"include/$this->hostname" . PATH_SEPARATOR 
			. 'include' . PATH_SEPARATOR 
			. 'library' . PATH_SEPARATOR 
			. 'library/phpsec' . PATH_SEPARATOR 
			. '.' );

		if((x($_SERVER,'QUERY_STRING')) && substr($_SERVER['QUERY_STRING'],0,2) === "q=") {
			$this->query_string = substr($_SERVER['QUERY_STRING'],2);
			// removing trailing / - maybe a nginx problem
			if (substr($this->query_string, 0, 1) == "/")
				$this->query_string = substr($this->query_string, 1);
		}
		if(x($_GET,'q'))
			$this->cmd = trim($_GET['q'],'/\\');

		// unix style "homedir"

		if(substr($this->cmd,0,1) === '~')
			$this->cmd = 'profile/' . substr($this->cmd,1);

		// Diaspora style profile url

		if(substr($this->cmd,0,2) === 'u/')
			$this->cmd = 'profile/' . substr($this->cmd,2);

		/**
		 *
		 * Break the URL path into C style argc/argv style arguments for our
		 * modules. Given "http://example.com/module/arg1/arg2", $this->argc
		 * will be 3 (integer) and $this->argv will contain:
		 *   [0] => 'module'
		 *   [1] => 'arg1'
		 *   [2] => 'arg2'
		 *
		 *
		 * There will always be one argument. If provided a naked domain
		 * URL, $this->argv[0] is set to "home".
		 *
		 */

		$this->argv = explode('/',$this->cmd);
		$this->argc = count($this->argv);
		if((array_key_exists('0',$this->argv)) && strlen($this->argv[0])) {
			$this->module = str_replace(".", "_", $this->argv[0]);
		}
		else {
			$this->argc = 1;
			$this->argv = array('home');
			$this->module = 'home';
		}

		/**
		 * Special handling for the webfinger/lrdd host XRD file
		 */

		if($this->cmd === '.well-known/host-meta') {
			$this->argc = 1;
			$this->argv = array('hostxrd');
			$this->module = 'hostxrd';
		}

		/**
		 * See if there is any page number information, and initialise 
		 * pagination
		 */

		$this->pager['page'] = ((x($_GET,'page')) ? $_GET['page'] : 1);
		$this->pager['itemspage'] = 50;
		$this->pager['start'] = ($this->pager['page'] * $this->pager['itemspage']) - $this->pager['itemspage'];
		$this->pager['total'] = 0;
	}

	function get_baseurl($ssl = false) {

		$scheme = $this->scheme;

		if(x($this->config,'ssl_policy')) {
			if(($ssl) || ($this->config['ssl_policy'] == SSL_POLICY_FULL)) 
				$scheme = 'https';
			if(($this->config['ssl_policy'] == SSL_POLICY_SELFSIGN) && (local_user() || x($_POST,'auth-params')))
				$scheme = 'https';
		}

		$this->baseurl = $scheme . "://" . $this->hostname . ((isset($this->path) && strlen($this->path)) ? '/' . $this->path : '' );
		return $this->baseurl;
	}

	function set_baseurl($url) {
		$parsed = @parse_url($url);

		$this->baseurl = $url;

		if($parsed) {		
			$this->scheme = $parsed['scheme'];

			$this->hostname = $parsed['host'];
			if(x($parsed,'port'))
				$this->hostname .= ':' . $parsed['port'];
			if(x($parsed,'path'))
				$this->path = trim($parsed['path'],'\\/');
		}

	}

	function get_hostname() {
		return $this->hostname;
	}

	function set_hostname($h) {
		$this->hostname = $h;
	}

	function set_path($p) {
		$this->path = trim(trim($p),'/');
	} 

	function get_path() {
		return $this->path;
	}

	function set_pager_total($n) {
		$this->pager['total'] = intval($n);
	}

	function set_pager_itemspage($n) {
		$this->pager['itemspage'] = intval($n);
		$this->pager['start'] = ($this->pager['page'] * $this->pager['itemspage']) - $this->pager['itemspage'];

	} 

	function init_pagehead() {
		$interval = ((local_user()) ? get_pconfig(local_user(),'system','update_interval') : 40000);
		if($interval < 10000)
			$interval = 40000;

		$this->page['title'] = $this->config['sitename'];
		$tpl = file_get_contents('view/head.tpl');
		$this->page['htmlhead'] = replace_macros($tpl,array(
			'$baseurl' => $this->get_baseurl(), // FIXME for z_path!!!!
			'$generator' => 'Friendica' . ' ' . FRIENDICA_VERSION,
			'$delitem' => t('Delete this item?'),
			'$comment' => t('Comment'),
			'$showmore' => t('show more'),
			'$showfewer' => t('show fewer'),
			'$update_interval' => $interval
		));
	}

	function set_curl_code($code) {
		$this->curl_code = $code;
	}

	function get_curl_code() {
		return $this->curl_code;
	}

	function set_curl_headers($headers) {
		$this->curl_headers = $headers;
	}

	function get_curl_headers() {
		return $this->curl_headers;
	}


}}

// retrieve the App structure
// useful in functions which require it but don't get it passed to them

if(! function_exists('get_app')) {
function get_app() {
	global $a;
	return $a;
}};


// Multi-purpose function to check variable state.
// Usage: x($var) or $x($array,'key')
// returns false if variable/key is not set
// if variable is set, returns 1 if has 'non-zero' value, otherwise returns 0.
// e.g. x('') or x(0) returns 0;

if(! function_exists('x')) {
function x($s,$k = NULL) {
	if($k != NULL) {
		if((is_array($s)) && (array_key_exists($k,$s))) {
			if($s[$k])
				return (int) 1;
			return (int) 0;
		}
		return false;
	}
	else {		
		if(isset($s)) {
			if($s) {
				return (int) 1;
			}
			return (int) 0;
		}
		return false;
	}
}}

// called from db initialisation if db is dead.

if(! function_exists('system_unavailable')) {
function system_unavailable() {
	include('system_unavailable.php');
	system_down();
	killme();
}}



function clean_urls() {
	global $a;
//	if($a->config['system']['clean_urls'])
		return true;
//	return false;
}

function z_path() {
	global $a;
	$base = $a->get_baseurl();
	if(! clean_urls())
		$base .= '/?q=';
	return $base;
}

function z_root() {
	global $a;
	return $a->get_baseurl();
}

function absurl($path) {
	if(strpos($path,'/') === 0)
		return z_path() . $path;
	return $path;
}


// Primarily involved with database upgrade, but also sets the 
// base url for use in cmdline programs which don't have
// $_SERVER variables, and synchronising the state of installed plugins.


if(! function_exists('check_config')) {
function check_config(&$a) {

	$build = get_config('system','build');
	if(! x($build))
		$build = set_config('system','build',DB_UPDATE_VERSION);

	$url = get_config('system','url');

	// if the url isn't set or the stored url is radically different 
	// than the currently visited url, store the current value accordingly.
	// "Radically different" ignores common variations such as http vs https 
	// and www.example.com vs example.com.

	if((! x($url)) || (! link_compare($url,$a->get_baseurl())))
		$url = set_config('system','url',$a->get_baseurl());

	if($build != DB_UPDATE_VERSION) {
		$stored = intval($build);
		$current = intval(DB_UPDATE_VERSION);
		if(($stored < $current) && file_exists('update.php')) {

			load_config('database');

			// We're reporting a different version than what is currently installed.
			// Run any existing update scripts to bring the database up to current.

			require_once('update.php');

			// make sure that boot.php and update.php are the same release, we might be
			// updating right this very second and the correct version of the update.php
			// file may not be here yet. This can happen on a very busy site.

			if(DB_UPDATE_VERSION == UPDATE_VERSION) {

				for($x = $stored; $x < $current; $x ++) {
					if(function_exists('update_' . $x)) {

						// There could be a lot of processes running or about to run.
						// We want exactly one process to run the update command.
						// So store the fact that we're taking responsibility
						// after first checking to see if somebody else already has.

						// If the update fails or times-out completely you may need to 
						// delete the config entry to try again.

						if(get_config('database','update_' . $x))
							break;
						set_config('database','update_' . $x, '1');

						// call the specific update

						$func = 'update_' . $x;
						$func($a);
					}
				}
				set_config('system','build', DB_UPDATE_VERSION);
			}
		}
	}

	/**
	 *
	 * Synchronise plugins:
	 *
	 * $a->config['system']['addon'] contains a comma-separated list of names
	 * of plugins/addons which are used on this system. 
	 * Go through the database list of already installed addons, and if we have
	 * an entry, but it isn't in the config list, call the uninstall procedure
	 * and mark it uninstalled in the database (for now we'll remove it).
	 * Then go through the config list and if we have a plugin that isn't installed,
	 * call the install procedure and add it to the database.
	 *
	 */

	$r = q("SELECT * FROM `addon` WHERE `installed` = 1");
	if(count($r))
		$installed = $r;
	else
		$installed = array();

	$plugins = get_config('system','addon');
	$plugins_arr = array();

	if($plugins)
		$plugins_arr = explode(',',str_replace(' ', '',$plugins));

	$a->plugins = $plugins_arr;

	$installed_arr = array();

	if(count($installed)) {
		foreach($installed as $i) {
			if(! in_array($i['name'],$plugins_arr)) {
				uninstall_plugin($i['name']);
			}
			else
				$installed_arr[] = $i['name'];
		}
	}

	if(count($plugins_arr)) {
		foreach($plugins_arr as $p) {
			if(! in_array($p,$installed_arr)) {
				install_plugin($p);
			}
		}
	}


	load_hooks();

	return;
}}


function get_guid($size=16) {
	$exists = true; // assume by default that we don't have a unique guid
	do {
		$s = random_string($size);
		$r = q("select id from guid where guid = '%s' limit 1", dbesc($s));
		if(! count($r))
			$exists = false;
	} while($exists);
	q("insert into guid ( guid ) values ( '%s' ) ", dbesc($s));
	return $s;
}


// wrapper for adding a login box. If $register == true provide a registration
// link. This will most always depend on the value of $a->config['register_policy'].
// returns the complete html for inserting into the page

if(! function_exists('login')) {
function login($register = false, $hiddens=false) {
	$o = "";
	$reg = false;
	if ($register) {
		$reg = array(
			'title' => t('Create a New Account'),
			'desc' => t('Register')
		);
	}

	$noid = get_config('system','no_openid');
	
	if(local_user()) {
		$tpl = get_markup_template("logout.tpl");
	}
	else {
		$tpl = get_markup_template("login.tpl");

	}


	$o .= replace_macros($tpl,array(
		'$logout'        => t('Logout'),
		'$login'		 => t('Login'),
		
		'$lname'	 	=> array('username', t('Nickname or Email address: ') , '', ''),
		'$lpassword' 	=> array('password', t('Password: '), '', ''),
		
		'$openid'		=> !$noid,
		'$lopenid'	=> array('openid_url', t('Or login using OpenID: '),'',''),
		
		'$hiddens'	=> $hiddens,
		
		'$register'		=> $reg,
		
		'$lostpass'      => t('Forgot your password?'),
		'$lostlink'      => t('Password Reset'),
	));

	call_hooks('login_hook',$o);

	return $o;
}}

// Used to end the current process, after saving session state. 

if(! function_exists('killme')) {
function killme() {
	session_write_close();
	exit;
}}

// redirect to another URL and terminate this process.

if(! function_exists('goaway')) {
function goaway($s) {
	header("Location: $s");
	killme();
}}


// Returns the uid of locally logged in user or false.

if(! function_exists('local_user')) {
function local_user() {
	if((x($_SESSION,'authenticated')) && (x($_SESSION,'uid')))
		return intval($_SESSION['uid']);
	return false;
}}

// Returns contact id of authenticated site visitor or false

if(! function_exists('remote_user')) {
function remote_user() {
	if((x($_SESSION,'authenticated')) && (x($_SESSION,'visitor_id')))
		return intval($_SESSION['visitor_id']);
	return false;
}}

// contents of $s are displayed prominently on the page the next time
// a page is loaded. Usually used for errors or alerts.

if(! function_exists('notice')) {
function notice($s) {
	$a = get_app();
	if(! x($_SESSION,'sysmsg'))	$_SESSION['sysmsg'] = array();
	if($a->interactive)
		$_SESSION['sysmsg'][] = $s;
}}
if(! function_exists('info')) {
function info($s) {
	$a = get_app();
	if(! x($_SESSION,'sysmsg_info')) $_SESSION['sysmsg_info'] = array();
	if($a->interactive)
		$_SESSION['sysmsg_info'][] = $s;
}}


// wrapper around config to limit the text length of an incoming message

if(! function_exists('get_max_import_size')) {
function get_max_import_size() {
	global $a;
	return ((x($a->config,'max_import_size')) ? $a->config['max_import_size'] : 0 );
}}



/**
 *
 * Function : profile_load
 * @parameter App    $a
 * @parameter string $nickname
 * @parameter int    $profile
 *
 * Summary: Loads a profile into the page sidebar. 
 * The function requires a writeable copy of the main App structure, and the nickname
 * of a registered local account.
 *
 * If the viewer is an authenticated remote viewer, the profile displayed is the
 * one that has been configured for his/her viewing in the Contact manager.
 * Passing a non-zero profile ID can also allow a preview of a selected profile
 * by the owner.
 *
 * Profile information is placed in the App structure for later retrieval.
 * Honours the owner's chosen theme for display. 
 *
 */

if(! function_exists('profile_load')) {
function profile_load(&$a, $nickname, $profile = 0) {
	if(remote_user()) {
		$r = q("SELECT `profile-id` FROM `contact` WHERE `id` = %d LIMIT 1",
			intval($_SESSION['visitor_id']));
		if(count($r))
			$profile = $r[0]['profile-id'];
	} 

	$r = null;
                          
	if($profile) {
		$profile_int = intval($profile);
		$r = q("SELECT `profile`.`uid` AS `profile_uid`, `profile`.* , `contact`.`avatar-date` AS picdate, `user`.* FROM `profile` 
			left join `contact` on `contact`.`uid` = `profile`.`uid` LEFT JOIN `user` ON `profile`.`uid` = `user`.`uid`
			WHERE `user`.`nickname` = '%s' AND `profile`.`id` = %d and `contact`.`self` = 1 LIMIT 1",
			dbesc($nickname),
			intval($profile_int)
		);
	}
	if((! $r) && (!  count($r))) {	
		$r = q("SELECT `profile`.`uid` AS `profile_uid`, `profile`.* , `contact`.`avatar-date` AS picdate, `user`.* FROM `profile` 
			left join `contact` on `contact`.`uid` = `profile`.`uid` LEFT JOIN `user` ON `profile`.`uid` = `user`.`uid`
			WHERE `user`.`nickname` = '%s' AND `profile`.`is-default` = 1 and `contact`.`self` = 1 LIMIT 1",
			dbesc($nickname)
		);
	}

	if(($r === false) || (! count($r))) {
		notice( t('Requested profile is not available.') . EOL );
		$a->error = 404;
		return;
	}
	
	// fetch user tags if this isn't the default profile

	if(! $r[0]['is-default']) {
		$x = q("select `pub_keywords` from `profile` where uid = %d and `is-default` = 1 limit 1",
			intval($profile_uid)
		);
		if($x && count($x))
			$r[0]['pub_keywords'] = $x[0]['pub_keywords'];
	}

	$a->profile = $r[0];


	$a->page['title'] = $a->profile['name'] . " @ " . $a->config['sitename'];
	$_SESSION['theme'] = $a->profile['theme'];

	/**
	 * load/reload current theme info
	 */
	$theme_info_file = "view/theme/".current_theme()."/theme.php";
	if (file_exists($theme_info_file)){
		require_once($theme_info_file);
	}

	if(! (x($a->page,'aside')))
		$a->page['aside'] = '';

	if(local_user() && local_user() == $a->profile['uid']) {
		$a->page['aside'] .= replace_macros(get_markup_template('profile_edlink.tpl'),array(
			'$editprofile' => t('Edit profile'),
			'$profid' => $a->profile['id']
		));
	}

	$block = (((get_config('system','block_public')) && (! local_user()) && (! remote_user())) ? true : false);

	$a->page['aside'] .= profile_sidebar($a->profile, $block);

	/*if(! $block)
		$a->page['aside'] .= contact_block();*/

	return;
}}


/**
 *
 * Function: profile_sidebar
 *
 * Formats a profile for display in the sidebar.
 * It is very difficult to templatise the HTML completely
 * because of all the conditional logic.
 *
 * @parameter: array $profile
 *
 * Returns HTML string stuitable for sidebar inclusion
 * Exceptions: Returns empty string if passed $profile is wrong type or not populated
 *
 */


if(! function_exists('profile_sidebar')) {
function profile_sidebar($profile, $block = 0) {

	$a = get_app();

	$o = '';
	$location = false;
	$address = false;
	$pdesc = true;

	if((! is_array($profile)) && (! count($profile)))
		return $o;

	$profile['picdate'] = urlencode($profile['picdate']);

	call_hooks('profile_sidebar_enter', $profile);

	
	// don't show connect link to yourself
	$connect = (($profile['uid'] != local_user()) ? t('Connect')  : False);

	// don't show connect link to authenticated visitors either

	if((remote_user()) && ($_SESSION['visitor_visiting'] == $profile['uid']))
		$connect = False; 


	// show edit profile to yourself
	if ($profile['uid'] == local_user()) {
		$profile['edit'] = array($a->get_baseurl(). '/profiles', t('Profiles'),"", t('Manage/edit profiles'));
		
		$r = q("SELECT * FROM `profile` WHERE `uid` = %d",
				local_user());
		
		$profile['menu'] = array(
			'chg_photo' => t('Change profile photo'),
			'cr_new' => t('Create New Profile'),
			'entries' => array(),
		);
				
		if(count($r)) {

			foreach($r as $rr) {
				$profile['menu']['entries'][] = array(
					'photo' => $rr['thumb'],
					'id' => $rr['id'],
					'alt' => t('Profile Image'),
					'profile_name' => $rr['profile-name'],
					'isdefault' => $rr['is-default'],
					'visibile_to_everybody' =>  t('visible to everybody'),
					'edit_visibility' => t('Edit visibility'),
					
				);
			}


		}
		
		
	}



	
	if((x($profile,'address') == 1) 
		|| (x($profile,'locality') == 1) 
		|| (x($profile,'region') == 1) 
		|| (x($profile,'postal-code') == 1) 
		|| (x($profile,'country-name') == 1))
		$location = t('Location:');

	$gender = ((x($profile,'gender') == 1) ? t('Gender:') : False);


	$marital = ((x($profile,'marital') == 1) ?  t('Status:') : False);

	$homepage = ((x($profile,'homepage') == 1) ?  t('Homepage:') : False);

	if(($profile['hidewall'] || $block) && (! local_user()) && (! remote_user())) {
		$location = $pdesc = $gender = $marital = $homepage = False;
	}

	$firstname = ((strpos($profile['name'],' ')) 
		? trim(substr($profile['name'],0,strpos($profile['name'],' '))) : $profile['name']);
	$lastname = (($firstname === $profile['name']) ? '' : trim(substr($profile['name'],strlen($firstname))));

	$diaspora = array(
		'podloc' => $a->get_baseurl(),
		'searchable' => (($profile['publish'] && $profile['net-publish']) ? 'true' : 'false' ),
		'nickname' => $profile['nickname'],
		'fullname' => $profile['name'],
		'firstname' => $firstname,
		'lastname' => $lastname,
		'photo300' => $a->get_baseurl() . '/photo/custom/300/' . $profile['uid'] . '.jpg',
		'photo100' => $a->get_baseurl() . '/photo/custom/100/' . $profile['uid'] . '.jpg',
		'photo50' => $a->get_baseurl() . '/photo/custom/50/'  . $profile['uid'] . '.jpg',
	);

	if (!$block){
		$contact_block = contact_block();
	}


	$tpl = get_markup_template('profile_vcard.tpl');

	$o .= replace_macros($tpl, array(
		'$profile' => $profile,
		'$connect'  => $connect,		
		'$location' => template_escape($location),
		'$gender'   => $gender,
		'$pdesc'	=> $pdesc,
		'$marital'  => $marital,
		'$homepage' => $homepage,
		'$diaspora' => $diaspora,
		'$contact_block' => $contact_block,
	));


	$arr = array('profile' => &$profile, 'entry' => &$o);

	call_hooks('profile_sidebar', $arr);

	return $o;
}}


if(! function_exists('get_birthdays')) {
function get_birthdays() {

	$a = get_app();
	$o = '';

	if(! local_user())
		return $o;

	$bd_format = t('g A l F d') ; // 8 AM Friday January 18
	$bd_short = t('F d');

	$r = q("SELECT `event`.*, `event`.`id` AS `eid`, `contact`.* FROM `event` 
		LEFT JOIN `contact` ON `contact`.`id` = `event`.`cid` 
		WHERE `event`.`uid` = %d AND `type` = 'birthday' AND `start` < '%s' AND `finish` > '%s' 
		ORDER BY `start` ASC ",
		intval(local_user()),
		dbesc(datetime_convert('UTC','UTC','now + 6 days')),
		dbesc(datetime_convert('UTC','UTC','now'))
	);

	if($r && count($r)) {
		$total = 0;
		$now = strtotime('now');
		$cids = array();

		$istoday = false;
		foreach($r as $rr) {
			if(strlen($rr['name']))
				$total ++;
				if((strtotime($rr['start'] . ' +00:00') < $now) && (strtotime($rr['finish'] . ' +00:00') > $now))
					$istoday = true;
		}
		$classtoday = $istoday ? ' birthday-today ' : '';
		if($total) {
			$o .= '<div id="birthday-notice" class="birthday-notice fakelink' . $classtoday . '" onclick=openClose(\'birthday-wrapper\'); >' . t('Birthday Reminders') . ' ' . '(' . $total . ')' . '</div>'; 
			$o .= '<div id="birthday-wrapper" style="display: none;" ><div id="birthday-title">' . t('Birthdays this week:') . '</div>'; 
			$o .= '<div id="birthday-title-end"></div>';

			foreach($r as $rr) {
				if(! strlen($rr['name']))
					continue;

				// avoid duplicates

				if(in_array($rr['cid'],$cids))
					continue;
				$cids[] = $rr['cid'];

				$today = (((strtotime($rr['start'] . ' +00:00') < $now) && (strtotime($rr['finish'] . ' +00:00') > $now)) ? true : false); 
				$sparkle = '';
				$url = $rr['url'];
				if($rr['network'] === NETWORK_DFRN) {
					$sparkle = " sparkle";
					$url = $a->get_baseurl() . '/redir/'  . $rr['cid'];
				}
	
				$o .= '<div class="birthday-list" id="birthday-' . $rr['eid'] . '"><a class="birthday-link$sparkle" target="redir" href="' 
				. $url . '">' . $rr['name'] . '</a> ' 
				. day_translate(datetime_convert('UTC', $a->timezone, $rr['start'], $rr['adjust'] ? $bd_format : $bd_short)) . (($today) ?  ' ' . t('[today]') : '')
				. '</div>' ;
			}
			$o .= '</div></div>';
		}
	}
	return $o;
}}


if(! function_exists('get_events')) {
function get_events() {

	require_once('include/bbcode.php');

	$a = get_app();
	$o = '';

	if(! local_user())
		return $o;

	$bd_format = t('g A l F d') ; // 8 AM Friday January 18
	$bd_short = t('F d');

	$r = q("SELECT `event`.* FROM `event` 
		WHERE `event`.`uid` = %d AND `type` != 'birthday' AND `start` < '%s' AND `start` > '%s'
		ORDER BY `start` ASC ",
		intval(local_user()),
		dbesc(datetime_convert('UTC','UTC','now + 6 days')),
		dbesc(datetime_convert('UTC','UTC','now - 1 days'))
	);

	if($r && count($r)) {
		$now = strtotime('now');
		$istoday = false;
		foreach($r as $rr) {
			if(strlen($rr['name']))
				$total ++;

			$strt = datetime_convert('UTC',$rr['convert'] ? $a->timezone : 'UTC',$rr['start'],'Y-m-d');
			if($strt === datetime_convert('UTC',$a->timezone,'now','Y-m-d'))
				$istoday = true;
		}
		$classtoday = (($istoday) ? ' event-today ' : '');

		$o .= '<div id="event-notice" class="birthday-notice fakelink' . $classtoday . '" onclick=openClose(\'event-wrapper\'); >' . t('Event Reminders') . ' ' . '(' . count($r) . ')' . '</div>'; 
		$o .= '<div id="event-wrapper" style="display: none;" ><div id="event-title">' . t('Events this week:') . '</div>'; 
		$o .= '<div id="event-title-end"></div>';

		foreach($r as $rr) {

			if($rr['adjust'])
				$md = datetime_convert('UTC',$a->timezone,$rr['start'],'Y/m\#\l\i\n\k\-j');
			else
				$md = datetime_convert('UTC','UTC',$rr['start'],'Y/m\#\l\i\n\k\-j');

			$title = substr(strip_tags(bbcode($rr['desc'])),0,32) . '... ';
			if(! $title)
				$title = t('[No description]');

			$strt = datetime_convert('UTC',$rr['convert'] ? $a->timezone : 'UTC',$rr['start']);
			$today = ((substr($strt,0,10) === datetime_convert('UTC',$a->timezone,'now','Y-m-d')) ? true : false);	

			$o .= '<div class="event-list" id="event-' . $rr['eid'] . '"></a> <a href="events/' . $md . '">' . $title . '</a>' 
			. day_translate(datetime_convert('UTC', $rr['adjust'] ? $a->timezone : 'UTC', $rr['start'], $bd_format)) . (($today) ?  ' ' . t('[today]') : '')
			. '</div>' ;
		}
		$o .= '</div></div>';
	}

	return $o;
}}


/**
 * 
 * Wrap calls to proc_close(proc_open()) and call hook
 * so plugins can take part in process :)
 * 
 * args:
 * $cmd program to run
 *  next args are passed as $cmd command line
 * 
 * e.g.: proc_run("ls","-la","/tmp");
 * 
 * $cmd and string args are surrounded with ""
 */

if(! function_exists('proc_run')) {
function proc_run($cmd){

	$a = get_app();

	$args = func_get_args();
	$arr = array('args' => $args, 'run_cmd' => true);

	call_hooks("proc_run", $arr);
	if(! $arr['run_cmd'])
		return;

	if(count($args) && $args[0] === 'php')
        $args[0] = ((x($a->config,'php_path')) && (strlen($a->config['php_path'])) ? $a->config['php_path'] : 'php');
	foreach ($args as $arg){
		$arg = escapeshellarg($arg);
	}
	$cmdline = implode($args," ");
	proc_close(proc_open($cmdline." &",array(),$foo));
}}

if(! function_exists('current_theme')) {
function current_theme(){
	$app_base_themes = array('duepuntozero', 'loozah');
	
	$a = get_app();
	
	$system_theme = ((isset($a->config['system']['theme'])) ? $a->config['system']['theme'] : '');
	$theme_name = ((is_array($_SESSION) && x($_SESSION,'theme')) ? $_SESSION['theme'] : $system_theme);
	
	if($theme_name && file_exists('view/theme/' . $theme_name . '/style.css'))
		return($theme_name);
	
	foreach($app_base_themes as $t) {
		if(file_exists('view/theme/' . $t . '/style.css'))
			return($t);
	}
	
	$fallback = glob('view/theme/*/style.css');
	if(count($fallback))
		return (str_replace('view/theme/','', str_replace("/style.css","",$fallback[0])));

}}

/*
* Return full URL to theme which is currently in effect.
* Provide a sane default if nothing is chosen or the specified theme does not exist.
*/
if(! function_exists('current_theme_url')) {
function current_theme_url() {
	global $a;
	$t = current_theme();
	return($a->get_baseurl() . '/view/theme/' . $t . '/style.css');
}}

if(! function_exists('feed_birthday')) {
function feed_birthday($uid,$tz) {

	/**
	 *
	 * Determine the next birthday, but only if the birthday is published
	 * in the default profile. We _could_ also look for a private profile that the
	 * recipient can see, but somebody could get mad at us if they start getting
	 * public birthday greetings when they haven't made this info public. 
	 *
	 * Assuming we are able to publish this info, we are then going to convert
	 * the start time from the owner's timezone to UTC. 
	 *
	 * This will potentially solve the problem found with some social networks
	 * where birthdays are converted to the viewer's timezone and salutations from
	 * elsewhere in the world show up on the wrong day. We will convert it to the
	 * viewer's timezone also, but first we are going to convert it from the birthday
	 * person's timezone to GMT - so the viewer may find the birthday starting at
	 * 6:00PM the day before, but that will correspond to midnight to the birthday person.
	 *
	 */

	$birthday = '';

	$p = q("SELECT `dob` FROM `profile` WHERE `is-default` = 1 AND `uid` = %d LIMIT 1",
		intval($uid)
	);

	if($p && count($p)) {
		$tmp_dob = substr($p[0]['dob'],5);
		if(intval($tmp_dob)) {
			$y = datetime_convert($tz,$tz,'now','Y');
			$bd = $y . '-' . $tmp_dob . ' 00:00';
			$t_dob = strtotime($bd);
			$now = strtotime(datetime_convert($tz,$tz,'now'));
			if($t_dob < $now)
				$bd = $y + 1 . '-' . $tmp_dob . ' 00:00';
			$birthday = datetime_convert($tz,'UTC',$bd,ATOM_TIME); 
		}
	}

	return $birthday;
}}

if(! function_exists('is_site_admin')) {
function is_site_admin() {
	$a = get_app();
	if(local_user() && x($a->user,'email') && x($a->config,'admin_email') && ($a->user['email'] === $a->config['admin_email']))
		return true;
	return false;
}}


if(! function_exists('load_contact_links')) {
function load_contact_links($uid) {

	$a = get_app();

	$ret = array();

	if(! $uid || x($a->contacts,'empty'))
		return;

	$r = q("SELECT `id`,`network`,`url`,`thumb` FROM `contact` WHERE `uid` = %d AND `self` = 0 AND `blocked` = 0 ",
			intval($uid)
	);
	if(count($r)) {
		foreach($r as $rr){
			$url = normalise_link($rr['url']);
			$ret[$url] = $rr;
		}
	}
	else 
		$ret['empty'] = true;	
	$a->contacts = $ret;
	return;		
}}

if(! function_exists('profile_tabs')){
function profile_tabs($a, $is_owner=False, $nickname=Null){
	//echo "<pre>"; var_dump($a->user); killme();
	
	if (is_null($nickname))
		$nickname  = $a->user['nickname'];
		
	if(x($_GET,'tab'))
		$tab = notags(trim($_GET['tab']));
	
	$url = $a->get_baseurl() . '/profile/' . $nickname;

	$tabs = array(
		array(
			'label'=>t('Status'),
			'url' => $url,
			'sel' => ((!isset($tab)&&$a->argv[0]=='profile')?'active':''),
		),
		array(
			'label' => t('Profile'),
			'url' 	=> $url.'/?tab=profile',
			'sel'	=> (($tab=='profile')?'active':''),
		),
		array(
			'label' => t('Photos'),
			'url'	=> $a->get_baseurl() . '/photos/' . $nickname,
			'sel'	=> ((!isset($tab)&&$a->argv[0]=='photos')?'active':''),
		),
	);
	
	if ($is_owner){
		 $tabs[] = array(
			'label' => t('Events'),
			'url'	=> $a->get_baseurl() . '/events',
			'sel' 	=>((!isset($tab)&&$a->argv[0]=='events')?'active':''),
		);
		$tabs[] = array(
			'label' => t('Personal Notes'),
			'url'	=> $a->get_baseurl() . '/notes',
			'sel' 	=>((!isset($tab)&&$a->argv[0]=='notes')?'active':''),
		);
	}

	$tpl = get_markup_template('common_tabs.tpl');
	return replace_macros($tpl,array('$tabs'=>$tabs));
}}	<|MERGE_RESOLUTION|>--- conflicted
+++ resolved
@@ -11,11 +11,7 @@
 define ( 'FRIENDICA_PLATFORM',     'Friendica');
 define ( 'FRIENDICA_VERSION',      '2.3.1264' );
 define ( 'DFRN_PROTOCOL_VERSION',  '2.22'    );
-<<<<<<< HEAD
-define ( 'DB_UPDATE_VERSION',      1127      );
-=======
 define ( 'DB_UPDATE_VERSION',      1128      );
->>>>>>> a3303163
 
 define ( 'EOL',                    "<br />\r\n"     );
 define ( 'ATOM_TIME',              'Y-m-d\TH:i:s\Z' );
