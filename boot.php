--- conflicted
+++ resolved
@@ -9,13 +9,8 @@
 require_once('include/cache.php');
 
 define ( 'FRIENDICA_PLATFORM',     'Friendica');
-<<<<<<< HEAD
-define ( 'FRIENDICA_VERSION',      '2.3.1280' );
-define ( 'DFRN_PROTOCOL_VERSION',  '2.22'    );
-=======
 define ( 'FRIENDICA_VERSION',      '2.3.1281' );
 define ( 'DFRN_PROTOCOL_VERSION',  '2.23'    );
->>>>>>> a7fd3a8b
 define ( 'DB_UPDATE_VERSION',      1131      );
 
 define ( 'EOL',                    "<br />\r\n"     );
