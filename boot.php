<?php

set_time_limit(0);

define ( 'BUILD_ID',               1033   );
define ( 'FRIENDIKA_VERSION',      '2.10.0902' );
define ( 'DFRN_PROTOCOL_VERSION',  '2.0'  );

define ( 'EOL',                    "<br />\r\n"     );
define ( 'ATOM_TIME',              'Y-m-d\TH:i:s\Z' );
define ( 'DOWN_ARROW',             '&#x21e9;'       );
         
/**
 * log levels
 */

define ( 'LOGGER_NORMAL',          0 );
define ( 'LOGGER_TRACE',           1 );
define ( 'LOGGER_DEBUG',           2 );
define ( 'LOGGER_DATA',            3 );
define ( 'LOGGER_ALL',             4 );

/**
 * registration policies
 */

define ( 'REGISTER_CLOSED',        0 );
define ( 'REGISTER_APPROVE',       1 );
define ( 'REGISTER_OPEN',          2 );

/**
 * relationship types
 */

define ( 'REL_VIP',        1);
define ( 'REL_FAN',        2);
define ( 'REL_BUD',        3);

/**
 * Hook array order
 */
 
define ( 'HOOK_HOOK',      0);
define ( 'HOOK_FILE',      1);
define ( 'HOOK_FUNCTION',  2);

/**
 *
 * page/profile types
 *
 * PAGE_NORMAL is a typical personal profile account
 * PAGE_SOAPBOX automatically approves all friend requests as REL_FAN, (readonly)
 * PAGE_COMMUNITY automatically approves all friend requests as REL_FAN, but with 
 *      write access to wall and comments (no email and not included in page owner's ACL lists)
 * PAGE_FREELOVE automatically approves all friend requests as full friends (REL_BUD). 
 *
 */

define ( 'PAGE_NORMAL',            0 );
define ( 'PAGE_SOAPBOX',           1 );
define ( 'PAGE_COMMUNITY',         2 );
define ( 'PAGE_FREELOVE',          3 );

/**
 * Maximum number of "people who like (or don't like) this"  that we will list by name
 */

define ( 'MAX_LIKERS',    75);

/**
 * email notification options
 */

define ( 'NOTIFY_INTRO',   0x0001 );
define ( 'NOTIFY_CONFIRM', 0x0002 );
define ( 'NOTIFY_WALL',    0x0004 );
define ( 'NOTIFY_COMMENT', 0x0008 );
define ( 'NOTIFY_MAIL',    0x0010 );

/**
 * various namespaces we may need to parse
 */

define ( 'NAMESPACE_DFRN' ,           'http://purl.org/macgirvin/dfrn/1.0' ); 
define ( 'NAMESPACE_THREAD' ,         'http://purl.org/syndication/thread/1.0' );
define ( 'NAMESPACE_TOMB' ,           'http://purl.org/atompub/tombstones/1.0' );
define ( 'NAMESPACE_ACTIVITY',        'http://activitystrea.ms/spec/1.0/' );
define ( 'NAMESPACE_ACTIVITY_SCHEMA', 'http://activitystrea.ms/schema/1.0/' );
define ( 'NAMESPACE_MEDIA',           'http://purl.org/syndication/atommedia' );
define ( 'NAMESPACE_SALMON_ME',       'http://salmon-protocol.org/ns/magic-env' );
define ( 'NAMESPACE_OSTATUSSUB',      'http://ostatus.org/schema/1.0/subscribe' );
define ( 'NAMESPACE_GEORSS',          'http://www.georss.org/georss' );
define ( 'NAMESPACE_POCO',            'http://portablecontacts.net/spec/1.0' );
define ( 'NAMESPACE_FEED',            'http://schemas.google.com/g/2010#updates-from' );

/**
 * activity stream defines
 */

define ( 'ACTIVITY_LIKE',        NAMESPACE_ACTIVITY_SCHEMA . 'like' );
define ( 'ACTIVITY_DISLIKE',     NAMESPACE_DFRN            . '/dislike' );
define ( 'ACTIVITY_OBJ_HEART',   NAMESPACE_DFRN            . '/heart' );

define ( 'ACTIVITY_FRIEND',      NAMESPACE_ACTIVITY_SCHEMA . 'make-friend' );
define ( 'ACTIVITY_FOLLOW',      NAMESPACE_ACTIVITY_SCHEMA . 'follow' );
define ( 'ACTIVITY_UNFOLLOW',    NAMESPACE_ACTIVITY_SCHEMA . 'stop-following' );
define ( 'ACTIVITY_POST',        NAMESPACE_ACTIVITY_SCHEMA . 'post' );
define ( 'ACTIVITY_UPDATE',      NAMESPACE_ACTIVITY_SCHEMA . 'update' );
define ( 'ACTIVITY_TAG',         NAMESPACE_ACTIVITY_SCHEMA . 'tag' );

define ( 'ACTIVITY_OBJ_COMMENT', NAMESPACE_ACTIVITY_SCHEMA . 'comment' );
define ( 'ACTIVITY_OBJ_NOTE',    NAMESPACE_ACTIVITY_SCHEMA . 'note' );
define ( 'ACTIVITY_OBJ_PERSON',  NAMESPACE_ACTIVITY_SCHEMA . 'person' );
define ( 'ACTIVITY_OBJ_PHOTO',   NAMESPACE_ACTIVITY_SCHEMA . 'photo' );
define ( 'ACTIVITY_OBJ_P_PHOTO', NAMESPACE_ACTIVITY_SCHEMA . 'profile-photo' );
define ( 'ACTIVITY_OBJ_ALBUM',   NAMESPACE_ACTIVITY_SCHEMA . 'photo-album' );

/**
 * item weight for query ordering
 */

define ( 'GRAVITY_PARENT',       0);
define ( 'GRAVITY_LIKE',         3);
define ( 'GRAVITY_COMMENT',      6);

/**
 *
 * Reverse the effect of magic_quotes_gpc if it is enabled.
 * Please disable magic_quotes_gpc so we don't have to do this.
 * See http://php.net/manual/en/security.magicquotes.disabling.php
 *
 */

if (get_magic_quotes_gpc()) {
    $process = array(&$_GET, &$_POST, &$_COOKIE, &$_REQUEST);
    while (list($key, $val) = each($process)) {
        foreach ($val as $k => $v) {
            unset($process[$key][$k]);
            if (is_array($v)) {
                $process[$key][stripslashes($k)] = $v;
                $process[] = &$process[$key][stripslashes($k)];
            } else {
                $process[$key][stripslashes($k)] = stripslashes($v);
            }
        }
    }
    unset($process);
}


/**
 *
 * class: App
 *
 * Our main application structure for the life of this page
 * Primarily deals with the URL that got us here
 * and tries to make some sense of it, and 
 * stores our page contents and config storage
 * and anything else that might need to be passed around 
 * before we spit the page out. 
 *
 */

if(! class_exists('App')) {
class App {

	public  $module_loaded = false;
	public  $query_string;
	public  $config;
	public  $page;
	public  $profile;
	public  $user;
	public  $cid;
	public  $contact;
	public  $content;
	public  $data;
	public  $error = false;
	public  $cmd;
	public  $argv;
	public  $argc;
	public  $module;
	public  $pager;
	public  $strings;   
	public  $path;
	public  $hooks;
	public  $timezone;
	public  $interactive = true;


	private $scheme;
	private $hostname;
	private $baseurl;
	private $db;

	private $curl_code;
	private $curl_headers;

	function __construct() {

		$this->config = array();
		$this->page = array();
		$this->pager= array();

		$this->query_string = '';

		$this->scheme = ((isset($_SERVER['HTTPS']) && ($_SERVER['HTTPS']))	?  'https' : 'http' );

		if(x($_SERVER,'SERVER_NAME'))
			$this->hostname = $_SERVER['SERVER_NAME'];

		set_include_path("include/$this->hostname" . PATH_SEPARATOR . 'include' . PATH_SEPARATOR . '.' );

		if((x($_SERVER,'QUERY_STRING')) && substr($_SERVER['QUERY_STRING'],0,2) === "q=")
			$this->query_string = substr($_SERVER['QUERY_STRING'],2);
		if(x($_GET,'q'))
			$this->cmd = trim($_GET['q'],'/\\');

		/** 
		 * Figure out if we are running at the top of a domain
		 * or in a sub-directory and adjust accordingly
		 */

		$path = trim(dirname($_SERVER['SCRIPT_NAME']),'/\\');
		if(isset($path) && strlen($path) && ($path != $this->path))
			$this->path = $path;


		/**
		 *
		 * Break the URL path into C style argc/argv style arguments for our
		 * modules. Given "http://example.com/module/arg1/arg2", $this->argc
		 * will be 3 (integer) and $this->argv will contain:
		 *   [0] => 'module'
		 *   [1] => 'arg1'
		 *   [2] => 'arg2'
		 *
		 *
		 * There will always be one argument. If provided a naked domain
		 * URL, $this->argv[0] is set to "home".
		 *
		 */

		$this->argv = explode('/',$this->cmd);
		$this->argc = count($this->argv);
		if((array_key_exists('0',$this->argv)) && strlen($this->argv[0])) {
			$this->module = $this->argv[0];
		}
		else {
			$this->module = 'home';
		}

		/**
		 * Special handling for the webfinger/lrdd host XRD file
		 * Just spit out the contents and exit.
		 */

		if($this->cmd === '.well-known/host-meta')
			require_once('include/hostxrd.php');


		/**
		 * See if there is any page number information, and initialise 
		 * pagination
		 */

		$this->pager['page'] = ((x($_GET,'page')) ? $_GET['page'] : 1);
		$this->pager['itemspage'] = 50;
		$this->pager['start'] = ($this->pager['page'] * $this->pager['itemspage']) - $this->pager['itemspage'];
		$this->pager['total'] = 0;
	}

	function get_baseurl($ssl = false) {
		if(strlen($this->baseurl))
			return $this->baseurl;

		$this->baseurl = (($ssl) ? 'https' : $this->scheme) . "://" . $this->hostname . ((isset($this->path) && strlen($this->path)) ? '/' . $this->path : '' );
		return $this->baseurl;
	}

	function set_baseurl($url) {
		$this->baseurl = $url;
		$this->hostname = basename($url);
	}

	function get_hostname() {
		return $this->hostname;
	}

	function set_hostname($h) {
		$this->hostname = $h;
	}

	function set_path($p) {
		$this->path = trim(trim($p),'/');
	} 

	function get_path() {
		return $this->path;
	}

	function set_pager_total($n) {
		$this->pager['total'] = intval($n);
	}

	function set_pager_itemspage($n) {
		$this->pager['itemspage'] = intval($n);
		$this->pager['start'] = ($this->pager['page'] * $this->pager['itemspage']) - $this->pager['itemspage'];

	} 

	function init_pagehead() {
		$this->page['title'] = $this->config['sitename'];
		$tpl = load_view_file("view/head.tpl");
		$this->page['htmlhead'] = replace_macros($tpl,array(
			'$baseurl' => $this->get_baseurl() . '/',
			'$generator' => 'Friendika' . ' ' . FRIENDIKA_VERSION
		));
	}

	function set_curl_code($code) {
		$this->curl_code = $code;
	}

	function get_curl_code() {
		return $this->curl_code;
	}

	function set_curl_headers($headers) {
		$this->curl_headers = $headers;
	}

	function get_curl_headers() {
		return $this->curl_headers;
	}


}}

// retrieve the App structure
// useful in functions which require it but don't get it passed to them

if(! function_exists('get_app')) {
function get_app() {
	global $a;
	return $a;
}};


// Multi-purpose function to check variable state.
// Usage: x($var) or $x($array,'key')
// returns false if variable/key is not set
// if variable is set, returns 1 if has 'non-zero' value, otherwise returns 0.
// e.g. x('') or x(0) returns 0;

if(! function_exists('x')) {
function x($s,$k = NULL) {
	if($k != NULL) {
		if((is_array($s)) && (array_key_exists($k,$s))) {
			if($s[$k])
				return (int) 1;
			return (int) 0;
		}
		return false;
	}
	else {		
		if(isset($s)) {
			if($s) {
				return (int) 1;
			}
			return (int) 0;
		}
		return false;
	}
}}

// called from db initialisation if db is dead.

if(! function_exists('system_unavailable')) {
function system_unavailable() {
	include('system_unavailable.php');
	killme();
}}

// Primarily involved with database upgrade, but also sets the 
// base url for use in cmdline programs which don't have
// $_SERVER variables, and synchronising the state of installed plugins.


if(! function_exists('check_config')) {
function check_config(&$a) {

	load_config('system');

	$build = get_config('system','build');
	if(! x($build))
		$build = set_config('system','build',BUILD_ID);

	$url = get_config('system','url');
	if(! x($url))
		$url = set_config('system','url',$a->get_baseurl());

	if($build != BUILD_ID) {
		$stored = intval($build);
		$current = intval(BUILD_ID);
		if(($stored < $current) && file_exists('update.php')) {
			// We're reporting a different version than what is currently installed.
			// Run any existing update scripts to bring the database up to current.

			require_once('update.php');
			for($x = $stored; $x < $current; $x ++) {
				if(function_exists('update_' . $x)) {
					$func = 'update_' . $x;
					$func($a);
				}
			}
			set_config('system','build', BUILD_ID);
		}
	}

	/**
	 *
	 * Synchronise plugins:
	 *
	 * $a->config['system']['addon'] contains a comma-separated list of names
	 * of plugins/addons which are used on this system. 
	 * Go through the database list of already installed addons, and if we have
	 * an entry, but it isn't in the config list, call the uninstall procedure
	 * and mark it uninstalled in the database (for now we'll remove it).
	 * Then go through the config list and if we have a plugin that isn't installed,
	 * call the install procedure and add it to the database.
	 *
	 */

	$r = q("SELECT * FROM `addon` WHERE `installed` = 1");
	if(count($r))
		$installed = $r;
	else
		$installed = array();

	$plugins = get_config('system','addon');
	$plugins_arr = array();

	if($plugins)
		$plugins_arr = explode(',',str_replace(' ', '',$plugins));

	$installed_arr = array();

	if(count($installed)) {
		foreach($installed as $i) {
			if(! in_array($i['name'],$plugins_arr)) {
				logger("Addons: uninstalling " . $i['name']);
				q("DELETE FROM `addon` WHERE `id` = %d LIMIT 1",
					intval($i['id'])
				);

				@include_once('addon/' . $i['name'] . '/' . $i['name'] . '.php');
				if(function_exists($i['name'] . '_uninstall')) {
					$func = $i['name'] . '_uninstall';
					$func();
				}
			}
			else
				$installed_arr[] = $i['name'];
		}
	}

	if(count($plugins_arr)) {
		foreach($plugins_arr as $p) {
			if(! in_array($p,$installed_arr)) {
				logger("Addons: installing " . $p);
				@include_once('addon/' . $p . '/' . $p . '.php');
				if(function_exists($p . '_install')) {
					$func = $p . '_install';
					$func();
					$r = q("INSERT INTO `addon` (`name`, `installed`) VALUES ( '%s', 1 ) ",
						dbesc($p)
					);
				}
			}
		}
	}

	return;
}}


// This is our template processor.
// $s is the string requiring macro substitution.
// $r is an array of key value pairs (search => replace)
// returns substituted string.
// WARNING: this is pretty basic, and doesn't properly handle search strings that are substrings of each other.
// For instance if 'test' => "foo" and 'testing' => "bar", testing could become either bar or fooing, 
// depending on the order in which they were declared in the array.   

if(! function_exists('replace_macros')) {  
function replace_macros($s,$r) {

	$search = array();
	$replace = array();

	if(is_array($r) && count($r)) {
		foreach ($r as $k => $v ) {
			$search[] =  $k;
			$replace[] = $v;
		}
	}
	return str_replace($search,$replace,$s);
}}


// load string translation table for alternate language

if(! function_exists('load_translation_table')) {
function load_translation_table($lang) {
	global $a;

	if(file_exists("view/$lang/strings.php"))
		include("view/$lang/strings.php");
}}

// translate string if translation exists

if(! function_exists('t')) {
function t($s) {

	$a = get_app();

	if(x($a->strings,$s))
		return $a->strings[$s];
	return $s;
}}

// curl wrapper. If binary flag is true, return binary
// results. 

if(! function_exists('fetch_url')) {
function fetch_url($url,$binary = false, &$redirects = 0) {

	$a = get_app();

	$ch = curl_init($url);
	if(($redirects > 8) || (! $ch)) 
		return false;

	curl_setopt($ch, CURLOPT_HEADER, true);
	curl_setopt($ch, CURLOPT_RETURNTRANSFER,true);


	$curl_time = intval(get_config('system','curl_timeout'));
	curl_setopt($ch, CURLOPT_TIMEOUT, (($curl_time !== false) ? $curl_time : 60));

	// by default we will allow self-signed certs
	// but you can override this

	$check_cert = get_config('system','verifyssl');
	curl_setopt($ch, CURLOPT_SSL_VERIFYPEER, (($check_cert) ? true : false));

	$prx = get_config('system','proxy');
	if(strlen($prx)) {
		curl_setopt($ch, CURLOPT_HTTPPROXYTUNNEL, 1);
		curl_setopt($ch, CURLOPT_PROXY, $prx);
		$prxusr = get_config('system','proxyuser');
		if(strlen($prxusr))
			curl_setopt($ch, CURLOPT_PROXYUSERPWD, $prxusr);
	}
	if($binary)
		curl_setopt($ch, CURLOPT_BINARYTRANSFER,1);

	$a->set_curl_code(0);

	// don't let curl abort the entire application
	// if it throws any errors.

	$s = @curl_exec($ch);

	$http_code = intval(curl_getinfo($ch, CURLINFO_HTTP_CODE));
	$header = substr($s,0,strpos($s,"\r\n\r\n"));
	if(stristr($header,'100') && (strlen($header) < 30)) {
		// 100 Continue has two headers, get the real one
		$s = substr($s,strlen($header)+4);
		$header = substr($s,0,strpos($s,"\r\n\r\n"));
	}
	if($http_code == 301 || $http_code == 302 || $http_code == 303) {
        $matches = array();
        preg_match('/(Location:|URI:)(.*?)\n/', $header, $matches);
        $url = trim(array_pop($matches));
        $url_parsed = parse_url($url);
        if (isset($url_parsed)) {
            $redirects++;
            return fetch_url($url,$binary,$redirects);
        }
    }
	$a->set_curl_code($http_code);
	$body = substr($s,strlen($header)+4);
	$a->set_curl_headers($header);

	curl_close($ch);
	return($body);
}}

// post request to $url. $params is an array of post variables.

if(! function_exists('post_url')) {
function post_url($url,$params, $headers = null, &$redirects = 0) {
	$a = get_app();
	$ch = curl_init($url);
	if(($redirects > 8) || (! $ch)) 
		return false;

	curl_setopt($ch, CURLOPT_HEADER, true);
	curl_setopt($ch, CURLOPT_RETURNTRANSFER,true);
	curl_setopt($ch, CURLOPT_POST,1);
	curl_setopt($ch, CURLOPT_POSTFIELDS,$params);

	$curl_time = intval(get_config('system','curl_timeout'));
	curl_setopt($ch, CURLOPT_TIMEOUT, (($curl_time !== false) ? $curl_time : 60));

	if(is_array($headers))
		curl_setopt($ch, CURLOPT_HTTPHEADER, $headers);

	$check_cert = get_config('system','verifyssl');
	curl_setopt($ch, CURLOPT_SSL_VERIFYPEER, (($check_cert) ? true : false));
	$prx = get_config('system','proxy');
	if(strlen($prx)) {
		curl_setopt($ch, CURLOPT_HTTPPROXYTUNNEL, 1);
		curl_setopt($ch, CURLOPT_PROXY, $prx);
		$prxusr = get_config('system','proxyuser');
		if(strlen($prxusr))
			curl_setopt($ch, CURLOPT_PROXYUSERPWD, $prxusr);
	}

	$a->set_curl_code(0);

	// don't let curl abort the entire application
	// if it throws any errors.

	$s = @curl_exec($ch);

	$http_code = intval(curl_getinfo($ch, CURLINFO_HTTP_CODE));
	$header = substr($s,0,strpos($s,"\r\n\r\n"));
	if(stristr($header,'100') && (strlen($header) < 30)) {
		// 100 Continue has two headers, get the real one
		$s = substr($s,strlen($header)+4);
		$header = substr($s,0,strpos($s,"\r\n\r\n"));
	}
	if($http_code == 301 || $http_code == 302 || $http_code == 303) {
        $matches = array();
        preg_match('/(Location:|URI:)(.*?)\n/', $header, $matches);
        $url = trim(array_pop($matches));
        $url_parsed = parse_url($url);
        if (isset($url_parsed)) {
            $redirects++;
            return post_url($url,$binary,$headers,$redirects);
        }
    }
	$a->set_curl_code($http_code);
	$body = substr($s,strlen($header)+4);
	$a->set_curl_headers($header);

	curl_close($ch);
	return($body);
}}

// random hash, 64 chars

if(! function_exists('random_string')) {
function random_string() {
	return(hash('sha256',uniqid(rand(),true)));
}}

/**
 * This is our primary input filter. 
 *
 * The high bit hack only involved some old IE browser, forget which (IE5/Mac?)
 * that had an XSS attack vector due to stripping the high-bit on an 8-bit character
 * after cleansing, and angle chars with the high bit set could get through as markup.
 * 
 * This is now disabled because it was interfering with some legitimate unicode sequences 
 * and hopefully there aren't a lot of those browsers left. 
 *
 * Use this on any text input where angle chars are not valid or permitted
 * They will be replaced with safer brackets. This may be filtered further
 * if these are not allowed either.   
 *
 */

if(! function_exists('notags')) {
function notags($string) {

	return(str_replace(array("<",">"), array('[',']'), $string));

//  High-bit filter no longer used
//	return(str_replace(array("<",">","\xBA","\xBC","\xBE"), array('[',']','','',''), $string));
}}

// use this on "body" or "content" input where angle chars shouldn't be removed,
// and allow them to be safely displayed.

if(! function_exists('escape_tags')) {
function escape_tags($string) {

	return(htmlspecialchars($string));
}}

// wrapper for adding a login box. If $register == true provide a registration
// link. This will most always depend on the value of $a->config['register_policy'].
// returns the complete html for inserting into the page

if(! function_exists('login')) {
function login($register = false) {
	$o = "";
	$register_html = (($register) ? load_view_file("view/register-link.tpl") : "");

	$noid = get_config('system','no_openid');
	if($noid) {
		$classname = 'no-openid';
		$namelabel = t('Nickname or Email address: ');
		$passlabel = t('Password: ');
		$login     = t('Login');
	}
	else {
		$classname = 'openid';
		$namelabel = t('Nickname/Email/OpenID: ');
		$passlabel = t("Password \x28if not OpenID\x29: ");
		$login     = t('Login');
	}
	$lostpass = t('Forgot your password?');
	$lostlink = t('Password Reset');

	if(x($_SESSION,'authenticated')) {
		$tpl = load_view_file("view/logout.tpl");
	}
	else {
		$tpl = load_view_file("view/login.tpl");

	}
	
	$o = replace_macros($tpl,array(
		'$register_html' => $register_html, 
		'$classname' => $classname,
		'$namelabel' => $namelabel,
		'$passlabel' => $passlabel,
		'$login' => $login,
		'$lostpass' => $lostpass,
		'$lostlink' => $lostlink 
	));

	return $o;
}}

// generate a string that's random, but usually pronounceable. 
// used to generate initial passwords

if(! function_exists('autoname')) {
function autoname($len) {

	$vowels = array('a','a','ai','au','e','e','e','ee','ea','i','ie','o','ou','u'); 
	if(mt_rand(0,5) == 4)
		$vowels[] = 'y';

	$cons = array(
			'b','bl','br',
			'c','ch','cl','cr',
			'd','dr',
			'f','fl','fr',
			'g','gh','gl','gr',
			'h',
			'j',
			'k','kh','kl','kr',
			'l',
			'm',
			'n',
			'p','ph','pl','pr',
			'qu',
			'r','rh',
			's','sc','sh','sm','sp','st',
			't','th','tr',
			'v',
			'w','wh',
			'x',
			'z','zh'
			);

	$midcons = array('ck','ct','gn','ld','lf','lm','lt','mb','mm', 'mn','mp',
				'nd','ng','nk','nt','rn','rp','rt');

	$noend = array('bl', 'br', 'cl','cr','dr','fl','fr','gl','gr',
				'kh', 'kl','kr','mn','pl','pr','rh','tr','qu','wh');

	$start = mt_rand(0,2);
  	if($start == 0)
    		$table = $vowels;
  	else
    		$table = $cons;

	$word = '';

	for ($x = 0; $x < $len; $x ++) {
  		$r = mt_rand(0,count($table) - 1);
  		$word .= $table[$r];
  
  		if($table == $vowels)
    			$table = array_merge($cons,$midcons);
  		else
    			$table = $vowels;

	}

	$word = substr($word,0,$len);

	foreach($noend as $noe) {
  		if((strlen($word) > 2) && (substr($word,-2) == $noe)) {
    			$word = substr($word,0,-1);
    			break;
  		}
	}
	if(substr($word,-1) == 'q')
		$word = substr($word,0,-1);    
	return $word;
}}

// Used to end the current process, after saving session state. 

if(! function_exists('killme')) {
function killme() {
	session_write_close();
	exit;
}}

// redirect to another URL and terminate this process.

if(! function_exists('goaway')) {
function goaway($s) {
	header("Location: $s");
	killme();
}}

// Generic XML return
// Outputs a basic dfrn XML status structure to STDOUT, with a <status> variable 
// of $st and an optional text <message> of $message and terminates the current process. 

if(! function_exists('xml_status')) {
function xml_status($st, $message = '') {

	$xml_message = ((strlen($message)) ? "\t<message>" . xmlify($message) . "</message>\r\n" : '');

	if($st)
		logger('xml_status returning non_zero: ' . $st . " message=" . $message);

	header( "Content-type: text/xml" );
	echo '<?xml version="1.0" encoding="UTF-8"?>'."\r\n";
	echo "<result>\r\n\t<status>$st</status>\r\n$xml_message</result>\r\n";
	killme();
}}

// Returns the uid of locally logged in user or false.

if(! function_exists('local_user')) {
function local_user() {
	if((x($_SESSION,'authenticated')) && (x($_SESSION,'uid')))
		return intval($_SESSION['uid']);
	return false;
}}

// Returns contact id of authenticated site visitor or false

if(! function_exists('remote_user')) {
function remote_user() {
	if((x($_SESSION,'authenticated')) && (x($_SESSION,'visitor_id')))
		return intval($_SESSION['visitor_id']);
	return false;
}}

// contents of $s are displayed prominently on the page the next time
// a page is loaded. Usually used for errors or alerts.

if(! function_exists('notice')) {
function notice($s) {
	$a = get_app();
	if($a->interactive)
		$_SESSION['sysmsg'] .= $s;
}}

// wrapper around config to limit the text length of an incoming message

if(! function_exists('get_max_import_size')) {
function get_max_import_size() {
	global $a;
	return ((x($a->config,'max_import_size')) ? $a->config['max_import_size'] : 0 );
}}


// escape text ($str) for XML transport
// returns escaped text.

if(! function_exists('xmlify')) {
function xmlify($str) {
	$buffer = '';
	
	for($x = 0; $x < strlen($str); $x ++) {
		$char = $str[$x];
        
		switch( $char ) {

			case "\r" :
				break;
			case "&" :
				$buffer .= '&amp;';
				break;
			case "'" :
				$buffer .= '&apos;';
				break;
			case "\"" :
				$buffer .= '&quot;';
				break;
			case '<' :
				$buffer .= '&lt;';
				break;
			case '>' :
				$buffer .= '&gt;';
				break;
			case "\n" :
				$buffer .= "\n";
				break;
			default :
				$buffer .= $char;
				break;
		}	
	}
	$buffer = trim($buffer);
	return($buffer);
}}

// undo an xmlify
// pass xml escaped text ($s), returns unescaped text

if(! function_exists('unxmlify')) {
function unxmlify($s) {
	$ret = str_replace('&amp;','&', $s);
	$ret = str_replace(array('&lt;','&gt;','&quot;','&apos;'),array('<','>','"',"'"),$ret);
	return $ret;	
}}

// convenience wrapper, reverse the operation "bin2hex"

if(! function_exists('hex2bin')) {
function hex2bin($s) {
	if(! ctype_xdigit($s)) {
		logger('hex2bin: illegal input: ' . print_r(debug_backtrace(), true));
		return($s);
	}

	return(pack("H*",$s));
}}

// Automatic pagination.
// To use, get the count of total items.
// Then call $a->set_pager_total($number_items);
// Optionally call $a->set_pager_itemspage($n) to the number of items to display on each page
// Then call paginate($a) after the end of the display loop to insert the pager block on the page
// (assuming there are enough items to paginate).
// When using with SQL, the setting LIMIT %d, %d => $a->pager['start'],$a->pager['itemspage']
// will limit the results to the correct items for the current page. 
// The actual page handling is then accomplished at the application layer. 

if(! function_exists('paginate')) {
function paginate(&$a) {
	$o = '';
	$stripped = preg_replace('/(&page=[0-9]*)/','',$a->query_string);
	$stripped = str_replace('q=','',$stripped);
	$stripped = trim($stripped,'/');
	$url = $a->get_baseurl() . '/' . $stripped;


	  if($a->pager['total'] > $a->pager['itemspage']) {
		$o .= '<div class="pager">';
    		if($a->pager['page'] != 1)
			$o .= '<span class="pager_prev">'."<a href=\"$url".'&page='.($a->pager['page'] - 1).'">' . t('prev') . '</a></span> ';

		$o .=  "<span class=\"pager_first\"><a href=\"$url"."&page=1\">" . t('first') . "</a></span> ";

    		$numpages = $a->pager['total'] / $a->pager['itemspage'];

		$numstart = 1;
    		$numstop = $numpages;

    		if($numpages > 14) {
      			$numstart = (($pagenum > 7) ? ($pagenum - 7) : 1);
      			$numstop = (($pagenum > ($numpages - 7)) ? $numpages : ($numstart + 14));
    		}
   
		for($i = $numstart; $i <= $numstop; $i++){
      			if($i == $a->pager['page'])
				$o .= '<span class="pager_current">'.(($i < 10) ? '&nbsp;'.$i : $i);
			else
				$o .= "<span class=\"pager_n\"><a href=\"$url"."&page=$i\">".(($i < 10) ? '&nbsp;'.$i : $i)."</a>";
			$o .= '</span> ';
		}

		if(($a->pager['total'] % $a->pager['itemspage']) != 0) {
			if($i == $a->pager['page'])
				$o .= '<span class="pager_current">'.(($i < 10) ? '&nbsp;'.$i : $i);
			else
				$o .= "<span class=\"pager_n\"><a href=\"$url"."&page=$i\">".(($i < 10) ? '&nbsp;'.$i : $i)."</a>";
			$o .= '</span> ';
		}

		$lastpage = (($numpages > intval($numpages)) ? intval($numpages)+1 : $numpages);
		$o .= "<span class=\"pager_last\"><a href=\"$url"."&page=$lastpage\">" . t('last') . "</a></span> ";

    		if(($a->pager['total'] - ($a->pager['itemspage'] * $a->pager['page'])) > 0)
			$o .= '<span class="pager_next">'."<a href=\"$url"."&page=".($a->pager['page'] + 1).'">' . t('next') . '</a></span>';
		$o .= '</div>'."\r\n";
	}
	return $o;
}}

// Turn user/group ACLs stored as angle bracketed text into arrays

if(! function_exists('expand_acl')) {
function expand_acl($s) {
	// turn string array of angle-bracketed elements into numeric array
	// e.g. "<1><2><3>" => array(1,2,3);
	$ret = array();

	if(strlen($s)) {
		$t = str_replace('<','',$s);
		$a = explode('>',$t);
		foreach($a as $aa) {
			if(intval($aa))
				$ret[] = intval($aa);
		}
	}
	return $ret;
}}		

// Used to wrap ACL elements in angle brackets for storage 

if(! function_exists('sanitise_acl')) {
function sanitise_acl(&$item) {
	if(intval($item))
		$item = '<' . intval(notags(trim($item))) . '>';
	else
		unset($item);
}}

// retrieve a "family" of config variables from database to cached storage

if(! function_exists('load_config')) {
function load_config($family) {
	global $a;
	$r = q("SELECT * FROM `config` WHERE `cat` = '%s'",
		dbesc($family)
	);
	if(count($r)) {
		foreach($r as $rr) {
			$k = $rr['k'];
			$a->config[$family][$k] = $rr['v'];
		}
	}
}}

// get a particular config variable given the family name
// and key. Returns false if not set.
// $instore is only used by the set_config function
// to determine if the key already exists in the DB
// If a key is found in the DB but doesn't exist in
// local config cache, pull it into the cache so we don't have
// to hit the DB again for this item.

if(! function_exists('get_config')) {
function get_config($family, $key, $instore = false) {

	global $a;

	if(! $instore) {
		if(isset($a->config[$family][$key])) {
			if($a->config[$family][$key] === '!<unset>!') {
				return false;
			}
			return $a->config[$family][$key];
		}
	}
	$ret = q("SELECT `v` FROM `config` WHERE `cat` = '%s' AND `k` = '%s' LIMIT 1",
		dbesc($family),
		dbesc($key)
	);
	if(count($ret)) {
		$a->config[$family][$key] = $ret[0]['v'];
		return $ret[0]['v'];
	}
	else {
		$a->config[$family][$key] = '!<unset>!';
	}
	return false;
}}

// Store a config value ($value) in the category ($family)
// under the key ($key)
// Return the value, or false if the database update failed

if(! function_exists('set_config')) {
function set_config($family,$key,$value) {

	global $a;

	if(get_config($family,$key,true) === false) {
		$ret = q("INSERT INTO `config` ( `cat`, `k`, `v` ) VALUES ( '%s', '%s', '%s' ) ",
			dbesc($family),
			dbesc($key),
			dbesc($value)
		);
		if($ret) 
			return $value;
		return $ret;
	}
	$ret = q("UPDATE `config` SET `v` = '%s' WHERE `cat` = '%s' AND `k` = '%s' LIMIT 1",
		dbesc($value),
		dbesc($family),
		dbesc($key)
	);

	$a->config[$family][$key] = $value;

	if($ret)
		return $value;
	return $ret;
}}


if(! function_exists('load_pconfig')) {
function load_pconfig($uid,$family) {
	global $a;
	$r = q("SELECT * FROM `pconfig` WHERE `cat` = '%s' AND `uid` = %d",
		dbesc($family),
		intval($uid)
	);
	if(count($r)) {
		foreach($r as $rr) {
			$k = $rr['k'];
			$a->config[$uid][$family][$k] = $rr['v'];
		}
	}
}}



if(! function_exists('get_pconfig')) {
function get_pconfig($uid,$family, $key, $instore = false) {

	global $a;

	if(! $instore) {
		if(isset($a->config[$uid][$family][$key])) {
			if($a->config[$uid][$family][$key] === '!<unset>!') {
				return false;
			}
			return $a->config[$uid][$family][$key];
		}
	}

	$ret = q("SELECT `v` FROM `pconfig` WHERE `uid` = %d AND `cat` = '%s' AND `k` = '%s' LIMIT 1",
		intval($uid),
		dbesc($family),
		dbesc($key)
	);

	if(count($ret)) {
		$a->config[$uid][$family][$key] = $ret[0]['v'];
		return $ret[0]['v'];
	}
	else {
		$a->config[$uid][$family][$key] = '!<unset>!';
	}
	return false;
}}

if(! function_exists('del_config')) {
function del_config($family,$key) {

	global $a;
	if(x($a->config[$family],$key))
		unset($a->config[$family][$key]);
	$ret = q("DELETE FROM `config` WHERE `cat` = '%s' AND `k` = '%s' LIMIT 1",
		dbesc($cat),
		dbesc($key)
	);
	return $ret;
}}



// Same as above functions except these are for personal config storage and take an
// additional $uid argument.

if(! function_exists('set_pconfig')) {
function set_pconfig($uid,$family,$key,$value) {

	global $a;

	if(get_pconfig($uid,$family,$key,true) === false) {
		$ret = q("INSERT INTO `pconfig` ( `uid`, `cat`, `k`, `v` ) VALUES ( %d, '%s', '%s', '%s' ) ",
			intval($uid),
			dbesc($family),
			dbesc($key),
			dbesc($value)
		);
		if($ret) 
			return $value;
		return $ret;
	}
	$ret = q("UPDATE `pconfig` SET `v` = '%s' WHERE `uid` = %d AND `cat` = '%s' AND `k` = '%s' LIMIT 1",
		dbesc($value),
		intval($uid),
		dbesc($family),
		dbesc($key)
	);

	$a->config[$uid][$family][$key] = $value;

	if($ret)
		return $value;
	return $ret;
}}

if(! function_exists('del_pconfig')) {
function del_pconfig($uid,$family,$key) {

	global $a;
	if(x($a->config[$uid][$family],$key))
		unset($a->config[$uid][$family][$key]);
	$ret = q("DELETE FROM `pconfig` WHERE `uid` = %d AND `cat` = '%s' AND `k` = '%s' LIMIT 1",
		intval($uid),
		dbesc($cat),
		dbesc($key)
	);
	return $ret;
}}


// convert an XML document to a normalised, case-corrected array
// used by webfinger

if(! function_exists('convert_xml_element_to_array')) {
function convert_xml_element_to_array($xml_element, &$recursion_depth=0) {

        // If we're getting too deep, bail out
        if ($recursion_depth > 512) {
                return(null);
        }

        if (!is_string($xml_element) &&
        !is_array($xml_element) &&
        (get_class($xml_element) == 'SimpleXMLElement')) {
                $xml_element_copy = $xml_element;
                $xml_element = get_object_vars($xml_element);
        }

        if (is_array($xml_element)) {
                $result_array = array();
                if (count($xml_element) <= 0) {
                        return (trim(strval($xml_element_copy)));
                }

                foreach($xml_element as $key=>$value) {

                        $recursion_depth++;
                        $result_array[strtolower($key)] =
                convert_xml_element_to_array($value, $recursion_depth);
                        $recursion_depth--;
                }
                if ($recursion_depth == 0) {
                        $temp_array = $result_array;
                        $result_array = array(
                                strtolower($xml_element_copy->getName()) => $temp_array,
                        );
                }

                return ($result_array);

        } else {
                return (trim(strval($xml_element)));
        }
}}

// Given an email style address, perform webfinger lookup and 
// return the resulting DFRN profile URL, or if no DFRN profile URL
// is located, returns an OStatus subscription template (prefixed 
// with the string 'stat:' to identify it as on OStatus template).
// If this isn't an email style address just return $s.
// Return an empty string if email-style addresses but webfinger fails,
// or if the resultant personal XRD doesn't contain a supported 
// subscription/friend-request attribute.

if(! function_exists('webfinger_dfrn')) {
function webfinger_dfrn($s) {
	if(! strstr($s,'@')) {
		return $s;
	}
	$links = webfinger($s);
	logger('webfinger_dfrn: ' . $s . ':' . print_r($links,true), LOGGER_DATA);
	if(count($links)) {
		foreach($links as $link)
			if($link['@attributes']['rel'] === NAMESPACE_DFRN)
				return $link['@attributes']['href'];
		foreach($links as $link)
			if($link['@attributes']['rel'] === NAMESPACE_OSTATUSSUB)
				return 'stat:' . $link['@attributes']['template'];		
	}
	return '';
}}

// Given an email style address, perform webfinger lookup and 
// return the array of link attributes from the personal XRD file.
// On error/failure return an empty array.


if(! function_exists('webfinger')) {
function webfinger($s) {
	$host = '';
	if(strstr($s,'@')) {
		$host = substr($s,strpos($s,'@') + 1);
	}
	if(strlen($host)) {
		$tpl = fetch_lrdd_template($host);
		logger('webfinger: lrdd template: ' . $tpl);
		if(strlen($tpl)) {
			$pxrd = str_replace('{uri}', urlencode('acct:'.$s), $tpl);
			$links = fetch_xrd_links($pxrd);
			if(! count($links)) {
				// try with double slashes
				$pxrd = str_replace('{uri}', urlencode('acct://'.$s), $tpl);
				$links = fetch_xrd_links($pxrd);
			}
			return $links;
		}
	}
	return array();
}}

if(! function_exists('lrdd')) {
function lrdd($uri) {

	$a = get_app();

	if(strstr($uri,'@')) {	
		return(webfinger($uri));
	}
	else {
		$html = fetch_url($uri);
		$headers = $a->get_curl_headers();
		$lines = explode("\n",$headers);
		if(count($lines)) {
			foreach($lines as $line) {				
				// TODO alter the following regex to support multiple relations (space separated)
				if((stristr($line,'link:')) && preg_match('/<([^>].*)>.*rel\=[\'\"]lrdd[\'\"]/',$line,$matches)) {
					$link = $matches[1];
					break;
				}
			}
		}
		if(! isset($link)) {
			// parse the page of the supplied URL looking for rel links

			require_once('library/HTML5/Parser.php');
			$dom = HTML5_Parser::parse($html);

			if($dom) {
				$items = $dom->getElementsByTagName('link');

				foreach($items as $item) {
					$x = $item->getAttribute('rel');
					if($x == "lrdd") {
						$link = $item->getAttribute('href');
						break;
					}
				}
			}
		}

		if(isset($link))
			return(fetch_xrd_links($link));
	}
	return array();
}}



// Given a host name, locate the LRDD template from that
// host. Returns the LRDD template or an empty string on
// error/failure.

if(! function_exists('fetch_lrdd_template')) {
function fetch_lrdd_template($host) {
	$tpl = '';
	$url = 'http://' . $host . '/.well-known/host-meta' ;
	$links = fetch_xrd_links($url);
	if(count($links)) {
		foreach($links as $link)
			if($link['@attributes']['rel'] && $link['@attributes']['rel'] === 'lrdd')
				$tpl = $link['@attributes']['template'];
	}
	if(! strpos($tpl,'{uri}'))
		$tpl = '';
	return $tpl;
}}

// Given a URL, retrieve the page as an XRD document.
// Return an array of links.
// on error/failure return empty array.

if(! function_exists('fetch_xrd_links')) {
function fetch_xrd_links($url) {


	$xml = fetch_url($url);
	if (! $xml)
		return array();

	logger('fetch_xrd_links: ' . $xml, LOGGER_DATA);
	$h = simplexml_load_string($xml);
	$arr = convert_xml_element_to_array($h);

	if(isset($arr['xrd']['link'])) {
		$link = $arr['xrd']['link'];
		if(! isset($link[0]))
			$links = array($link);
		else
			$links = $link;
		return $links;
	}
	return array();
}}

// Convert an ACL array to a storable string

if(! function_exists('perms2str')) {
function perms2str($p) {
	$ret = '';
	$tmp = $p;
	if(is_array($tmp)) {
		array_walk($tmp,'sanitise_acl');
		$ret = implode('',$tmp);
	}
	return $ret;
}}

// generate a guaranteed unique (for this domain) item ID for ATOM
// safe from birthday paradox

if(! function_exists('item_new_uri')) {
function item_new_uri($hostname,$uid) {

	do {
		$dups = false;
		$hash = random_string();

		$uri = "urn:X-dfrn:" . $hostname . ':' . $uid . ':' . $hash;

		$r = q("SELECT `id` FROM `item` WHERE `uri` = '%s' LIMIT 1",
			dbesc($uri));
		if(count($r))
			$dups = true;
	} while($dups == true);
	return $uri;
}}

// Generate a guaranteed unique photo ID.
// safe from birthday paradox

if(! function_exists('photo_new_resource')) {
function photo_new_resource() {

	do {
		$found = false;
		$resource = hash('md5',uniqid(mt_rand(),true));
		$r = q("SELECT `id` FROM `photo` WHERE `resource-id` = '%s' LIMIT 1",
			dbesc($resource)
		);
		if(count($r))
			$found = true;
	} while($found == true);
	return $resource;
}}


// Take a URL from the wild, prepend http:// if necessary
// and check DNS to see if it's real
// return true if it's OK, false if something is wrong with it

if(! function_exists('validate_url')) {
function validate_url(&$url) {
	if(substr($url,0,4) != 'http')
		$url = 'http://' . $url;
	$h = parse_url($url);

	if(($h) && (dns_get_record($h['host'], DNS_A + DNS_CNAME + DNS_PTR))) {
		return true;
	}
	return false;
}}

// checks that email is an actual resolvable internet address

if(! function_exists('validate_email')) {
function validate_email($addr) {

	if(! strpos($addr,'@'))
		return false;
	$h = substr($addr,strpos($addr,'@') + 1);

	if(($h) && (dns_get_record($h, DNS_A + DNS_CNAME + DNS_PTR + DNS_MX))) {
		return true;
	}
	return false;
}}

// Check $url against our list of allowed sites,
// wildcards allowed. If allowed_sites is unset return true;
// If url is allowed, return true.
// otherwise, return false

if(! function_exists('allowed_url')) {
function allowed_url($url) {

	$h = parse_url($url);

	if(! $h) {
		return false;
	}

	$str_allowed = get_config('system','allowed_sites');
	if(! $str_allowed)
		return true;

	$found = false;

	$host = strtolower($h['host']);

	// always allow our own site

	if($host == strtolower($_SERVER['SERVER_NAME']))
		return true;

	$fnmatch = function_exists('fnmatch');
	$allowed = explode(',',$str_allowed);

	if(count($allowed)) {
		foreach($allowed as $a) {
			$pat = strtolower(trim($a));
			if(($fnmatch && fnmatch($pat,$host)) || ($pat == $host)) {
				$found = true; 
				break;
			}
		}
	}
	return $found;
}}

// check if email address is allowed to register here.
// Compare against our list (wildcards allowed).
// Returns false if not allowed, true if allowed or if
// allowed list is not configured.

if(! function_exists('allowed_email')) {
function allowed_email($email) {


	$domain = strtolower(substr($email,strpos($email,'@') + 1));
	if(! $domain)
		return false;

	$str_allowed = get_config('system','allowed_email');
	if(! $str_allowed)
		return true;

	$found = false;

	$fnmatch = function_exists('fnmatch');
	$allowed = explode(',',$str_allowed);

	if(count($allowed)) {
		foreach($allowed as $a) {
			$pat = strtolower(trim($a));
			if(($fnmatch && fnmatch($pat,$host)) || ($pat == $host)) {
				$found = true; 
				break;
			}
		}
	}
	return $found;
}}

// Format the like/dislike text for a profile item
// $cnt = number of people who like/dislike the item
// $arr = array of pre-linked names of likers/dislikers
// $type = one of 'like, 'dislike'
// $id  = item id
// returns formatted text

if(! function_exists('format_like')) {
function format_like($cnt,$arr,$type,$id) {
	$o = '';
	if($cnt == 1)
		$o .= $arr[0] . (($type === 'like') ? t(' likes this.') : t(' doesn\'t like this.')) . EOL ;
	else {
		$o .= '<span class="fakelink" onclick="openClose(\'' . $type . 'list-' . $id . '\');" >' 
			. $cnt . ' ' . t('people') . '</span> ' . (($type === 'like') ? t('like this.') : t('don\'t like this.')) . EOL ;
		$total = count($arr);
		if($total >= MAX_LIKERS)
			$arr = array_slice($arr, 0, MAX_LIKERS - 1);
		if($total < MAX_LIKERS)
			$arr[count($arr)-1] = t('and') . ' ' . $arr[count($arr)-1];
		$str = implode(', ', $arr);
		if($total >= MAX_LIKERS)
			$str .= t(', and ') . $total - MAX_LIKERS . t(' other people');
		$str .= (($type === 'like') ? t(' like this.') : t(' don\'t like this.'));
		$o .= "\t" . '<div id="' . $type . 'list-' . $id . '" style="display: none;" >' . $str . '</div>';
	}
	return $o;
}}


// wrapper to load a view template, checking for alternate
// languages before falling back to the default

if(! function_exists('load_view_file')) {
function load_view_file($s) {
	$b = basename($s);
	$d = dirname($s);
	$lang = get_config('system','language');
	if($lang === false)
		$lang = 'en';
	if(file_exists("$d/$lang/$b"))
		return file_get_contents("$d/$lang/$b");
	return file_get_contents($s);
}}

// for html,xml parsing - let's say you've got
// an attribute foobar="class1 class2 class3"
// and you want to find out if it contains 'class3'.
// you can't use a normal sub string search because you
// might match 'notclass3' and a regex to do the job is 
// possible but a bit complicated. 
// pass the attribute string as $attr and the attribute you 
// are looking for as $s - returns true if found, otherwise false

if(! function_exists('attribute_contains')) {
function attribute_contains($attr,$s) {
	$a = explode(' ', $attr);
	if(count($a) && in_array($s,$a))
		return true;
	return false;
}}

if(! function_exists('logger')) {
function logger($msg,$level = 0) {
	$debugging = get_config('system','debugging');
	$loglevel  = intval(get_config('system','loglevel'));
	$logfile   = get_config('system','logfile');

	if((! $debugging) || (! $logfile) || ($level > $loglevel))
		return;
	
	@file_put_contents($logfile, datetime_convert() . ':' . session_id() . ' ' . $msg . "\n", FILE_APPEND);
	return;
}}


if(! function_exists('activity_match')) {
function activity_match($haystack,$needle) {
	if(($haystack === $needle) || ((basename($needle) === $haystack) && strstr($needle,NAMESPACE_ACTIVITY_SCHEMA)))
		return true;
	return false;
}}


// Pull out all #hashtags and @person tags from $s;
// We also get @person@domain.com - which would make 
// the regex quite complicated as tags can also
// end a sentence. So we'll run through our results
// and strip the period from any tags which end with one.
// Returns array of tags found, or empty array.


if(! function_exists('get_tags')) {
function get_tags($s) {
	$ret = array();

	// ignore anything in a code block

	$s = preg_replace('/\[code\](.*?)\[\/code\]/sm','',$s);

	if(preg_match_all('/([@#][^ \x0D\x0A,:?]+)([ \x0D\x0A,:?]|$)/',$s,$match)) {
		foreach($match[1] as $match) {
			if(strstr($match,"]")) {
				// we might be inside a bbcode color tag - leave it alone
				continue;
			}
			if(substr($match,-1,1) === '.')
				$ret[] = substr($match,0,-1);
			else
				$ret[] = $match;
		}
	}

	return $ret;
}}


// quick and dirty quoted_printable encoding

if(! function_exists('qp')) {
function qp($s) {
return str_replace ("%","=",rawurlencode($s));
}} 


if(! function_exists('like_puller')) {
function like_puller($a,$item,&$arr,$mode) {

	$url = '';
	$sparkle = '';
	$verb = (($mode === 'like') ? ACTIVITY_LIKE : ACTIVITY_DISLIKE);

	if((activity_match($item['verb'],$verb)) && ($item['id'] != $item['parent'])) {
		$url = $item['author-link'];
		if(($item['network'] === 'dfrn') && (! $item['self']) && ($item['author-link'] == $item['url'])) {
			$url = $a->get_baseurl() . '/redir/' . $item['contact-id'];
			$sparkle = ' class="sparkle" ';
		}
		if(! ((isset($arr[$item['parent'] . '-l'])) && (is_array($arr[$item['parent'] . '-l']))))
			$arr[$item['parent'] . '-l'] = array();
		if(! isset($arr[$item['parent']]))
			$arr[$item['parent']] = 1;
		else	
			$arr[$item['parent']] ++;
		$arr[$item['parent'] . '-l'][] = '<a href="'. $url . '"'. $sparkle .'>' . $item['author-name'] . '</a>';
	}
	return;
}}

if(! function_exists('get_mentions')) {
function get_mentions($item) {
	$o = '';
	if(! strlen($item['tag']))
		return $o;

	$arr = explode(',',$item['tag']);
	foreach($arr as $x) {
		$matches = null;
		if(preg_match('/@\[url=([^\]]*)\]/',$x,$matches))
			$o .= "\t\t" . '<link rel="mentioned" href="' . $matches[1] . '" />' . "\r\n";
	}
	return $o;
}}

if(! function_exists('contact_block')) {
function contact_block() {
	$o = '';
	$a = get_app();

	$shown = get_pconfig($a->profile['uid'],'system','display_friend_count');
	if(! $shown)
		$shown = 24;

	if((! is_array($a->profile)) || ($a->profile['hide-friends']))
		return $o;
	$r = q("SELECT COUNT(*) AS `total` FROM `contact` WHERE `uid` = %d AND `self` = 0 AND `blocked` = 0 and `pending` = 0",
			intval($a->profile['uid'])
	);
	if(count($r)) {
		$total = intval($r[0]['total']);
	}
	if(! $total) {
		$o .= '<h4 class="contact-h4">' . t('No contacts') . '</h4>';
		return $o;
	}
	$r = q("SELECT * FROM `contact` WHERE `uid` = %d AND `self` = 0 AND `blocked` = 0 and `pending` = 0 ORDER BY RAND() LIMIT %d",
			intval($a->profile['uid']),
			intval($shown)
	);
	if(count($r)) {
		$o .= '<h4 class="contact-h4">' . $total . ' ' . t('Contacts') . '</h4><div id="contact-block">';
		foreach($r as $rr) {
			$redirect_url = $a->get_baseurl() . '/redir/' . $rr['id'];
			if(local_user() && ($rr['uid'] == local_user())
				&& ($rr['network'] === 'dfrn')) {
				$url = $redirect_url;
				$sparkle = ' sparkle';
			}
			else {
				$url = $rr['url'];
				$sparkle = '';
			}

			$o .= '<div class="contact-block-div"><a class="contact-block-link' . $sparkle . '" href="' . $url . '" ><img class="contact-block-img' . $sparkle . '" src="' . $rr['micro'] . '" title="' . $rr['name'] . ' [' . $rr['url'] . ']" alt="' . $rr['name'] . '" /></a></div>' . "\r\n";
		}
		$o .= '</div><div id="contact-block-end"></div>';
		$o .=  '<div id="viewcontacts"><a id="viewcontacts-link" href="viewcontacts/' . $a->profile['nickname'] . '">' . t('View Contacts') . '</a></div>';
		
	}

	$arr = array('contacts' => $r, 'output' => $o);

	call_hooks('contact_block_end', $arr);
	return $o;

}}

if(! function_exists('search')) {
function search($s) {
	$a = get_app();
	$o  = '<div id="search-box">';
	$o .= '<form action="' . $a->get_baseurl() . '/search' . '" method="get" >';
	$o .= '<input type="text" name="search" id="search-text" value="' . $s .'" />';
	$o .= '<input type="submit" name="submit" id="search-submit" value="' . t('Search') . '" />'; 
	$o .= '</form></div>';
	return $o;
}}

if(! function_exists('valid_email')) {
function valid_email($x){
	if(preg_match('/^[_a-zA-Z0-9-]+(\.[_a-zA-Z0-9-]+)*@[a-zA-Z0-9-]+(\.[a-zA-Z0-9-]+)+$/',$x))
		return true;
	return false;
}}


if(! function_exists('gravatar_img')) {
function gravatar_img($email) {
	$size = 175;
	$opt = 'identicon';   // psuedo-random geometric pattern if not found
	$rating = 'pg';
	$hash = md5(trim(strtolower($email)));
	
	$url = 'http://www.gravatar.com/avatar/' . $hash . '.jpg' 
		. '?s=' . $size . '&d=' . $opt . '&r=' . $rating;

	logger('gravatar: ' . $email . ' ' . $url);
	return $url;
}}

if(! function_exists('aes_decrypt')) {
function aes_decrypt($val,$ky)
{
    $key="\0\0\0\0\0\0\0\0\0\0\0\0\0\0\0\0";
    for($a=0;$a<strlen($ky);$a++)
      $key[$a%16]=chr(ord($key[$a%16]) ^ ord($ky[$a]));
    $mode = MCRYPT_MODE_ECB;
    $enc = MCRYPT_RIJNDAEL_128;
    $dec = @mcrypt_decrypt($enc, $key, $val, $mode, @mcrypt_create_iv( @mcrypt_get_iv_size($enc, $mode), MCRYPT_DEV_URANDOM ) );
    return rtrim($dec,(( ord(substr($dec,strlen($dec)-1,1))>=0 and ord(substr($dec, strlen($dec)-1,1))<=16)? chr(ord( substr($dec,strlen($dec)-1,1))):null));
}}


if(! function_exists('aes_encrypt')) {
function aes_encrypt($val,$ky)
{
    $key="\0\0\0\0\0\0\0\0\0\0\0\0\0\0\0\0";
    for($a=0;$a<strlen($ky);$a++)
      $key[$a%16]=chr(ord($key[$a%16]) ^ ord($ky[$a]));
    $mode=MCRYPT_MODE_ECB;
    $enc=MCRYPT_RIJNDAEL_128;
    $val=str_pad($val, (16*(floor(strlen($val) / 16)+(strlen($val) % 16==0?2:1))), chr(16-(strlen($val) % 16)));
    return mcrypt_encrypt($enc, $key, $val, $mode, mcrypt_create_iv( mcrypt_get_iv_size($enc, $mode), MCRYPT_DEV_URANDOM));
}} 


/**
 *
 * Function: linkify
 *
 * Replace naked text hyperlink with HTML formatted hyperlink
 *
 */

if(! function_exists('linkify')) {
function linkify($s) {
	$s = preg_replace("/(https?\:\/\/[a-zA-Z0-9\:\/\-\?\&\.\=\_\~\#\'\%]*)/", ' <a href="$1" target="external-link">$1</a>', $s);
	return($s);
}}


/**
 * 
 * Function: smilies
 *
 * Description:
 * Replaces text emoticons with graphical images
 *
 * @Parameter: string $s
 *
 * Returns string
 */

if(! function_exists('smilies')) {
function smilies($s) {
	$a = get_app();

	return str_replace(
	array( ':-)', ';-)', ':-(', ':(', ':-P', ':-"', ':-x', ':-X', ':-D', '8-|', '8-O'),
	array(
		'<img src="' . $a->get_baseurl() . '/images/smiley-smile.gif" alt=":-)" />',
		'<img src="' . $a->get_baseurl() . '/images/smiley-wink.gif" alt=";-)" />',
		'<img src="' . $a->get_baseurl() . '/images/smiley-frown.gif" alt=":-(" />',
		'<img src="' . $a->get_baseurl() . '/images/smiley-frown.gif" alt=":(" />',
		'<img src="' . $a->get_baseurl() . '/images/smiley-tongue-out.gif" alt=":-P" />',
		'<img src="' . $a->get_baseurl() . '/images/smiley-kiss.gif" alt=":-\"" />',
		'<img src="' . $a->get_baseurl() . '/images/smiley-kiss.gif" alt=":-x" />',
		'<img src="' . $a->get_baseurl() . '/images/smiley-kiss.gif" alt=":-X" />',
		'<img src="' . $a->get_baseurl() . '/images/smiley-laughing.gif" alt=":-D" />',
		'<img src="' . $a->get_baseurl() . '/images/smiley-surprised.gif" alt="8-|" />',
		'<img src="' . $a->get_baseurl() . '/images/smiley-surprised.gif" alt="8-O" />'
	), $s);
}}


/**
 *
 * Function : profile_load
 * @parameter App    $a
 * @parameter string $nickname
 * @parameter int    $profile
 *
 * Summary: Loads a profile into the page sidebar. 
 * The function requires a writeable copy of the main App structure, and the nickname
 * of a registered local account.
 *
 * If the viewer is an authenticated remote viewer, the profile displayed is the
 * one that has been configured for his/her viewing in the Contact manager.
 * Passing a non-zero profile ID can also allow a preview of a selected profile
 * by the owner.
 *
 * Profile information is placed in the App structure for later retrieval.
 * Honours the owner's chosen theme for display. 
 *
 */

if(! function_exists('profile_load')) {
function profile_load(&$a, $nickname, $profile = 0) {
	if(remote_user()) {
		$r = q("SELECT `profile-id` FROM `contact` WHERE `id` = %d LIMIT 1",
			intval($_SESSION['visitor_id']));
		if(count($r))
			$profile = $r[0]['profile-id'];
	} 

	$r = null;

	if($profile) {
		$profile_int = intval($profile);
		$r = q("SELECT `profile`.`uid` AS `profile_uid`, `profile`.* , `user`.* FROM `profile` 
			LEFT JOIN `user` ON `profile`.`uid` = `user`.`uid`
			WHERE `user`.`nickname` = '%s' AND `profile`.`id` = %d LIMIT 1",
			dbesc($nickname),
			intval($profile_int)
		);
	}
	if(! count($r)) {	
		$r = q("SELECT `profile`.`uid` AS `profile_uid`, `profile`.* , `user`.* FROM `profile` 
			LEFT JOIN `user` ON `profile`.`uid` = `user`.`uid`
			WHERE `user`.`nickname` = '%s' AND `profile`.`is-default` = 1 LIMIT 1",
			dbesc($nickname)
		);
	}

	if(($r === false) || (! count($r))) {
		notice( t('No profile') . EOL );
		$a->error = 404;
		return;
	}

	$a->profile = $r[0];


	$a->page['title'] = $a->profile['name'] . " @ " . $a->config['sitename'];
	$_SESSION['theme'] = $a->profile['theme'];

	if(! (x($a->page,'aside')))
		$a->page['aside'] = '';

	$a->page['aside'] .= profile_sidebar($a->profile);
	$a->page['aside'] .= contact_block();

	return;
}}


/**
 *
 * Function: profile_sidebar
 *
 * Formats a profile for display in the sidebar.
 * It is very difficult to templatise the HTML completely
 * because of all the conditional logic.
 *
 * @parameter: array $profile
 *
 * Returns HTML string stuitable for sidebar inclusion
 * Exceptions: Returns empty string if passed $profile is wrong type or not populated
 *
 */


if(! function_exists('profile_sidebar')) {
function profile_sidebar($profile) {

	$o = '';
	$location = '';
	$address = false;

	if((! is_array($profile)) && (! count($profile)))
		return $o;

	call_hooks('profile_sidebar_enter', $profile);

	$fullname = '<div class="fn">' . $profile['name'] . '</div>';

	$pdesc = '<div class="title">' . $profile['pdesc'] . '</div>';

	$tabs = '';

	$photo = '<div id="profile=photo-wrapper"><img class="photo" src="' . $profile['photo'] . '" alt="' . $profile['name'] . '" /></div>';

	$connect = (($profile['uid'] != local_user()) ? '<li><a id="dfrn-request-link" href="dfrn_request/' . $profile['nickname'] . '">' . t('Connect') . '</a></li>' : '');
 
	if((x($profile,'address') == 1) 
		|| (x($profile,'locality') == 1) 
		|| (x($profile,'region') == 1) 
		|| (x($profile,'postal-code') == 1) 
		|| (x($profile,'country-name') == 1))
		$address = true;

	if($address) {
		$location .= '<div class="location"><span class="location-label">' . t('Location:') . '</span> <div class="adr">';
		$location .= ((x($profile,'address') == 1) ? '<div class="street-address">' . $profile['address'] . '</div>' : '');
		$location .= (((x($profile,'locality') == 1) || (x($profile,'region') == 1) || (x($profile,'postal-code') == 1)) 
			? '<span class="city-state-zip"><span class="locality">' . $profile['locality'] . '</span>' 
			. ((x($profile['locality']) == 1) ? t(', ') : '') 
			. '<span class="region">' . $profile['region'] . '</span>'
			. ' <span class="postal-code">' . $profile['postal-code'] . '</span></span>' : '');
		$location .= ((x($profile,'country-name') == 1) ? ' <span class="country-name">' . $profile['country-name'] . '</span>' : '');  
		$location .= '</div></div><div class="profile-clear"></div>';

	}

	$gender = ((x($profile,'gender') == 1) ? '<div class="mf"><span class="gender-label">' . t('Gender:') . '</span> <span class="x-gender">' . $profile['gender'] . '</span></div><div class="profile-clear"></div>' : '');

	$pubkey = ((x($profile,'pubkey') == 1) ? '<div class="key" style="display:none;">' . $profile['pubkey'] . '</div>' : '');

	$marital = ((x($profile,'marital') == 1) ? '<div class="marital"><span class="marital-label"><span class="heart">&hearts;</span> ' . t('Status:') . ' </span><span class="marital-text">' . $profile['marital'] . '</span></div></div><div class="profile-clear"></div>' : '');

	$homepage = ((x($profile,'homepage') == 1) ? '<div class="homepage"><span class="homepage-label">' . t('Homepage:') . ' </span><span class="homepage-url">' . linkify($profile['homepage']) . '</span></div></div><div class="profile-clear"></div>' : '');

	$tpl = load_view_file('view/profile_vcard.tpl');

	$o .= replace_macros($tpl, array(
		'$fullname' => $fullname,
		'$pdesc'    => $pdesc,
		'$tabs'     => $tabs,
		'$photo'    => $photo,
		'$connect'  => $connect,		
		'$location' => $location,
		'$gender'   => $gender,
		'$pubkey'   => $pubkey,
		'$marital'  => $marital,
		'$homepage' => $homepage
	));


	$arr = array('profile' => $profile, 'entry' => $o);

	call_hooks('profile_sidebar', $arr);

	return $o;
}}


if(! function_exists('register_hook')) {
function register_hook($hook,$file,$function) {

	$r = q("SELECT * FROM `hook` WHERE `hook` = '%s' AND `file` = '%s' AND `function` = '%s' LIMIT 1",
		dbesc($hook),
		dbesc($file),
		dbesc($function)
	);
	if(count($r))
		return true;

	$r = q("INSERT INTO `hook` (`hook`, `file`, `function`) VALUES ( '%s', '%s', '%s' ) ",
		dbesc($hook),
		dbesc($file),
		dbesc($function)
	);
	return $r;
}}

if(! function_exists('unregister_hook')) {
function unregister_hook($hook,$file,$function) {

	$r = q("DELETE FROM `hook` WHERE `hook` = '%s' AND `file` = '%s' AND `function` = '%s' LIMIT 1",
		dbesc($hook),
		dbesc($file),
		dbesc($function)
	);
	return $r;
}}


if(! function_exists('load_hooks')) {
function load_hooks() {
	$a = get_app();
	$r = q("SELECT * FROM `hook` WHERE 1");
	if(count($r)) {
		foreach($r as $rr) {
			$a->hooks[] = array($rr['hook'], $rr['file'], $rr['function']);
		}
	}
}}


if(! function_exists('call_hooks')) {
function call_hooks($name, &$data = null) {
	$a = get_app();

	if(count($a->hooks)) {
		foreach($a->hooks as $hook) {
			if($hook[HOOK_HOOK] === $name) {
				@include_once($hook[HOOK_FILE]);
				if(function_exists($hook[HOOK_FUNCTION])) {
					$func = $hook[HOOK_FUNCTION];
					$func($a,$data);
				}
			}
		}
	}
}}


if(! function_exists('day_translate')) {
function day_translate($s) {
	$ret = str_replace(array('Monday','Tuesday','Wednesday','Thursday','Friday','Saturday','Sunday'),
		array( t('Monday'), t('Tuesday'), t('Wednesday'), t('Thursday'), t('Friday'), t('Saturday'), t('Sunday')),
		$s);

	$ret = str_replace(array('January','February','March','April','May','June','July','August','September','October','November','December'),
		array( t('January'), t('February'), t('March'), t('April'), t('May'), t('June'), t('July'), t('August'), t('September'), t('October'), t('November'), t('December')),
		$ret);

	return $ret;
}}

if(! function_exists('get_birthdays')) {
function get_birthdays() {

	$a = get_app();
	$o = '';

	if(! local_user())
		return $o;

	$bd_format = get_config('system','birthday_format');
	if(! $bd_format)
		$bd_format = 'g A l F d' ; // 8 AM Friday January 18

	$r = q("SELECT `event`.*, `event`.`id` AS `eid`, `contact`.* FROM `event` 
		LEFT JOIN `contact` ON `contact`.`id` = `event`.`cid` 
		WHERE `event`.`uid` = %d AND `type` = 'birthday' AND `start` < '%s' AND `finish` > '%s' 
		ORDER BY `start` DESC ",
		intval(local_user()),
		dbesc(datetime_convert('UTC','UTC','now + 6 days')),
		dbesc(datetime_convert('UTC','UTC','now'))
	);

	if($r && count($r)) {
		$o .= '<div id="birthday-wrapper"><div id="birthday-title">' . t('Birthdays this week:') . '</div>'; 
		$o .= '<div id="birthday-adjust">' . t("\x28Adjusted for local time\x29") . '</div>';
		$o .= '<div id="birthday-title-end"></div>';

		foreach($r as $rr) {
			$now = strtotime('now');
			$today = (((strtotime($rr['start'] . ' +00:00') < $now) && (strtotime($rr['finish'] . ' +00:00') > $now)) ? true : false); 

			$o .= '<div class="birthday-list" id="birthday-' . $rr['eid'] . '"><a class="sparkle" href="' 
			. $a->get_baseurl() . '/redir/'  . $rr['cid'] . '">' . $rr['name'] . '</a> ' 
			. day_translate(datetime_convert('UTC', $a->timezone, $rr['start'], $bd_format)) . (($today) ?  ' ' . t('[today]') : '')
			. '</div>' ;
		}

		$o .= '</div>';
	}

  return $o;

}}

/**
 *
 * Compare two URLs to see if they are the same, but ignore
 * slight but hopefully insignificant differences such as if one 
 * is https and the other isn't, or if one is www.something and 
 * the other isn't - and also ignore case differences.
 *
 * Return true if the URLs match, otherwise false.
 *
 */

if(! function_exists('link_compare')) {
function link_compare($a,$b) {
	$a1 = str_replace(array('https:','//www.'), array('http:','//'), $a);
	$b1 = str_replace(array('https:','//www.'), array('http:','//'), $b);
	if(strcasecmp($a1,$b1) === 0)
		return true;
	return false;
}}


<<<<<<< HEAD
if(! function_exists('prepare_body')) {
function prepare_body($item) {

	require_once('include/bbcode.php');

	$s = smilies(bbcode($item['body']));

	return $s;



}}
=======
/**
 * 
 * Wrap calls to proc_close(proc_open()) and call hook
 * so plugins can take part in process :)
 * 
 * args:
 * $cmd program to run
 *  next args are passed as $cmd command line
 * 
 * e.g.: proc_run("ls","-la","/tmp");
 * 
 * $cmd and string args are surrounded with ""
 */
if(! function_exists('run_proc')) {
function proc_run($cmd){
	$args = func_get_args();
	call_hooks("proc_run", $args);
	
	foreach ($args as &$arg){
		if(is_string($arg)) $arg='"'.$arg.'"';
	}
	$cmdline = implode($args," ");
	proc_close(proc_open($cmdline." &",array(),$foo));
}}

?>
>>>>>>> 302acda0
<|MERGE_RESOLUTION|>--- conflicted
+++ resolved
@@ -2216,7 +2216,6 @@
 }}
 
 
-<<<<<<< HEAD
 if(! function_exists('prepare_body')) {
 function prepare_body($item) {
 
@@ -2225,11 +2224,8 @@
 	$s = smilies(bbcode($item['body']));
 
 	return $s;
-
-
-
-}}
-=======
+}}
+
 /**
  * 
  * Wrap calls to proc_close(proc_open()) and call hook
@@ -2243,6 +2239,7 @@
  * 
  * $cmd and string args are surrounded with ""
  */
+
 if(! function_exists('run_proc')) {
 function proc_run($cmd){
 	$args = func_get_args();
@@ -2254,6 +2251,3 @@
 	$cmdline = implode($args," ");
 	proc_close(proc_open($cmdline." &",array(),$foo));
 }}
-
-?>
->>>>>>> 302acda0
