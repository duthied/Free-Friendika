--- conflicted
+++ resolved
@@ -41,11 +41,7 @@
 define('FRIENDICA_CODENAME',     'The Tazmans Flax-lily');
 define('FRIENDICA_VERSION',      '2018.08-dev');
 define('DFRN_PROTOCOL_VERSION',  '2.23');
-<<<<<<< HEAD
-define('DB_UPDATE_VERSION',      1273);
-=======
 define('DB_UPDATE_VERSION',      1274);
->>>>>>> bd1056a6
 define('NEW_UPDATE_ROUTINE_VERSION', 1170);
 
 /**
