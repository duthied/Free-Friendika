{
    "_readme": [
        "This file locks the dependencies of your project to a known state",
        "Read more about it at https://getcomposer.org/doc/01-basic-usage.md#installing-dependencies",
        "This file is @generated automatically"
    ],
<<<<<<< HEAD
    "content-hash": "131ca83d1c6f64092ff5220e4a14a101",
=======
    "content-hash": "356019e5d0c92aae938f5292dd0fd103",
>>>>>>> 02123bda
    "packages": [
        {
            "name": "asika/simple-console",
            "version": "1.0.3",
            "source": {
                "type": "git",
                "url": "https://github.com/asika32764/php-simple-console.git",
                "reference": "0b624c1a999849dc6481a47182e58d593bf65068"
            },
            "dist": {
                "type": "zip",
                "url": "https://api.github.com/repos/asika32764/php-simple-console/zipball/0b624c1a999849dc6481a47182e58d593bf65068",
                "reference": "0b624c1a999849dc6481a47182e58d593bf65068",
                "shasum": ""
            },
            "type": "library",
            "autoload": {
                "psr-4": {
                    "Asika\\SimpleConsole\\": "src/"
                }
            },
            "notification-url": "https://packagist.org/downloads/",
            "license": [
                "MIT"
            ],
            "authors": [
                {
                    "name": "Simon Asika",
                    "email": "asika32764@gmail.com"
                }
            ],
            "description": "One file console framework to help you write build scripts.",
            "time": "2018-03-08T12:05:40+00:00"
        },
        {
            "name": "bacon/bacon-qr-code",
            "version": "2.0.8",
            "source": {
                "type": "git",
                "url": "https://github.com/Bacon/BaconQrCode.git",
                "reference": "8674e51bb65af933a5ffaf1c308a660387c35c22"
            },
            "dist": {
                "type": "zip",
                "url": "https://api.github.com/repos/Bacon/BaconQrCode/zipball/8674e51bb65af933a5ffaf1c308a660387c35c22",
                "reference": "8674e51bb65af933a5ffaf1c308a660387c35c22",
                "shasum": ""
            },
            "require": {
                "dasprid/enum": "^1.0.3",
                "ext-iconv": "*",
                "php": "^7.1 || ^8.0"
            },
            "require-dev": {
                "phly/keep-a-changelog": "^2.1",
                "phpunit/phpunit": "^7 | ^8 | ^9",
                "spatie/phpunit-snapshot-assertions": "^4.2.9",
                "squizlabs/php_codesniffer": "^3.4"
            },
            "suggest": {
                "ext-imagick": "to generate QR code images"
            },
            "type": "library",
            "autoload": {
                "psr-4": {
                    "BaconQrCode\\": "src/"
                }
            },
            "notification-url": "https://packagist.org/downloads/",
            "license": [
                "BSD-2-Clause"
            ],
            "authors": [
                {
                    "name": "Ben Scholzen 'DASPRiD'",
                    "email": "mail@dasprids.de",
                    "homepage": "https://dasprids.de/",
                    "role": "Developer"
                }
            ],
            "description": "BaconQrCode is a QR code generator for PHP.",
            "homepage": "https://github.com/Bacon/BaconQrCode",
            "time": "2022-12-07T17:46:57+00:00"
        },
        {
            "name": "bower-asset/Chart-js",
            "version": "v2.9.4",
            "source": {
                "type": "git",
                "url": "https://github.com/chartjs/Chart.js.git",
                "reference": "9bd4cf82fda9f50a5fb50b72843e06ab88124278"
            },
            "dist": {
                "type": "zip",
                "url": "https://api.github.com/repos/chartjs/Chart.js/zipball/9bd4cf82fda9f50a5fb50b72843e06ab88124278",
                "reference": "9bd4cf82fda9f50a5fb50b72843e06ab88124278",
                "shasum": ""
            },
            "type": "bower-asset-library",
            "extra": {
                "bower-asset-main": "./dist/Chart.js",
                "bower-asset-ignore": [
                    ".github",
                    ".codeclimate.yml",
                    ".gitignore",
                    ".npmignore",
                    ".travis.yml",
                    "scripts"
                ]
            },
            "license": [
                "MIT"
            ],
            "description": "Simple HTML5 charts using the canvas element.",
            "time": "2020-10-19T12:22:11+00:00"
        },
        {
            "name": "bower-asset/base64",
            "version": "1.3.0",
            "source": {
                "type": "git",
                "url": "https://github.com/davidchambers/Base64.js.git",
                "reference": "22192690552ba07bf035f95a5d2d1a0e2f0ced46"
            },
            "dist": {
                "type": "zip",
                "url": "https://api.github.com/repos/davidchambers/Base64.js/zipball/22192690552ba07bf035f95a5d2d1a0e2f0ced46",
                "reference": "22192690552ba07bf035f95a5d2d1a0e2f0ced46",
                "shasum": ""
            },
            "type": "bower-asset-library",
            "extra": {
                "bower-asset-main": "./base64.js",
                "bower-asset-ignore": [
                    "**/.*",
                    "Makefile",
                    "coverage/",
                    "scripts/",
                    "test/"
                ]
            },
            "license": [
                "WTFPL"
            ],
            "description": "Base64 encoding and decoding",
            "time": "2023-09-18T21:37:26+00:00"
        },
        {
            "name": "bower-asset/dompurify",
            "version": "1.0.11",
            "source": {
                "type": "git",
                "url": "https://github.com/cure53/DOMPurify.git",
                "reference": "3c1c0d7e11cda896b0c69cf82e0ca6e0c0e7dd38"
            },
            "dist": {
                "type": "zip",
                "url": "https://api.github.com/repos/cure53/DOMPurify/zipball/3c1c0d7e11cda896b0c69cf82e0ca6e0c0e7dd38",
                "reference": "3c1c0d7e11cda896b0c69cf82e0ca6e0c0e7dd38",
                "shasum": ""
            },
            "type": "bower-asset-library",
            "extra": {
                "bower-asset-main": "src/purify.js",
                "bower-asset-ignore": [
                    "**/.*",
                    "demos",
                    "scripts",
                    "test",
                    "website"
                ]
            },
            "license": [
                "MPL-2.0",
                "Apache-2.0"
            ],
            "description": "A DOM-only, super-fast, uber-tolerant XSS sanitizer for HTML, MathML and SVG",
            "keywords": [
                "cross site scripting",
                "dom",
                "filter",
                "html",
                "mathml",
                "sanitize",
                "sanitizer",
                "secure",
                "security",
                "svg",
                "xss"
            ],
            "time": "2019-06-18T13:33:05+00:00"
        },
        {
            "name": "bower-asset/fork-awesome",
            "version": "1.2.0",
            "source": {
                "type": "git",
                "url": "https://github.com/ForkAwesome/Fork-Awesome.git",
                "reference": "1e3849530d0266ece3a883649e1398414b92241d"
            },
            "dist": {
                "type": "zip",
                "url": "https://api.github.com/repos/ForkAwesome/Fork-Awesome/zipball/1e3849530d0266ece3a883649e1398414b92241d",
                "reference": "1e3849530d0266ece3a883649e1398414b92241d",
                "shasum": ""
            },
            "type": "bower-asset-library",
            "extra": {
                "bower-asset-main": [
                    "less/fork-awesome.less",
                    "scss/fork-awesome.scss"
                ],
                "bower-asset-ignore": [
                    "*/.*",
                    "*.json",
                    "src",
                    "*.yml",
                    "Gemfile",
                    "Gemfile.lock",
                    "*.md"
                ]
            },
            "license": [
                "OFL-1.1",
                "MIT",
                "CC-BY-3.0"
            ],
            "description": "Fork Awesome",
            "keywords": [
                "awesome",
                "font",
                "fork",
                "icon"
            ],
            "time": "2021-08-26T18:46:39+00:00"
        },
        {
            "name": "brick/math",
            "version": "0.9.3",
            "source": {
                "type": "git",
                "url": "https://github.com/brick/math.git",
                "reference": "ca57d18f028f84f777b2168cd1911b0dee2343ae"
            },
            "dist": {
                "type": "zip",
                "url": "https://api.github.com/repos/brick/math/zipball/ca57d18f028f84f777b2168cd1911b0dee2343ae",
                "reference": "ca57d18f028f84f777b2168cd1911b0dee2343ae",
                "shasum": ""
            },
            "require": {
                "ext-json": "*",
                "php": "^7.1 || ^8.0"
            },
            "require-dev": {
                "php-coveralls/php-coveralls": "^2.2",
                "phpunit/phpunit": "^7.5.15 || ^8.5 || ^9.0",
                "vimeo/psalm": "4.9.2"
            },
            "type": "library",
            "autoload": {
                "psr-4": {
                    "Brick\\Math\\": "src/"
                }
            },
            "notification-url": "https://packagist.org/downloads/",
            "license": [
                "MIT"
            ],
            "description": "Arbitrary-precision arithmetic library",
            "keywords": [
                "Arbitrary-precision",
                "BigInteger",
                "BigRational",
                "arithmetic",
                "bigdecimal",
                "bignum",
                "brick",
                "math"
            ],
            "funding": [
                {
                    "url": "https://github.com/BenMorel",
                    "type": "github"
                },
                {
                    "url": "https://tidelift.com/funding/github/packagist/brick/math",
                    "type": "tidelift"
                }
            ],
            "time": "2021-08-15T20:50:18+00:00"
        },
        {
            "name": "composer/ca-bundle",
            "version": "1.4.0",
            "source": {
                "type": "git",
                "url": "https://github.com/composer/ca-bundle.git",
                "reference": "b66d11b7479109ab547f9405b97205640b17d385"
            },
            "dist": {
                "type": "zip",
                "url": "https://api.github.com/repos/composer/ca-bundle/zipball/b66d11b7479109ab547f9405b97205640b17d385",
                "reference": "b66d11b7479109ab547f9405b97205640b17d385",
                "shasum": ""
            },
            "require": {
                "ext-openssl": "*",
                "ext-pcre": "*",
                "php": "^5.3.2 || ^7.0 || ^8.0"
            },
            "require-dev": {
                "phpstan/phpstan": "^0.12.55",
                "psr/log": "^1.0",
                "symfony/phpunit-bridge": "^4.2 || ^5",
                "symfony/process": "^2.5 || ^3.0 || ^4.0 || ^5.0 || ^6.0 || ^7.0"
            },
            "type": "library",
            "extra": {
                "branch-alias": {
                    "dev-main": "1.x-dev"
                }
            },
            "autoload": {
                "psr-4": {
                    "Composer\\CaBundle\\": "src"
                }
            },
            "notification-url": "https://packagist.org/downloads/",
            "license": [
                "MIT"
            ],
            "authors": [
                {
                    "name": "Jordi Boggiano",
                    "email": "j.boggiano@seld.be",
                    "homepage": "http://seld.be"
                }
            ],
            "description": "Lets you find a path to the system CA bundle, and includes a fallback to the Mozilla CA bundle.",
            "keywords": [
                "cabundle",
                "cacert",
                "certificate",
                "ssl",
                "tls"
            ],
            "funding": [
                {
                    "url": "https://packagist.com",
                    "type": "custom"
                },
                {
                    "url": "https://github.com/composer",
                    "type": "github"
                },
                {
                    "url": "https://tidelift.com/funding/github/packagist/composer/composer",
                    "type": "tidelift"
                }
            ],
            "time": "2023-12-18T12:05:55+00:00"
        },
        {
            "name": "dasprid/enum",
            "version": "1.0.5",
            "source": {
                "type": "git",
                "url": "https://github.com/DASPRiD/Enum.git",
                "reference": "6faf451159fb8ba4126b925ed2d78acfce0dc016"
            },
            "dist": {
                "type": "zip",
                "url": "https://api.github.com/repos/DASPRiD/Enum/zipball/6faf451159fb8ba4126b925ed2d78acfce0dc016",
                "reference": "6faf451159fb8ba4126b925ed2d78acfce0dc016",
                "shasum": ""
            },
            "require": {
                "php": ">=7.1 <9.0"
            },
            "require-dev": {
                "phpunit/phpunit": "^7 | ^8 | ^9",
                "squizlabs/php_codesniffer": "*"
            },
            "type": "library",
            "autoload": {
                "psr-4": {
                    "DASPRiD\\Enum\\": "src/"
                }
            },
            "notification-url": "https://packagist.org/downloads/",
            "license": [
                "BSD-2-Clause"
            ],
            "authors": [
                {
                    "name": "Ben Scholzen 'DASPRiD'",
                    "email": "mail@dasprids.de",
                    "homepage": "https://dasprids.de/",
                    "role": "Developer"
                }
            ],
            "description": "PHP 7.1 enum implementation",
            "keywords": [
                "enum",
                "map"
            ],
            "time": "2023-08-25T16:18:39+00:00"
        },
        {
            "name": "divineomega/do-file-cache",
            "version": "v2.0.6",
            "source": {
                "type": "git",
                "url": "https://github.com/DivineOmega/DO-File-Cache.git",
                "reference": "23696a8a4c3ebe2ab3d68a35b2698fa103f69334"
            },
            "dist": {
                "type": "zip",
                "url": "https://api.github.com/repos/DivineOmega/DO-File-Cache/zipball/23696a8a4c3ebe2ab3d68a35b2698fa103f69334",
                "reference": "23696a8a4c3ebe2ab3d68a35b2698fa103f69334",
                "shasum": ""
            },
            "require": {
                "ext-json": "*",
                "ext-zlib": "*",
                "php": ">=5.6"
            },
            "require-dev": {
                "php-coveralls/php-coveralls": "^2.1",
                "phpunit/phpunit": "^6.5"
            },
            "type": "library",
            "extra": {
                "branch-alias": {
                    "dev-master": "1.0-dev"
                }
            },
            "autoload": {
                "psr-4": {
                    "DivineOmega\\DOFileCache\\": "src/"
                }
            },
            "notification-url": "https://packagist.org/downloads/",
            "license": [
                "LGPL-3.0-only"
            ],
            "description": "DO File Cache is a PHP File-based Caching Library. Its syntax is designed to closely resemble the PHP memcache extension.",
            "keywords": [
                "cache",
                "caching",
                "caching library",
                "file cache",
                "library",
                "php"
            ],
            "time": "2018-12-31T09:36:51+00:00"
        },
        {
            "name": "divineomega/do-file-cache-psr-6",
            "version": "v2.0.1",
            "source": {
                "type": "git",
                "url": "https://github.com/DivineOmega/DO-File-Cache-PSR-6.git",
                "reference": "18f9807d0491d093e9a12741afb40257d92f017e"
            },
            "dist": {
                "type": "zip",
                "url": "https://api.github.com/repos/DivineOmega/DO-File-Cache-PSR-6/zipball/18f9807d0491d093e9a12741afb40257d92f017e",
                "reference": "18f9807d0491d093e9a12741afb40257d92f017e",
                "shasum": ""
            },
            "require": {
                "divineomega/do-file-cache": "^2.0.0",
                "psr/cache": "^1.0"
            },
            "require-dev": {
                "cache/integration-tests": "^0.16.0",
                "php-coveralls/php-coveralls": "^2.1",
                "phpunit/phpunit": "^5.7"
            },
            "type": "library",
            "autoload": {
                "psr-4": {
                    "DivineOmega\\DOFileCachePSR6\\": "src/"
                }
            },
            "notification-url": "https://packagist.org/downloads/",
            "license": [
                "LGPL-3.0-only"
            ],
            "authors": [
                {
                    "name": "Jordan Hall",
                    "email": "jordan@hall05.co.uk"
                }
            ],
            "description": "PSR-6 adapter for DO File Cache",
            "time": "2018-07-13T08:32:36+00:00"
        },
        {
            "name": "divineomega/password_exposed",
            "version": "v3.2.0",
            "source": {
                "type": "git",
                "url": "https://github.com/DivineOmega/password_exposed.git",
                "reference": "327f93ee5cab54622077bcae721412b55be16720"
            },
            "dist": {
                "type": "zip",
                "url": "https://api.github.com/repos/DivineOmega/password_exposed/zipball/327f93ee5cab54622077bcae721412b55be16720",
                "reference": "327f93ee5cab54622077bcae721412b55be16720",
                "shasum": ""
            },
            "require": {
                "divineomega/do-file-cache-psr-6": "^2.0",
                "divineomega/psr-18-guzzle-adapter": "^1.0",
                "nyholm/psr7": "^1.0",
                "paragonie/certainty": "^2.4",
                "php": "^7.1||^8.0",
                "php-http/discovery": "^1.6",
                "psr/cache": "^1.0",
                "psr/http-client": "^1.0",
                "psr/http-factory-implementation": "^1.0",
                "psr/http-message": "^1.0",
                "psr/http-message-implementation": "^1.0"
            },
            "require-dev": {
                "fzaninotto/faker": "^1.7",
                "kriswallsmith/buzz": "^1.0",
                "php-coveralls/php-coveralls": "^2.1",
                "phpunit/phpunit": "^7.0||^8.0",
                "symfony/cache": "^4.2.12",
                "vimeo/psalm": "^4"
            },
            "type": "library",
            "extra": {
                "branch-alias": {
                    "dev-master": "3.0-dev"
                }
            },
            "autoload": {
                "files": [
                    "src/PasswordExposedFunction.php"
                ],
                "psr-4": {
                    "DivineOmega\\PasswordExposed\\": "src/"
                }
            },
            "notification-url": "https://packagist.org/downloads/",
            "license": [
                "LGPL-3.0-only"
            ],
            "authors": [
                {
                    "name": "Jordan Hall",
                    "email": "jordan@hall05.co.uk"
                },
                {
                    "name": "Contributors",
                    "homepage": "https://github.com/DivineOmega/password_exposed/graphs/contributors"
                }
            ],
            "description": "This PHP package provides a `password_exposed` helper function, that uses the haveibeenpwned.com API to check if a password has been exposed in a data breach.",
            "homepage": "https://github.com/DivineOmega/password_exposed",
            "funding": [
                {
                    "url": "https://github.com/DivineOmega",
                    "type": "github"
                }
            ],
            "time": "2021-04-20T09:34:23+00:00"
        },
        {
            "name": "divineomega/psr-18-guzzle-adapter",
            "version": "v1.2.0",
            "source": {
                "type": "git",
                "url": "https://github.com/DivineOmega/psr-18-guzzle-adapter.git",
                "reference": "a2bdcddd4d4a17aac460e58d1e064e6bd2de5e57"
            },
            "dist": {
                "type": "zip",
                "url": "https://api.github.com/repos/DivineOmega/psr-18-guzzle-adapter/zipball/a2bdcddd4d4a17aac460e58d1e064e6bd2de5e57",
                "reference": "a2bdcddd4d4a17aac460e58d1e064e6bd2de5e57",
                "shasum": ""
            },
            "require": {
                "guzzlehttp/guzzle": "^6.3||^7.0",
                "php": "^7.1||^8.0",
                "psr/http-client": "^1.0"
            },
            "type": "library",
            "autoload": {
                "psr-4": {
                    "DivineOmega\\Psr18GuzzleAdapter\\": "src/"
                }
            },
            "notification-url": "https://packagist.org/downloads/",
            "license": [
                "LGPL-3.0-only"
            ],
            "authors": [
                {
                    "name": "Jordan Hall",
                    "email": "jordan@hall05.co.uk"
                }
            ],
            "description": "PSR-18 adapter for the Guzzle HTTP client",
            "funding": [
                {
                    "url": "https://github.com/DivineOmega",
                    "type": "github"
                }
            ],
            "time": "2021-04-20T08:50:57+00:00"
        },
        {
            "name": "enyo/dropzone",
            "version": "v5.9.3",
            "source": {
                "type": "git",
                "url": "https://github.com/dropzone/dropzone-packagist.git",
                "reference": "286b2dc1f1195bd12169e4c9d5f91cfbe46e245f"
            },
            "dist": {
                "type": "zip",
                "url": "https://api.github.com/repos/dropzone/dropzone-packagist/zipball/286b2dc1f1195bd12169e4c9d5f91cfbe46e245f",
                "reference": "286b2dc1f1195bd12169e4c9d5f91cfbe46e245f",
                "shasum": ""
            },
            "type": "library",
            "notification-url": "https://packagist.org/downloads/",
            "license": [
                "MIT"
            ],
            "authors": [
                {
                    "name": "Matias Meno",
                    "email": "m@tias.me",
                    "homepage": "http://www.yesmeno.com"
                }
            ],
            "description": "Handles drag and drop of files for you.",
            "homepage": "http://www.dropzonejs.com",
            "keywords": [
                "drag and drop",
                "dragndrop",
                "file upload",
                "upload"
            ],
            "time": "2021-09-21T17:03:36+00:00"
        },
        {
            "name": "ezyang/htmlpurifier",
            "version": "v4.17.0",
            "source": {
                "type": "git",
                "url": "https://github.com/ezyang/htmlpurifier.git",
                "reference": "bbc513d79acf6691fa9cf10f192c90dd2957f18c"
            },
            "dist": {
                "type": "zip",
                "url": "https://api.github.com/repos/ezyang/htmlpurifier/zipball/bbc513d79acf6691fa9cf10f192c90dd2957f18c",
                "reference": "bbc513d79acf6691fa9cf10f192c90dd2957f18c",
                "shasum": ""
            },
            "require": {
                "php": "~5.6.0 || ~7.0.0 || ~7.1.0 || ~7.2.0 || ~7.3.0 || ~7.4.0 || ~8.0.0 || ~8.1.0 || ~8.2.0 || ~8.3.0"
            },
            "require-dev": {
                "cerdic/css-tidy": "^1.7 || ^2.0",
                "simpletest/simpletest": "dev-master"
            },
            "suggest": {
                "cerdic/css-tidy": "If you want to use the filter 'Filter.ExtractStyleBlocks'.",
                "ext-bcmath": "Used for unit conversion and imagecrash protection",
                "ext-iconv": "Converts text to and from non-UTF-8 encodings",
                "ext-tidy": "Used for pretty-printing HTML"
            },
            "type": "library",
            "autoload": {
                "files": [
                    "library/HTMLPurifier.composer.php"
                ],
                "psr-0": {
                    "HTMLPurifier": "library/"
                },
                "exclude-from-classmap": [
                    "/library/HTMLPurifier/Language/"
                ]
            },
            "notification-url": "https://packagist.org/downloads/",
            "license": [
                "LGPL-2.1-or-later"
            ],
            "authors": [
                {
                    "name": "Edward Z. Yang",
                    "email": "admin@htmlpurifier.org",
                    "homepage": "http://ezyang.com"
                }
            ],
            "description": "Standards compliant HTML filter written in PHP",
            "homepage": "http://htmlpurifier.org/",
            "keywords": [
                "html"
            ],
            "time": "2023-11-17T15:01:25+00:00"
        },
        {
            "name": "fgrosse/phpasn1",
            "version": "v2.5.0",
            "source": {
                "type": "git",
                "url": "https://github.com/fgrosse/PHPASN1.git",
                "reference": "42060ed45344789fb9f21f9f1864fc47b9e3507b"
            },
            "dist": {
                "type": "zip",
                "url": "https://api.github.com/repos/fgrosse/PHPASN1/zipball/42060ed45344789fb9f21f9f1864fc47b9e3507b",
                "reference": "42060ed45344789fb9f21f9f1864fc47b9e3507b",
                "shasum": ""
            },
            "require": {
                "php": "^7.1 || ^8.0"
            },
            "require-dev": {
                "php-coveralls/php-coveralls": "~2.0",
                "phpunit/phpunit": "^7.0 || ^8.0 || ^9.0"
            },
            "suggest": {
                "ext-bcmath": "BCmath is the fallback extension for big integer calculations",
                "ext-curl": "For loading OID information from the web if they have not bee defined statically",
                "ext-gmp": "GMP is the preferred extension for big integer calculations",
                "phpseclib/bcmath_compat": "BCmath polyfill for servers where neither GMP nor BCmath is available"
            },
            "type": "library",
            "extra": {
                "branch-alias": {
                    "dev-master": "2.0.x-dev"
                }
            },
            "autoload": {
                "psr-4": {
                    "FG\\": "lib/"
                }
            },
            "notification-url": "https://packagist.org/downloads/",
            "license": [
                "MIT"
            ],
            "authors": [
                {
                    "name": "Friedrich Große",
                    "email": "friedrich.grosse@gmail.com",
                    "homepage": "https://github.com/FGrosse",
                    "role": "Author"
                },
                {
                    "name": "All contributors",
                    "homepage": "https://github.com/FGrosse/PHPASN1/contributors"
                }
            ],
            "description": "A PHP Framework that allows you to encode and decode arbitrary ASN.1 structures using the ITU-T X.690 Encoding Rules.",
            "homepage": "https://github.com/FGrosse/PHPASN1",
            "keywords": [
                "DER",
                "asn.1",
                "asn1",
                "ber",
                "binary",
                "decoding",
                "encoding",
                "x.509",
                "x.690",
                "x509",
                "x690"
            ],
            "abandoned": true,
            "time": "2022-12-19T11:08:26+00:00"
        },
        {
            "name": "friendica/json-ld",
            "version": "1.1.4",
            "source": {
                "type": "git",
                "url": "https://git.friendi.ca/friendica/php-json-ld",
                "reference": "1f33c8766b5cfbecfbc2122238873debeed35fb6"
            },
            "require": {
                "ext-json": "*",
                "php": ">=5.4.0"
            },
            "type": "library",
            "autoload": {
                "files": [
                    "jsonld.php"
                ]
            },
            "license": [
                "BSD-3-Clause"
            ],
            "authors": [
                {
                    "name": "Digital Bazaar, Inc.",
                    "email": "support@digitalbazaar.com",
                    "homepage": "http://digitalbazaar.com/"
                },
                {
                    "name": "Friendica Team",
                    "homepage": "https://friendi.ca/"
                }
            ],
            "description": "A JSON-LD Processor and API implementation in PHP.",
            "homepage": "https://git.friendi.ca/friendica/php-json-ld",
            "keywords": [
                "JSON",
                "JSON-LD",
                "Linked Data",
                "RDF",
                "Semantic Web",
                "jsonld"
            ],
            "time": "2023-07-09T14:00:15+00:00"
        },
        {
            "name": "fxp/composer-asset-plugin",
            "version": "v1.4.6",
            "source": {
                "type": "git",
                "url": "https://github.com/fxpio/composer-asset-plugin.git",
                "reference": "886ece037849d3935c5a34cdcd984e46f2de5fae"
            },
            "dist": {
                "type": "zip",
                "url": "https://api.github.com/repos/fxpio/composer-asset-plugin/zipball/886ece037849d3935c5a34cdcd984e46f2de5fae",
                "reference": "886ece037849d3935c5a34cdcd984e46f2de5fae",
                "shasum": ""
            },
            "require": {
                "composer-plugin-api": "^1.0",
                "php": ">=5.3.3"
            },
            "require-dev": {
                "composer/composer": "^1.6.0"
            },
            "type": "composer-plugin",
            "extra": {
                "class": "Fxp\\Composer\\AssetPlugin\\FxpAssetPlugin",
                "branch-alias": {
                    "dev-master": "1.4-dev"
                }
            },
            "autoload": {
                "psr-4": {
                    "Fxp\\Composer\\AssetPlugin\\": ""
                },
                "exclude-from-classmap": [
                    "/Tests/"
                ]
            },
            "notification-url": "https://packagist.org/downloads/",
            "license": [
                "MIT"
            ],
            "authors": [
                {
                    "name": "François Pluchino",
                    "email": "francois.pluchino@gmail.com"
                }
            ],
            "description": "NPM/Bower Dependency Manager for Composer",
            "homepage": "https://github.com/fxpio/composer-asset-plugin",
            "keywords": [
                "asset",
                "bower",
                "composer",
                "dependency manager",
                "nodejs",
                "npm",
                "package"
            ],
            "time": "2019-08-08T18:36:07+00:00"
        },
        {
            "name": "geekwright/po",
            "version": "v2.0.2",
            "source": {
                "type": "git",
                "url": "https://github.com/geekwright/Po.git",
                "reference": "f9222a901d38f2101d22f767099926d945c78db5"
            },
            "dist": {
                "type": "zip",
                "url": "https://api.github.com/repos/geekwright/Po/zipball/f9222a901d38f2101d22f767099926d945c78db5",
                "reference": "f9222a901d38f2101d22f767099926d945c78db5",
                "shasum": ""
            },
            "require": {
                "php": ">7.1"
            },
            "require-dev": {
                "phpunit/phpunit": "^7.0|^8.0",
                "smarty/smarty": "^3.1"
            },
            "type": "library",
            "autoload": {
                "psr-4": {
                    "Geekwright\\Po\\": "src/"
                }
            },
            "notification-url": "https://packagist.org/downloads/",
            "license": [
                "GPL-2.0-or-later"
            ],
            "authors": [
                {
                    "name": "Richard Griffith",
                    "email": "richard@geekwright.com"
                }
            ],
            "description": "Objects to assist in reading, manipulating and creating GNU gettext style PO files",
            "homepage": "https://github.com/geekwright/Po",
            "keywords": [
                "gettext",
                "i18n",
                "l10n",
                "po",
                "pot"
            ],
            "time": "2020-12-30T23:34:48+00:00"
        },
        {
            "name": "guzzlehttp/guzzle",
            "version": "7.8.1",
            "source": {
                "type": "git",
                "url": "https://github.com/guzzle/guzzle.git",
                "reference": "41042bc7ab002487b876a0683fc8dce04ddce104"
            },
            "dist": {
                "type": "zip",
                "url": "https://api.github.com/repos/guzzle/guzzle/zipball/41042bc7ab002487b876a0683fc8dce04ddce104",
                "reference": "41042bc7ab002487b876a0683fc8dce04ddce104",
                "shasum": ""
            },
            "require": {
                "ext-json": "*",
                "guzzlehttp/promises": "^1.5.3 || ^2.0.1",
                "guzzlehttp/psr7": "^1.9.1 || ^2.5.1",
                "php": "^7.2.5 || ^8.0",
                "psr/http-client": "^1.0",
                "symfony/deprecation-contracts": "^2.2 || ^3.0"
            },
            "provide": {
                "psr/http-client-implementation": "1.0"
            },
            "require-dev": {
                "bamarni/composer-bin-plugin": "^1.8.2",
                "ext-curl": "*",
                "php-http/client-integration-tests": "dev-master#2c025848417c1135031fdf9c728ee53d0a7ceaee as 3.0.999",
                "php-http/message-factory": "^1.1",
                "phpunit/phpunit": "^8.5.36 || ^9.6.15",
                "psr/log": "^1.1 || ^2.0 || ^3.0"
            },
            "suggest": {
                "ext-curl": "Required for CURL handler support",
                "ext-intl": "Required for Internationalized Domain Name (IDN) support",
                "psr/log": "Required for using the Log middleware"
            },
            "type": "library",
            "extra": {
                "bamarni-bin": {
                    "bin-links": true,
                    "forward-command": false
                }
            },
            "autoload": {
                "files": [
                    "src/functions_include.php"
                ],
                "psr-4": {
                    "GuzzleHttp\\": "src/"
                }
            },
            "notification-url": "https://packagist.org/downloads/",
            "license": [
                "MIT"
            ],
            "authors": [
                {
                    "name": "Graham Campbell",
                    "email": "hello@gjcampbell.co.uk",
                    "homepage": "https://github.com/GrahamCampbell"
                },
                {
                    "name": "Michael Dowling",
                    "email": "mtdowling@gmail.com",
                    "homepage": "https://github.com/mtdowling"
                },
                {
                    "name": "Jeremy Lindblom",
                    "email": "jeremeamia@gmail.com",
                    "homepage": "https://github.com/jeremeamia"
                },
                {
                    "name": "George Mponos",
                    "email": "gmponos@gmail.com",
                    "homepage": "https://github.com/gmponos"
                },
                {
                    "name": "Tobias Nyholm",
                    "email": "tobias.nyholm@gmail.com",
                    "homepage": "https://github.com/Nyholm"
                },
                {
                    "name": "Márk Sági-Kazár",
                    "email": "mark.sagikazar@gmail.com",
                    "homepage": "https://github.com/sagikazarmark"
                },
                {
                    "name": "Tobias Schultze",
                    "email": "webmaster@tubo-world.de",
                    "homepage": "https://github.com/Tobion"
                }
            ],
            "description": "Guzzle is a PHP HTTP client library",
            "keywords": [
                "client",
                "curl",
                "framework",
                "http",
                "http client",
                "psr-18",
                "psr-7",
                "rest",
                "web service"
            ],
            "funding": [
                {
                    "url": "https://github.com/GrahamCampbell",
                    "type": "github"
                },
                {
                    "url": "https://github.com/Nyholm",
                    "type": "github"
                },
                {
                    "url": "https://tidelift.com/funding/github/packagist/guzzlehttp/guzzle",
                    "type": "tidelift"
                }
            ],
            "time": "2023-12-03T20:35:24+00:00"
        },
        {
            "name": "guzzlehttp/oauth-subscriber",
            "version": "0.6.0",
            "source": {
                "type": "git",
                "url": "https://github.com/guzzle/oauth-subscriber.git",
                "reference": "8d6cab29f8397e5712d00a383eeead36108a3c1f"
            },
            "dist": {
                "type": "zip",
                "url": "https://api.github.com/repos/guzzle/oauth-subscriber/zipball/8d6cab29f8397e5712d00a383eeead36108a3c1f",
                "reference": "8d6cab29f8397e5712d00a383eeead36108a3c1f",
                "shasum": ""
            },
            "require": {
                "guzzlehttp/guzzle": "^6.5|^7.2",
                "guzzlehttp/psr7": "^1.7|^2.0",
                "php": ">=5.5.0"
            },
            "require-dev": {
                "phpunit/phpunit": "~4.0|^9.3.3"
            },
            "suggest": {
                "ext-openssl": "Required to sign using RSA-SHA1"
            },
            "type": "library",
            "extra": {
                "branch-alias": {
                    "dev-master": "0.6-dev"
                }
            },
            "autoload": {
                "psr-4": {
                    "GuzzleHttp\\Subscriber\\Oauth\\": "src"
                }
            },
            "notification-url": "https://packagist.org/downloads/",
            "license": [
                "MIT"
            ],
            "authors": [
                {
                    "name": "Michael Dowling",
                    "email": "mtdowling@gmail.com",
                    "homepage": "https://github.com/mtdowling"
                }
            ],
            "description": "Guzzle OAuth 1.0 subscriber",
            "homepage": "http://guzzlephp.org/",
            "keywords": [
                "Guzzle",
                "oauth"
            ],
            "time": "2021-07-13T12:01:32+00:00"
        },
        {
            "name": "guzzlehttp/promises",
            "version": "2.0.2",
            "source": {
                "type": "git",
                "url": "https://github.com/guzzle/promises.git",
                "reference": "bbff78d96034045e58e13dedd6ad91b5d1253223"
            },
            "dist": {
                "type": "zip",
                "url": "https://api.github.com/repos/guzzle/promises/zipball/bbff78d96034045e58e13dedd6ad91b5d1253223",
                "reference": "bbff78d96034045e58e13dedd6ad91b5d1253223",
                "shasum": ""
            },
            "require": {
                "php": "^7.2.5 || ^8.0"
            },
            "require-dev": {
                "bamarni/composer-bin-plugin": "^1.8.2",
                "phpunit/phpunit": "^8.5.36 || ^9.6.15"
            },
            "type": "library",
            "extra": {
                "bamarni-bin": {
                    "bin-links": true,
                    "forward-command": false
                }
            },
            "autoload": {
                "psr-4": {
                    "GuzzleHttp\\Promise\\": "src/"
                }
            },
            "notification-url": "https://packagist.org/downloads/",
            "license": [
                "MIT"
            ],
            "authors": [
                {
                    "name": "Graham Campbell",
                    "email": "hello@gjcampbell.co.uk",
                    "homepage": "https://github.com/GrahamCampbell"
                },
                {
                    "name": "Michael Dowling",
                    "email": "mtdowling@gmail.com",
                    "homepage": "https://github.com/mtdowling"
                },
                {
                    "name": "Tobias Nyholm",
                    "email": "tobias.nyholm@gmail.com",
                    "homepage": "https://github.com/Nyholm"
                },
                {
                    "name": "Tobias Schultze",
                    "email": "webmaster@tubo-world.de",
                    "homepage": "https://github.com/Tobion"
                }
            ],
            "description": "Guzzle promises library",
            "keywords": [
                "promise"
            ],
            "funding": [
                {
                    "url": "https://github.com/GrahamCampbell",
                    "type": "github"
                },
                {
                    "url": "https://github.com/Nyholm",
                    "type": "github"
                },
                {
                    "url": "https://tidelift.com/funding/github/packagist/guzzlehttp/promises",
                    "type": "tidelift"
                }
            ],
            "time": "2023-12-03T20:19:20+00:00"
        },
        {
            "name": "guzzlehttp/psr7",
            "version": "2.6.2",
            "source": {
                "type": "git",
                "url": "https://github.com/guzzle/psr7.git",
                "reference": "45b30f99ac27b5ca93cb4831afe16285f57b8221"
            },
            "dist": {
                "type": "zip",
                "url": "https://api.github.com/repos/guzzle/psr7/zipball/45b30f99ac27b5ca93cb4831afe16285f57b8221",
                "reference": "45b30f99ac27b5ca93cb4831afe16285f57b8221",
                "shasum": ""
            },
            "require": {
                "php": "^7.2.5 || ^8.0",
                "psr/http-factory": "^1.0",
                "psr/http-message": "^1.1 || ^2.0",
                "ralouphie/getallheaders": "^3.0"
            },
            "provide": {
                "psr/http-factory-implementation": "1.0",
                "psr/http-message-implementation": "1.0"
            },
            "require-dev": {
                "bamarni/composer-bin-plugin": "^1.8.2",
                "http-interop/http-factory-tests": "^0.9",
                "phpunit/phpunit": "^8.5.36 || ^9.6.15"
            },
            "suggest": {
                "laminas/laminas-httphandlerrunner": "Emit PSR-7 responses"
            },
            "type": "library",
            "extra": {
                "bamarni-bin": {
                    "bin-links": true,
                    "forward-command": false
                }
            },
            "autoload": {
                "psr-4": {
                    "GuzzleHttp\\Psr7\\": "src/"
                }
            },
            "notification-url": "https://packagist.org/downloads/",
            "license": [
                "MIT"
            ],
            "authors": [
                {
                    "name": "Graham Campbell",
                    "email": "hello@gjcampbell.co.uk",
                    "homepage": "https://github.com/GrahamCampbell"
                },
                {
                    "name": "Michael Dowling",
                    "email": "mtdowling@gmail.com",
                    "homepage": "https://github.com/mtdowling"
                },
                {
                    "name": "George Mponos",
                    "email": "gmponos@gmail.com",
                    "homepage": "https://github.com/gmponos"
                },
                {
                    "name": "Tobias Nyholm",
                    "email": "tobias.nyholm@gmail.com",
                    "homepage": "https://github.com/Nyholm"
                },
                {
                    "name": "Márk Sági-Kazár",
                    "email": "mark.sagikazar@gmail.com",
                    "homepage": "https://github.com/sagikazarmark"
                },
                {
                    "name": "Tobias Schultze",
                    "email": "webmaster@tubo-world.de",
                    "homepage": "https://github.com/Tobion"
                },
                {
                    "name": "Márk Sági-Kazár",
                    "email": "mark.sagikazar@gmail.com",
                    "homepage": "https://sagikazarmark.hu"
                }
            ],
            "description": "PSR-7 message implementation that also provides common utility methods",
            "keywords": [
                "http",
                "message",
                "psr-7",
                "request",
                "response",
                "stream",
                "uri",
                "url"
            ],
            "funding": [
                {
                    "url": "https://github.com/GrahamCampbell",
                    "type": "github"
                },
                {
                    "url": "https://github.com/Nyholm",
                    "type": "github"
                },
                {
                    "url": "https://tidelift.com/funding/github/packagist/guzzlehttp/psr7",
                    "type": "tidelift"
                }
            ],
            "time": "2023-12-03T20:05:35+00:00"
        },
        {
            "name": "kornrunner/blurhash",
            "version": "v1.2.2",
            "source": {
                "type": "git",
                "url": "https://github.com/kornrunner/php-blurhash.git",
                "reference": "bc8a4596cb0a49874f0158696a382ab3933fefe4"
            },
            "dist": {
                "type": "zip",
                "url": "https://api.github.com/repos/kornrunner/php-blurhash/zipball/bc8a4596cb0a49874f0158696a382ab3933fefe4",
                "reference": "bc8a4596cb0a49874f0158696a382ab3933fefe4",
                "shasum": ""
            },
            "require": {
                "php": "^7.3|^8.0"
            },
            "require-dev": {
                "ext-gd": "*",
                "ocramius/package-versions": "^1.4|^2.0",
                "phpstan/phpstan": "^0.12",
                "phpunit/phpunit": "^9",
                "vimeo/psalm": "^4.3"
            },
            "type": "library",
            "autoload": {
                "psr-4": {
                    "kornrunner\\Blurhash\\": "src"
                }
            },
            "notification-url": "https://packagist.org/downloads/",
            "license": [
                "MIT"
            ],
            "authors": [
                {
                    "name": "Boris Momčilović",
                    "email": "boris.momcilovic@gmail.com"
                }
            ],
            "description": "Pure PHP implementation of Blurhash",
            "homepage": "https://github.com/kornrunner/php-blurhash",
            "time": "2022-07-13T19:38:39+00:00"
        },
        {
            "name": "league/html-to-markdown",
            "version": "4.10.0",
            "source": {
                "type": "git",
                "url": "https://github.com/thephpleague/html-to-markdown.git",
                "reference": "0868ae7a552e809e5cd8f93ba022071640408e88"
            },
            "dist": {
                "type": "zip",
                "url": "https://api.github.com/repos/thephpleague/html-to-markdown/zipball/0868ae7a552e809e5cd8f93ba022071640408e88",
                "reference": "0868ae7a552e809e5cd8f93ba022071640408e88",
                "shasum": ""
            },
            "require": {
                "ext-dom": "*",
                "ext-xml": "*",
                "php": ">=5.3.3"
            },
            "require-dev": {
                "mikehaertl/php-shellcommand": "~1.1.0",
                "phpunit/phpunit": "^4.8|^5.7",
                "scrutinizer/ocular": "~1.1"
            },
            "bin": [
                "bin/html-to-markdown"
            ],
            "type": "library",
            "extra": {
                "branch-alias": {
                    "dev-master": "4.10-dev"
                }
            },
            "autoload": {
                "psr-4": {
                    "League\\HTMLToMarkdown\\": "src/"
                }
            },
            "notification-url": "https://packagist.org/downloads/",
            "license": [
                "MIT"
            ],
            "authors": [
                {
                    "name": "Colin O'Dell",
                    "email": "colinodell@gmail.com",
                    "homepage": "https://www.colinodell.com",
                    "role": "Lead Developer"
                },
                {
                    "name": "Nick Cernis",
                    "email": "nick@cern.is",
                    "homepage": "http://modernnerd.net",
                    "role": "Original Author"
                }
            ],
            "description": "An HTML-to-markdown conversion helper for PHP",
            "homepage": "https://github.com/thephpleague/html-to-markdown",
            "keywords": [
                "html",
                "markdown"
            ],
            "funding": [
                {
                    "url": "https://www.colinodell.com/sponsor",
                    "type": "custom"
                },
                {
                    "url": "https://www.paypal.me/colinpodell/10.00",
                    "type": "custom"
                },
                {
                    "url": "https://github.com/colinodell",
                    "type": "github"
                },
                {
                    "url": "https://www.patreon.com/colinodell",
                    "type": "patreon"
                }
            ],
            "time": "2020-07-01T00:34:03+00:00"
        },
        {
            "name": "level-2/dice",
            "version": "4.0.4",
            "source": {
                "type": "git",
                "url": "https://github.com/Level-2/Dice.git",
                "reference": "e04c98d96bcc932a917b2b7e7944887e4839056a"
            },
            "dist": {
                "type": "zip",
                "url": "https://api.github.com/repos/Level-2/Dice/zipball/e04c98d96bcc932a917b2b7e7944887e4839056a",
                "reference": "e04c98d96bcc932a917b2b7e7944887e4839056a",
                "shasum": ""
            },
            "require": {
                "php": ">=7.0.0"
            },
            "require-dev": {
                "phpunit/phpunit": "^6.5"
            },
            "type": "library",
            "extra": {
                "patches_applied": []
            },
            "autoload": {
                "psr-4": {
                    "Dice\\": "./"
                }
            },
            "notification-url": "https://packagist.org/downloads/",
            "license": [
                "BSD-2-Clause"
            ],
            "authors": [
                {
                    "name": "Tom Butler",
                    "email": "tom@r.je"
                }
            ],
            "description": "A minimalist Dependency injection container (DIC) for PHP. Please note: 3.0+ is only compatible with PHP 7.0. The 2.0 branch is compatbile with PHP 5.6.",
            "homepage": "http://r.je/dice.html",
            "keywords": [
                "dependency injection",
                "dependency injection container",
                "di",
                "ioc"
            ],
            "time": "2022-03-28T21:20:23+00:00"
        },
        {
            "name": "lightopenid/lightopenid",
            "version": "dev-master",
            "source": {
                "type": "git",
                "url": "https://github.com/Mewp/lightopenid.git",
                "reference": "9d42dc24e4dd34121c98a6491bc3ef7933a68a19"
            },
            "dist": {
                "type": "zip",
                "url": "https://api.github.com/repos/Mewp/lightopenid/zipball/9d42dc24e4dd34121c98a6491bc3ef7933a68a19",
                "reference": "9d42dc24e4dd34121c98a6491bc3ef7933a68a19",
                "shasum": ""
            },
            "require": {
                "php": ">=5.2.3"
            },
            "type": "library",
            "autoload": {
                "classmap": [
                    "./"
                ]
            },
            "notification-url": "https://packagist.org/downloads/",
            "license": [
                "MIT"
            ],
            "homepage": "http://code.google.com/p/lightopenid/",
            "keywords": [
                "OpenId"
            ],
            "time": "2013-10-27T16:25:49+00:00"
        },
        {
            "name": "matriphe/iso-639",
            "version": "1.2",
            "source": {
                "type": "git",
                "url": "https://github.com/matriphe/php-iso-639.git",
                "reference": "0245d844daeefdd22a54b47103ffdb0e03c323e1"
            },
            "dist": {
                "type": "zip",
                "url": "https://api.github.com/repos/matriphe/php-iso-639/zipball/0245d844daeefdd22a54b47103ffdb0e03c323e1",
                "reference": "0245d844daeefdd22a54b47103ffdb0e03c323e1",
                "shasum": ""
            },
            "require-dev": {
                "phpunit/phpunit": "^4.7"
            },
            "type": "library",
            "autoload": {
                "psr-4": {
                    "Matriphe\\ISO639\\": "src/"
                }
            },
            "notification-url": "https://packagist.org/downloads/",
            "license": [
                "MIT"
            ],
            "authors": [
                {
                    "name": "Muhammad Zamroni",
                    "email": "halo@matriphe.com"
                }
            ],
            "description": "PHP library to convert ISO-639-1 code to language name.",
            "keywords": [
                "639",
                "iso",
                "iso-639",
                "lang",
                "language",
                "laravel"
            ],
            "time": "2017-07-19T15:11:19+00:00"
        },
        {
            "name": "mattwright/urlresolver",
            "version": "2.0",
            "source": {
                "type": "git",
                "url": "https://github.com/mattwright/URLResolver.php.git",
                "reference": "416039192cb6d9158bdacd68349bceff8739b857"
            },
            "dist": {
                "type": "zip",
                "url": "https://api.github.com/repos/mattwright/URLResolver.php/zipball/416039192cb6d9158bdacd68349bceff8739b857",
                "reference": "416039192cb6d9158bdacd68349bceff8739b857",
                "shasum": ""
            },
            "require": {
                "ext-curl": "*",
                "ext-mbstring": "*",
                "php": ">=5.3"
            },
            "type": "library",
            "autoload": {
                "psr-4": {
                    "mattwright\\": "."
                }
            },
            "notification-url": "https://packagist.org/downloads/",
            "license": [
                "MIT"
            ],
            "authors": [
                {
                    "name": "Matt Wright",
                    "email": "mw@mattwright.com"
                }
            ],
            "description": "PHP class that attempts to resolve URLs to a final, canonical link.",
            "homepage": "https://github.com/mattwright/URLResolver.php",
            "keywords": [
                "canonical",
                "link",
                "redirect",
                "resolve",
                "url"
            ],
            "time": "2019-01-18T00:59:34+00:00"
        },
        {
            "name": "michelf/php-markdown",
            "version": "1.9.1",
            "source": {
                "type": "git",
                "url": "https://github.com/michelf/php-markdown.git",
                "reference": "5024d623c1a057dcd2d076d25b7d270a1d0d55f3"
            },
            "dist": {
                "type": "zip",
                "url": "https://api.github.com/repos/michelf/php-markdown/zipball/5024d623c1a057dcd2d076d25b7d270a1d0d55f3",
                "reference": "5024d623c1a057dcd2d076d25b7d270a1d0d55f3",
                "shasum": ""
            },
            "require": {
                "php": ">=5.3.0"
            },
            "require-dev": {
                "phpunit/phpunit": ">=4.3 <5.8"
            },
            "type": "library",
            "autoload": {
                "psr-4": {
                    "Michelf\\": "Michelf/"
                }
            },
            "notification-url": "https://packagist.org/downloads/",
            "license": [
                "BSD-3-Clause"
            ],
            "authors": [
                {
                    "name": "Michel Fortin",
                    "email": "michel.fortin@michelf.ca",
                    "homepage": "https://michelf.ca/",
                    "role": "Developer"
                },
                {
                    "name": "John Gruber",
                    "homepage": "https://daringfireball.net/"
                }
            ],
            "description": "PHP Markdown",
            "homepage": "https://michelf.ca/projects/php-markdown/",
            "keywords": [
                "markdown"
            ],
            "time": "2021-11-24T02:52:38+00:00"
        },
        {
            "name": "minishlink/web-push",
            "version": "v6.0.7",
            "source": {
                "type": "git",
                "url": "https://github.com/web-push-libs/web-push-php.git",
                "reference": "23a78b8585bdcecaa323f1dd1acdc548e28892fe"
            },
            "dist": {
                "type": "zip",
                "url": "https://api.github.com/repos/web-push-libs/web-push-php/zipball/23a78b8585bdcecaa323f1dd1acdc548e28892fe",
                "reference": "23a78b8585bdcecaa323f1dd1acdc548e28892fe",
                "shasum": ""
            },
            "require": {
                "ext-curl": "*",
                "ext-json": "*",
                "ext-mbstring": "*",
                "ext-openssl": "*",
                "guzzlehttp/guzzle": "^7.0.1|^6.2",
                "php": ">=7.2",
                "web-token/jwt-key-mgmt": "^2.0",
                "web-token/jwt-signature": "^2.0",
                "web-token/jwt-signature-algorithm-ecdsa": "^2.0",
                "web-token/jwt-util-ecc": "^2.0"
            },
            "require-dev": {
                "friendsofphp/php-cs-fixer": "^2.14",
                "phpstan/phpstan": "^0.11|^0.12",
                "phpunit/phpunit": "^8.0|^9.0"
            },
            "type": "library",
            "autoload": {
                "psr-4": {
                    "Minishlink\\WebPush\\": "src"
                }
            },
            "notification-url": "https://packagist.org/downloads/",
            "license": [
                "MIT"
            ],
            "authors": [
                {
                    "name": "Louis Lagrange",
                    "email": "lagrange.louis@gmail.com",
                    "homepage": "https://github.com/Minishlink"
                }
            ],
            "description": "Web Push library for PHP",
            "homepage": "https://github.com/web-push-libs/web-push-php",
            "keywords": [
                "Push API",
                "WebPush",
                "notifications",
                "push",
                "web"
            ],
            "time": "2021-11-22T17:36:01+00:00"
        },
        {
            "name": "mobiledetect/mobiledetectlib",
            "version": "3.74.3",
            "source": {
                "type": "git",
                "url": "https://github.com/serbanghita/Mobile-Detect.git",
                "reference": "39582ab62f86b40e4edb698159f895929a29c346"
            },
            "dist": {
                "type": "zip",
                "url": "https://api.github.com/repos/serbanghita/Mobile-Detect/zipball/39582ab62f86b40e4edb698159f895929a29c346",
                "reference": "39582ab62f86b40e4edb698159f895929a29c346",
                "shasum": ""
            },
            "require": {
                "php": ">=7.4"
            },
            "require-dev": {
                "friendsofphp/php-cs-fixer": "^3.14",
                "phpunit/phpunit": "^9.6",
                "squizlabs/php_codesniffer": "^3.7"
            },
            "type": "library",
            "autoload": {
                "psr-4": {
                    "Detection\\": "src/"
                },
                "classmap": [
                    "src/MobileDetect.php"
                ]
            },
            "notification-url": "https://packagist.org/downloads/",
            "license": [
                "MIT"
            ],
            "authors": [
                {
                    "name": "Serban Ghita",
                    "email": "serbanghita@gmail.com",
                    "homepage": "https://mobiledetect.net",
                    "role": "Developer"
                }
            ],
            "description": "Mobile_Detect is a lightweight PHP class for detecting mobile devices. It uses the User-Agent string combined with specific HTTP headers to detect the mobile environment.",
            "homepage": "https://github.com/serbanghita/Mobile-Detect",
            "keywords": [
                "detect mobile devices",
                "mobile",
                "mobile detect",
                "mobile detector",
                "php mobile detect"
            ],
            "funding": [
                {
                    "url": "https://github.com/serbanghita",
                    "type": "github"
                }
            ],
            "time": "2023-10-27T16:28:04+00:00"
        },
        {
            "name": "nikic/fast-route",
            "version": "v1.3.0",
            "source": {
                "type": "git",
                "url": "https://github.com/nikic/FastRoute.git",
                "reference": "181d480e08d9476e61381e04a71b34dc0432e812"
            },
            "dist": {
                "type": "zip",
                "url": "https://api.github.com/repos/nikic/FastRoute/zipball/181d480e08d9476e61381e04a71b34dc0432e812",
                "reference": "181d480e08d9476e61381e04a71b34dc0432e812",
                "shasum": ""
            },
            "require": {
                "php": ">=5.4.0"
            },
            "require-dev": {
                "phpunit/phpunit": "^4.8.35|~5.7"
            },
            "type": "library",
            "autoload": {
                "psr-4": {
                    "FastRoute\\": "src/"
                },
                "files": [
                    "src/functions.php"
                ]
            },
            "notification-url": "https://packagist.org/downloads/",
            "license": [
                "BSD-3-Clause"
            ],
            "authors": [
                {
                    "name": "Nikita Popov",
                    "email": "nikic@php.net"
                }
            ],
            "description": "Fast request router for PHP",
            "keywords": [
                "router",
                "routing"
            ],
            "time": "2018-02-13T20:26:39+00:00"
        },
        {
            "name": "npm-asset/cropperjs",
            "version": "1.2.2",
            "dist": {
                "type": "tar",
                "url": "https://registry.npmjs.org/cropperjs/-/cropperjs-1.2.2.tgz",
                "shasum": "30dc7a7ce872155b23a33bd10ad4c76c0d613f55"
            },
            "require-dev": {
                "npm-asset/babel-core": ">=6.26.0,<7.0.0",
                "npm-asset/babel-plugin-external-helpers": ">=6.22.0,<7.0.0",
                "npm-asset/babel-preset-env": ">=1.6.1,<2.0.0",
                "npm-asset/cpy-cli": ">=1.0.1,<2.0.0",
                "npm-asset/cssnano": ">=3.10.0,<4.0.0",
                "npm-asset/del-cli": ">=1.1.0,<2.0.0",
                "npm-asset/eslint": ">=4.14.0,<5.0.0",
                "npm-asset/eslint-config-airbnb-base": ">=12.1.0,<13.0.0",
                "npm-asset/eslint-plugin-import": ">=2.8.0,<3.0.0",
                "npm-asset/node-qunit-phantomjs": ">=2.0.0,<3.0.0",
                "npm-asset/npm-run-all": ">=4.1.2,<5.0.0",
                "npm-asset/postcss-cli": ">=4.1.1,<5.0.0",
                "npm-asset/postcss-cssnext": ">=3.0.2,<4.0.0",
                "npm-asset/postcss-header": ">=1.0.0,<2.0.0",
                "npm-asset/postcss-url": ">=7.3.0,<8.0.0",
                "npm-asset/rollup": ">=0.53.3,<0.54.0",
                "npm-asset/rollup-plugin-babel": ">=3.0.3,<4.0.0",
                "npm-asset/rollup-watch": ">=4.3.1,<5.0.0",
                "npm-asset/stylefmt": ">=6.0.0,<7.0.0",
                "npm-asset/uglify-js": ">=3.3.4,<4.0.0"
            },
            "type": "npm-asset-library",
            "extra": {
                "npm-asset-bugs": {
                    "url": "https://github.com/fengyuanchen/cropperjs/issues"
                },
                "npm-asset-files": [
                    "src",
                    "dist"
                ],
                "npm-asset-main": "dist/cropper.common.js",
                "npm-asset-directories": [],
                "npm-asset-repository": {
                    "type": "git",
                    "url": "git+https://github.com/fengyuanchen/cropperjs.git"
                },
                "npm-asset-scripts": {
                    "build": "npm run build:css && npm run build:js",
                    "build:css": "postcss src/css/cropper.css -o dist/cropper.css --no-map",
                    "build:js": "rollup -c",
                    "clear": "del-cli dist",
                    "compress": "npm run compress:css && npm run compress:js",
                    "compress:css": "postcss dist/cropper.css -u cssnano -o dist/cropper.min.css --no-map",
                    "compress:js": "uglifyjs dist/cropper.js -o dist/cropper.min.js -c -m --comments /^!/",
                    "copy": "cpy dist/cropper.css docs/css",
                    "lint": "eslint src/js --fix",
                    "release": "npm run clear && npm run lint && npm run build && npm run compress && npm run copy && npm test",
                    "start": "npm-run-all --parallel watch:*",
                    "test": "node-qunit-phantomjs test/index.html --timeout 10",
                    "watch:css": "postcss src/css/cropper.css -o docs/css/cropper.css -m -w",
                    "watch:js": "rollup -c -m -w"
                }
            },
            "license": [
                "MIT"
            ],
            "authors": [
                {
                    "name": "Chen Fengyuan",
                    "url": "http://chenfengyuan.com"
                }
            ],
            "description": "JavaScript image cropper.",
            "homepage": "https://fengyuanchen.github.io/cropperjs",
            "keywords": [
                "crop",
                "cropper",
                "cropper.js",
                "cropperjs",
                "cropping",
                "css",
                "development",
                "front-end",
                "html",
                "image",
                "javascript",
                "move",
                "rotate",
                "scale",
                "web",
                "zoom"
            ],
            "time": "2018-01-03T13:39:39+00:00"
        },
        {
            "name": "npm-asset/es-jquery-sortable",
            "version": "0.9.13-patch2",
            "dist": {
                "type": "tar",
                "url": "https://registry.npmjs.org/es-jquery-sortable/-/es-jquery-sortable-0.9.13-patch2.tgz",
                "shasum": "a4db16d133fbce1bcd1543c98279902a6b0812a3"
            },
            "require": {
                "npm-asset/jquery": ">=2.1.2,<3.0.0"
            },
            "type": "npm-asset-library",
            "extra": {
                "npm-asset-bugs": {
                    "url": "https://github.com/johnny/jquery-sortable/issues"
                },
                "npm-asset-main": "./source/js/jquery-sortable.js",
                "npm-asset-directories": [],
                "npm-asset-repository": {
                    "type": "git",
                    "url": "git+https://github.com/johnny/jquery-sortable.git"
                },
                "npm-asset-scripts": {
                    "test": "echo \"Error: no test specified\" && exit 1"
                }
            },
            "license": [
                "BSD-3"
            ],
            "authors": [
                ""
            ],
            "description": "jquery plugin for sortable, nestable lists",
            "homepage": "https://github.com/johnny/jquery-sortable",
            "keywords": [
                "drag",
                "dragging",
                "sort",
                "sortable",
                "sorting"
            ],
            "time": "2019-11-20T03:55:51+00:00"
        },
        {
            "name": "npm-asset/ev-emitter",
            "version": "1.1.1",
            "dist": {
                "type": "tar",
                "url": "https://registry.npmjs.org/ev-emitter/-/ev-emitter-1.1.1.tgz",
                "shasum": "8f18b0ce5c76a5d18017f71c0a795c65b9138f2a"
            },
            "type": "npm-asset-library",
            "extra": {
                "npm-asset-bugs": {
                    "url": "https://github.com/metafizzy/ev-emitter/issues"
                },
                "npm-asset-main": "ev-emitter.js",
                "npm-asset-directories": {
                    "test": "test"
                },
                "npm-asset-repository": {
                    "type": "git",
                    "url": "git+https://github.com/metafizzy/ev-emitter.git"
                },
                "npm-asset-scripts": {
                    "test": "mocha test/test"
                }
            },
            "license": [
                "MIT"
            ],
            "authors": [
                {
                    "name": "David DeSandro"
                }
            ],
            "description": "lil' event emitter",
            "homepage": "https://github.com/metafizzy/ev-emitter#readme",
            "keywords": [
                "emitter",
                "event",
                "pubsub"
            ],
            "time": "2017-07-06T13:46:38+00:00"
        },
        {
            "name": "npm-asset/eventemitter3",
            "version": "2.0.3",
            "dist": {
                "type": "tar",
                "url": "https://registry.npmjs.org/eventemitter3/-/eventemitter3-2.0.3.tgz",
                "shasum": "b5e1079b59fb5e1ba2771c0a993be060a58c99ba"
            },
            "type": "npm-asset-library",
            "extra": {
                "npm-asset-bugs": {
                    "url": "https://github.com/primus/eventemitter3/issues"
                },
                "npm-asset-main": "index.js",
                "npm-asset-directories": [],
                "npm-asset-repository": {
                    "type": "git",
                    "url": "git://github.com/primus/eventemitter3.git"
                },
                "npm-asset-scripts": {
                    "build": "mkdir -p umd && browserify index.js -s EventEmitter3 | uglifyjs -m -o umd/eventemitter3.min.js",
                    "benchmark": "find benchmarks/run -name '*.js' -exec benchmarks/start.sh {} \\;",
                    "test": "nyc --reporter=html --reporter=text mocha",
                    "test-browser": "zuul -- test.js",
                    "prepublish": "npm run build",
                    "sync": "node versions.js"
                }
            },
            "license": [
                "MIT"
            ],
            "authors": [
                {
                    "name": "Arnout Kazemier"
                }
            ],
            "description": "EventEmitter3 focuses on performance while maintaining a Node.js AND browser compatible interface.",
            "homepage": "https://github.com/primus/eventemitter3#readme",
            "keywords": [
                "EventEmitter",
                "EventEmitter2",
                "EventEmitter3",
                "Events",
                "addEventListener",
                "addListener",
                "emit",
                "emits",
                "emitter",
                "event",
                "once",
                "pub/sub",
                "publish",
                "reactor",
                "subscribe"
            ],
            "time": "2017-03-31T14:51:09+00:00"
        },
        {
            "name": "npm-asset/fullcalendar",
            "version": "3.10.5",
            "dist": {
                "type": "tar",
                "url": "https://registry.npmjs.org/fullcalendar/-/fullcalendar-3.10.5.tgz",
                "shasum": "57a3a64d7d744181582bb9e1be32d1846e1db53a"
            },
            "type": "npm-asset-library",
            "extra": {
                "npm-asset-bugs": {
                    "url": "https://fullcalendar.io/wiki/Reporting-Bugs/"
                },
                "npm-asset-main": "dist/fullcalendar.js",
                "npm-asset-directories": [],
                "npm-asset-repository": {
                    "type": "git",
                    "url": "git+https://github.com/fullcalendar/fullcalendar.git"
                },
                "npm-asset-scripts": {
                    "clean": "gulp clean",
                    "dist": "npm run check-env && gulp dist",
                    "lint": "gulp lint-and-example-repos",
                    "test": "gulp test:single",
                    "check-env": "check-node-version --node 11"
                }
            },
            "license": [
                "MIT"
            ],
            "authors": [
                {
                    "name": "Adam Shaw",
                    "email": "arshaw@arshaw.com",
                    "url": "http://arshaw.com/"
                }
            ],
            "description": "Full-sized drag & drop event calendar",
            "homepage": "https://fullcalendar.io/",
            "keywords": [
                "calendar",
                "event",
                "full-sized",
                "jquery-plugin"
            ],
            "time": "2021-11-03T00:01:43+00:00"
        },
        {
            "name": "npm-asset/imagesloaded",
            "version": "4.1.4",
            "dist": {
                "type": "tar",
                "url": "https://registry.npmjs.org/imagesloaded/-/imagesloaded-4.1.4.tgz",
                "shasum": "1376efcd162bb768c34c3727ac89cc04051f3cc7"
            },
            "require": {
                "npm-asset/ev-emitter": ">=1.0.0,<2.0.0"
            },
            "require-dev": {
                "npm-asset/chalk": ">=1.1.1,<2.0.0",
                "npm-asset/cheerio": ">=0.19.0,<0.20.0",
                "npm-asset/gulp": ">=3.9.0,<4.0.0",
                "npm-asset/gulp-jshint": ">=1.11.2,<2.0.0",
                "npm-asset/gulp-json-lint": ">=0.1.0,<0.2.0",
                "npm-asset/gulp-rename": ">=1.2.2,<2.0.0",
                "npm-asset/gulp-replace": ">=0.5.4,<0.6.0",
                "npm-asset/gulp-requirejs-optimize": "dev-github:metafizzy/gulp-requirejs-optimize",
                "npm-asset/gulp-uglify": ">=1.4.2,<2.0.0",
                "npm-asset/gulp-util": ">=3.0.7,<4.0.0",
                "npm-asset/highlight.js": ">=8.9.1,<9.0.0",
                "npm-asset/marked": ">=0.3.5,<0.4.0",
                "npm-asset/minimist": ">=1.2.0,<2.0.0",
                "npm-asset/transfob": ">=1.0.0,<2.0.0"
            },
            "type": "npm-asset-library",
            "extra": {
                "npm-asset-bugs": {
                    "url": "https://github.com/desandro/imagesloaded/issues"
                },
                "npm-asset-main": "imagesloaded.js",
                "npm-asset-directories": {
                    "test": "test"
                },
                "npm-asset-repository": {
                    "type": "git",
                    "url": "git://github.com/desandro/imagesloaded.git"
                },
                "npm-asset-scripts": {
                    "test": "echo \"Error: no test specified\" && exit 1"
                }
            },
            "license": [
                "MIT"
            ],
            "authors": [
                {
                    "name": "David DeSandro"
                }
            ],
            "description": "JavaScript is all like _You images done yet or what?_",
            "homepage": "https://github.com/desandro/imagesloaded",
            "keywords": [
                "dom",
                "images",
                "jquery-plugin",
                "loaded",
                "ui"
            ],
            "time": "2018-01-02T16:56:03+00:00"
        },
        {
            "name": "npm-asset/jgrowl",
            "version": "1.4.9",
            "dist": {
                "type": "tar",
                "url": "https://registry.npmjs.org/jgrowl/-/jgrowl-1.4.9.tgz",
                "shasum": "f0259b74904f4cfc05ea1ad1188fe9b7b3384e2e"
            },
            "type": "npm-asset-library",
            "extra": {
                "npm-asset-bugs": {
                    "url": "https://github.com/stanlemon/jGrowl/issues"
                },
                "npm-asset-main": "jquery.jgrowl.js",
                "npm-asset-directories": [],
                "npm-asset-repository": {
                    "type": "git",
                    "url": "git+ssh://git@github.com/stanlemon/jGrowl.git"
                },
                "npm-asset-scripts": {
                    "build": "grunt"
                }
            },
            "license": [
                "MIT"
            ],
            "authors": [
                {
                    "name": "Stan Lemon",
                    "email": "stosh1985@gmail.com",
                    "url": "http://stanlemon.net"
                }
            ],
            "description": "jGrowl is a jQuery plugin that raises unobtrusive messages within the browser, similar to the way that OS X's Growl Framework works. The idea is simple, deliver notifications to the end user in a noticeable way that doesn't obstruct the work flow and yet ",
            "homepage": "https://github.com/stanlemon/jGrowl#readme",
            "time": "2023-02-22T23:58:06+00:00"
        },
        {
            "name": "npm-asset/jquery",
            "version": "2.2.4",
            "dist": {
                "type": "tar",
                "url": "https://registry.npmjs.org/jquery/-/jquery-2.2.4.tgz",
                "shasum": "2c89d6889b5eac522a7eea32c14521559c6cbf02"
            },
            "require-dev": {
                "npm-asset/commitplease": "2.0.0",
                "npm-asset/core-js": "0.9.17",
                "npm-asset/grunt": "0.4.5",
                "npm-asset/grunt-babel": "5.0.1",
                "npm-asset/grunt-cli": "0.1.13",
                "npm-asset/grunt-compare-size": "0.4.0",
                "npm-asset/grunt-contrib-jshint": "0.11.2",
                "npm-asset/grunt-contrib-uglify": "0.9.2",
                "npm-asset/grunt-contrib-watch": "0.6.1",
                "npm-asset/grunt-git-authors": "2.0.1",
                "npm-asset/grunt-jscs": "2.1.0",
                "npm-asset/grunt-jsonlint": "1.0.4",
                "npm-asset/grunt-npmcopy": "0.1.0",
                "npm-asset/gzip-js": "0.3.2",
                "npm-asset/jsdom": "5.6.1",
                "npm-asset/load-grunt-tasks": "1.0.0",
                "npm-asset/qunit-assert-step": "1.0.3",
                "npm-asset/qunitjs": "1.17.1",
                "npm-asset/requirejs": "2.1.17",
                "npm-asset/sinon": "1.10.3",
                "npm-asset/sizzle": "2.2.1",
                "npm-asset/strip-json-comments": "1.0.3",
                "npm-asset/testswarm": "1.1.0",
                "npm-asset/win-spawn": "2.0.0"
            },
            "type": "npm-asset-library",
            "extra": {
                "npm-asset-bugs": {
                    "url": "https://github.com/jquery/jquery/issues"
                },
                "npm-asset-main": "dist/jquery.js",
                "npm-asset-directories": [],
                "npm-asset-repository": {
                    "type": "git",
                    "url": "git+https://github.com/jquery/jquery.git"
                },
                "npm-asset-scripts": {
                    "build": "npm install && grunt",
                    "start": "grunt watch",
                    "test": "grunt && grunt test"
                }
            },
            "license": [
                "MIT"
            ],
            "authors": [
                {
                    "name": "jQuery Foundation and other contributors",
                    "url": "https://github.com/jquery/jquery/blob/2.2.4/AUTHORS.txt"
                }
            ],
            "description": "JavaScript library for DOM operations",
            "homepage": "http://jquery.com",
            "keywords": [
                "browser",
                "javascript",
                "jquery",
                "library"
            ],
            "time": "2016-05-20T17:26:07+00:00"
        },
        {
            "name": "npm-asset/jquery-colorbox",
            "version": "1.6.4",
            "dist": {
                "type": "tar",
                "url": "https://registry.npmjs.org/jquery-colorbox/-/jquery-colorbox-1.6.4.tgz",
                "shasum": "799452523a6c494839224ef702e807deb9c06cc5"
            },
            "require": {
                "npm-asset/jquery": ">=1.3.2"
            },
            "type": "npm-asset-library",
            "extra": {
                "npm-asset-bugs": {
                    "url": "https://github.com/jackmoore/colorbox/issues"
                },
                "npm-asset-main": "jquery.colorbox.js",
                "npm-asset-directories": [],
                "npm-asset-repository": {
                    "type": "git",
                    "url": "git+ssh://git@github.com/jackmoore/colorbox.git"
                },
                "npm-asset-scripts": []
            },
            "license": [
                "MIT"
            ],
            "authors": [
                {
                    "name": "Jack Moore",
                    "email": "hello@jacklmoore.com",
                    "url": "http://www.jacklmoore.com"
                }
            ],
            "description": "jQuery lightbox and modal window plugin.",
            "homepage": "http://www.jacklmoore.com/colorbox",
            "keywords": [
                "gallery",
                "jquery-plugin",
                "lightbox",
                "modal",
                "popup",
                "ui"
            ],
            "time": "2016-05-10T22:22:39+00:00"
        },
        {
            "name": "npm-asset/jquery-datetimepicker",
            "version": "2.5.21",
            "dist": {
                "type": "tar",
                "url": "https://registry.npmjs.org/jquery-datetimepicker/-/jquery-datetimepicker-2.5.21.tgz",
                "shasum": "00c388a78df2732fedfdb5c6529b6e84d53e0235"
            },
            "require": {
                "npm-asset/jquery": ">=1.7.2",
                "npm-asset/jquery-mousewheel": ">=3.1.13",
                "npm-asset/php-date-formatter": ">=1.3.4,<2.0.0"
            },
            "type": "npm-asset-library",
            "extra": {
                "npm-asset-bugs": {
                    "url": "https://github.com/xdan/datetimepicker/issues"
                },
                "npm-asset-main": "build/jquery.datetimepicker.full.min.js",
                "npm-asset-directories": [],
                "npm-asset-repository": {
                    "type": "git",
                    "url": "git+https://github.com/xdan/datetimepicker.git"
                },
                "npm-asset-scripts": {
                    "test": "karma start --browsers Firefox karma.conf.js --single-run",
                    "concat": "concat-cli -f node_modules/php-date-formatter/js/php-date-formatter.min.js jquery.datetimepicker.js node_modules/jquery-mousewheel/jquery.mousewheel.js -o build/jquery.datetimepicker.full.js",
                    "minify": "uglifyjs jquery.datetimepicker.js -c -m -o build/jquery.datetimepicker.min.js && uglifycss jquery.datetimepicker.css > build/jquery.datetimepicker.min.css",
                    "minifyconcat": "uglifyjs build/jquery.datetimepicker.full.js -c -m -o build/jquery.datetimepicker.full.min.js",
                    "github": "git add --all  && git commit -m \"New version %npm_package_version% \" && git tag %npm_package_version% && git push --tags origin HEAD:master && npm publish",
                    "build": "npm run minify && npm run concat && npm run minifyconcat",
                    "public": "npm run test && npm version patch --no-git-tag-version && npm run build && npm run github"
                }
            },
            "license": [
                "MIT"
            ],
            "authors": [
                {
                    "name": "Chupurnov",
                    "email": "chupurnov@gmail.com",
                    "url": "https://xdsoft.net/"
                }
            ],
            "description": "jQuery Plugin DateTimePicker it is DatePicker and TimePicker in one",
            "homepage": "https://github.com/xdan/datetimepicker",
            "keywords": [
                "calendar",
                "date",
                "datepicker",
                "datetime",
                "jquery-plugin",
                "time",
                "timepicker"
            ],
            "time": "2019-02-23T11:25:30+00:00"
        },
        {
            "name": "npm-asset/jquery-mousewheel",
            "version": "3.1.13",
            "dist": {
                "type": "tar",
                "url": "https://registry.npmjs.org/jquery-mousewheel/-/jquery-mousewheel-3.1.13.tgz",
                "shasum": "06f0335f16e353a695e7206bf50503cb523a6ee5"
            },
            "require-dev": {
                "npm-asset/grunt": "~0.4.1",
                "npm-asset/grunt-contrib-connect": "~0.5.0",
                "npm-asset/grunt-contrib-jshint": "~0.7.1",
                "npm-asset/grunt-contrib-uglify": "~0.2.7"
            },
            "type": "npm-asset-library",
            "extra": {
                "npm-asset-bugs": {
                    "url": "https://github.com/jquery/jquery-mousewheel/issues"
                },
                "npm-asset-files": [
                    "ChangeLog.md",
                    "jquery.mousewheel.js",
                    "README.md",
                    "LICENSE.txt"
                ],
                "npm-asset-main": "./jquery.mousewheel.js",
                "npm-asset-directories": {
                    "test": "test"
                },
                "npm-asset-repository": {
                    "type": "git",
                    "url": "https://github.com/jquery/jquery-mousewheel.git"
                },
                "npm-asset-scripts": []
            },
            "authors": [
                {
                    "name": "jQuery Foundation and other contributors",
                    "url": "https://github.com/jquery/jquery-mousewheel/blob/master/AUTHORS.txt"
                }
            ],
            "description": "A jQuery plugin that adds cross-browser mouse wheel support.",
            "homepage": "https://github.com/jquery/jquery-mousewheel",
            "keywords": [
                "browser",
                "event",
                "jquery",
                "jquery-plugin",
                "mouse",
                "mousewheel",
                "wheel"
            ],
            "time": "2015-07-15T18:05:23+00:00"
        },
        {
            "name": "npm-asset/moment",
            "version": "2.30.1",
            "dist": {
                "type": "tar",
                "url": "https://registry.npmjs.org/moment/-/moment-2.30.1.tgz",
                "shasum": "f8c91c07b7a786e30c59926df530b4eac96974ae"
            },
            "type": "npm-asset-library",
            "extra": {
                "npm-asset-bugs": {
                    "url": "https://github.com/moment/moment/issues"
                },
                "npm-asset-main": "./moment.js",
                "npm-asset-directories": [],
                "npm-asset-repository": {
                    "type": "git",
                    "url": "git+https://github.com/moment/moment.git"
                },
                "npm-asset-scripts": {
                    "ts3.1-typescript-test": "cross-env node_modules/typescript3/bin/tsc --project ts3.1-typing-tests",
                    "typescript-test": "cross-env node_modules/typescript/bin/tsc --project typing-tests",
                    "test": "grunt test",
                    "eslint": "eslint Gruntfile.js tasks src",
                    "prettier-check": "prettier --check Gruntfile.js tasks src",
                    "prettier-fmt": "prettier --write Gruntfile.js tasks src",
                    "coverage": "nyc npm test && nyc report",
                    "coveralls": "nyc npm test && nyc report --reporter=text-lcov | coveralls"
                },
                "npm-asset-engines": {
                    "node": "*"
                }
            },
            "license": [
                "MIT"
            ],
            "authors": [
                {
                    "name": "Iskren Ivov Chernev",
                    "email": "iskren.chernev@gmail.com",
                    "url": "https://github.com/ichernev"
                },
                {
                    "name": "Tim Wood",
                    "email": "washwithcare@gmail.com",
                    "url": "http://timwoodcreates.com/"
                },
                {
                    "name": "Rocky Meza",
                    "url": "http://rockymeza.com"
                },
                {
                    "name": "Matt Johnson",
                    "email": "mj1856@hotmail.com",
                    "url": "http://codeofmatt.com"
                },
                {
                    "name": "Isaac Cambron",
                    "email": "isaac@isaaccambron.com",
                    "url": "http://isaaccambron.com"
                },
                {
                    "name": "Andre Polykanine",
                    "email": "andre@oire.org",
                    "url": "https://github.com/oire"
                }
            ],
            "description": "Parse, validate, manipulate, and display dates",
            "homepage": "https://momentjs.com",
            "keywords": [
                "date",
                "ender",
                "format",
                "i18n",
                "l10n",
                "moment",
                "parse",
                "time",
                "validate"
            ],
            "time": "2023-12-27T10:38:43+00:00"
        },
        {
            "name": "npm-asset/perfect-scrollbar",
            "version": "0.6.16",
            "dist": {
                "type": "tar",
                "url": "https://registry.npmjs.org/perfect-scrollbar/-/perfect-scrollbar-0.6.16.tgz",
                "shasum": "b1d61a5245cf3962bb9a8407a3fc669d923212fc"
            },
            "type": "npm-asset-library",
            "extra": {
                "npm-asset-bugs": {
                    "url": "https://github.com/noraesae/perfect-scrollbar/issues"
                },
                "npm-asset-files": [
                    "dist",
                    "src",
                    "index.js",
                    "jquery.js",
                    "perfect-scrollbar.d.ts"
                ],
                "npm-asset-main": "./index.js",
                "npm-asset-directories": [],
                "npm-asset-repository": {
                    "type": "git",
                    "url": "git+https://github.com/noraesae/perfect-scrollbar.git"
                },
                "npm-asset-scripts": {
                    "test": "gulp",
                    "before-deploy": "gulp && gulp compress",
                    "release": "rm -rf dist && gulp && npm publish"
                },
                "npm-asset-engines": {
                    "node": ">= 0.12.0"
                }
            },
            "license": [
                "MIT"
            ],
            "authors": [
                {
                    "name": "Hyunje Jun",
                    "email": "me@noraesae.net"
                },
                {
                    "name": "Hyunje Jun",
                    "email": "me@noraesae.net"
                }
            ],
            "description": "Minimalistic but perfect custom scrollbar plugin",
            "homepage": "https://github.com/noraesae/perfect-scrollbar#readme",
            "keywords": [
                "frontend",
                "jquery-plugin",
                "scroll",
                "scrollbar"
            ],
            "time": "2017-01-10T01:03:05+00:00"
        },
        {
            "name": "npm-asset/php-date-formatter",
            "version": "v1.3.6",
            "source": {
                "type": "git",
                "url": "https://github.com/kartik-v/php-date-formatter.git",
                "reference": "514a53660b0d69439236fd3cbc3f41512adb00a0"
            },
            "dist": {
                "type": "zip",
                "url": "https://api.github.com/repos/kartik-v/php-date-formatter/zipball/514a53660b0d69439236fd3cbc3f41512adb00a0",
                "reference": "514a53660b0d69439236fd3cbc3f41512adb00a0",
                "shasum": ""
            },
            "type": "npm-asset-library",
            "extra": {
                "npm-asset-bugs": {
                    "url": "https://github.com/kartik-v/php-date-formatter/issues"
                },
                "npm-asset-main": "js/php-date-formatter.js",
                "npm-asset-directories": {
                    "example": "examples"
                },
                "npm-asset-repository": {
                    "type": "git",
                    "url": "https://github.com/kartik-v/php-date-formatter.git"
                }
            },
            "license": [
                "BSD-3-Clause"
            ],
            "authors": [
                "Kartik Visweswaran <kartikv2@gmail.com>"
            ],
            "description": "A Javascript datetime formatting and manipulation library using PHP date-time formats.",
            "homepage": "https://github.com/kartik-v/php-date-formatter",
            "time": "2020-04-14T10:16:32+00:00"
        },
        {
            "name": "npm-asset/textarea-caret",
            "version": "3.1.0",
            "dist": {
                "type": "tar",
                "url": "https://registry.npmjs.org/textarea-caret/-/textarea-caret-3.1.0.tgz",
                "shasum": "5d5a35bb035fd06b2ff0e25d5359e97f2655087f"
            },
            "type": "npm-asset-library",
            "extra": {
                "npm-asset-bugs": {
                    "url": "https://github.com/component/textarea-caret-position/issues"
                },
                "npm-asset-files": [
                    "index.js"
                ],
                "npm-asset-main": "index.js",
                "npm-asset-directories": [],
                "npm-asset-repository": {
                    "type": "git",
                    "url": "git+https://github.com/component/textarea-caret-position.git"
                }
            },
            "license": [
                "MIT"
            ],
            "description": "(x, y) coordinates of the caret in a textarea or input type='text'",
            "homepage": "https://github.com/component/textarea-caret-position#readme",
            "keywords": [
                "caret",
                "position",
                "textarea"
            ],
            "time": "2018-02-20T06:11:03+00:00"
        },
        {
            "name": "npm-asset/textcomplete",
            "version": "0.18.2",
            "dist": {
                "type": "tar",
                "url": "https://registry.npmjs.org/textcomplete/-/textcomplete-0.18.2.tgz",
                "shasum": "de0d806567102f7e32daffcbcc3db05af1515eb5"
            },
            "require": {
                "npm-asset/eventemitter3": ">=2.0.3,<3.0.0",
                "npm-asset/textarea-caret": ">=3.0.1,<4.0.0",
                "npm-asset/undate": ">=0.2.3,<0.3.0"
            },
            "type": "npm-asset-library",
            "extra": {
                "npm-asset-bugs": {
                    "url": "https://github.com/yuku-t/textcomplete/issues"
                },
                "npm-asset-main": "lib/index.js",
                "npm-asset-directories": [],
                "npm-asset-repository": {
                    "type": "git",
                    "url": "git+ssh://git@github.com/yuku-t/textcomplete.git"
                },
                "npm-asset-scripts": {
                    "build": "yarn run clean && run-p build:*",
                    "build:dist": "webpack && webpack --env=min && run-p print-dist-gz-size",
                    "build:docs": "run-p build:docs:*",
                    "build:docs:html": "webpack --config webpack.doc.config.js && pug -o docs src/doc/index.pug",
                    "build:docs:md": "documentation build src/*.js -f md -o doc/api.md",
                    "build:lib": "babel src -d lib -s && for js in src/*.js; do cp $js lib/${js##*/}.flow; done",
                    "clean": "rm -fr dist docs lib",
                    "format": "prettier --no-semi --trailing-comma all --write 'src/*.js' 'test/**/*.js'",
                    "gh-release": "npm pack textcomplete && gh-release -a textcomplete-$(cat package.json|jq -r .version).tgz",
                    "opener": "wait-on http://localhost:8082 && opener http://localhost:8082",
                    "print-dist-gz-size": "printf 'dist/textcomplete.min.js.gz: %d bytes\\n' \"$(gzip -9kc dist/textcomplete.min.js | wc -c)\"",
                    "start": "run-p watch opener",
                    "test": "run-p test:*",
                    "test:bundlesize": "yarn run build:dist && bundlesize",
                    "test:e2e": "NODE_ENV=test karma start --single-run",
                    "test:lint": "eslint src/*.js test/**/*.js",
                    "test:typecheck": "flow check",
                    "watch": "run-p watch:*",
                    "watch:webpack": "webpack-dev-server --config webpack.doc.config.js",
                    "watch:pug": "pug -o docs --watch src/doc/index.pug"
                }
            },
            "license": [
                "MIT"
            ],
            "authors": [
                {
                    "name": "Yuku Takahashi"
                }
            ],
            "description": "Autocomplete for textarea elements",
            "homepage": "https://github.com/yuku-t/textcomplete#readme",
            "time": "2020-06-10T06:11:00+00:00"
        },
        {
            "name": "npm-asset/typeahead.js",
            "version": "0.11.1",
            "dist": {
                "type": "tar",
                "url": "https://registry.npmjs.org/typeahead.js/-/typeahead.js-0.11.1.tgz",
                "shasum": "4e64e671b22310a8606f4aec805924ba84b015b8"
            },
            "require": {
                "npm-asset/jquery": ">=1.7"
            },
            "type": "npm-asset-library",
            "extra": {
                "npm-asset-bugs": {
                    "url": "https://github.com/twitter/typeahead.js/issues"
                },
                "npm-asset-main": "dist/typeahead.bundle.js",
                "npm-asset-directories": [],
                "npm-asset-repository": {
                    "type": "git",
                    "url": "https://github.com/twitter/typeahead.js.git"
                },
                "npm-asset-scripts": {
                    "test": "./node_modules/karma/bin/karma start --single-run --browsers PhantomJS"
                }
            },
            "authors": [
                {
                    "name": "Twitter, Inc.",
                    "url": "https://twitter.com/twitteross"
                },
                {
                    "name": "Jake Harding",
                    "url": "https://twitter.com/JakeHarding"
                },
                {
                    "name": "Tim Trueman",
                    "url": "https://twitter.com/timtrueman"
                },
                {
                    "name": "Veljko Skarich",
                    "url": "https://twitter.com/vskarich"
                }
            ],
            "description": "fast and fully-featured autocomplete library",
            "homepage": "http://twitter.github.com/typeahead.js",
            "keywords": [
                "autocomplete",
                "typeahead"
            ],
            "time": "2015-04-27T04:03:42+00:00"
        },
        {
            "name": "npm-asset/undate",
            "version": "0.2.4",
            "dist": {
                "type": "tar",
                "url": "https://registry.npmjs.org/undate/-/undate-0.2.4.tgz",
                "shasum": "ccb2a8cf38edc035d1006fcb2909c4c6024a8400"
            },
            "type": "npm-asset-library",
            "extra": {
                "npm-asset-bugs": {
                    "url": "https://github.com/yuku-t/undate/issues"
                },
                "npm-asset-main": "lib/index.js",
                "npm-asset-directories": [],
                "npm-asset-repository": {
                    "type": "git",
                    "url": "git+https://github.com/yuku-t/undate.git"
                },
                "npm-asset-scripts": {
                    "build": "babel src -d lib && for js in src/*.js; do cp $js lib/${js##*/}.flow; done",
                    "test": "run-p test:*",
                    "test:eslint": "eslint src/*.js test/*.js",
                    "test:flow": "flow check",
                    "test:karma": "karma start --single-run"
                }
            },
            "license": [
                "MIT"
            ],
            "authors": [
                {
                    "name": "Yuku Takahashi"
                }
            ],
            "description": "Undoable update for HTMLTextAreaElement",
            "homepage": "https://github.com/yuku-t/undate#readme",
            "keywords": [
                "textarea"
            ],
            "time": "2018-01-24T10:49:39+00:00"
        },
        {
            "name": "nyholm/psr7",
            "version": "1.8.1",
            "source": {
                "type": "git",
                "url": "https://github.com/Nyholm/psr7.git",
                "reference": "aa5fc277a4f5508013d571341ade0c3886d4d00e"
            },
            "dist": {
                "type": "zip",
                "url": "https://api.github.com/repos/Nyholm/psr7/zipball/aa5fc277a4f5508013d571341ade0c3886d4d00e",
                "reference": "aa5fc277a4f5508013d571341ade0c3886d4d00e",
                "shasum": ""
            },
            "require": {
                "php": ">=7.2",
                "psr/http-factory": "^1.0",
                "psr/http-message": "^1.1 || ^2.0"
            },
            "provide": {
                "php-http/message-factory-implementation": "1.0",
                "psr/http-factory-implementation": "1.0",
                "psr/http-message-implementation": "1.0"
            },
            "require-dev": {
                "http-interop/http-factory-tests": "^0.9",
                "php-http/message-factory": "^1.0",
                "php-http/psr7-integration-tests": "^1.0",
                "phpunit/phpunit": "^7.5 || ^8.5 || ^9.4",
                "symfony/error-handler": "^4.4"
            },
            "type": "library",
            "extra": {
                "branch-alias": {
                    "dev-master": "1.8-dev"
                }
            },
            "autoload": {
                "psr-4": {
                    "Nyholm\\Psr7\\": "src/"
                }
            },
            "notification-url": "https://packagist.org/downloads/",
            "license": [
                "MIT"
            ],
            "authors": [
                {
                    "name": "Tobias Nyholm",
                    "email": "tobias.nyholm@gmail.com"
                },
                {
                    "name": "Martijn van der Ven",
                    "email": "martijn@vanderven.se"
                }
            ],
            "description": "A fast PHP7 implementation of PSR-7",
            "homepage": "https://tnyholm.se",
            "keywords": [
                "psr-17",
                "psr-7"
            ],
            "funding": [
                {
                    "url": "https://github.com/Zegnat",
                    "type": "github"
                },
                {
                    "url": "https://github.com/nyholm",
                    "type": "github"
                }
            ],
            "time": "2023-11-13T09:31:12+00:00"
        },
        {
            "name": "paragonie/certainty",
            "version": "v2.8.2",
            "source": {
                "type": "git",
                "url": "https://github.com/paragonie/certainty.git",
                "reference": "5a9c240642cdb275991df268be6300cc410b6d07"
            },
            "dist": {
                "type": "zip",
                "url": "https://api.github.com/repos/paragonie/certainty/zipball/5a9c240642cdb275991df268be6300cc410b6d07",
                "reference": "5a9c240642cdb275991df268be6300cc410b6d07",
                "shasum": ""
            },
            "require": {
                "ext-curl": "*",
                "ext-json": "*",
                "guzzlehttp/guzzle": "^6|^7",
                "paragonie/constant_time_encoding": "^1|^2",
                "paragonie/sodium_compat": "^1.13",
                "php": "^5.5|^7|^8"
            },
            "require-dev": {
                "composer/composer": "^1|>=2.0.14",
                "phpunit/phpunit": "^4|^5|^6|^7|^8|^9"
            },
            "bin": [
                "bin/certainty-cert-symlink"
            ],
            "type": "library",
            "autoload": {
                "psr-4": {
                    "ParagonIE\\Certainty\\": "src/"
                }
            },
            "notification-url": "https://packagist.org/downloads/",
            "license": [
                "ISC"
            ],
            "authors": [
                {
                    "name": "Paragon Initiative Enterprises",
                    "email": "security@paragonie.com",
                    "homepage": "https://paragonie.com"
                }
            ],
            "description": "Up-to-date, verifiable repository for Certificate Authorities",
            "keywords": [
                "CA-Cert",
                "Ed25519",
                "Public-Key Infractructure",
                "ca",
                "ca-cert.pem",
                "cacert",
                "cacert.pem",
                "certificate authority",
                "pki",
                "ssl",
                "tls"
            ],
            "time": "2021-10-04T08:25:35+00:00"
        },
        {
            "name": "paragonie/constant_time_encoding",
            "version": "v2.6.3",
            "source": {
                "type": "git",
                "url": "https://github.com/paragonie/constant_time_encoding.git",
                "reference": "58c3f47f650c94ec05a151692652a868995d2938"
            },
            "dist": {
                "type": "zip",
                "url": "https://api.github.com/repos/paragonie/constant_time_encoding/zipball/58c3f47f650c94ec05a151692652a868995d2938",
                "reference": "58c3f47f650c94ec05a151692652a868995d2938",
                "shasum": ""
            },
            "require": {
                "php": "^7|^8"
            },
            "require-dev": {
                "phpunit/phpunit": "^6|^7|^8|^9",
                "vimeo/psalm": "^1|^2|^3|^4"
            },
            "type": "library",
            "autoload": {
                "psr-4": {
                    "ParagonIE\\ConstantTime\\": "src/"
                }
            },
            "notification-url": "https://packagist.org/downloads/",
            "license": [
                "MIT"
            ],
            "authors": [
                {
                    "name": "Paragon Initiative Enterprises",
                    "email": "security@paragonie.com",
                    "homepage": "https://paragonie.com",
                    "role": "Maintainer"
                },
                {
                    "name": "Steve 'Sc00bz' Thomas",
                    "email": "steve@tobtu.com",
                    "homepage": "https://www.tobtu.com",
                    "role": "Original Developer"
                }
            ],
            "description": "Constant-time Implementations of RFC 4648 Encoding (Base-64, Base-32, Base-16)",
            "keywords": [
                "base16",
                "base32",
                "base32_decode",
                "base32_encode",
                "base64",
                "base64_decode",
                "base64_encode",
                "bin2hex",
                "encoding",
                "hex",
                "hex2bin",
                "rfc4648"
            ],
            "time": "2022-06-14T06:56:20+00:00"
        },
        {
            "name": "paragonie/hidden-string",
            "version": "v1.1.0",
            "source": {
                "type": "git",
                "url": "https://github.com/paragonie/hidden-string.git",
                "reference": "1c30373ac2fce76fb57954010ef06e990f9a49b5"
            },
            "dist": {
                "type": "zip",
                "url": "https://api.github.com/repos/paragonie/hidden-string/zipball/1c30373ac2fce76fb57954010ef06e990f9a49b5",
                "reference": "1c30373ac2fce76fb57954010ef06e990f9a49b5",
                "shasum": ""
            },
            "require": {
                "paragonie/constant_time_encoding": "^2",
                "paragonie/sodium_compat": "^1.6",
                "php": "^7|^8"
            },
            "require-dev": {
                "phpunit/phpunit": "^6|^7|^8|^9",
                "vimeo/psalm": "^3|^4"
            },
            "type": "library",
            "autoload": {
                "psr-4": {
                    "ParagonIE\\HiddenString\\": "./src"
                }
            },
            "notification-url": "https://packagist.org/downloads/",
            "license": [
                "MPL-2.0"
            ],
            "authors": [
                {
                    "name": "Paragon Initiative Enterprises",
                    "email": "info@paragonie.com",
                    "homepage": "https://paragonie.com"
                }
            ],
            "description": "Encapsulate strings in an object to hide them from stack traces",
            "homepage": "https://github.com/paragonie/hidden-string",
            "keywords": [
                "hidden",
                "stack trace",
                "string"
            ],
            "time": "2020-12-03T14:24:26+00:00"
        },
        {
            "name": "paragonie/random_compat",
            "version": "v9.99.100",
            "source": {
                "type": "git",
                "url": "https://github.com/paragonie/random_compat.git",
                "reference": "996434e5492cb4c3edcb9168db6fbb1359ef965a"
            },
            "dist": {
                "type": "zip",
                "url": "https://api.github.com/repos/paragonie/random_compat/zipball/996434e5492cb4c3edcb9168db6fbb1359ef965a",
                "reference": "996434e5492cb4c3edcb9168db6fbb1359ef965a",
                "shasum": ""
            },
            "require": {
                "php": ">= 7"
            },
            "require-dev": {
                "phpunit/phpunit": "4.*|5.*",
                "vimeo/psalm": "^1"
            },
            "suggest": {
                "ext-libsodium": "Provides a modern crypto API that can be used to generate random bytes."
            },
            "type": "library",
            "notification-url": "https://packagist.org/downloads/",
            "license": [
                "MIT"
            ],
            "authors": [
                {
                    "name": "Paragon Initiative Enterprises",
                    "email": "security@paragonie.com",
                    "homepage": "https://paragonie.com"
                }
            ],
            "description": "PHP 5.x polyfill for random_bytes() and random_int() from PHP 7",
            "keywords": [
                "csprng",
                "polyfill",
                "pseudorandom",
                "random"
            ],
            "time": "2020-10-15T08:29:30+00:00"
        },
        {
            "name": "paragonie/sodium_compat",
            "version": "v1.20.0",
            "source": {
                "type": "git",
                "url": "https://github.com/paragonie/sodium_compat.git",
                "reference": "e592a3e06d1fa0d43988c7c7d9948ca836f644b6"
            },
            "dist": {
                "type": "zip",
                "url": "https://api.github.com/repos/paragonie/sodium_compat/zipball/e592a3e06d1fa0d43988c7c7d9948ca836f644b6",
                "reference": "e592a3e06d1fa0d43988c7c7d9948ca836f644b6",
                "shasum": ""
            },
            "require": {
                "paragonie/random_compat": ">=1",
                "php": "^5.2.4|^5.3|^5.4|^5.5|^5.6|^7|^8"
            },
            "require-dev": {
                "phpunit/phpunit": "^3|^4|^5|^6|^7|^8|^9"
            },
            "suggest": {
                "ext-libsodium": "PHP < 7.0: Better performance, password hashing (Argon2i), secure memory management (memzero), and better security.",
                "ext-sodium": "PHP >= 7.0: Better performance, password hashing (Argon2i), secure memory management (memzero), and better security."
            },
            "type": "library",
            "autoload": {
                "files": [
                    "autoload.php"
                ]
            },
            "notification-url": "https://packagist.org/downloads/",
            "license": [
                "ISC"
            ],
            "authors": [
                {
                    "name": "Paragon Initiative Enterprises",
                    "email": "security@paragonie.com"
                },
                {
                    "name": "Frank Denis",
                    "email": "jedisct1@pureftpd.org"
                }
            ],
            "description": "Pure PHP implementation of libsodium; uses the PHP extension if it exists",
            "keywords": [
                "Authentication",
                "BLAKE2b",
                "ChaCha20",
                "ChaCha20-Poly1305",
                "Chapoly",
                "Curve25519",
                "Ed25519",
                "EdDSA",
                "Edwards-curve Digital Signature Algorithm",
                "Elliptic Curve Diffie-Hellman",
                "Poly1305",
                "Pure-PHP cryptography",
                "RFC 7748",
                "RFC 8032",
                "Salpoly",
                "Salsa20",
                "X25519",
                "XChaCha20-Poly1305",
                "XSalsa20-Poly1305",
                "Xchacha20",
                "Xsalsa20",
                "aead",
                "cryptography",
                "ecdh",
                "elliptic curve",
                "elliptic curve cryptography",
                "encryption",
                "libsodium",
                "php",
                "public-key cryptography",
                "secret-key cryptography",
                "side-channel resistant"
            ],
            "time": "2023-04-30T00:54:53+00:00"
        },
        {
            "name": "patrickschur/language-detection",
            "version": "v5.3.0",
            "source": {
                "type": "git",
                "url": "https://github.com/patrickschur/language-detection.git",
                "reference": "b8da335336c09fa6814fe0ca0d6d506c357cd7b9"
            },
            "dist": {
                "type": "zip",
                "url": "https://api.github.com/repos/patrickschur/language-detection/zipball/b8da335336c09fa6814fe0ca0d6d506c357cd7b9",
                "reference": "b8da335336c09fa6814fe0ca0d6d506c357cd7b9",
                "shasum": ""
            },
            "require": {
                "ext-json": "*",
                "ext-mbstring": "*",
                "php": "^7.4 || ^8.0"
            },
            "require-dev": {
                "phpunit/phpunit": "^9.5.0"
            },
            "type": "library",
            "autoload": {
                "psr-4": {
                    "LanguageDetection\\": "src/LanguageDetection"
                }
            },
            "notification-url": "https://packagist.org/downloads/",
            "license": [
                "MIT"
            ],
            "authors": [
                {
                    "name": "Patrick Schur",
                    "email": "patrick_schur@outlook.de"
                }
            ],
            "description": "A language detection library for PHP. Detects the language from a given text string.",
            "homepage": "https://github.com/patrickschur/language-detection",
            "keywords": [
                "detect",
                "detection",
                "language"
            ],
            "time": "2023-08-18T22:46:39+00:00"
        },
        {
            "name": "pear/console_table",
            "version": "v1.3.1",
            "source": {
                "type": "git",
                "url": "https://github.com/pear/Console_Table.git",
                "reference": "1930c11897ca61fd24b95f2f785e99e0f36dcdea"
            },
            "dist": {
                "type": "zip",
                "url": "https://api.github.com/repos/pear/Console_Table/zipball/1930c11897ca61fd24b95f2f785e99e0f36dcdea",
                "reference": "1930c11897ca61fd24b95f2f785e99e0f36dcdea",
                "shasum": ""
            },
            "require": {
                "php": ">=5.2.0"
            },
            "suggest": {
                "pear/Console_Color2": ">=0.1.2"
            },
            "type": "library",
            "autoload": {
                "classmap": [
                    "Table.php"
                ]
            },
            "notification-url": "https://packagist.org/downloads/",
            "license": [
                "BSD-2-Clause"
            ],
            "authors": [
                {
                    "name": "Jan Schneider",
                    "homepage": "http://pear.php.net/user/yunosh"
                },
                {
                    "name": "Tal Peer",
                    "homepage": "http://pear.php.net/user/tal"
                },
                {
                    "name": "Xavier Noguer",
                    "homepage": "http://pear.php.net/user/xnoguer"
                },
                {
                    "name": "Richard Heyes",
                    "homepage": "http://pear.php.net/user/richard"
                }
            ],
            "description": "Library that makes it easy to build console style tables.",
            "homepage": "http://pear.php.net/package/Console_Table/",
            "keywords": [
                "console"
            ],
            "time": "2018-01-25T20:47:17+00:00"
        },
        {
            "name": "php-http/discovery",
            "version": "1.19.2",
            "source": {
                "type": "git",
                "url": "https://github.com/php-http/discovery.git",
                "reference": "61e1a1eb69c92741f5896d9e05fb8e9d7e8bb0cb"
            },
            "dist": {
                "type": "zip",
                "url": "https://api.github.com/repos/php-http/discovery/zipball/61e1a1eb69c92741f5896d9e05fb8e9d7e8bb0cb",
                "reference": "61e1a1eb69c92741f5896d9e05fb8e9d7e8bb0cb",
                "shasum": ""
            },
            "require": {
                "composer-plugin-api": "^1.0|^2.0",
                "php": "^7.1 || ^8.0"
            },
            "conflict": {
                "nyholm/psr7": "<1.0",
                "zendframework/zend-diactoros": "*"
            },
            "provide": {
                "php-http/async-client-implementation": "*",
                "php-http/client-implementation": "*",
                "psr/http-client-implementation": "*",
                "psr/http-factory-implementation": "*",
                "psr/http-message-implementation": "*"
            },
            "require-dev": {
                "composer/composer": "^1.0.2|^2.0",
                "graham-campbell/phpspec-skip-example-extension": "^5.0",
                "php-http/httplug": "^1.0 || ^2.0",
                "php-http/message-factory": "^1.0",
                "phpspec/phpspec": "^5.1 || ^6.1 || ^7.3",
                "symfony/phpunit-bridge": "^6.2"
            },
            "type": "composer-plugin",
            "extra": {
                "class": "Http\\Discovery\\Composer\\Plugin",
                "plugin-optional": true
            },
            "autoload": {
                "psr-4": {
                    "Http\\Discovery\\": "src/"
                },
                "exclude-from-classmap": [
                    "src/Composer/Plugin.php"
                ]
            },
            "notification-url": "https://packagist.org/downloads/",
            "license": [
                "MIT"
            ],
            "authors": [
                {
                    "name": "Márk Sági-Kazár",
                    "email": "mark.sagikazar@gmail.com"
                }
            ],
            "description": "Finds and installs PSR-7, PSR-17, PSR-18 and HTTPlug implementations",
            "homepage": "http://php-http.org",
            "keywords": [
                "adapter",
                "client",
                "discovery",
                "factory",
                "http",
                "message",
                "psr17",
                "psr7"
            ],
            "time": "2023-11-30T16:49:05+00:00"
        },
        {
            "name": "phpseclib/phpseclib",
            "version": "3.0.35",
            "source": {
                "type": "git",
                "url": "https://github.com/phpseclib/phpseclib.git",
                "reference": "4b1827beabce71953ca479485c0ae9c51287f2fe"
            },
            "dist": {
                "type": "zip",
                "url": "https://api.github.com/repos/phpseclib/phpseclib/zipball/4b1827beabce71953ca479485c0ae9c51287f2fe",
                "reference": "4b1827beabce71953ca479485c0ae9c51287f2fe",
                "shasum": ""
            },
            "require": {
                "paragonie/constant_time_encoding": "^1|^2",
                "paragonie/random_compat": "^1.4|^2.0|^9.99.99",
                "php": ">=5.6.1"
            },
            "require-dev": {
                "phpunit/phpunit": "*"
            },
            "suggest": {
                "ext-dom": "Install the DOM extension to load XML formatted public keys.",
                "ext-gmp": "Install the GMP (GNU Multiple Precision) extension in order to speed up arbitrary precision integer arithmetic operations.",
                "ext-libsodium": "SSH2/SFTP can make use of some algorithms provided by the libsodium-php extension.",
                "ext-mcrypt": "Install the Mcrypt extension in order to speed up a few other cryptographic operations.",
                "ext-openssl": "Install the OpenSSL extension in order to speed up a wide variety of cryptographic operations."
            },
            "type": "library",
            "autoload": {
                "files": [
                    "phpseclib/bootstrap.php"
                ],
                "psr-4": {
                    "phpseclib3\\": "phpseclib/"
                }
            },
            "notification-url": "https://packagist.org/downloads/",
            "license": [
                "MIT"
            ],
            "authors": [
                {
                    "name": "Jim Wigginton",
                    "email": "terrafrost@php.net",
                    "role": "Lead Developer"
                },
                {
                    "name": "Patrick Monnerat",
                    "email": "pm@datasphere.ch",
                    "role": "Developer"
                },
                {
                    "name": "Andreas Fischer",
                    "email": "bantu@phpbb.com",
                    "role": "Developer"
                },
                {
                    "name": "Hans-Jürgen Petrich",
                    "email": "petrich@tronic-media.com",
                    "role": "Developer"
                },
                {
                    "name": "Graham Campbell",
                    "email": "graham@alt-three.com",
                    "role": "Developer"
                }
            ],
            "description": "PHP Secure Communications Library - Pure-PHP implementations of RSA, AES, SSH2, SFTP, X.509 etc.",
            "homepage": "http://phpseclib.sourceforge.net",
            "keywords": [
                "BigInteger",
                "aes",
                "asn.1",
                "asn1",
                "blowfish",
                "crypto",
                "cryptography",
                "encryption",
                "rsa",
                "security",
                "sftp",
                "signature",
                "signing",
                "ssh",
                "twofish",
                "x.509",
                "x509"
            ],
            "funding": [
                {
                    "url": "https://github.com/terrafrost",
                    "type": "github"
                },
                {
                    "url": "https://www.patreon.com/phpseclib",
                    "type": "patreon"
                },
                {
                    "url": "https://tidelift.com/funding/github/packagist/phpseclib/phpseclib",
                    "type": "tidelift"
                }
            ],
            "time": "2023-12-29T01:59:53+00:00"
        },
        {
            "name": "pragmarx/google2fa",
            "version": "v5.0.0",
            "source": {
                "type": "git",
                "url": "https://github.com/antonioribeiro/google2fa.git",
                "reference": "17c969c82f427dd916afe4be50bafc6299aef1b4"
            },
            "dist": {
                "type": "zip",
                "url": "https://api.github.com/repos/antonioribeiro/google2fa/zipball/17c969c82f427dd916afe4be50bafc6299aef1b4",
                "reference": "17c969c82f427dd916afe4be50bafc6299aef1b4",
                "shasum": ""
            },
            "require": {
                "paragonie/constant_time_encoding": "~1.0|~2.0",
                "paragonie/random_compat": ">=1",
                "php": ">=5.4",
                "symfony/polyfill-php56": "~1.2"
            },
            "require-dev": {
                "phpunit/phpunit": "~4|~5|~6"
            },
            "type": "library",
            "extra": {
                "component": "package",
                "branch-alias": {
                    "dev-master": "2.0-dev"
                }
            },
            "autoload": {
                "psr-4": {
                    "PragmaRX\\Google2FA\\": "src/",
                    "PragmaRX\\Google2FA\\Tests\\": "tests/"
                }
            },
            "notification-url": "https://packagist.org/downloads/",
            "license": [
                "MIT"
            ],
            "authors": [
                {
                    "name": "Antonio Carlos Ribeiro",
                    "email": "acr@antoniocarlosribeiro.com",
                    "role": "Creator & Designer"
                }
            ],
            "description": "A One Time Password Authentication package, compatible with Google Authenticator.",
            "keywords": [
                "2fa",
                "Authentication",
                "Two Factor Authentication",
                "google2fa"
            ],
            "time": "2019-03-19T22:44:16+00:00"
        },
        {
            "name": "pragmarx/random",
            "version": "v0.2.2",
            "source": {
                "type": "git",
                "url": "https://github.com/antonioribeiro/random.git",
                "reference": "daf08a189c5d2d40d1a827db46364d3a741a51b7"
            },
            "dist": {
                "type": "zip",
                "url": "https://api.github.com/repos/antonioribeiro/random/zipball/daf08a189c5d2d40d1a827db46364d3a741a51b7",
                "reference": "daf08a189c5d2d40d1a827db46364d3a741a51b7",
                "shasum": ""
            },
            "require": {
                "php": ">=7.0"
            },
            "require-dev": {
                "fzaninotto/faker": "~1.7",
                "phpunit/phpunit": "~6.4",
                "pragmarx/trivia": "~0.1",
                "squizlabs/php_codesniffer": "^2.3"
            },
            "suggest": {
                "fzaninotto/faker": "Allows you to get dozens of randomized types",
                "pragmarx/trivia": "For the trivia database"
            },
            "type": "library",
            "extra": {
                "branch-alias": {
                    "dev-master": "1.0-dev"
                }
            },
            "autoload": {
                "psr-4": {
                    "PragmaRX\\Random\\": "src"
                }
            },
            "notification-url": "https://packagist.org/downloads/",
            "license": [
                "MIT"
            ],
            "authors": [
                {
                    "name": "Antonio Carlos Ribeiro",
                    "email": "acr@antoniocarlosribeiro.com",
                    "homepage": "https://antoniocarlosribeiro.com",
                    "role": "Developer"
                }
            ],
            "description": "Create random chars, numbers, strings",
            "homepage": "https://github.com/antonioribeiro/random",
            "keywords": [
                "Randomize",
                "faker",
                "pragmarx",
                "random",
                "random number",
                "random pattern",
                "random string"
            ],
            "time": "2017-11-21T05:26:22+00:00"
        },
        {
            "name": "pragmarx/recovery",
            "version": "v0.2.1",
            "source": {
                "type": "git",
                "url": "https://github.com/antonioribeiro/recovery.git",
                "reference": "b5ce4082f059afac6761714a84497816f45271cc"
            },
            "dist": {
                "type": "zip",
                "url": "https://api.github.com/repos/antonioribeiro/recovery/zipball/b5ce4082f059afac6761714a84497816f45271cc",
                "reference": "b5ce4082f059afac6761714a84497816f45271cc",
                "shasum": ""
            },
            "require": {
                "php": ">=7.0",
                "pragmarx/random": "~0.1"
            },
            "require-dev": {
                "phpunit/phpunit": ">=5.4.3",
                "squizlabs/php_codesniffer": "^2.3",
                "tightenco/collect": "^5.0"
            },
            "suggest": {
                "tightenco/collect": "Allows to generate recovery codes as collections"
            },
            "type": "library",
            "extra": {
                "branch-alias": {
                    "dev-master": "1.0-dev"
                }
            },
            "autoload": {
                "psr-4": {
                    "PragmaRX\\Recovery\\": "src"
                }
            },
            "notification-url": "https://packagist.org/downloads/",
            "license": [
                "MIT"
            ],
            "authors": [
                {
                    "name": "Antonio Carlos Ribeiro",
                    "email": "acr@antoniocarlosribeiro.com",
                    "homepage": "https://antoniocarlosribeiro.com",
                    "role": "Developer"
                }
            ],
            "description": "Create recovery codes for two factor auth",
            "homepage": "https://github.com/antonioribeiro/recovery",
            "keywords": [
                "2fa",
                "account recovery",
                "auth",
                "backup codes",
                "google2fa",
                "pragmarx",
                "recovery",
                "recovery codes",
                "two factor auth"
            ],
            "time": "2021-08-15T12:26:51+00:00"
        },
        {
            "name": "psr/cache",
            "version": "1.0.1",
            "source": {
                "type": "git",
                "url": "https://github.com/php-fig/cache.git",
                "reference": "d11b50ad223250cf17b86e38383413f5a6764bf8"
            },
            "dist": {
                "type": "zip",
                "url": "https://api.github.com/repos/php-fig/cache/zipball/d11b50ad223250cf17b86e38383413f5a6764bf8",
                "reference": "d11b50ad223250cf17b86e38383413f5a6764bf8",
                "shasum": ""
            },
            "require": {
                "php": ">=5.3.0"
            },
            "type": "library",
            "extra": {
                "branch-alias": {
                    "dev-master": "1.0.x-dev"
                }
            },
            "autoload": {
                "psr-4": {
                    "Psr\\Cache\\": "src/"
                }
            },
            "notification-url": "https://packagist.org/downloads/",
            "license": [
                "MIT"
            ],
            "authors": [
                {
                    "name": "PHP-FIG",
                    "homepage": "http://www.php-fig.org/"
                }
            ],
            "description": "Common interface for caching libraries",
            "keywords": [
                "cache",
                "psr",
                "psr-6"
            ],
            "time": "2016-08-06T20:24:11+00:00"
        },
        {
            "name": "psr/clock",
            "version": "1.0.0",
            "source": {
                "type": "git",
                "url": "https://github.com/php-fig/clock.git",
                "reference": "e41a24703d4560fd0acb709162f73b8adfc3aa0d"
            },
            "dist": {
                "type": "zip",
                "url": "https://api.github.com/repos/php-fig/clock/zipball/e41a24703d4560fd0acb709162f73b8adfc3aa0d",
                "reference": "e41a24703d4560fd0acb709162f73b8adfc3aa0d",
                "shasum": ""
            },
            "require": {
                "php": "^7.0 || ^8.0"
            },
            "type": "library",
            "autoload": {
                "psr-4": {
                    "Psr\\Clock\\": "src/"
                }
            },
            "notification-url": "https://packagist.org/downloads/",
            "license": [
                "MIT"
            ],
            "authors": [
                {
                    "name": "PHP-FIG",
                    "homepage": "https://www.php-fig.org/"
                }
            ],
            "description": "Common interface for reading the clock.",
            "homepage": "https://github.com/php-fig/clock",
            "keywords": [
                "clock",
                "now",
                "psr",
                "psr-20",
                "time"
            ],
            "time": "2022-11-25T14:36:26+00:00"
        },
        {
            "name": "psr/container",
            "version": "2.0.2",
            "source": {
                "type": "git",
                "url": "https://github.com/php-fig/container.git",
                "reference": "c71ecc56dfe541dbd90c5360474fbc405f8d5963"
            },
            "dist": {
                "type": "zip",
                "url": "https://api.github.com/repos/php-fig/container/zipball/c71ecc56dfe541dbd90c5360474fbc405f8d5963",
                "reference": "c71ecc56dfe541dbd90c5360474fbc405f8d5963",
                "shasum": ""
            },
            "require": {
                "php": ">=7.4.0"
            },
            "type": "library",
            "extra": {
                "branch-alias": {
                    "dev-master": "2.0.x-dev"
                }
            },
            "autoload": {
                "psr-4": {
                    "Psr\\Container\\": "src/"
                }
            },
            "notification-url": "https://packagist.org/downloads/",
            "license": [
                "MIT"
            ],
            "authors": [
                {
                    "name": "PHP-FIG",
                    "homepage": "https://www.php-fig.org/"
                }
            ],
            "description": "Common Container Interface (PHP FIG PSR-11)",
            "homepage": "https://github.com/php-fig/container",
            "keywords": [
                "PSR-11",
                "container",
                "container-interface",
                "container-interop",
                "psr"
            ],
            "time": "2021-11-05T16:47:00+00:00"
        },
        {
            "name": "psr/http-client",
            "version": "1.0.3",
            "source": {
                "type": "git",
                "url": "https://github.com/php-fig/http-client.git",
                "reference": "bb5906edc1c324c9a05aa0873d40117941e5fa90"
            },
            "dist": {
                "type": "zip",
                "url": "https://api.github.com/repos/php-fig/http-client/zipball/bb5906edc1c324c9a05aa0873d40117941e5fa90",
                "reference": "bb5906edc1c324c9a05aa0873d40117941e5fa90",
                "shasum": ""
            },
            "require": {
                "php": "^7.0 || ^8.0",
                "psr/http-message": "^1.0 || ^2.0"
            },
            "type": "library",
            "extra": {
                "branch-alias": {
                    "dev-master": "1.0.x-dev"
                }
            },
            "autoload": {
                "psr-4": {
                    "Psr\\Http\\Client\\": "src/"
                }
            },
            "notification-url": "https://packagist.org/downloads/",
            "license": [
                "MIT"
            ],
            "authors": [
                {
                    "name": "PHP-FIG",
                    "homepage": "https://www.php-fig.org/"
                }
            ],
            "description": "Common interface for HTTP clients",
            "homepage": "https://github.com/php-fig/http-client",
            "keywords": [
                "http",
                "http-client",
                "psr",
                "psr-18"
            ],
            "time": "2023-09-23T14:17:50+00:00"
        },
        {
            "name": "psr/http-factory",
            "version": "1.0.2",
            "source": {
                "type": "git",
                "url": "https://github.com/php-fig/http-factory.git",
                "reference": "e616d01114759c4c489f93b099585439f795fe35"
            },
            "dist": {
                "type": "zip",
                "url": "https://api.github.com/repos/php-fig/http-factory/zipball/e616d01114759c4c489f93b099585439f795fe35",
                "reference": "e616d01114759c4c489f93b099585439f795fe35",
                "shasum": ""
            },
            "require": {
                "php": ">=7.0.0",
                "psr/http-message": "^1.0 || ^2.0"
            },
            "type": "library",
            "extra": {
                "branch-alias": {
                    "dev-master": "1.0.x-dev"
                }
            },
            "autoload": {
                "psr-4": {
                    "Psr\\Http\\Message\\": "src/"
                }
            },
            "notification-url": "https://packagist.org/downloads/",
            "license": [
                "MIT"
            ],
            "authors": [
                {
                    "name": "PHP-FIG",
                    "homepage": "https://www.php-fig.org/"
                }
            ],
            "description": "Common interfaces for PSR-7 HTTP message factories",
            "keywords": [
                "factory",
                "http",
                "message",
                "psr",
                "psr-17",
                "psr-7",
                "request",
                "response"
            ],
            "time": "2023-04-10T20:10:41+00:00"
        },
        {
            "name": "psr/http-message",
            "version": "1.1",
            "source": {
                "type": "git",
                "url": "https://github.com/php-fig/http-message.git",
                "reference": "cb6ce4845ce34a8ad9e68117c10ee90a29919eba"
            },
            "dist": {
                "type": "zip",
                "url": "https://api.github.com/repos/php-fig/http-message/zipball/cb6ce4845ce34a8ad9e68117c10ee90a29919eba",
                "reference": "cb6ce4845ce34a8ad9e68117c10ee90a29919eba",
                "shasum": ""
            },
            "require": {
                "php": "^7.2 || ^8.0"
            },
            "type": "library",
            "extra": {
                "branch-alias": {
                    "dev-master": "1.1.x-dev"
                }
            },
            "autoload": {
                "psr-4": {
                    "Psr\\Http\\Message\\": "src/"
                }
            },
            "notification-url": "https://packagist.org/downloads/",
            "license": [
                "MIT"
            ],
            "authors": [
                {
                    "name": "PHP-FIG",
                    "homepage": "http://www.php-fig.org/"
                }
            ],
            "description": "Common interface for HTTP messages",
            "homepage": "https://github.com/php-fig/http-message",
            "keywords": [
                "http",
                "http-message",
                "psr",
                "psr-7",
                "request",
                "response"
            ],
            "time": "2023-04-04T09:50:52+00:00"
        },
        {
            "name": "psr/log",
            "version": "1.1.4",
            "source": {
                "type": "git",
                "url": "https://github.com/php-fig/log.git",
                "reference": "d49695b909c3b7628b6289db5479a1c204601f11"
            },
            "dist": {
                "type": "zip",
                "url": "https://api.github.com/repos/php-fig/log/zipball/d49695b909c3b7628b6289db5479a1c204601f11",
                "reference": "d49695b909c3b7628b6289db5479a1c204601f11",
                "shasum": ""
            },
            "require": {
                "php": ">=5.3.0"
            },
            "type": "library",
            "extra": {
                "branch-alias": {
                    "dev-master": "1.1.x-dev"
                }
            },
            "autoload": {
                "psr-4": {
                    "Psr\\Log\\": "Psr/Log/"
                }
            },
            "notification-url": "https://packagist.org/downloads/",
            "license": [
                "MIT"
            ],
            "authors": [
                {
                    "name": "PHP-FIG",
                    "homepage": "https://www.php-fig.org/"
                }
            ],
            "description": "Common interface for logging libraries",
            "homepage": "https://github.com/php-fig/log",
            "keywords": [
                "log",
                "psr",
                "psr-3"
            ],
            "time": "2021-05-03T11:20:27+00:00"
        },
        {
            "name": "ralouphie/getallheaders",
            "version": "3.0.3",
            "source": {
                "type": "git",
                "url": "https://github.com/ralouphie/getallheaders.git",
                "reference": "120b605dfeb996808c31b6477290a714d356e822"
            },
            "dist": {
                "type": "zip",
                "url": "https://api.github.com/repos/ralouphie/getallheaders/zipball/120b605dfeb996808c31b6477290a714d356e822",
                "reference": "120b605dfeb996808c31b6477290a714d356e822",
                "shasum": ""
            },
            "require": {
                "php": ">=5.6"
            },
            "require-dev": {
                "php-coveralls/php-coveralls": "^2.1",
                "phpunit/phpunit": "^5 || ^6.5"
            },
            "type": "library",
            "autoload": {
                "files": [
                    "src/getallheaders.php"
                ]
            },
            "notification-url": "https://packagist.org/downloads/",
            "license": [
                "MIT"
            ],
            "authors": [
                {
                    "name": "Ralph Khattar",
                    "email": "ralph.khattar@gmail.com"
                }
            ],
            "description": "A polyfill for getallheaders.",
            "time": "2019-03-08T08:55:37+00:00"
        },
        {
            "name": "seld/cli-prompt",
            "version": "1.0.4",
            "source": {
                "type": "git",
                "url": "https://github.com/Seldaek/cli-prompt.git",
                "reference": "b8dfcf02094b8c03b40322c229493bb2884423c5"
            },
            "dist": {
                "type": "zip",
                "url": "https://api.github.com/repos/Seldaek/cli-prompt/zipball/b8dfcf02094b8c03b40322c229493bb2884423c5",
                "reference": "b8dfcf02094b8c03b40322c229493bb2884423c5",
                "shasum": ""
            },
            "require": {
                "php": ">=5.3"
            },
            "require-dev": {
                "phpstan/phpstan": "^0.12.63"
            },
            "type": "library",
            "extra": {
                "branch-alias": {
                    "dev-master": "1.x-dev"
                }
            },
            "autoload": {
                "psr-4": {
                    "Seld\\CliPrompt\\": "src/"
                }
            },
            "notification-url": "https://packagist.org/downloads/",
            "license": [
                "MIT"
            ],
            "authors": [
                {
                    "name": "Jordi Boggiano",
                    "email": "j.boggiano@seld.be"
                }
            ],
            "description": "Allows you to prompt for user input on the command line, and optionally hide the characters they type",
            "keywords": [
                "cli",
                "console",
                "hidden",
                "input",
                "prompt"
            ],
            "time": "2020-12-15T21:32:01+00:00"
        },
        {
            "name": "smarty/smarty",
            "version": "v4.3.4",
            "source": {
                "type": "git",
                "url": "https://github.com/smarty-php/smarty.git",
                "reference": "3931d8f54b8f7a4ffab538582d34d4397ba8daa5"
            },
            "dist": {
                "type": "zip",
                "url": "https://api.github.com/repos/smarty-php/smarty/zipball/3931d8f54b8f7a4ffab538582d34d4397ba8daa5",
                "reference": "3931d8f54b8f7a4ffab538582d34d4397ba8daa5",
                "shasum": ""
            },
            "require": {
                "php": "^7.1 || ^8.0"
            },
            "require-dev": {
                "phpunit/phpunit": "^8.5 || ^7.5",
                "smarty/smarty-lexer": "^3.1"
            },
            "type": "library",
            "extra": {
                "branch-alias": {
                    "dev-master": "4.0.x-dev"
                }
            },
            "autoload": {
                "classmap": [
                    "libs/"
                ]
            },
            "notification-url": "https://packagist.org/downloads/",
            "license": [
                "LGPL-3.0"
            ],
            "authors": [
                {
                    "name": "Monte Ohrt",
                    "email": "monte@ohrt.com"
                },
                {
                    "name": "Uwe Tews",
                    "email": "uwe.tews@googlemail.com"
                },
                {
                    "name": "Rodney Rehm",
                    "email": "rodney.rehm@medialize.de"
                },
                {
                    "name": "Simon Wisselink",
                    "homepage": "https://www.iwink.nl/"
                }
            ],
            "description": "Smarty - the compiling PHP template engine",
            "homepage": "https://smarty-php.github.io/smarty/",
            "keywords": [
                "templating"
            ],
            "time": "2023-09-14T10:59:08+00:00"
        },
        {
            "name": "spomky-labs/base64url",
            "version": "v2.0.4",
            "source": {
                "type": "git",
                "url": "https://github.com/Spomky-Labs/base64url.git",
                "reference": "7752ce931ec285da4ed1f4c5aa27e45e097be61d"
            },
            "dist": {
                "type": "zip",
                "url": "https://api.github.com/repos/Spomky-Labs/base64url/zipball/7752ce931ec285da4ed1f4c5aa27e45e097be61d",
                "reference": "7752ce931ec285da4ed1f4c5aa27e45e097be61d",
                "shasum": ""
            },
            "require": {
                "php": ">=7.1"
            },
            "require-dev": {
                "phpstan/extension-installer": "^1.0",
                "phpstan/phpstan": "^0.11|^0.12",
                "phpstan/phpstan-beberlei-assert": "^0.11|^0.12",
                "phpstan/phpstan-deprecation-rules": "^0.11|^0.12",
                "phpstan/phpstan-phpunit": "^0.11|^0.12",
                "phpstan/phpstan-strict-rules": "^0.11|^0.12"
            },
            "type": "library",
            "autoload": {
                "psr-4": {
                    "Base64Url\\": "src/"
                }
            },
            "notification-url": "https://packagist.org/downloads/",
            "license": [
                "MIT"
            ],
            "authors": [
                {
                    "name": "Florent Morselli",
                    "homepage": "https://github.com/Spomky-Labs/base64url/contributors"
                }
            ],
            "description": "Base 64 URL Safe Encoding/Decoding PHP Library",
            "homepage": "https://github.com/Spomky-Labs/base64url",
            "keywords": [
                "base64",
                "rfc4648",
                "safe",
                "url"
            ],
            "funding": [
                {
                    "url": "https://github.com/Spomky",
                    "type": "github"
                },
                {
                    "url": "https://www.patreon.com/FlorentMorselli",
                    "type": "patreon"
                }
            ],
            "time": "2020-11-03T09:10:25+00:00"
        },
        {
            "name": "symfony/deprecation-contracts",
            "version": "v2.5.2",
            "source": {
                "type": "git",
                "url": "https://github.com/symfony/deprecation-contracts.git",
                "reference": "e8b495ea28c1d97b5e0c121748d6f9b53d075c66"
            },
            "dist": {
                "type": "zip",
                "url": "https://api.github.com/repos/symfony/deprecation-contracts/zipball/e8b495ea28c1d97b5e0c121748d6f9b53d075c66",
                "reference": "e8b495ea28c1d97b5e0c121748d6f9b53d075c66",
                "shasum": ""
            },
            "require": {
                "php": ">=7.1"
            },
            "type": "library",
            "extra": {
                "branch-alias": {
                    "dev-main": "2.5-dev"
                },
                "thanks": {
                    "name": "symfony/contracts",
                    "url": "https://github.com/symfony/contracts"
                }
            },
            "autoload": {
                "files": [
                    "function.php"
                ]
            },
            "notification-url": "https://packagist.org/downloads/",
            "license": [
                "MIT"
            ],
            "authors": [
                {
                    "name": "Nicolas Grekas",
                    "email": "p@tchwork.com"
                },
                {
                    "name": "Symfony Community",
                    "homepage": "https://symfony.com/contributors"
                }
            ],
            "description": "A generic function and convention to trigger deprecation notices",
            "homepage": "https://symfony.com",
            "funding": [
                {
                    "url": "https://symfony.com/sponsor",
                    "type": "custom"
                },
                {
                    "url": "https://github.com/fabpot",
                    "type": "github"
                },
                {
                    "url": "https://tidelift.com/funding/github/packagist/symfony/symfony",
                    "type": "tidelift"
                }
            ],
            "time": "2022-01-02T09:53:40+00:00"
        },
        {
            "name": "symfony/polyfill-php56",
            "version": "v1.20.0",
            "source": {
                "type": "git",
                "url": "https://github.com/symfony/polyfill-php56.git",
                "reference": "54b8cd7e6c1643d78d011f3be89f3ef1f9f4c675"
            },
            "dist": {
                "type": "zip",
                "url": "https://api.github.com/repos/symfony/polyfill-php56/zipball/54b8cd7e6c1643d78d011f3be89f3ef1f9f4c675",
                "reference": "54b8cd7e6c1643d78d011f3be89f3ef1f9f4c675",
                "shasum": ""
            },
            "require": {
                "php": ">=7.1"
            },
            "type": "metapackage",
            "extra": {
                "branch-alias": {
                    "dev-main": "1.20-dev"
                },
                "thanks": {
                    "name": "symfony/polyfill",
                    "url": "https://github.com/symfony/polyfill"
                }
            },
            "notification-url": "https://packagist.org/downloads/",
            "license": [
                "MIT"
            ],
            "authors": [
                {
                    "name": "Nicolas Grekas",
                    "email": "p@tchwork.com"
                },
                {
                    "name": "Symfony Community",
                    "homepage": "https://symfony.com/contributors"
                }
            ],
            "description": "Symfony polyfill backporting some PHP 5.6+ features to lower PHP versions",
            "homepage": "https://symfony.com",
            "keywords": [
                "compatibility",
                "polyfill",
                "portable",
                "shim"
            ],
            "funding": [
                {
                    "url": "https://symfony.com/sponsor",
                    "type": "custom"
                },
                {
                    "url": "https://github.com/fabpot",
                    "type": "github"
                },
                {
                    "url": "https://tidelift.com/funding/github/packagist/symfony/symfony",
                    "type": "tidelift"
                }
            ],
            "time": "2020-10-23T14:02:19+00:00"
        },
        {
<<<<<<< HEAD
            "name": "symfony/polyfill-php72",
            "version": "v1.28.0",
            "source": {
                "type": "git",
                "url": "https://github.com/symfony/polyfill-php72.git",
                "reference": "70f4aebd92afca2f865444d30a4d2151c13c3179"
            },
            "dist": {
                "type": "zip",
                "url": "https://api.github.com/repos/symfony/polyfill-php72/zipball/70f4aebd92afca2f865444d30a4d2151c13c3179",
                "reference": "70f4aebd92afca2f865444d30a4d2151c13c3179",
                "shasum": ""
            },
            "require": {
                "php": ">=7.1"
            },
            "type": "library",
            "extra": {
                "branch-alias": {
                    "dev-main": "1.28-dev"
                },
                "thanks": {
                    "name": "symfony/polyfill",
                    "url": "https://github.com/symfony/polyfill"
                }
            },
            "autoload": {
                "files": [
                    "bootstrap.php"
                ],
                "psr-4": {
                    "Symfony\\Polyfill\\Php72\\": ""
                }
            },
            "notification-url": "https://packagist.org/downloads/",
            "license": [
                "MIT"
            ],
            "authors": [
                {
                    "name": "Nicolas Grekas",
                    "email": "p@tchwork.com"
                },
                {
                    "name": "Symfony Community",
                    "homepage": "https://symfony.com/contributors"
                }
            ],
            "description": "Symfony polyfill backporting some PHP 7.2+ features to lower PHP versions",
            "homepage": "https://symfony.com",
            "keywords": [
                "compatibility",
                "polyfill",
                "portable",
                "shim"
            ],
            "funding": [
                {
                    "url": "https://symfony.com/sponsor",
                    "type": "custom"
                },
                {
                    "url": "https://github.com/fabpot",
                    "type": "github"
                },
                {
                    "url": "https://tidelift.com/funding/github/packagist/symfony/symfony",
                    "type": "tidelift"
                }
            ],
            "time": "2023-01-26T09:26:14+00:00"
        },
        {
            "name": "thiagoalessio/tesseract_ocr",
            "version": "2.13.0",
            "source": {
                "type": "git",
                "url": "https://github.com/thiagoalessio/tesseract-ocr-for-php.git",
                "reference": "232a8cb9d571992f9bd1e263f2f6909cf6c173a1"
            },
            "dist": {
                "type": "zip",
                "url": "https://api.github.com/repos/thiagoalessio/tesseract-ocr-for-php/zipball/232a8cb9d571992f9bd1e263f2f6909cf6c173a1",
                "reference": "232a8cb9d571992f9bd1e263f2f6909cf6c173a1",
                "shasum": ""
            },
            "require": {
                "php": "^5.3 || ^7.0 || ^8.0"
            },
            "require-dev": {
                "phpunit/php-code-coverage": "^2.2.4 || ^9.0.0"
            },
            "type": "library",
            "autoload": {
                "psr-4": {
                    "thiagoalessio\\TesseractOCR\\": "src/"
                }
            },
            "notification-url": "https://packagist.org/downloads/",
            "license": [
                "MIT"
            ],
            "authors": [
                {
                    "name": "thiagoalessio",
                    "email": "thiagoalessio@me.com"
                }
            ],
            "description": "A wrapper to work with Tesseract OCR inside PHP.",
            "keywords": [
                "OCR",
                "Tesseract",
                "text recognition"
            ],
            "time": "2023-10-05T21:14:48+00:00"
        },
        {
=======
>>>>>>> 02123bda
            "name": "ua-parser/uap-php",
            "version": "v3.9.14",
            "source": {
                "type": "git",
                "url": "https://github.com/ua-parser/uap-php.git",
                "reference": "b796c5ea5df588e65aeb4e2c6cce3811dec4fed6"
            },
            "dist": {
                "type": "zip",
                "url": "https://api.github.com/repos/ua-parser/uap-php/zipball/b796c5ea5df588e65aeb4e2c6cce3811dec4fed6",
                "reference": "b796c5ea5df588e65aeb4e2c6cce3811dec4fed6",
                "shasum": ""
            },
            "require": {
                "composer/ca-bundle": "^1.1",
                "php": "^7.2 || ^8.0"
            },
            "require-dev": {
                "phpstan/phpstan": "^0.12.33",
                "phpunit/phpunit": "^8 || ^9",
                "symfony/console": "^3.4 || ^4.2 || ^4.3 || ^5.0",
                "symfony/filesystem": "^3.4 || ^4.2 ||  ^4.3 || ^5.0",
                "symfony/finder": "^3.4 || ^4.2 || ^4.3 || ^5.0",
                "symfony/yaml": "^3.4 || ^4.2 || ^4.3 || ^5.0",
                "vimeo/psalm": "^3.12"
            },
            "suggest": {
                "symfony/console": "Required for CLI usage - ^3.4 || ^4.3 || ^5.0",
                "symfony/filesystem": "Required for CLI usage - ^3.4 || ^4.3 || ^5.0",
                "symfony/finder": "Required for CLI usage - ^3.4 || ^4.3 || ^5.0",
                "symfony/yaml": "Required for CLI usage - ^3.4 || ^4.3 || ^5.0"
            },
            "bin": [
                "bin/uaparser"
            ],
            "type": "library",
            "autoload": {
                "psr-4": {
                    "UAParser\\": "src"
                }
            },
            "notification-url": "https://packagist.org/downloads/",
            "license": [
                "MIT"
            ],
            "authors": [
                {
                    "name": "Dave Olsen",
                    "email": "dmolsen@gmail.com"
                },
                {
                    "name": "Lars Strojny",
                    "email": "lars@strojny.net"
                }
            ],
            "description": "A multi-language port of Browserscope's user agent parser.",
            "time": "2020-10-02T23:36:20+00:00"
        },
        {
            "name": "web-token/jwt-core",
            "version": "v2.2.11",
            "source": {
                "type": "git",
                "url": "https://github.com/web-token/jwt-core.git",
                "reference": "53beb6f6c1eec4fa93c1c3e5d9e5701e71fa1678"
            },
            "dist": {
                "type": "zip",
                "url": "https://api.github.com/repos/web-token/jwt-core/zipball/53beb6f6c1eec4fa93c1c3e5d9e5701e71fa1678",
                "reference": "53beb6f6c1eec4fa93c1c3e5d9e5701e71fa1678",
                "shasum": ""
            },
            "require": {
                "brick/math": "^0.8.17|^0.9",
                "ext-json": "*",
                "ext-mbstring": "*",
                "fgrosse/phpasn1": "^2.0",
                "php": ">=7.2",
                "spomky-labs/base64url": "^1.0|^2.0"
            },
            "conflict": {
                "spomky-labs/jose": "*"
            },
            "type": "library",
            "autoload": {
                "psr-4": {
                    "Jose\\Component\\Core\\": ""
                }
            },
            "notification-url": "https://packagist.org/downloads/",
            "license": [
                "MIT"
            ],
            "authors": [
                {
                    "name": "Florent Morselli",
                    "homepage": "https://github.com/Spomky"
                },
                {
                    "name": "All contributors",
                    "homepage": "https://github.com/web-token/jwt-framework/contributors"
                }
            ],
            "description": "Core component of the JWT Framework.",
            "homepage": "https://github.com/web-token",
            "keywords": [
                "JOSE",
                "JWE",
                "JWK",
                "JWKSet",
                "JWS",
                "Jot",
                "RFC7515",
                "RFC7516",
                "RFC7517",
                "RFC7518",
                "RFC7519",
                "RFC7520",
                "bundle",
                "jwa",
                "jwt",
                "symfony"
            ],
            "funding": [
                {
                    "url": "https://www.patreon.com/FlorentMorselli",
                    "type": "patreon"
                }
            ],
            "time": "2021-03-17T14:55:52+00:00"
        },
        {
            "name": "web-token/jwt-key-mgmt",
            "version": "v2.2.11",
            "source": {
                "type": "git",
                "url": "https://github.com/web-token/jwt-key-mgmt.git",
                "reference": "0b116379515700d237b4e5de86879078ccb09d8a"
            },
            "dist": {
                "type": "zip",
                "url": "https://api.github.com/repos/web-token/jwt-key-mgmt/zipball/0b116379515700d237b4e5de86879078ccb09d8a",
                "reference": "0b116379515700d237b4e5de86879078ccb09d8a",
                "shasum": ""
            },
            "require": {
                "ext-openssl": "*",
                "psr/http-client": "^1.0",
                "psr/http-factory": "^1.0",
                "web-token/jwt-core": "^2.0"
            },
            "suggest": {
                "ext-sodium": "Sodium is required for OKP key creation, EdDSA signature algorithm and ECDH-ES key encryption with OKP keys",
                "php-http/httplug": "To enable JKU/X5U support.",
                "php-http/message-factory": "To enable JKU/X5U support.",
                "web-token/jwt-util-ecc": "To use EC key analyzers."
            },
            "type": "library",
            "autoload": {
                "psr-4": {
                    "Jose\\Component\\KeyManagement\\": ""
                }
            },
            "notification-url": "https://packagist.org/downloads/",
            "license": [
                "MIT"
            ],
            "authors": [
                {
                    "name": "Florent Morselli",
                    "homepage": "https://github.com/Spomky"
                },
                {
                    "name": "All contributors",
                    "homepage": "https://github.com/web-token/jwt-key-mgmt/contributors"
                }
            ],
            "description": "Key Management component of the JWT Framework.",
            "homepage": "https://github.com/web-token",
            "keywords": [
                "JOSE",
                "JWE",
                "JWK",
                "JWKSet",
                "JWS",
                "Jot",
                "RFC7515",
                "RFC7516",
                "RFC7517",
                "RFC7518",
                "RFC7519",
                "RFC7520",
                "bundle",
                "jwa",
                "jwt",
                "symfony"
            ],
            "funding": [
                {
                    "url": "https://www.patreon.com/FlorentMorselli",
                    "type": "patreon"
                }
            ],
            "time": "2021-03-17T14:55:52+00:00"
        },
        {
            "name": "web-token/jwt-signature",
            "version": "v2.2.11",
            "source": {
                "type": "git",
                "url": "https://github.com/web-token/jwt-signature.git",
                "reference": "015b59aaf3b6e8fb9f5bd1338845b7464c7d8103"
            },
            "dist": {
                "type": "zip",
                "url": "https://api.github.com/repos/web-token/jwt-signature/zipball/015b59aaf3b6e8fb9f5bd1338845b7464c7d8103",
                "reference": "015b59aaf3b6e8fb9f5bd1338845b7464c7d8103",
                "shasum": ""
            },
            "require": {
                "web-token/jwt-core": "^2.1"
            },
            "suggest": {
                "web-token/jwt-signature-algorithm-ecdsa": "ECDSA Based Signature Algorithms",
                "web-token/jwt-signature-algorithm-eddsa": "EdDSA Based Signature Algorithms",
                "web-token/jwt-signature-algorithm-experimental": "Experimental Signature Algorithms",
                "web-token/jwt-signature-algorithm-hmac": "HMAC Based Signature Algorithms",
                "web-token/jwt-signature-algorithm-none": "None Signature Algorithm",
                "web-token/jwt-signature-algorithm-rsa": "RSA Based Signature Algorithms"
            },
            "type": "library",
            "autoload": {
                "psr-4": {
                    "Jose\\Component\\Signature\\": ""
                }
            },
            "notification-url": "https://packagist.org/downloads/",
            "license": [
                "MIT"
            ],
            "authors": [
                {
                    "name": "Florent Morselli",
                    "homepage": "https://github.com/Spomky"
                },
                {
                    "name": "All contributors",
                    "homepage": "https://github.com/web-token/jwt-signature/contributors"
                }
            ],
            "description": "Signature component of the JWT Framework.",
            "homepage": "https://github.com/web-token",
            "keywords": [
                "JOSE",
                "JWE",
                "JWK",
                "JWKSet",
                "JWS",
                "Jot",
                "RFC7515",
                "RFC7516",
                "RFC7517",
                "RFC7518",
                "RFC7519",
                "RFC7520",
                "bundle",
                "jwa",
                "jwt",
                "symfony"
            ],
            "funding": [
                {
                    "url": "https://www.patreon.com/FlorentMorselli",
                    "type": "patreon"
                }
            ],
            "time": "2021-03-01T19:55:28+00:00"
        },
        {
            "name": "web-token/jwt-signature-algorithm-ecdsa",
            "version": "v2.2.11",
            "source": {
                "type": "git",
                "url": "https://github.com/web-token/jwt-signature-algorithm-ecdsa.git",
                "reference": "44cbbb4374c51f1cf48b82ae761efbf24e1a8591"
            },
            "dist": {
                "type": "zip",
                "url": "https://api.github.com/repos/web-token/jwt-signature-algorithm-ecdsa/zipball/44cbbb4374c51f1cf48b82ae761efbf24e1a8591",
                "reference": "44cbbb4374c51f1cf48b82ae761efbf24e1a8591",
                "shasum": ""
            },
            "require": {
                "ext-openssl": "*",
                "web-token/jwt-signature": "^2.0"
            },
            "type": "library",
            "autoload": {
                "psr-4": {
                    "Jose\\Component\\Signature\\Algorithm\\": ""
                }
            },
            "notification-url": "https://packagist.org/downloads/",
            "license": [
                "MIT"
            ],
            "authors": [
                {
                    "name": "Florent Morselli",
                    "homepage": "https://github.com/Spomky"
                },
                {
                    "name": "All contributors",
                    "homepage": "https://github.com/web-token/jwt-framework/contributors"
                }
            ],
            "description": "ECDSA Based Signature Algorithms the JWT Framework.",
            "homepage": "https://github.com/web-token",
            "keywords": [
                "JOSE",
                "JWE",
                "JWK",
                "JWKSet",
                "JWS",
                "Jot",
                "RFC7515",
                "RFC7516",
                "RFC7517",
                "RFC7518",
                "RFC7519",
                "RFC7520",
                "bundle",
                "jwa",
                "jwt",
                "symfony"
            ],
            "funding": [
                {
                    "url": "https://www.patreon.com/FlorentMorselli",
                    "type": "patreon"
                }
            ],
            "time": "2021-01-21T19:18:03+00:00"
        },
        {
            "name": "web-token/jwt-util-ecc",
            "version": "v2.2.11",
            "source": {
                "type": "git",
                "url": "https://github.com/web-token/jwt-util-ecc.git",
                "reference": "915f3fde86f5236c205620d61177b9ef43863deb"
            },
            "dist": {
                "type": "zip",
                "url": "https://api.github.com/repos/web-token/jwt-util-ecc/zipball/915f3fde86f5236c205620d61177b9ef43863deb",
                "reference": "915f3fde86f5236c205620d61177b9ef43863deb",
                "shasum": ""
            },
            "require": {
                "brick/math": "^0.8.17|^0.9"
            },
            "suggest": {
                "ext-bcmath": "GMP or BCMath is highly recommended to improve the library performance",
                "ext-gmp": "GMP or BCMath is highly recommended to improve the library performance"
            },
            "type": "library",
            "autoload": {
                "psr-4": {
                    "Jose\\Component\\Core\\Util\\Ecc\\": ""
                }
            },
            "notification-url": "https://packagist.org/downloads/",
            "license": [
                "MIT"
            ],
            "authors": [
                {
                    "name": "Florent Morselli",
                    "homepage": "https://github.com/Spomky"
                },
                {
                    "name": "All contributors",
                    "homepage": "https://github.com/web-token/jwt-framework/contributors"
                }
            ],
            "description": "ECC Tools for the JWT Framework.",
            "homepage": "https://github.com/web-token",
            "keywords": [
                "JOSE",
                "JWE",
                "JWK",
                "JWKSet",
                "JWS",
                "Jot",
                "RFC7515",
                "RFC7516",
                "RFC7517",
                "RFC7518",
                "RFC7519",
                "RFC7520",
                "bundle",
                "jwa",
                "jwt",
                "symfony"
            ],
            "funding": [
                {
                    "url": "https://www.patreon.com/FlorentMorselli",
                    "type": "patreon"
                }
            ],
            "time": "2021-03-24T13:35:17+00:00"
        },
        {
            "name": "xemlock/htmlpurifier-html5",
            "version": "v0.1.11",
            "source": {
                "type": "git",
                "url": "https://github.com/xemlock/htmlpurifier-html5.git",
                "reference": "f0d563f9fd4a82a3d759043483f9a94c0d8c2255"
            },
            "dist": {
                "type": "zip",
                "url": "https://api.github.com/repos/xemlock/htmlpurifier-html5/zipball/f0d563f9fd4a82a3d759043483f9a94c0d8c2255",
                "reference": "f0d563f9fd4a82a3d759043483f9a94c0d8c2255",
                "shasum": ""
            },
            "require": {
                "ezyang/htmlpurifier": "^4.8",
                "php": ">=5.2"
            },
            "require-dev": {
                "php-coveralls/php-coveralls": "^1.1|^2.1",
                "phpunit/phpunit": ">=4.7 <8.0"
            },
            "type": "library",
            "autoload": {
                "classmap": [
                    "library/HTMLPurifier/"
                ]
            },
            "notification-url": "https://packagist.org/downloads/",
            "license": [
                "MIT"
            ],
            "authors": [
                {
                    "name": "xemlock",
                    "email": "xemlock@gmail.com"
                }
            ],
            "description": "HTML5 element definitions for HTML Purifier",
            "keywords": [
                "HTML5",
                "Purifier",
                "html",
                "htmlpurifier",
                "security",
                "tidy",
                "validator",
                "xss"
            ],
            "time": "2019-08-07T17:19:21+00:00"
        }
    ],
    "packages-dev": [
        {
            "name": "dms/phpunit-arraysubset-asserts",
            "version": "v0.3.1",
            "source": {
                "type": "git",
                "url": "https://github.com/rdohms/phpunit-arraysubset-asserts.git",
                "reference": "e1b47df99cd0dbb3f63528adc5c990256218c707"
            },
            "dist": {
                "type": "zip",
                "url": "https://api.github.com/repos/rdohms/phpunit-arraysubset-asserts/zipball/e1b47df99cd0dbb3f63528adc5c990256218c707",
                "reference": "e1b47df99cd0dbb3f63528adc5c990256218c707",
                "shasum": ""
            },
            "require": {
                "php": "^5.4 || ^7.0 || ^8.0",
                "phpunit/phpunit": "^4.8.36 || ^5.7.21 || ^6.0 || ^7.0 || ^8.0 || ^9.0"
            },
            "require-dev": {
                "dms/coding-standard": "^9",
                "squizlabs/php_codesniffer": "^3.4"
            },
            "type": "library",
            "autoload": {
                "files": [
                    "assertarraysubset-autoload.php"
                ]
            },
            "notification-url": "https://packagist.org/downloads/",
            "license": [
                "MIT"
            ],
            "authors": [
                {
                    "name": "Rafael Dohms",
                    "email": "rdohms@gmail.com"
                }
            ],
            "description": "This package provides ArraySubset and related asserts once deprecated in PHPUnit 8",
            "time": "2021-10-17T18:50:58+00:00"
        },
        {
            "name": "doctrine/instantiator",
            "version": "1.5.0",
            "source": {
                "type": "git",
                "url": "https://github.com/doctrine/instantiator.git",
                "reference": "0a0fa9780f5d4e507415a065172d26a98d02047b"
            },
            "dist": {
                "type": "zip",
                "url": "https://api.github.com/repos/doctrine/instantiator/zipball/0a0fa9780f5d4e507415a065172d26a98d02047b",
                "reference": "0a0fa9780f5d4e507415a065172d26a98d02047b",
                "shasum": ""
            },
            "require": {
                "php": "^7.1 || ^8.0"
            },
            "require-dev": {
                "doctrine/coding-standard": "^9 || ^11",
                "ext-pdo": "*",
                "ext-phar": "*",
                "phpbench/phpbench": "^0.16 || ^1",
                "phpstan/phpstan": "^1.4",
                "phpstan/phpstan-phpunit": "^1",
                "phpunit/phpunit": "^7.5 || ^8.5 || ^9.5",
                "vimeo/psalm": "^4.30 || ^5.4"
            },
            "type": "library",
            "autoload": {
                "psr-4": {
                    "Doctrine\\Instantiator\\": "src/Doctrine/Instantiator/"
                }
            },
            "notification-url": "https://packagist.org/downloads/",
            "license": [
                "MIT"
            ],
            "authors": [
                {
                    "name": "Marco Pivetta",
                    "email": "ocramius@gmail.com",
                    "homepage": "https://ocramius.github.io/"
                }
            ],
            "description": "A small, lightweight utility to instantiate objects in PHP without invoking their constructors",
            "homepage": "https://www.doctrine-project.org/projects/instantiator.html",
            "keywords": [
                "constructor",
                "instantiate"
            ],
            "funding": [
                {
                    "url": "https://www.doctrine-project.org/sponsorship.html",
                    "type": "custom"
                },
                {
                    "url": "https://www.patreon.com/phpdoctrine",
                    "type": "patreon"
                },
                {
                    "url": "https://tidelift.com/funding/github/packagist/doctrine%2Finstantiator",
                    "type": "tidelift"
                }
            ],
            "time": "2022-12-30T00:15:36+00:00"
        },
        {
            "name": "hamcrest/hamcrest-php",
            "version": "v2.0.1",
            "source": {
                "type": "git",
                "url": "https://github.com/hamcrest/hamcrest-php.git",
                "reference": "8c3d0a3f6af734494ad8f6fbbee0ba92422859f3"
            },
            "dist": {
                "type": "zip",
                "url": "https://api.github.com/repos/hamcrest/hamcrest-php/zipball/8c3d0a3f6af734494ad8f6fbbee0ba92422859f3",
                "reference": "8c3d0a3f6af734494ad8f6fbbee0ba92422859f3",
                "shasum": ""
            },
            "require": {
                "php": "^5.3|^7.0|^8.0"
            },
            "replace": {
                "cordoval/hamcrest-php": "*",
                "davedevelopment/hamcrest-php": "*",
                "kodova/hamcrest-php": "*"
            },
            "require-dev": {
                "phpunit/php-file-iterator": "^1.4 || ^2.0",
                "phpunit/phpunit": "^4.8.36 || ^5.7 || ^6.5 || ^7.0"
            },
            "type": "library",
            "extra": {
                "branch-alias": {
                    "dev-master": "2.1-dev"
                }
            },
            "autoload": {
                "classmap": [
                    "hamcrest"
                ]
            },
            "notification-url": "https://packagist.org/downloads/",
            "license": [
                "BSD-3-Clause"
            ],
            "description": "This is the PHP port of Hamcrest Matchers",
            "keywords": [
                "test"
            ],
            "time": "2020-07-09T08:09:16+00:00"
        },
        {
            "name": "mikey179/vfsstream",
            "version": "v1.6.11",
            "source": {
                "type": "git",
                "url": "https://github.com/bovigo/vfsStream.git",
                "reference": "17d16a85e6c26ce1f3e2fa9ceeacdc2855db1e9f"
            },
            "dist": {
                "type": "zip",
                "url": "https://api.github.com/repos/bovigo/vfsStream/zipball/17d16a85e6c26ce1f3e2fa9ceeacdc2855db1e9f",
                "reference": "17d16a85e6c26ce1f3e2fa9ceeacdc2855db1e9f",
                "shasum": ""
            },
            "require": {
                "php": ">=5.3.0"
            },
            "require-dev": {
                "phpunit/phpunit": "^4.5|^5.0"
            },
            "type": "library",
            "extra": {
                "branch-alias": {
                    "dev-master": "1.6.x-dev"
                }
            },
            "autoload": {
                "psr-0": {
                    "org\\bovigo\\vfs\\": "src/main/php"
                }
            },
            "notification-url": "https://packagist.org/downloads/",
            "license": [
                "BSD-3-Clause"
            ],
            "authors": [
                {
                    "name": "Frank Kleine",
                    "homepage": "http://frankkleine.de/",
                    "role": "Developer"
                }
            ],
            "description": "Virtual file system to mock the real file system in unit tests.",
            "homepage": "http://vfs.bovigo.org/",
            "time": "2022-02-23T02:02:42+00:00"
        },
        {
            "name": "mockery/mockery",
            "version": "1.6.7",
            "source": {
                "type": "git",
                "url": "https://github.com/mockery/mockery.git",
                "reference": "0cc058854b3195ba21dc6b1f7b1f60f4ef3a9c06"
            },
            "dist": {
                "type": "zip",
                "url": "https://api.github.com/repos/mockery/mockery/zipball/0cc058854b3195ba21dc6b1f7b1f60f4ef3a9c06",
                "reference": "0cc058854b3195ba21dc6b1f7b1f60f4ef3a9c06",
                "shasum": ""
            },
            "require": {
                "hamcrest/hamcrest-php": "^2.0.1",
                "lib-pcre": ">=7.0",
                "php": ">=7.3"
            },
            "conflict": {
                "phpunit/phpunit": "<8.0"
            },
            "require-dev": {
                "phpunit/phpunit": "^8.5 || ^9.6.10",
                "symplify/easy-coding-standard": "^12.0.8"
            },
            "type": "library",
            "autoload": {
                "files": [
                    "library/helpers.php",
                    "library/Mockery.php"
                ],
                "psr-4": {
                    "Mockery\\": "library/Mockery"
                }
            },
            "notification-url": "https://packagist.org/downloads/",
            "license": [
                "BSD-3-Clause"
            ],
            "authors": [
                {
                    "name": "Pádraic Brady",
                    "email": "padraic.brady@gmail.com",
                    "homepage": "https://github.com/padraic",
                    "role": "Author"
                },
                {
                    "name": "Dave Marshall",
                    "email": "dave.marshall@atstsolutions.co.uk",
                    "homepage": "https://davedevelopment.co.uk",
                    "role": "Developer"
                },
                {
                    "name": "Nathanael Esayeas",
                    "email": "nathanael.esayeas@protonmail.com",
                    "homepage": "https://github.com/ghostwriter",
                    "role": "Lead Developer"
                }
            ],
            "description": "Mockery is a simple yet flexible PHP mock object framework",
            "homepage": "https://github.com/mockery/mockery",
            "keywords": [
                "BDD",
                "TDD",
                "library",
                "mock",
                "mock objects",
                "mockery",
                "stub",
                "test",
                "test double",
                "testing"
            ],
            "time": "2023-12-10T02:24:34+00:00"
        },
        {
            "name": "myclabs/deep-copy",
            "version": "1.11.1",
            "source": {
                "type": "git",
                "url": "https://github.com/myclabs/DeepCopy.git",
                "reference": "7284c22080590fb39f2ffa3e9057f10a4ddd0e0c"
            },
            "dist": {
                "type": "zip",
                "url": "https://api.github.com/repos/myclabs/DeepCopy/zipball/7284c22080590fb39f2ffa3e9057f10a4ddd0e0c",
                "reference": "7284c22080590fb39f2ffa3e9057f10a4ddd0e0c",
                "shasum": ""
            },
            "require": {
                "php": "^7.1 || ^8.0"
            },
            "conflict": {
                "doctrine/collections": "<1.6.8",
                "doctrine/common": "<2.13.3 || >=3,<3.2.2"
            },
            "require-dev": {
                "doctrine/collections": "^1.6.8",
                "doctrine/common": "^2.13.3 || ^3.2.2",
                "phpunit/phpunit": "^7.5.20 || ^8.5.23 || ^9.5.13"
            },
            "type": "library",
            "autoload": {
                "files": [
                    "src/DeepCopy/deep_copy.php"
                ],
                "psr-4": {
                    "DeepCopy\\": "src/DeepCopy/"
                }
            },
            "notification-url": "https://packagist.org/downloads/",
            "license": [
                "MIT"
            ],
            "description": "Create deep copies (clones) of your objects",
            "keywords": [
                "clone",
                "copy",
                "duplicate",
                "object",
                "object graph"
            ],
            "funding": [
                {
                    "url": "https://tidelift.com/funding/github/packagist/myclabs/deep-copy",
                    "type": "tidelift"
                }
            ],
            "time": "2023-03-08T13:26:56+00:00"
        },
        {
            "name": "nikic/php-parser",
            "version": "v5.0.0",
            "source": {
                "type": "git",
                "url": "https://github.com/nikic/PHP-Parser.git",
                "reference": "4a21235f7e56e713259a6f76bf4b5ea08502b9dc"
            },
            "dist": {
                "type": "zip",
                "url": "https://api.github.com/repos/nikic/PHP-Parser/zipball/4a21235f7e56e713259a6f76bf4b5ea08502b9dc",
                "reference": "4a21235f7e56e713259a6f76bf4b5ea08502b9dc",
                "shasum": ""
            },
            "require": {
                "ext-ctype": "*",
                "ext-json": "*",
                "ext-tokenizer": "*",
                "php": ">=7.4"
            },
            "require-dev": {
                "ircmaxell/php-yacc": "^0.0.7",
                "phpunit/phpunit": "^7.0 || ^8.0 || ^9.0"
            },
            "bin": [
                "bin/php-parse"
            ],
            "type": "library",
            "extra": {
                "branch-alias": {
                    "dev-master": "5.0-dev"
                }
            },
            "autoload": {
                "psr-4": {
                    "PhpParser\\": "lib/PhpParser"
                }
            },
            "notification-url": "https://packagist.org/downloads/",
            "license": [
                "BSD-3-Clause"
            ],
            "authors": [
                {
                    "name": "Nikita Popov"
                }
            ],
            "description": "A PHP parser written in PHP",
            "keywords": [
                "parser",
                "php"
            ],
            "time": "2024-01-07T17:17:35+00:00"
        },
        {
            "name": "phar-io/manifest",
            "version": "2.0.3",
            "source": {
                "type": "git",
                "url": "https://github.com/phar-io/manifest.git",
                "reference": "97803eca37d319dfa7826cc2437fc020857acb53"
            },
            "dist": {
                "type": "zip",
                "url": "https://api.github.com/repos/phar-io/manifest/zipball/97803eca37d319dfa7826cc2437fc020857acb53",
                "reference": "97803eca37d319dfa7826cc2437fc020857acb53",
                "shasum": ""
            },
            "require": {
                "ext-dom": "*",
                "ext-phar": "*",
                "ext-xmlwriter": "*",
                "phar-io/version": "^3.0.1",
                "php": "^7.2 || ^8.0"
            },
            "type": "library",
            "extra": {
                "branch-alias": {
                    "dev-master": "2.0.x-dev"
                }
            },
            "autoload": {
                "classmap": [
                    "src/"
                ]
            },
            "notification-url": "https://packagist.org/downloads/",
            "license": [
                "BSD-3-Clause"
            ],
            "authors": [
                {
                    "name": "Arne Blankerts",
                    "email": "arne@blankerts.de",
                    "role": "Developer"
                },
                {
                    "name": "Sebastian Heuer",
                    "email": "sebastian@phpeople.de",
                    "role": "Developer"
                },
                {
                    "name": "Sebastian Bergmann",
                    "email": "sebastian@phpunit.de",
                    "role": "Developer"
                }
            ],
            "description": "Component for reading phar.io manifest information from a PHP Archive (PHAR)",
            "time": "2021-07-20T11:28:43+00:00"
        },
        {
            "name": "phar-io/version",
            "version": "3.2.1",
            "source": {
                "type": "git",
                "url": "https://github.com/phar-io/version.git",
                "reference": "4f7fd7836c6f332bb2933569e566a0d6c4cbed74"
            },
            "dist": {
                "type": "zip",
                "url": "https://api.github.com/repos/phar-io/version/zipball/4f7fd7836c6f332bb2933569e566a0d6c4cbed74",
                "reference": "4f7fd7836c6f332bb2933569e566a0d6c4cbed74",
                "shasum": ""
            },
            "require": {
                "php": "^7.2 || ^8.0"
            },
            "type": "library",
            "autoload": {
                "classmap": [
                    "src/"
                ]
            },
            "notification-url": "https://packagist.org/downloads/",
            "license": [
                "BSD-3-Clause"
            ],
            "authors": [
                {
                    "name": "Arne Blankerts",
                    "email": "arne@blankerts.de",
                    "role": "Developer"
                },
                {
                    "name": "Sebastian Heuer",
                    "email": "sebastian@phpeople.de",
                    "role": "Developer"
                },
                {
                    "name": "Sebastian Bergmann",
                    "email": "sebastian@phpunit.de",
                    "role": "Developer"
                }
            ],
            "description": "Library for handling version information and constraints",
            "time": "2022-02-21T01:04:05+00:00"
        },
        {
            "name": "phpunit/php-code-coverage",
            "version": "9.2.30",
            "source": {
                "type": "git",
                "url": "https://github.com/sebastianbergmann/php-code-coverage.git",
                "reference": "ca2bd87d2f9215904682a9cb9bb37dda98e76089"
            },
            "dist": {
                "type": "zip",
                "url": "https://api.github.com/repos/sebastianbergmann/php-code-coverage/zipball/ca2bd87d2f9215904682a9cb9bb37dda98e76089",
                "reference": "ca2bd87d2f9215904682a9cb9bb37dda98e76089",
                "shasum": ""
            },
            "require": {
                "ext-dom": "*",
                "ext-libxml": "*",
                "ext-xmlwriter": "*",
                "nikic/php-parser": "^4.18 || ^5.0",
                "php": ">=7.3",
                "phpunit/php-file-iterator": "^3.0.3",
                "phpunit/php-text-template": "^2.0.2",
                "sebastian/code-unit-reverse-lookup": "^2.0.2",
                "sebastian/complexity": "^2.0",
                "sebastian/environment": "^5.1.2",
                "sebastian/lines-of-code": "^1.0.3",
                "sebastian/version": "^3.0.1",
                "theseer/tokenizer": "^1.2.0"
            },
            "require-dev": {
                "phpunit/phpunit": "^9.3"
            },
            "suggest": {
                "ext-pcov": "PHP extension that provides line coverage",
                "ext-xdebug": "PHP extension that provides line coverage as well as branch and path coverage"
            },
            "type": "library",
            "extra": {
                "branch-alias": {
                    "dev-master": "9.2-dev"
                }
            },
            "autoload": {
                "classmap": [
                    "src/"
                ]
            },
            "notification-url": "https://packagist.org/downloads/",
            "license": [
                "BSD-3-Clause"
            ],
            "authors": [
                {
                    "name": "Sebastian Bergmann",
                    "email": "sebastian@phpunit.de",
                    "role": "lead"
                }
            ],
            "description": "Library that provides collection, processing, and rendering functionality for PHP code coverage information.",
            "homepage": "https://github.com/sebastianbergmann/php-code-coverage",
            "keywords": [
                "coverage",
                "testing",
                "xunit"
            ],
            "funding": [
                {
                    "url": "https://github.com/sebastianbergmann",
                    "type": "github"
                }
            ],
            "time": "2023-12-22T06:47:57+00:00"
        },
        {
            "name": "phpunit/php-file-iterator",
            "version": "3.0.6",
            "source": {
                "type": "git",
                "url": "https://github.com/sebastianbergmann/php-file-iterator.git",
                "reference": "cf1c2e7c203ac650e352f4cc675a7021e7d1b3cf"
            },
            "dist": {
                "type": "zip",
                "url": "https://api.github.com/repos/sebastianbergmann/php-file-iterator/zipball/cf1c2e7c203ac650e352f4cc675a7021e7d1b3cf",
                "reference": "cf1c2e7c203ac650e352f4cc675a7021e7d1b3cf",
                "shasum": ""
            },
            "require": {
                "php": ">=7.3"
            },
            "require-dev": {
                "phpunit/phpunit": "^9.3"
            },
            "type": "library",
            "extra": {
                "branch-alias": {
                    "dev-master": "3.0-dev"
                }
            },
            "autoload": {
                "classmap": [
                    "src/"
                ]
            },
            "notification-url": "https://packagist.org/downloads/",
            "license": [
                "BSD-3-Clause"
            ],
            "authors": [
                {
                    "name": "Sebastian Bergmann",
                    "email": "sebastian@phpunit.de",
                    "role": "lead"
                }
            ],
            "description": "FilterIterator implementation that filters files based on a list of suffixes.",
            "homepage": "https://github.com/sebastianbergmann/php-file-iterator/",
            "keywords": [
                "filesystem",
                "iterator"
            ],
            "funding": [
                {
                    "url": "https://github.com/sebastianbergmann",
                    "type": "github"
                }
            ],
            "time": "2021-12-02T12:48:52+00:00"
        },
        {
            "name": "phpunit/php-invoker",
            "version": "3.1.1",
            "source": {
                "type": "git",
                "url": "https://github.com/sebastianbergmann/php-invoker.git",
                "reference": "5a10147d0aaf65b58940a0b72f71c9ac0423cc67"
            },
            "dist": {
                "type": "zip",
                "url": "https://api.github.com/repos/sebastianbergmann/php-invoker/zipball/5a10147d0aaf65b58940a0b72f71c9ac0423cc67",
                "reference": "5a10147d0aaf65b58940a0b72f71c9ac0423cc67",
                "shasum": ""
            },
            "require": {
                "php": ">=7.3"
            },
            "require-dev": {
                "ext-pcntl": "*",
                "phpunit/phpunit": "^9.3"
            },
            "suggest": {
                "ext-pcntl": "*"
            },
            "type": "library",
            "extra": {
                "branch-alias": {
                    "dev-master": "3.1-dev"
                }
            },
            "autoload": {
                "classmap": [
                    "src/"
                ]
            },
            "notification-url": "https://packagist.org/downloads/",
            "license": [
                "BSD-3-Clause"
            ],
            "authors": [
                {
                    "name": "Sebastian Bergmann",
                    "email": "sebastian@phpunit.de",
                    "role": "lead"
                }
            ],
            "description": "Invoke callables with a timeout",
            "homepage": "https://github.com/sebastianbergmann/php-invoker/",
            "keywords": [
                "process"
            ],
            "funding": [
                {
                    "url": "https://github.com/sebastianbergmann",
                    "type": "github"
                }
            ],
            "time": "2020-09-28T05:58:55+00:00"
        },
        {
            "name": "phpunit/php-text-template",
            "version": "2.0.4",
            "source": {
                "type": "git",
                "url": "https://github.com/sebastianbergmann/php-text-template.git",
                "reference": "5da5f67fc95621df9ff4c4e5a84d6a8a2acf7c28"
            },
            "dist": {
                "type": "zip",
                "url": "https://api.github.com/repos/sebastianbergmann/php-text-template/zipball/5da5f67fc95621df9ff4c4e5a84d6a8a2acf7c28",
                "reference": "5da5f67fc95621df9ff4c4e5a84d6a8a2acf7c28",
                "shasum": ""
            },
            "require": {
                "php": ">=7.3"
            },
            "require-dev": {
                "phpunit/phpunit": "^9.3"
            },
            "type": "library",
            "extra": {
                "branch-alias": {
                    "dev-master": "2.0-dev"
                }
            },
            "autoload": {
                "classmap": [
                    "src/"
                ]
            },
            "notification-url": "https://packagist.org/downloads/",
            "license": [
                "BSD-3-Clause"
            ],
            "authors": [
                {
                    "name": "Sebastian Bergmann",
                    "email": "sebastian@phpunit.de",
                    "role": "lead"
                }
            ],
            "description": "Simple template engine.",
            "homepage": "https://github.com/sebastianbergmann/php-text-template/",
            "keywords": [
                "template"
            ],
            "funding": [
                {
                    "url": "https://github.com/sebastianbergmann",
                    "type": "github"
                }
            ],
            "time": "2020-10-26T05:33:50+00:00"
        },
        {
            "name": "phpunit/php-timer",
            "version": "5.0.3",
            "source": {
                "type": "git",
                "url": "https://github.com/sebastianbergmann/php-timer.git",
                "reference": "5a63ce20ed1b5bf577850e2c4e87f4aa902afbd2"
            },
            "dist": {
                "type": "zip",
                "url": "https://api.github.com/repos/sebastianbergmann/php-timer/zipball/5a63ce20ed1b5bf577850e2c4e87f4aa902afbd2",
                "reference": "5a63ce20ed1b5bf577850e2c4e87f4aa902afbd2",
                "shasum": ""
            },
            "require": {
                "php": ">=7.3"
            },
            "require-dev": {
                "phpunit/phpunit": "^9.3"
            },
            "type": "library",
            "extra": {
                "branch-alias": {
                    "dev-master": "5.0-dev"
                }
            },
            "autoload": {
                "classmap": [
                    "src/"
                ]
            },
            "notification-url": "https://packagist.org/downloads/",
            "license": [
                "BSD-3-Clause"
            ],
            "authors": [
                {
                    "name": "Sebastian Bergmann",
                    "email": "sebastian@phpunit.de",
                    "role": "lead"
                }
            ],
            "description": "Utility class for timing",
            "homepage": "https://github.com/sebastianbergmann/php-timer/",
            "keywords": [
                "timer"
            ],
            "funding": [
                {
                    "url": "https://github.com/sebastianbergmann",
                    "type": "github"
                }
            ],
            "time": "2020-10-26T13:16:10+00:00"
        },
        {
            "name": "phpunit/phpunit",
            "version": "9.6.15",
            "source": {
                "type": "git",
                "url": "https://github.com/sebastianbergmann/phpunit.git",
                "reference": "05017b80304e0eb3f31d90194a563fd53a6021f1"
            },
            "dist": {
                "type": "zip",
                "url": "https://api.github.com/repos/sebastianbergmann/phpunit/zipball/05017b80304e0eb3f31d90194a563fd53a6021f1",
                "reference": "05017b80304e0eb3f31d90194a563fd53a6021f1",
                "shasum": ""
            },
            "require": {
                "doctrine/instantiator": "^1.3.1 || ^2",
                "ext-dom": "*",
                "ext-json": "*",
                "ext-libxml": "*",
                "ext-mbstring": "*",
                "ext-xml": "*",
                "ext-xmlwriter": "*",
                "myclabs/deep-copy": "^1.10.1",
                "phar-io/manifest": "^2.0.3",
                "phar-io/version": "^3.0.2",
                "php": ">=7.3",
                "phpunit/php-code-coverage": "^9.2.28",
                "phpunit/php-file-iterator": "^3.0.5",
                "phpunit/php-invoker": "^3.1.1",
                "phpunit/php-text-template": "^2.0.3",
                "phpunit/php-timer": "^5.0.2",
                "sebastian/cli-parser": "^1.0.1",
                "sebastian/code-unit": "^1.0.6",
                "sebastian/comparator": "^4.0.8",
                "sebastian/diff": "^4.0.3",
                "sebastian/environment": "^5.1.3",
                "sebastian/exporter": "^4.0.5",
                "sebastian/global-state": "^5.0.1",
                "sebastian/object-enumerator": "^4.0.3",
                "sebastian/resource-operations": "^3.0.3",
                "sebastian/type": "^3.2",
                "sebastian/version": "^3.0.2"
            },
            "suggest": {
                "ext-soap": "To be able to generate mocks based on WSDL files",
                "ext-xdebug": "PHP extension that provides line coverage as well as branch and path coverage"
            },
            "bin": [
                "phpunit"
            ],
            "type": "library",
            "extra": {
                "branch-alias": {
                    "dev-master": "9.6-dev"
                }
            },
            "autoload": {
                "files": [
                    "src/Framework/Assert/Functions.php"
                ],
                "classmap": [
                    "src/"
                ]
            },
            "notification-url": "https://packagist.org/downloads/",
            "license": [
                "BSD-3-Clause"
            ],
            "authors": [
                {
                    "name": "Sebastian Bergmann",
                    "email": "sebastian@phpunit.de",
                    "role": "lead"
                }
            ],
            "description": "The PHP Unit Testing framework.",
            "homepage": "https://phpunit.de/",
            "keywords": [
                "phpunit",
                "testing",
                "xunit"
            ],
            "funding": [
                {
                    "url": "https://phpunit.de/sponsors.html",
                    "type": "custom"
                },
                {
                    "url": "https://github.com/sebastianbergmann",
                    "type": "github"
                },
                {
                    "url": "https://tidelift.com/funding/github/packagist/phpunit/phpunit",
                    "type": "tidelift"
                }
            ],
            "time": "2023-12-01T16:55:19+00:00"
        },
        {
            "name": "sebastian/cli-parser",
            "version": "1.0.1",
            "source": {
                "type": "git",
                "url": "https://github.com/sebastianbergmann/cli-parser.git",
                "reference": "442e7c7e687e42adc03470c7b668bc4b2402c0b2"
            },
            "dist": {
                "type": "zip",
                "url": "https://api.github.com/repos/sebastianbergmann/cli-parser/zipball/442e7c7e687e42adc03470c7b668bc4b2402c0b2",
                "reference": "442e7c7e687e42adc03470c7b668bc4b2402c0b2",
                "shasum": ""
            },
            "require": {
                "php": ">=7.3"
            },
            "require-dev": {
                "phpunit/phpunit": "^9.3"
            },
            "type": "library",
            "extra": {
                "branch-alias": {
                    "dev-master": "1.0-dev"
                }
            },
            "autoload": {
                "classmap": [
                    "src/"
                ]
            },
            "notification-url": "https://packagist.org/downloads/",
            "license": [
                "BSD-3-Clause"
            ],
            "authors": [
                {
                    "name": "Sebastian Bergmann",
                    "email": "sebastian@phpunit.de",
                    "role": "lead"
                }
            ],
            "description": "Library for parsing CLI options",
            "homepage": "https://github.com/sebastianbergmann/cli-parser",
            "funding": [
                {
                    "url": "https://github.com/sebastianbergmann",
                    "type": "github"
                }
            ],
            "time": "2020-09-28T06:08:49+00:00"
        },
        {
            "name": "sebastian/code-unit",
            "version": "1.0.8",
            "source": {
                "type": "git",
                "url": "https://github.com/sebastianbergmann/code-unit.git",
                "reference": "1fc9f64c0927627ef78ba436c9b17d967e68e120"
            },
            "dist": {
                "type": "zip",
                "url": "https://api.github.com/repos/sebastianbergmann/code-unit/zipball/1fc9f64c0927627ef78ba436c9b17d967e68e120",
                "reference": "1fc9f64c0927627ef78ba436c9b17d967e68e120",
                "shasum": ""
            },
            "require": {
                "php": ">=7.3"
            },
            "require-dev": {
                "phpunit/phpunit": "^9.3"
            },
            "type": "library",
            "extra": {
                "branch-alias": {
                    "dev-master": "1.0-dev"
                }
            },
            "autoload": {
                "classmap": [
                    "src/"
                ]
            },
            "notification-url": "https://packagist.org/downloads/",
            "license": [
                "BSD-3-Clause"
            ],
            "authors": [
                {
                    "name": "Sebastian Bergmann",
                    "email": "sebastian@phpunit.de",
                    "role": "lead"
                }
            ],
            "description": "Collection of value objects that represent the PHP code units",
            "homepage": "https://github.com/sebastianbergmann/code-unit",
            "funding": [
                {
                    "url": "https://github.com/sebastianbergmann",
                    "type": "github"
                }
            ],
            "time": "2020-10-26T13:08:54+00:00"
        },
        {
            "name": "sebastian/code-unit-reverse-lookup",
            "version": "2.0.3",
            "source": {
                "type": "git",
                "url": "https://github.com/sebastianbergmann/code-unit-reverse-lookup.git",
                "reference": "ac91f01ccec49fb77bdc6fd1e548bc70f7faa3e5"
            },
            "dist": {
                "type": "zip",
                "url": "https://api.github.com/repos/sebastianbergmann/code-unit-reverse-lookup/zipball/ac91f01ccec49fb77bdc6fd1e548bc70f7faa3e5",
                "reference": "ac91f01ccec49fb77bdc6fd1e548bc70f7faa3e5",
                "shasum": ""
            },
            "require": {
                "php": ">=7.3"
            },
            "require-dev": {
                "phpunit/phpunit": "^9.3"
            },
            "type": "library",
            "extra": {
                "branch-alias": {
                    "dev-master": "2.0-dev"
                }
            },
            "autoload": {
                "classmap": [
                    "src/"
                ]
            },
            "notification-url": "https://packagist.org/downloads/",
            "license": [
                "BSD-3-Clause"
            ],
            "authors": [
                {
                    "name": "Sebastian Bergmann",
                    "email": "sebastian@phpunit.de"
                }
            ],
            "description": "Looks up which function or method a line of code belongs to",
            "homepage": "https://github.com/sebastianbergmann/code-unit-reverse-lookup/",
            "funding": [
                {
                    "url": "https://github.com/sebastianbergmann",
                    "type": "github"
                }
            ],
            "time": "2020-09-28T05:30:19+00:00"
        },
        {
            "name": "sebastian/comparator",
            "version": "4.0.8",
            "source": {
                "type": "git",
                "url": "https://github.com/sebastianbergmann/comparator.git",
                "reference": "fa0f136dd2334583309d32b62544682ee972b51a"
            },
            "dist": {
                "type": "zip",
                "url": "https://api.github.com/repos/sebastianbergmann/comparator/zipball/fa0f136dd2334583309d32b62544682ee972b51a",
                "reference": "fa0f136dd2334583309d32b62544682ee972b51a",
                "shasum": ""
            },
            "require": {
                "php": ">=7.3",
                "sebastian/diff": "^4.0",
                "sebastian/exporter": "^4.0"
            },
            "require-dev": {
                "phpunit/phpunit": "^9.3"
            },
            "type": "library",
            "extra": {
                "branch-alias": {
                    "dev-master": "4.0-dev"
                }
            },
            "autoload": {
                "classmap": [
                    "src/"
                ]
            },
            "notification-url": "https://packagist.org/downloads/",
            "license": [
                "BSD-3-Clause"
            ],
            "authors": [
                {
                    "name": "Sebastian Bergmann",
                    "email": "sebastian@phpunit.de"
                },
                {
                    "name": "Jeff Welch",
                    "email": "whatthejeff@gmail.com"
                },
                {
                    "name": "Volker Dusch",
                    "email": "github@wallbash.com"
                },
                {
                    "name": "Bernhard Schussek",
                    "email": "bschussek@2bepublished.at"
                }
            ],
            "description": "Provides the functionality to compare PHP values for equality",
            "homepage": "https://github.com/sebastianbergmann/comparator",
            "keywords": [
                "comparator",
                "compare",
                "equality"
            ],
            "funding": [
                {
                    "url": "https://github.com/sebastianbergmann",
                    "type": "github"
                }
            ],
            "time": "2022-09-14T12:41:17+00:00"
        },
        {
            "name": "sebastian/complexity",
            "version": "2.0.3",
            "source": {
                "type": "git",
                "url": "https://github.com/sebastianbergmann/complexity.git",
                "reference": "25f207c40d62b8b7aa32f5ab026c53561964053a"
            },
            "dist": {
                "type": "zip",
                "url": "https://api.github.com/repos/sebastianbergmann/complexity/zipball/25f207c40d62b8b7aa32f5ab026c53561964053a",
                "reference": "25f207c40d62b8b7aa32f5ab026c53561964053a",
                "shasum": ""
            },
            "require": {
                "nikic/php-parser": "^4.18 || ^5.0",
                "php": ">=7.3"
            },
            "require-dev": {
                "phpunit/phpunit": "^9.3"
            },
            "type": "library",
            "extra": {
                "branch-alias": {
                    "dev-master": "2.0-dev"
                }
            },
            "autoload": {
                "classmap": [
                    "src/"
                ]
            },
            "notification-url": "https://packagist.org/downloads/",
            "license": [
                "BSD-3-Clause"
            ],
            "authors": [
                {
                    "name": "Sebastian Bergmann",
                    "email": "sebastian@phpunit.de",
                    "role": "lead"
                }
            ],
            "description": "Library for calculating the complexity of PHP code units",
            "homepage": "https://github.com/sebastianbergmann/complexity",
            "funding": [
                {
                    "url": "https://github.com/sebastianbergmann",
                    "type": "github"
                }
            ],
            "time": "2023-12-22T06:19:30+00:00"
        },
        {
            "name": "sebastian/diff",
            "version": "4.0.5",
            "source": {
                "type": "git",
                "url": "https://github.com/sebastianbergmann/diff.git",
                "reference": "74be17022044ebaaecfdf0c5cd504fc9cd5a7131"
            },
            "dist": {
                "type": "zip",
                "url": "https://api.github.com/repos/sebastianbergmann/diff/zipball/74be17022044ebaaecfdf0c5cd504fc9cd5a7131",
                "reference": "74be17022044ebaaecfdf0c5cd504fc9cd5a7131",
                "shasum": ""
            },
            "require": {
                "php": ">=7.3"
            },
            "require-dev": {
                "phpunit/phpunit": "^9.3",
                "symfony/process": "^4.2 || ^5"
            },
            "type": "library",
            "extra": {
                "branch-alias": {
                    "dev-master": "4.0-dev"
                }
            },
            "autoload": {
                "classmap": [
                    "src/"
                ]
            },
            "notification-url": "https://packagist.org/downloads/",
            "license": [
                "BSD-3-Clause"
            ],
            "authors": [
                {
                    "name": "Sebastian Bergmann",
                    "email": "sebastian@phpunit.de"
                },
                {
                    "name": "Kore Nordmann",
                    "email": "mail@kore-nordmann.de"
                }
            ],
            "description": "Diff implementation",
            "homepage": "https://github.com/sebastianbergmann/diff",
            "keywords": [
                "diff",
                "udiff",
                "unidiff",
                "unified diff"
            ],
            "funding": [
                {
                    "url": "https://github.com/sebastianbergmann",
                    "type": "github"
                }
            ],
            "time": "2023-05-07T05:35:17+00:00"
        },
        {
            "name": "sebastian/environment",
            "version": "5.1.5",
            "source": {
                "type": "git",
                "url": "https://github.com/sebastianbergmann/environment.git",
                "reference": "830c43a844f1f8d5b7a1f6d6076b784454d8b7ed"
            },
            "dist": {
                "type": "zip",
                "url": "https://api.github.com/repos/sebastianbergmann/environment/zipball/830c43a844f1f8d5b7a1f6d6076b784454d8b7ed",
                "reference": "830c43a844f1f8d5b7a1f6d6076b784454d8b7ed",
                "shasum": ""
            },
            "require": {
                "php": ">=7.3"
            },
            "require-dev": {
                "phpunit/phpunit": "^9.3"
            },
            "suggest": {
                "ext-posix": "*"
            },
            "type": "library",
            "extra": {
                "branch-alias": {
                    "dev-master": "5.1-dev"
                }
            },
            "autoload": {
                "classmap": [
                    "src/"
                ]
            },
            "notification-url": "https://packagist.org/downloads/",
            "license": [
                "BSD-3-Clause"
            ],
            "authors": [
                {
                    "name": "Sebastian Bergmann",
                    "email": "sebastian@phpunit.de"
                }
            ],
            "description": "Provides functionality to handle HHVM/PHP environments",
            "homepage": "http://www.github.com/sebastianbergmann/environment",
            "keywords": [
                "Xdebug",
                "environment",
                "hhvm"
            ],
            "funding": [
                {
                    "url": "https://github.com/sebastianbergmann",
                    "type": "github"
                }
            ],
            "time": "2023-02-03T06:03:51+00:00"
        },
        {
            "name": "sebastian/exporter",
            "version": "4.0.5",
            "source": {
                "type": "git",
                "url": "https://github.com/sebastianbergmann/exporter.git",
                "reference": "ac230ed27f0f98f597c8a2b6eb7ac563af5e5b9d"
            },
            "dist": {
                "type": "zip",
                "url": "https://api.github.com/repos/sebastianbergmann/exporter/zipball/ac230ed27f0f98f597c8a2b6eb7ac563af5e5b9d",
                "reference": "ac230ed27f0f98f597c8a2b6eb7ac563af5e5b9d",
                "shasum": ""
            },
            "require": {
                "php": ">=7.3",
                "sebastian/recursion-context": "^4.0"
            },
            "require-dev": {
                "ext-mbstring": "*",
                "phpunit/phpunit": "^9.3"
            },
            "type": "library",
            "extra": {
                "branch-alias": {
                    "dev-master": "4.0-dev"
                }
            },
            "autoload": {
                "classmap": [
                    "src/"
                ]
            },
            "notification-url": "https://packagist.org/downloads/",
            "license": [
                "BSD-3-Clause"
            ],
            "authors": [
                {
                    "name": "Sebastian Bergmann",
                    "email": "sebastian@phpunit.de"
                },
                {
                    "name": "Jeff Welch",
                    "email": "whatthejeff@gmail.com"
                },
                {
                    "name": "Volker Dusch",
                    "email": "github@wallbash.com"
                },
                {
                    "name": "Adam Harvey",
                    "email": "aharvey@php.net"
                },
                {
                    "name": "Bernhard Schussek",
                    "email": "bschussek@gmail.com"
                }
            ],
            "description": "Provides the functionality to export PHP variables for visualization",
            "homepage": "https://www.github.com/sebastianbergmann/exporter",
            "keywords": [
                "export",
                "exporter"
            ],
            "funding": [
                {
                    "url": "https://github.com/sebastianbergmann",
                    "type": "github"
                }
            ],
            "time": "2022-09-14T06:03:37+00:00"
        },
        {
            "name": "sebastian/global-state",
            "version": "5.0.6",
            "source": {
                "type": "git",
                "url": "https://github.com/sebastianbergmann/global-state.git",
                "reference": "bde739e7565280bda77be70044ac1047bc007e34"
            },
            "dist": {
                "type": "zip",
                "url": "https://api.github.com/repos/sebastianbergmann/global-state/zipball/bde739e7565280bda77be70044ac1047bc007e34",
                "reference": "bde739e7565280bda77be70044ac1047bc007e34",
                "shasum": ""
            },
            "require": {
                "php": ">=7.3",
                "sebastian/object-reflector": "^2.0",
                "sebastian/recursion-context": "^4.0"
            },
            "require-dev": {
                "ext-dom": "*",
                "phpunit/phpunit": "^9.3"
            },
            "suggest": {
                "ext-uopz": "*"
            },
            "type": "library",
            "extra": {
                "branch-alias": {
                    "dev-master": "5.0-dev"
                }
            },
            "autoload": {
                "classmap": [
                    "src/"
                ]
            },
            "notification-url": "https://packagist.org/downloads/",
            "license": [
                "BSD-3-Clause"
            ],
            "authors": [
                {
                    "name": "Sebastian Bergmann",
                    "email": "sebastian@phpunit.de"
                }
            ],
            "description": "Snapshotting of global state",
            "homepage": "http://www.github.com/sebastianbergmann/global-state",
            "keywords": [
                "global state"
            ],
            "funding": [
                {
                    "url": "https://github.com/sebastianbergmann",
                    "type": "github"
                }
            ],
            "time": "2023-08-02T09:26:13+00:00"
        },
        {
            "name": "sebastian/lines-of-code",
            "version": "1.0.4",
            "source": {
                "type": "git",
                "url": "https://github.com/sebastianbergmann/lines-of-code.git",
                "reference": "e1e4a170560925c26d424b6a03aed157e7dcc5c5"
            },
            "dist": {
                "type": "zip",
                "url": "https://api.github.com/repos/sebastianbergmann/lines-of-code/zipball/e1e4a170560925c26d424b6a03aed157e7dcc5c5",
                "reference": "e1e4a170560925c26d424b6a03aed157e7dcc5c5",
                "shasum": ""
            },
            "require": {
                "nikic/php-parser": "^4.18 || ^5.0",
                "php": ">=7.3"
            },
            "require-dev": {
                "phpunit/phpunit": "^9.3"
            },
            "type": "library",
            "extra": {
                "branch-alias": {
                    "dev-master": "1.0-dev"
                }
            },
            "autoload": {
                "classmap": [
                    "src/"
                ]
            },
            "notification-url": "https://packagist.org/downloads/",
            "license": [
                "BSD-3-Clause"
            ],
            "authors": [
                {
                    "name": "Sebastian Bergmann",
                    "email": "sebastian@phpunit.de",
                    "role": "lead"
                }
            ],
            "description": "Library for counting the lines of code in PHP source code",
            "homepage": "https://github.com/sebastianbergmann/lines-of-code",
            "funding": [
                {
                    "url": "https://github.com/sebastianbergmann",
                    "type": "github"
                }
            ],
            "time": "2023-12-22T06:20:34+00:00"
        },
        {
            "name": "sebastian/object-enumerator",
            "version": "4.0.4",
            "source": {
                "type": "git",
                "url": "https://github.com/sebastianbergmann/object-enumerator.git",
                "reference": "5c9eeac41b290a3712d88851518825ad78f45c71"
            },
            "dist": {
                "type": "zip",
                "url": "https://api.github.com/repos/sebastianbergmann/object-enumerator/zipball/5c9eeac41b290a3712d88851518825ad78f45c71",
                "reference": "5c9eeac41b290a3712d88851518825ad78f45c71",
                "shasum": ""
            },
            "require": {
                "php": ">=7.3",
                "sebastian/object-reflector": "^2.0",
                "sebastian/recursion-context": "^4.0"
            },
            "require-dev": {
                "phpunit/phpunit": "^9.3"
            },
            "type": "library",
            "extra": {
                "branch-alias": {
                    "dev-master": "4.0-dev"
                }
            },
            "autoload": {
                "classmap": [
                    "src/"
                ]
            },
            "notification-url": "https://packagist.org/downloads/",
            "license": [
                "BSD-3-Clause"
            ],
            "authors": [
                {
                    "name": "Sebastian Bergmann",
                    "email": "sebastian@phpunit.de"
                }
            ],
            "description": "Traverses array structures and object graphs to enumerate all referenced objects",
            "homepage": "https://github.com/sebastianbergmann/object-enumerator/",
            "funding": [
                {
                    "url": "https://github.com/sebastianbergmann",
                    "type": "github"
                }
            ],
            "time": "2020-10-26T13:12:34+00:00"
        },
        {
            "name": "sebastian/object-reflector",
            "version": "2.0.4",
            "source": {
                "type": "git",
                "url": "https://github.com/sebastianbergmann/object-reflector.git",
                "reference": "b4f479ebdbf63ac605d183ece17d8d7fe49c15c7"
            },
            "dist": {
                "type": "zip",
                "url": "https://api.github.com/repos/sebastianbergmann/object-reflector/zipball/b4f479ebdbf63ac605d183ece17d8d7fe49c15c7",
                "reference": "b4f479ebdbf63ac605d183ece17d8d7fe49c15c7",
                "shasum": ""
            },
            "require": {
                "php": ">=7.3"
            },
            "require-dev": {
                "phpunit/phpunit": "^9.3"
            },
            "type": "library",
            "extra": {
                "branch-alias": {
                    "dev-master": "2.0-dev"
                }
            },
            "autoload": {
                "classmap": [
                    "src/"
                ]
            },
            "notification-url": "https://packagist.org/downloads/",
            "license": [
                "BSD-3-Clause"
            ],
            "authors": [
                {
                    "name": "Sebastian Bergmann",
                    "email": "sebastian@phpunit.de"
                }
            ],
            "description": "Allows reflection of object attributes, including inherited and non-public ones",
            "homepage": "https://github.com/sebastianbergmann/object-reflector/",
            "funding": [
                {
                    "url": "https://github.com/sebastianbergmann",
                    "type": "github"
                }
            ],
            "time": "2020-10-26T13:14:26+00:00"
        },
        {
            "name": "sebastian/recursion-context",
            "version": "4.0.5",
            "source": {
                "type": "git",
                "url": "https://github.com/sebastianbergmann/recursion-context.git",
                "reference": "e75bd0f07204fec2a0af9b0f3cfe97d05f92efc1"
            },
            "dist": {
                "type": "zip",
                "url": "https://api.github.com/repos/sebastianbergmann/recursion-context/zipball/e75bd0f07204fec2a0af9b0f3cfe97d05f92efc1",
                "reference": "e75bd0f07204fec2a0af9b0f3cfe97d05f92efc1",
                "shasum": ""
            },
            "require": {
                "php": ">=7.3"
            },
            "require-dev": {
                "phpunit/phpunit": "^9.3"
            },
            "type": "library",
            "extra": {
                "branch-alias": {
                    "dev-master": "4.0-dev"
                }
            },
            "autoload": {
                "classmap": [
                    "src/"
                ]
            },
            "notification-url": "https://packagist.org/downloads/",
            "license": [
                "BSD-3-Clause"
            ],
            "authors": [
                {
                    "name": "Sebastian Bergmann",
                    "email": "sebastian@phpunit.de"
                },
                {
                    "name": "Jeff Welch",
                    "email": "whatthejeff@gmail.com"
                },
                {
                    "name": "Adam Harvey",
                    "email": "aharvey@php.net"
                }
            ],
            "description": "Provides functionality to recursively process PHP variables",
            "homepage": "https://github.com/sebastianbergmann/recursion-context",
            "funding": [
                {
                    "url": "https://github.com/sebastianbergmann",
                    "type": "github"
                }
            ],
            "time": "2023-02-03T06:07:39+00:00"
        },
        {
            "name": "sebastian/resource-operations",
            "version": "3.0.3",
            "source": {
                "type": "git",
                "url": "https://github.com/sebastianbergmann/resource-operations.git",
                "reference": "0f4443cb3a1d92ce809899753bc0d5d5a8dd19a8"
            },
            "dist": {
                "type": "zip",
                "url": "https://api.github.com/repos/sebastianbergmann/resource-operations/zipball/0f4443cb3a1d92ce809899753bc0d5d5a8dd19a8",
                "reference": "0f4443cb3a1d92ce809899753bc0d5d5a8dd19a8",
                "shasum": ""
            },
            "require": {
                "php": ">=7.3"
            },
            "require-dev": {
                "phpunit/phpunit": "^9.0"
            },
            "type": "library",
            "extra": {
                "branch-alias": {
                    "dev-master": "3.0-dev"
                }
            },
            "autoload": {
                "classmap": [
                    "src/"
                ]
            },
            "notification-url": "https://packagist.org/downloads/",
            "license": [
                "BSD-3-Clause"
            ],
            "authors": [
                {
                    "name": "Sebastian Bergmann",
                    "email": "sebastian@phpunit.de"
                }
            ],
            "description": "Provides a list of PHP built-in functions that operate on resources",
            "homepage": "https://www.github.com/sebastianbergmann/resource-operations",
            "funding": [
                {
                    "url": "https://github.com/sebastianbergmann",
                    "type": "github"
                }
            ],
            "time": "2020-09-28T06:45:17+00:00"
        },
        {
            "name": "sebastian/type",
            "version": "3.2.1",
            "source": {
                "type": "git",
                "url": "https://github.com/sebastianbergmann/type.git",
                "reference": "75e2c2a32f5e0b3aef905b9ed0b179b953b3d7c7"
            },
            "dist": {
                "type": "zip",
                "url": "https://api.github.com/repos/sebastianbergmann/type/zipball/75e2c2a32f5e0b3aef905b9ed0b179b953b3d7c7",
                "reference": "75e2c2a32f5e0b3aef905b9ed0b179b953b3d7c7",
                "shasum": ""
            },
            "require": {
                "php": ">=7.3"
            },
            "require-dev": {
                "phpunit/phpunit": "^9.5"
            },
            "type": "library",
            "extra": {
                "branch-alias": {
                    "dev-master": "3.2-dev"
                }
            },
            "autoload": {
                "classmap": [
                    "src/"
                ]
            },
            "notification-url": "https://packagist.org/downloads/",
            "license": [
                "BSD-3-Clause"
            ],
            "authors": [
                {
                    "name": "Sebastian Bergmann",
                    "email": "sebastian@phpunit.de",
                    "role": "lead"
                }
            ],
            "description": "Collection of value objects that represent the types of the PHP type system",
            "homepage": "https://github.com/sebastianbergmann/type",
            "funding": [
                {
                    "url": "https://github.com/sebastianbergmann",
                    "type": "github"
                }
            ],
            "time": "2023-02-03T06:13:03+00:00"
        },
        {
            "name": "sebastian/version",
            "version": "3.0.2",
            "source": {
                "type": "git",
                "url": "https://github.com/sebastianbergmann/version.git",
                "reference": "c6c1022351a901512170118436c764e473f6de8c"
            },
            "dist": {
                "type": "zip",
                "url": "https://api.github.com/repos/sebastianbergmann/version/zipball/c6c1022351a901512170118436c764e473f6de8c",
                "reference": "c6c1022351a901512170118436c764e473f6de8c",
                "shasum": ""
            },
            "require": {
                "php": ">=7.3"
            },
            "type": "library",
            "extra": {
                "branch-alias": {
                    "dev-master": "3.0-dev"
                }
            },
            "autoload": {
                "classmap": [
                    "src/"
                ]
            },
            "notification-url": "https://packagist.org/downloads/",
            "license": [
                "BSD-3-Clause"
            ],
            "authors": [
                {
                    "name": "Sebastian Bergmann",
                    "email": "sebastian@phpunit.de",
                    "role": "lead"
                }
            ],
            "description": "Library that helps with managing the version number of Git-hosted PHP projects",
            "homepage": "https://github.com/sebastianbergmann/version",
            "funding": [
                {
                    "url": "https://github.com/sebastianbergmann",
                    "type": "github"
                }
            ],
            "time": "2020-09-28T06:39:44+00:00"
        },
        {
            "name": "theseer/tokenizer",
            "version": "1.2.2",
            "source": {
                "type": "git",
                "url": "https://github.com/theseer/tokenizer.git",
                "reference": "b2ad5003ca10d4ee50a12da31de12a5774ba6b96"
            },
            "dist": {
                "type": "zip",
                "url": "https://api.github.com/repos/theseer/tokenizer/zipball/b2ad5003ca10d4ee50a12da31de12a5774ba6b96",
                "reference": "b2ad5003ca10d4ee50a12da31de12a5774ba6b96",
                "shasum": ""
            },
            "require": {
                "ext-dom": "*",
                "ext-tokenizer": "*",
                "ext-xmlwriter": "*",
                "php": "^7.2 || ^8.0"
            },
            "type": "library",
            "autoload": {
                "classmap": [
                    "src/"
                ]
            },
            "notification-url": "https://packagist.org/downloads/",
            "license": [
                "BSD-3-Clause"
            ],
            "authors": [
                {
                    "name": "Arne Blankerts",
                    "email": "arne@blankerts.de",
                    "role": "Developer"
                }
            ],
            "description": "A small library for converting tokenized PHP source code into XML and potentially other formats",
            "funding": [
                {
                    "url": "https://github.com/theseer",
                    "type": "github"
                }
            ],
            "time": "2023-11-20T00:12:19+00:00"
        }
    ],
    "aliases": [],
    "minimum-stability": "stable",
    "stability-flags": {
        "lightopenid/lightopenid": 20
    },
    "prefer-stable": false,
    "prefer-lowest": false,
    "platform": {
        "php": ">=7.4",
        "ext-ctype": "*",
        "ext-curl": "*",
        "ext-dom": "*",
        "ext-fileinfo": "*",
        "ext-gd": "*",
        "ext-iconv": "*",
        "ext-json": "*",
        "ext-libxml": "*",
        "ext-mbstring": "*",
        "ext-openssl": "*",
        "ext-posix": "*",
        "ext-simplexml": "*",
        "ext-xml": "*"
    },
    "platform-dev": [],
    "platform-overrides": {
        "php": "7.4"
    },
    "plugin-api-version": "1.1.0"
}<|MERGE_RESOLUTION|>--- conflicted
+++ resolved
@@ -4,11 +4,7 @@
         "Read more about it at https://getcomposer.org/doc/01-basic-usage.md#installing-dependencies",
         "This file is @generated automatically"
     ],
-<<<<<<< HEAD
     "content-hash": "131ca83d1c6f64092ff5220e4a14a101",
-=======
-    "content-hash": "356019e5d0c92aae938f5292dd0fd103",
->>>>>>> 02123bda
     "packages": [
         {
             "name": "asika/simple-console",
@@ -4316,126 +4312,6 @@
             "time": "2020-10-23T14:02:19+00:00"
         },
         {
-<<<<<<< HEAD
-            "name": "symfony/polyfill-php72",
-            "version": "v1.28.0",
-            "source": {
-                "type": "git",
-                "url": "https://github.com/symfony/polyfill-php72.git",
-                "reference": "70f4aebd92afca2f865444d30a4d2151c13c3179"
-            },
-            "dist": {
-                "type": "zip",
-                "url": "https://api.github.com/repos/symfony/polyfill-php72/zipball/70f4aebd92afca2f865444d30a4d2151c13c3179",
-                "reference": "70f4aebd92afca2f865444d30a4d2151c13c3179",
-                "shasum": ""
-            },
-            "require": {
-                "php": ">=7.1"
-            },
-            "type": "library",
-            "extra": {
-                "branch-alias": {
-                    "dev-main": "1.28-dev"
-                },
-                "thanks": {
-                    "name": "symfony/polyfill",
-                    "url": "https://github.com/symfony/polyfill"
-                }
-            },
-            "autoload": {
-                "files": [
-                    "bootstrap.php"
-                ],
-                "psr-4": {
-                    "Symfony\\Polyfill\\Php72\\": ""
-                }
-            },
-            "notification-url": "https://packagist.org/downloads/",
-            "license": [
-                "MIT"
-            ],
-            "authors": [
-                {
-                    "name": "Nicolas Grekas",
-                    "email": "p@tchwork.com"
-                },
-                {
-                    "name": "Symfony Community",
-                    "homepage": "https://symfony.com/contributors"
-                }
-            ],
-            "description": "Symfony polyfill backporting some PHP 7.2+ features to lower PHP versions",
-            "homepage": "https://symfony.com",
-            "keywords": [
-                "compatibility",
-                "polyfill",
-                "portable",
-                "shim"
-            ],
-            "funding": [
-                {
-                    "url": "https://symfony.com/sponsor",
-                    "type": "custom"
-                },
-                {
-                    "url": "https://github.com/fabpot",
-                    "type": "github"
-                },
-                {
-                    "url": "https://tidelift.com/funding/github/packagist/symfony/symfony",
-                    "type": "tidelift"
-                }
-            ],
-            "time": "2023-01-26T09:26:14+00:00"
-        },
-        {
-            "name": "thiagoalessio/tesseract_ocr",
-            "version": "2.13.0",
-            "source": {
-                "type": "git",
-                "url": "https://github.com/thiagoalessio/tesseract-ocr-for-php.git",
-                "reference": "232a8cb9d571992f9bd1e263f2f6909cf6c173a1"
-            },
-            "dist": {
-                "type": "zip",
-                "url": "https://api.github.com/repos/thiagoalessio/tesseract-ocr-for-php/zipball/232a8cb9d571992f9bd1e263f2f6909cf6c173a1",
-                "reference": "232a8cb9d571992f9bd1e263f2f6909cf6c173a1",
-                "shasum": ""
-            },
-            "require": {
-                "php": "^5.3 || ^7.0 || ^8.0"
-            },
-            "require-dev": {
-                "phpunit/php-code-coverage": "^2.2.4 || ^9.0.0"
-            },
-            "type": "library",
-            "autoload": {
-                "psr-4": {
-                    "thiagoalessio\\TesseractOCR\\": "src/"
-                }
-            },
-            "notification-url": "https://packagist.org/downloads/",
-            "license": [
-                "MIT"
-            ],
-            "authors": [
-                {
-                    "name": "thiagoalessio",
-                    "email": "thiagoalessio@me.com"
-                }
-            ],
-            "description": "A wrapper to work with Tesseract OCR inside PHP.",
-            "keywords": [
-                "OCR",
-                "Tesseract",
-                "text recognition"
-            ],
-            "time": "2023-10-05T21:14:48+00:00"
-        },
-        {
-=======
->>>>>>> 02123bda
             "name": "ua-parser/uap-php",
             "version": "v3.9.14",
             "source": {
