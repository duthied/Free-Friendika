--- conflicted
+++ resolved
@@ -4,11 +4,7 @@
         "Read more about it at https://getcomposer.org/doc/01-basic-usage.md#installing-dependencies",
         "This file is @generated automatically"
     ],
-<<<<<<< HEAD
-    "content-hash": "ffe94190e166cebf80601fc3d6d26be0",
-=======
-    "content-hash": "27203cc7da01ff668ba15e03fd17dc94",
->>>>>>> c3725d4b
+    "content-hash": "ed9aa898eaf8a1f8a807f3be9eecc3d7",
     "packages": [
         {
             "name": "asika/simple-console",
