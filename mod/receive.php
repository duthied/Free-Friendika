<?php

/**
 * Diaspora endpoint
 */

use Friendica\App;

require_once('include/salmon.php');
require_once('include/crypto.php');
require_once('include/diaspora.php');

function receive_post(App $a) {
<<<<<<< HEAD

	$enabled = intval(get_config('system','diaspora_enabled'));
	if(! $enabled) {
=======
	$enabled = intval(get_config('system', 'diaspora_enabled'));
	if (!$enabled) {
>>>>>>> 12cc5f83
		logger('mod-diaspora: disabled');
		http_status_exit(500);
	}

	$public = false;

	if (($a->argc == 2) && ($a->argv[1] === 'public')) {
		$public = true;
	} else {

		if ($a->argc != 3 || $a->argv[1] !== 'users') {
			http_status_exit(500);
		}
		$guid = $a->argv[2];

		$r = q("SELECT * FROM `user` WHERE `guid` = '%s' AND `account_expired` = 0 AND `account_removed` = 0 LIMIT 1",
			dbesc($guid)
		);
		if (!dbm::is_result($r)) {
			http_status_exit(500);
		}

		$importer = $r[0];
	}

	// It is an application/x-www-form-urlencoded

	logger('mod-diaspora: receiving post', LOGGER_DEBUG);

	$xml = urldecode($_POST['xml']);

	if (!$xml) {
		$postdata = file_get_contents("php://input");
	        if ($postdata == '') {
			http_status_exit(500);
		}

		logger('mod-diaspora: message is in the new format', LOGGER_DEBUG);
		$msg = Diaspora::decode_raw($importer, $postdata);
	} else {
		logger('mod-diaspora: message is in the old format', LOGGER_DEBUG);
		$msg = Diaspora::decode($importer, $xml);
	}

	logger('mod-diaspora: decoded', LOGGER_DEBUG);

	logger('mod-diaspora: decoded msg: ' . print_r($msg, true), LOGGER_DATA);

	if (!is_array($msg)) {
		http_status_exit(500);
	}

	logger('mod-diaspora: dispatching', LOGGER_DEBUG);

	$ret = 0;
	if ($public) {
		Diaspora::dispatch_public($msg);
	} else {
		$ret = Diaspora::dispatch($importer, $msg);
	}

	http_status_exit(($ret) ? $ret : 200);
	// NOTREACHED
}
<|MERGE_RESOLUTION|>--- conflicted
+++ resolved
@@ -11,14 +11,8 @@
 require_once('include/diaspora.php');
 
 function receive_post(App $a) {
-<<<<<<< HEAD
-
-	$enabled = intval(get_config('system','diaspora_enabled'));
-	if(! $enabled) {
-=======
 	$enabled = intval(get_config('system', 'diaspora_enabled'));
 	if (!$enabled) {
->>>>>>> 12cc5f83
 		logger('mod-diaspora: disabled');
 		http_status_exit(500);
 	}
