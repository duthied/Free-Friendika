<?php


function settings_init(&$a) {
	if(local_user()) {
		profile_load($a,$a->user['nickname']);
	}

	// These lines provide the javascript needed by the acl selector

	$a->page['htmlhead'] .= "<script> var ispublic = '" . t('everybody') . "';" ;

	$a->page['htmlhead'] .= <<< EOT

	$(document).ready(function() {

		$('#contact_allow, #contact_deny, #group_allow, #group_deny').change(function() {
			var selstr;
			$('#contact_allow option:selected, #contact_deny option:selected, #group_allow option:selected, #group_deny option:selected').each( function() {
				selstr = $(this).text();
				$('#jot-perms-icon').removeClass('unlock').addClass('lock');
				$('#jot-public').hide();
			});
			if(selstr == null) { 
				$('#jot-perms-icon').removeClass('lock').addClass('unlock');
				$('#jot-public').show();
			}

		}).trigger('change');

	});

	</script>
EOT;


}


function settings_post(&$a) {

	if(! local_user())
		return;

	if(x($_SESSION,'submanage') && intval($_SESSION['submanage']))
		return;

	if(count($a->user) && x($a->user,'uid') && $a->user['uid'] != local_user()) {
		notice( t('Permission denied.') . EOL);
		return;
	}

	$old_page_flags = $a->user['page-flags'];

	if(($a->argc > 1) && ($a->argv[1] === 'oauth') && x($_POST,'remove')){
		check_form_security_token_redirectOnErr('/settings/oauth', 'settings_oauth');
		
		$key = $_POST['remove'];
		q("DELETE FROM tokens WHERE id='%s' AND uid=%d",
			dbesc($key),
			local_user());
		goaway($a->get_baseurl(true)."/settings/oauth/");
		return;			
	}

	if(($a->argc > 2) && ($a->argv[1] === 'oauth')  && ($a->argv[2] === 'edit'||($a->argv[2] === 'add')) && x($_POST,'submit')) {
		
		check_form_security_token_redirectOnErr('/settings/oauth', 'settings_oauth');
		
		$name   	= ((x($_POST,'name')) ? $_POST['name'] : '');
		$key		= ((x($_POST,'key')) ? $_POST['key'] : '');
		$secret		= ((x($_POST,'secret')) ? $_POST['secret'] : '');
		$redirect	= ((x($_POST,'redirect')) ? $_POST['redirect'] : '');
		$icon		= ((x($_POST,'icon')) ? $_POST['icon'] : '');
		if ($name=="" || $key=="" || $secret==""){
			notice(t("Missing some important data!"));
			
		} else {
			if ($_POST['submit']==t("Update")){
				$r = q("UPDATE clients SET
							client_id='%s',
							pw='%s',
							name='%s',
							redirect_uri='%s',
							icon='%s',
							uid=%d
						WHERE client_id='%s'",
						dbesc($key),
						dbesc($secret),
						dbesc($name),
						dbesc($redirect),
						dbesc($icon),
						local_user(),
						dbesc($key));
			} else {
				$r = q("INSERT INTO clients
							(client_id, pw, name, redirect_uri, icon, uid)
						VALUES ('%s','%s','%s','%s','%s',%d)",
						dbesc($key),
						dbesc($secret),
						dbesc($name),
						dbesc($redirect),
						dbesc($icon),
						local_user());
			}
		}
		goaway($a->get_baseurl(true)."/settings/oauth/");
		return;
	}

	if(($a->argc > 1) && ($a->argv[1] == 'addon')) {
		check_form_security_token_redirectOnErr('/settings/addon', 'settings_addon');
		
		call_hooks('plugin_settings_post', $_POST);
		return;
	}

	if(($a->argc > 1) && ($a->argv[1] == 'connectors')) {
		
		check_form_security_token_redirectOnErr('/settings/connectors', 'settings_connectors');
		
		if(x($_POST, 'imap-submit')) {
			
			$mail_server       = ((x($_POST,'mail_server')) ? $_POST['mail_server'] : '');
			$mail_port         = ((x($_POST,'mail_port')) ? $_POST['mail_port'] : '');
			$mail_ssl          = ((x($_POST,'mail_ssl')) ? strtolower(trim($_POST['mail_ssl'])) : '');
			$mail_user         = ((x($_POST,'mail_user')) ? $_POST['mail_user'] : '');
			$mail_pass         = ((x($_POST,'mail_pass')) ? trim($_POST['mail_pass']) : '');
			$mail_action       = ((x($_POST,'mail_action')) ? trim($_POST['mail_action']) : '');
			$mail_movetofolder = ((x($_POST,'mail_movetofolder')) ? trim($_POST['mail_movetofolder']) : '');
			$mail_replyto      = ((x($_POST,'mail_replyto')) ? $_POST['mail_replyto'] : '');
			$mail_pubmail      = ((x($_POST,'mail_pubmail')) ? $_POST['mail_pubmail'] : '');


			$mail_disabled = ((function_exists('imap_open') && (! get_config('system','imap_disabled'))) ? 0 : 1);
			if(get_config('system','dfrn_only'))
				$mail_disabled = 1;

			if(! $mail_disabled) {
				$failed = false;
				$r = q("SELECT * FROM `mailacct` WHERE `uid` = %d LIMIT 1",
					intval(local_user())
				);
				if(! count($r)) {
					q("INSERT INTO `mailacct` (`uid`) VALUES (%d)",
						intval(local_user())
					);
				}
				if(strlen($mail_pass)) {
					$pass = '';
					openssl_public_encrypt($mail_pass,$pass,$a->user['pubkey']);
					q("UPDATE `mailacct` SET `pass` = '%s' WHERE `uid` = %d LIMIT 1",
						dbesc(bin2hex($pass)),
						intval(local_user())
					);
				}
				$r = q("UPDATE `mailacct` SET `server` = '%s', `port` = %d, `ssltype` = '%s', `user` = '%s',
					`action` = %d, `movetofolder` = '%s',
					`mailbox` = 'INBOX', `reply_to` = '%s', `pubmail` = %d WHERE `uid` = %d LIMIT 1",
					dbesc($mail_server),
					intval($mail_port),
					dbesc($mail_ssl),
					dbesc($mail_user),
					intval($mail_action),
					dbesc($mail_movetofolder),
					dbesc($mail_replyto),
					intval($mail_pubmail),
					intval(local_user())
				);
				$r = q("SELECT * FROM `mailacct` WHERE `uid` = %d LIMIT 1",
					intval(local_user())
				);
				if(count($r)) {
					$eacct = $r[0];
					require_once('include/email.php');
					$mb = construct_mailbox_name($eacct);
					if(strlen($eacct['server'])) {
						$dcrpass = '';
						openssl_private_decrypt(hex2bin($eacct['pass']),$dcrpass,$a->user['prvkey']);
						$mbox = email_connect($mb,$mail_user,$dcrpass);
						unset($dcrpass);
						if(! $mbox) {
							$failed = true;
							notice( t('Failed to connect with email account using the settings provided.') . EOL);
						}
					}
				}
				if(! $failed)
					info( t('Email settings updated.') . EOL);
			}
		}

		call_hooks('connector_settings_post', $_POST);
		return;
	}

	check_form_security_token_redirectOnErr('/settings', 'settings');
	
	call_hooks('settings_post', $_POST);

	if((x($_POST,'npassword')) || (x($_POST,'confirm'))) {

		$newpass = $_POST['npassword'];
		$confirm = $_POST['confirm'];

		$err = false;
		if($newpass != $confirm ) {
			notice( t('Passwords do not match. Password unchanged.') . EOL);
			$err = true;
		}

		if((! x($newpass)) || (! x($confirm))) {
			notice( t('Empty passwords are not allowed. Password unchanged.') . EOL);
			$err = true;
		}

		if(! $err) {
			$password = hash('whirlpool',$newpass);
			$r = q("UPDATE `user` SET `password` = '%s' WHERE `uid` = %d LIMIT 1",
				dbesc($password),
				intval(local_user())
			);
			if($r)
				info( t('Password changed.') . EOL);
			else
				notice( t('Password update failed. Please try again.') . EOL);
		}
	}

	$theme            = ((x($_POST,'theme'))      ? notags(trim($_POST['theme']))        : $a->user['theme']);
	$username         = ((x($_POST,'username'))   ? notags(trim($_POST['username']))     : '');
	$email            = ((x($_POST,'email'))      ? notags(trim($_POST['email']))        : '');
	$timezone         = ((x($_POST,'timezone'))   ? notags(trim($_POST['timezone']))     : '');
	$defloc           = ((x($_POST,'defloc'))     ? notags(trim($_POST['defloc']))       : '');
	$openid           = ((x($_POST,'openid_url')) ? notags(trim($_POST['openid_url']))   : '');
	$maxreq           = ((x($_POST,'maxreq'))     ? intval($_POST['maxreq'])             : 0);
	$expire           = ((x($_POST,'expire'))     ? intval($_POST['expire'])             : 0);


	$expire_items     = ((x($_POST,'expire_items')) ? intval($_POST['expire_items'])	 : 0);
	$expire_notes     = ((x($_POST,'expire_notes')) ? intval($_POST['expire_notes'])	 : 0);
	$expire_starred   = ((x($_POST,'expire_starred')) ? intval($_POST['expire_starred']) : 0);
	$expire_photos    = ((x($_POST,'expire_photos'))? intval($_POST['expire_photos'])	 : 0);

	$browser_update   = ((x($_POST,'browser_update')) ? intval($_POST['browser_update']) : 0);
	$browser_update   = $browser_update * 1000;
	if($browser_update < 10000)
		$browser_update = 40000;

	$itemspage_network   = ((x($_POST,'itemspage_network')) ? intval($_POST['itemspage_network']) : 40);
	if($itemspage_network > 100)
                $itemspage_network = 40;


	$allow_location   = (((x($_POST,'allow_location')) && (intval($_POST['allow_location']) == 1)) ? 1: 0);
	$publish          = (((x($_POST,'profile_in_directory')) && (intval($_POST['profile_in_directory']) == 1)) ? 1: 0);
	$net_publish      = (((x($_POST,'profile_in_netdirectory')) && (intval($_POST['profile_in_netdirectory']) == 1)) ? 1: 0);
	$old_visibility   = (((x($_POST,'visibility')) && (intval($_POST['visibility']) == 1)) ? 1 : 0);
	$page_flags       = (((x($_POST,'page-flags')) && (intval($_POST['page-flags']))) ? intval($_POST['page-flags']) : 0);
	$blockwall        = (((x($_POST,'blockwall')) && (intval($_POST['blockwall']) == 1)) ? 0: 1); // this setting is inverted!
	$blocktags        = (((x($_POST,'blocktags')) && (intval($_POST['blocktags']) == 1)) ? 0: 1); // this setting is inverted!

	$suggestme        = ((x($_POST,'suggestme')) ? intval($_POST['suggestme'])  : 0);  
	$hide_friends     = (($_POST['hide-friends'] == 1) ? 1: 0);
	$hidewall         = (($_POST['hidewall'] == 1) ? 1: 0);


	$notify = 0;

	if(x($_POST,'notify1'))
		$notify += intval($_POST['notify1']);
	if(x($_POST,'notify2'))
		$notify += intval($_POST['notify2']);
	if(x($_POST,'notify3'))
		$notify += intval($_POST['notify3']);
	if(x($_POST,'notify4'))
		$notify += intval($_POST['notify4']);
	if(x($_POST,'notify5'))
		$notify += intval($_POST['notify5']);
	if(x($_POST,'notify6'))
		$notify += intval($_POST['notify6']);
	if(x($_POST,'notify7'))
		$notify += intval($_POST['notify7']);

	$email_changed = false;

	$err = '';

	$name_change = false;

	if($username != $a->user['username']) {
		$name_change = true;
		if(strlen($username) > 40)
			$err .= t(' Please use a shorter name.');
		if(strlen($username) < 3)
			$err .= t(' Name too short.');
	}

	if($email != $a->user['email']) {
		$email_changed = true;
        if(! valid_email($email))
			$err .= t(' Not valid email.');
		if((x($a->config,'admin_email')) && (strcasecmp($email,$a->config['admin_email']) == 0)) {
			$err .= t(' Cannot change to that email.');
			$email = $a->user['email'];
		}
	}

	if(strlen($err)) {
		notice($err . EOL);
		return;
	}

	if($timezone != $a->user['timezone']) {
		if(strlen($timezone))
			date_default_timezone_set($timezone);
	}

	$str_group_allow   = perms2str($_POST['group_allow']);
	$str_contact_allow = perms2str($_POST['contact_allow']);
	$str_group_deny    = perms2str($_POST['group_deny']);
	$str_contact_deny  = perms2str($_POST['contact_deny']);

	$openidserver = $a->user['openidserver'];

	// If openid has changed or if there's an openid but no openidserver, try and discover it.

	if($openid != $a->user['openid'] || (strlen($openid) && (! strlen($openidserver)))) {
		$tmp_str = $openid;
		if(strlen($tmp_str) && validate_url($tmp_str)) {
			logger('updating openidserver');
			require_once('library/openid.php');
			$open_id_obj = new LightOpenID;
			$open_id_obj->identity = $openid;
			$openidserver = $open_id_obj->discover($open_id_obj->identity);
		}
		else
			$openidserver = '';
	}

	set_pconfig(local_user(),'expire','items', $expire_items);
	set_pconfig(local_user(),'expire','notes', $expire_notes);
	set_pconfig(local_user(),'expire','starred', $expire_starred);
	set_pconfig(local_user(),'expire','photos', $expire_photos);

	set_pconfig(local_user(),'system','suggestme', $suggestme);
	set_pconfig(local_user(),'system','update_interval', $browser_update);
	set_pconfig(local_user(),'system','itemspage_network', $itemspage_network);

	$r = q("UPDATE `user` SET `username` = '%s', `email` = '%s', `openid` = '%s', `timezone` = '%s',  `allow_cid` = '%s', `allow_gid` = '%s', `deny_cid` = '%s', `deny_gid` = '%s', `notify-flags` = %d, `page-flags` = %d, `default-location` = '%s', `allow_location` = %d, `theme` = '%s', `maxreq` = %d, `expire` = %d, `openidserver` = '%s', `blockwall` = %d, `hidewall` = %d, `blocktags` = %d  WHERE `uid` = %d LIMIT 1",
			dbesc($username),
			dbesc($email),
			dbesc($openid),
			dbesc($timezone),
			dbesc($str_contact_allow),
			dbesc($str_group_allow),
			dbesc($str_contact_deny),
			dbesc($str_group_deny),
			intval($notify),
			intval($page_flags),
			dbesc($defloc),
			intval($allow_location),
			dbesc($theme),
			intval($maxreq),
			intval($expire),
			dbesc($openidserver),
			intval($blockwall),
			intval($hidewall),
			intval($blocktags),
			intval(local_user())
	);
	if($r)
		info( t('Settings updated.') . EOL);

	$r = q("UPDATE `profile` 
		SET `publish` = %d, 
		`net-publish` = %d,
		`hide-friends` = %d
		WHERE `is-default` = 1 AND `uid` = %d LIMIT 1",
		intval($publish),
		intval($net_publish),
		intval($hide_friends),
		intval(local_user())
	);


	if($name_change) {
		q("UPDATE `contact` SET `name` = '%s', `name-date` = '%s' WHERE `uid` = %d AND `self` = 1 LIMIT 1",
			dbesc($username),
			dbesc(datetime_convert()),
			intval(local_user())
		);
	}		

	if(($old_visibility != $net_publish) || ($page_flags != $old_page_flags)) {
		// Update global directory in background
		$url = $_SESSION['my_url'];
		if($url && strlen(get_config('system','directory_submit_url')))
			proc_run('php',"include/directory.php","$url");

	}


	require_once('include/profile_update.php');
	profile_change();

	$_SESSION['theme'] = $theme;
	if($email_changed && $a->config['register_policy'] == REGISTER_VERIFY) {

		// FIXME - set to un-verified, blocked and redirect to logout

	}

	goaway($a->get_baseurl(true) . '/settings' );
	return; // NOTREACHED
}
		

if(! function_exists('settings_content')) {
function settings_content(&$a) {

	$o = '';
	nav_set_selected('settings');

	if(! local_user()) {
		notice( t('Permission denied.') . EOL );
		return;
	}

	if(x($_SESSION,'submanage') && intval($_SESSION['submanage'])) {
		notice( t('Permission denied.') . EOL );
		return;
	}
	
	$tabs = array(
		array(
			'label'	=> t('Account settings'),
			'url' 	=> $a->get_baseurl(true).'/settings',
			'sel'	=> (($a->argc == 1)?'active':''),
		),	
		array(
			'label'	=> t('Connector settings'),
			'url' 	=> $a->get_baseurl(true).'/settings/connectors',
			'sel'	=> (($a->argc > 1) && ($a->argv[1] === 'connectors')?'active':''),
		),
		array(
			'label'	=> t('Plugin settings'),
			'url' 	=> $a->get_baseurl(true).'/settings/addon',
			'sel'	=> (($a->argc > 1) && ($a->argv[1] === 'addon')?'active':''),
		),
		array(
			'label' => t('Connections'),
			'url' => $a->get_baseurl(true) . '/settings/oauth',
			'sel' => (($a->argc > 1) && ($a->argv[1] === 'oauth')?'active':''),
		),
		array(
			'label' => t('Export personal data'),
			'url' => $a->get_baseurl(true) . '/uexport',
			'sel' => ''
		)
	);
	
	$tabtpl = get_markup_template("common_tabs.tpl");
	$tabs = replace_macros($tabtpl, array(
		'$tabs' => $tabs,
	));
		
	if(($a->argc > 1) && ($a->argv[1] === 'oauth')) {
		
		if(($a->argc > 2) && ($a->argv[2] === 'add')) {
			$tpl = get_markup_template("settings_oauth_edit.tpl");
			$o .= replace_macros($tpl, array(
				'$form_security_token' => get_form_security_token("settings_oauth"),
				'$tabs'		=> $tabs,
				'$title'	=> t('Add application'),
				'$submit'	=> t('Submit'),
				'$cancel'	=> t('Cancel'),
				'$name'		=> array('name', t('Name'), '', ''),
				'$key'		=> array('key', t('Consumer Key'), '', ''),
				'$secret'	=> array('secret', t('Consumer Secret'), '', ''),
				'$redirect'	=> array('redirect', t('Redirect'), '', ''),
				'$icon'		=> array('icon', t('Icon url'), '', ''),
			));
			return $o;
		}
		
		if(($a->argc > 3) && ($a->argv[2] === 'edit')) {
			$r = q("SELECT * FROM clients WHERE client_id='%s' AND uid=%d",
					dbesc($a->argv[3]),
					local_user());
			
			if (!count($r)){
				notice(t("You can't edit this application."));
				return;
			}
			$app = $r[0];
			
			$tpl = get_markup_template("settings_oauth_edit.tpl");
			$o .= replace_macros($tpl, array(
				'$form_security_token' => get_form_security_token("settings_oauth"),
				'$tabs'		=> $tabs,
				'$title'	=> t('Add application'),
				'$submit'	=> t('Update'),
				'$cancel'	=> t('Cancel'),
				'$name'		=> array('name', t('Name'), $app['name'] , ''),
				'$key'		=> array('key', t('Consumer Key'), $app['client_id'], ''),
				'$secret'	=> array('secret', t('Consumer Secret'), $app['pw'], ''),
				'$redirect'	=> array('redirect', t('Redirect'), $app['redirect_uri'], ''),
				'$icon'		=> array('icon', t('Icon url'), $app['icon'], ''),
			));
			return $o;
		}
		
		if(($a->argc > 3) && ($a->argv[2] === 'delete')) {
			check_form_security_token_redirectOnErr('/settings/oauth', 'settings_oauth', 't');
		
			$r = q("DELETE FROM clients WHERE client_id='%s' AND uid=%d",
					dbesc($a->argv[3]),
					local_user());
			goaway($a->get_baseurl(true)."/settings/oauth/");
			return;			
		}
		
		
		$r = q("SELECT clients.*, tokens.id as oauth_token, (clients.uid=%d) AS my 
				FROM clients
				LEFT JOIN tokens ON clients.client_id=tokens.client_id
				WHERE clients.uid IN (%d,0)",
				local_user(),
				local_user());
		
		
		$tpl = get_markup_template("settings_oauth.tpl");
		$o .= replace_macros($tpl, array(
			'$form_security_token' => get_form_security_token("settings_oauth"),
<<<<<<< HEAD
			'$baseurl'	=> $a->get_baseurl(),
=======
			'$baseurl'	=> $a->get_baseurl(true),
>>>>>>> a7fd3a8b
			'$title'	=> t('Connected Apps'),
			'$add'		=> t('Add application'),
			'$edit'		=> t('Edit'),
			'$delete'		=> t('Delete'),
			'$consumerkey' => t('Client key starts with'),
			'$noname'	=> t('No name'),
			'$remove'	=> t('Remove authorization'),
			'$tabs'		=> $tabs,
			'$apps'		=> $r,
		));
		return $o;
		
	}
	if(($a->argc > 1) && ($a->argv[1] === 'addon')) {
		$settings_addons = "";
		
		$r = q("SELECT * FROM `hook` WHERE `hook` = 'plugin_settings' ");
		if(! count($r))
			$settings_addons = t('No Plugin settings configured');

		call_hooks('plugin_settings', $settings_addons);
		
		
		$tpl = get_markup_template("settings_addons.tpl");
		$o .= replace_macros($tpl, array(
			'$form_security_token' => get_form_security_token("settings_addon"),
			'$title'	=> t('Plugin Settings'),
			'$tabs'		=> $tabs,
			'$settings_addons' => $settings_addons
		));
		return $o;
	}

	if(($a->argc > 1) && ($a->argv[1] === 'connectors')) {

		$settings_connectors = "";
		
		call_hooks('connector_settings', $settings_connectors);

		$diasp_enabled = sprintf( t('Built-in support for %s connectivity is %s'), t('Diaspora'), ((get_config('system','diaspora_enabled')) ? t('enabled') : t('disabled')));
		$ostat_enabled = sprintf( t('Built-in support for %s connectivity is %s'), t('StatusNet'), ((get_config('system','ostatus_disabled')) ? t('disabled') : t('enabled')));

	$mail_disabled = ((function_exists('imap_open') && (! get_config('system','imap_disabled'))) ? 0 : 1);
	if(get_config('system','dfrn_only'))
		$mail_disabled = 1;

	if(! $mail_disabled) {
		$r = q("SELECT * FROM `mailacct` WHERE `uid` = %d LIMIT 1",
			local_user()
		);
	}
	else {
		$r = null;
	}

	$mail_server       = ((count($r)) ? $r[0]['server'] : '');
	$mail_port         = ((count($r) && intval($r[0]['port'])) ? intval($r[0]['port']) : '');
	$mail_ssl          = ((count($r)) ? $r[0]['ssltype'] : '');
	$mail_user         = ((count($r)) ? $r[0]['user'] : '');
	$mail_replyto      = ((count($r)) ? $r[0]['reply_to'] : '');
	$mail_pubmail      = ((count($r)) ? $r[0]['pubmail'] : 0);
	$mail_action       = ((count($r)) ? $r[0]['action'] : 0);
	$mail_movetofolder = ((count($r)) ? $r[0]['movetofolder'] : '');
	$mail_chk          = ((count($r)) ? $r[0]['last_check'] : '0000-00-00 00:00:00');


	$tpl = get_markup_template("settings_connectors.tpl");
		$o .= replace_macros($tpl, array(
			'$form_security_token' => get_form_security_token("settings_connectors"),
			
			'$title'	=> t('Connector Settings'),
			'$tabs'		=> $tabs,

			'$diasp_enabled' => $diasp_enabled,
			'$ostat_enabled' => $ostat_enabled,

			'$h_imap' => t('Email/Mailbox Setup'),
			'$imap_desc' => t("If you wish to communicate with email contacts using this service \x28optional\x29, please specify how to connect to your mailbox."),
			'$imap_lastcheck' => array('imap_lastcheck', t('Last successful email check:'), $mail_chk,''),
			'$mail_disabled' => (($mail_disabled) ? t('Email access is disabled on this site.') : ''),
			'$mail_server'	=> array('mail_server',  t('IMAP server name:'), $mail_server, ''),
			'$mail_port'	=> array('mail_port', 	 t('IMAP port:'), $mail_port, ''),
			'$mail_ssl'		=> array('mail_ssl', 	 t('Security:'), strtoupper($mail_ssl), '', array( ''=>t('None'), 'TLS'=>'TLS', 'SSL'=>'SSL')),
			'$mail_user'	=> array('mail_user',    t('Email login name:'), $mail_user, ''),
			'$mail_pass'	=> array('mail_pass', 	 t('Email password:'), '', ''),
			'$mail_replyto'	=> array('mail_replyto', t('Reply-to address:'), '', 'Optional'),
			'$mail_pubmail'	=> array('mail_pubmail', t('Send public posts to all email contacts:'), $mail_pubmail, ''),
			'$mail_action'	=> array('mail_action',	 t('Action after import:'), $mail_action, '', array(0=>t('None'), 1=>t('Delete'), 2=>t('Mark as seen'), 3=>t('Move to folder'))),
			'$mail_movetofolder'	=> array('mail_movetofolder',	 t('Move to folder:'), $mail_movetofolder, ''),
			'$submit' => t('Submit'),

			'$settings_connectors' => $settings_connectors
		));
		return $o;
	}


	require_once('include/acl_selectors.php');

	$p = q("SELECT * FROM `profile` WHERE `is-default` = 1 AND `uid` = %d LIMIT 1",
		intval(local_user())
	);
	if(count($p))
		$profile = $p[0];

	$username = $a->user['username'];
	$email    = $a->user['email'];
	$nickname = $a->user['nickname'];
	$timezone = $a->user['timezone'];
	$notify   = $a->user['notify-flags'];
	$defloc   = $a->user['default-location'];
	$openid   = $a->user['openid'];
	$maxreq   = $a->user['maxreq'];
	$expire   = ((intval($a->user['expire'])) ? $a->user['expire'] : '');
	$blockwall = $a->user['blockwall'];
	$blocktags = $a->user['blocktags'];

	$expire_items = get_pconfig(local_user(), 'expire','items');
	$expire_items = (($expire_items===false)?1:$expire_items); // default if not set: 1
	
	$expire_notes = get_pconfig(local_user(), 'expire','notes');
	$expire_notes = (($expire_notes===false)?1:$expire_notes); // default if not set: 1

	$expire_starred = get_pconfig(local_user(), 'expire','starred');
	$expire_starred = (($expire_starred===false)?1:$expire_starred); // default if not set: 1
	
	$expire_photos = get_pconfig(local_user(), 'expire','photos');
	$expire_photos = (($expire_photos===false)?0:$expire_photos); // default if not set: 0


	$suggestme = get_pconfig(local_user(), 'system','suggestme');
	$suggestme = (($suggestme===false)?0:$suggestme); // default if not set: 0

	$browser_update = intval(get_pconfig(local_user(), 'system','update_interval'));
	$browser_update = (($browser_update == 0) ? 40 : $browser_update / 1000); // default if not set: 40 seconds

	$itemspage_network = intval(get_pconfig(local_user(), 'system','itemspage_network'));
	$itemspage_network = (($itemspage_network > 0 && $itemspage_network < 101) ? $itemspage_network : 40); // default if not set: 40 items
	
	if(! strlen($a->user['timezone']))
		$timezone = date_default_timezone_get();



	$pageset_tpl = get_markup_template('pagetypes.tpl');
	$pagetype = replace_macros($pageset_tpl,array(
		'$page_normal' 	=> array('page-flags', t('Normal Account'), PAGE_NORMAL, 
									t('This account is a normal personal profile'), 
									($a->user['page-flags'] == PAGE_NORMAL)),
								
		'$page_soapbox' 	=> array('page-flags', t('Soapbox Account'), PAGE_SOAPBOX, 
									t('Automatically approve all connection/friend requests as read-only fans'), 
									($a->user['page-flags'] == PAGE_SOAPBOX)),
									
		'$page_community'	=> array('page-flags', t('Community/Celebrity Account'), PAGE_COMMUNITY, 
									t('Automatically approve all connection/friend requests as read-write fans'), 
									($a->user['page-flags'] == PAGE_COMMUNITY)),
									
		'$page_freelove' 	=> array('page-flags', t('Automatic Friend Account'), PAGE_FREELOVE, 
									t('Automatically approve all connection/friend requests as friends'), 
									($a->user['page-flags'] == PAGE_FREELOVE)),
	));

	$noid = get_config('system','no_openid');

	if($noid) {
		$openid_field = false;
	}
	else {
		$openid_field = array('openid_url', t('OpenID:'),$openid, t("\x28Optional\x29 Allow this OpenID to login to this account."));
	}


	$opt_tpl = get_markup_template("field_yesno.tpl");
	if(get_config('system','publish_all')) {
		$profile_in_dir = '<input type="hidden" name="profile_in_directory" value="1" />';
	}
	else {
		$profile_in_dir = replace_macros($opt_tpl,array(
			'$field' 	=> array('profile_in_directory', t('Publish your default profile in your local site directory?'), $profile['publish'], '', array(t('No'),t('Yes'))),
		));
	}

	if(strlen(get_config('system','directory_submit_url'))) {
		$profile_in_net_dir = replace_macros($opt_tpl,array(
			'$field' 	=> array('profile_in_netdirectory', t('Publish your default profile in the global social directory?'), $profile['net-publish'], '', array(t('No'),t('Yes'))),
		));
	}
	else
		$profile_in_net_dir = '';


	$hide_friends = replace_macros($opt_tpl,array(
			'$field' 	=> array('hide-friends', t('Hide your contact/friend list from viewers of your default profile?'), $profile['hide-friends'], '', array(t('No'),t('Yes'))),
	));

	$hide_wall = replace_macros($opt_tpl,array(
			'$field' 	=> array('hidewall',  t('Hide your profile details from unknown viewers?'), $a->user['hidewall'], '', array(t('No'),t('Yes'))),

	));

	$blockwall = replace_macros($opt_tpl,array(
			'$field' 	=> array('blockwall',  t('Allow friends to post to your profile page?'), ! $a->user['blockwall'], '', array(t('No'),t('Yes'))),

	));
 

	$blocktags = replace_macros($opt_tpl,array(
			'$field' 	=> array('blocktags',  t('Allow friends to tag your posts?'), ! $a->user['blocktags'], '', array(t('No'),t('Yes'))),

	));


	$suggestme = replace_macros($opt_tpl,array(
			'$field' 	=> array('suggestme',  t('Allow us to suggest you as a potential friend to new members?'), $suggestme, '', array(t('No'),t('Yes'))),

	));


	$invisible = (((! $profile['publish']) && (! $profile['net-publish']))
		? true : false);

	if($invisible)
		info( t('Profile is <strong>not published</strong>.') . EOL );

	
	$default_theme = get_config('system','theme');
	if(! $default_theme)
		$default_theme = 'default';

	$allowed_themes_str = get_config('system','allowed_themes');
	$allowed_themes_raw = explode(',',$allowed_themes_str);
	$allowed_themes = array();
	if(count($allowed_themes_raw))
		foreach($allowed_themes_raw as $x)
			if(strlen(trim($x)))
				$allowed_themes[] = trim($x);

	
	$themes = array();
	$files = glob('view/theme/*');
	if($allowed_themes) {
		foreach($allowed_themes as $th) {
			$f = $th;
			$is_experimental = file_exists('view/theme/' . $th . '/experimental');
			$unsupported = file_exists('view/theme/' . $th . '/unsupported');
			if (!$is_experimental or ($is_experimental && (get_config('experimentals','exp_themes')==1 or get_config('experimentals','exp_themes')===false))){ 
				$theme_name = (($is_experimental) ?  sprintf("%s - \x28Experimental\x29", $f) : $f);
				$themes[$f]=$theme_name;
			}
		}
	}
	$theme_selected = (!x($_SESSION,'theme')? $default_theme : $_SESSION['theme']);


	$subdir = ((strlen($a->get_path())) ? '<br />' . t('or') . ' ' . $a->get_baseurl(true) . '/profile/' . $nickname : '');

	$tpl_addr = get_markup_template("settings_nick_set.tpl");

	$prof_addr = replace_macros($tpl_addr,array(
		'$desc' => t('Your Identity Address is'),
		'$nickname' => $nickname,
		'$subdir' => $subdir,
		'$basepath' => $a->get_hostname()
	));

	$stpl = get_markup_template('settings.tpl');

	$celeb = ((($a->user['page-flags'] == PAGE_SOAPBOX) || ($a->user['page-flags'] == PAGE_COMMUNITY)) ? true : false);

	$expire_arr = array(
		'days' => array('expire',  t("Automatically expire posts after this many days:"), $expire, t('If empty, posts will not expire. Expired posts will be deleted')),
		'advanced' => t('Advanced expiration settings'),
		'label' => t('Advanced Expiration'),
		'items' => array('expire_items',  t("Expire posts:"), $expire_items, '', array(t('No'),t('Yes'))),
		'notes' => array('expire_notes',  t("Expire personal notes:"), $expire_notes, '', array(t('No'),t('Yes'))),
		'starred' => array('expire_starred',  t("Expire starred posts:"), $expire_starred, '', array(t('No'),t('Yes'))),
		'photos' => array('expire_photos',  t("Expire photos:"), $expire_photos, '', array(t('No'),t('Yes'))),		
	);

	$o .= replace_macros($stpl,array(
		'$tabs' 	=> $tabs,
		'$ptitle' 	=> t('Account Settings'),

		'$submit' 	=> t('Submit'),
		'$baseurl' => $a->get_baseurl(true),
		'$uid' => local_user(),
		'$form_security_token' => get_form_security_token("settings"),
		
		'$nickname_block' => $prof_addr,
		
		'$h_pass' 	=> t('Password Settings'),
		'$password1'=> array('npassword', t('New Password:'), '', ''),
		'$password2'=> array('confirm', t('Confirm:'), '', t('Leave password fields blank unless changing')),
		'$oid_enable' => (! get_config('system','no_openid')),
		'$openid'	=> $openid_field,
		
		'$h_basic' 	=> t('Basic Settings'),
		'$username' => array('username',  t('Full Name:'), $username,''),
		'$email' 	=> array('email', t('Email Address:'), $email, ''),
		'$timezone' => array('timezone_select' , t('Your Timezone:'), select_timezone($timezone), ''),
		'$defloc'	=> array('defloc', t('Default Post Location:'), $defloc, ''),
		'$allowloc' => array('allow_location', t('Use Browser Location:'), ($a->user['allow_location'] == 1), ''),
		'$theme'	=> array('theme', t('Display Theme:'), $theme_selected, '', $themes),
		'$ajaxint'   => array('browser_update',  t("Update browser every xx seconds"), $browser_update, t('Minimum of 10 seconds, no maximum')),
		'$itemspage_network'   => array('itemspage_network',  t("Number of items to display on the network page:"), $itemspage_network, t('Maximum of 100 items')),

		'$h_prv' 	=> t('Security and Privacy Settings'),

		'$maxreq' 	=> array('maxreq', t('Maximum Friend Requests/Day:'), $maxreq ,t("\x28to prevent spam abuse\x29")),
		'$permissions' => t('Default Post Permissions'),
		'$permdesc' => t("\x28click to open/close\x29"),
		'$visibility' => $profile['net-publish'],
		'$aclselect' => populate_acl($a->user,$celeb),
		'$suggestme' => $suggestme,
		'$blockwall'=> $blockwall, // array('blockwall', t('Allow friends to post to your profile page:'), !$blockwall, ''),
		'$blocktags'=> $blocktags, // array('blocktags', t('Allow friends to tag your posts:'), !$blocktags, ''),
		'$expire'	=> $expire_arr,

		'$profile_in_dir' => $profile_in_dir,
		'$profile_in_net_dir' => $profile_in_net_dir,
		'$hide_friends' => $hide_friends,
		'$hide_wall' => $hide_wall,
		
		
		
		'$h_not' 	=> t('Notification Settings'),
		'$lbl_not' 	=> t('Send a notification email when:'),
		'$notify1'	=> array('notify1', t('You receive an introduction'), ($notify & NOTIFY_INTRO), NOTIFY_INTRO, ''),
		'$notify2'	=> array('notify2', t('Your introductions are confirmed'), ($notify & NOTIFY_CONFIRM), NOTIFY_CONFIRM, ''),
		'$notify3'	=> array('notify3', t('Someone writes on your profile wall'), ($notify & NOTIFY_WALL), NOTIFY_WALL, ''),
		'$notify4'	=> array('notify4', t('Someone writes a followup comment'), ($notify & NOTIFY_COMMENT), NOTIFY_COMMENT, ''),
		'$notify5'	=> array('notify5', t('You receive a private message'), ($notify & NOTIFY_MAIL), NOTIFY_MAIL, ''),
		'$notify6'  => array('notify6', t('You receive a friend suggestion'), ($notify & NOTIFY_SUGGEST), NOTIFY_SUGGEST, ''),		
		'$notify7'  => array('notify7', t('You are tagged in a post'), ($notify & NOTIFY_TAGSELF), NOTIFY_TAGSELF, ''),		
		
		
		'$h_advn' => t('Advanced Page Settings'),
		'$pagetype' => $pagetype,
		

		
		

		




		

	));

	call_hooks('settings_form',$o);

	$o .= '</form>' . "\r\n";

	return $o;

}}
<|MERGE_RESOLUTION|>--- conflicted
+++ resolved
@@ -533,11 +533,7 @@
 		$tpl = get_markup_template("settings_oauth.tpl");
 		$o .= replace_macros($tpl, array(
 			'$form_security_token' => get_form_security_token("settings_oauth"),
-<<<<<<< HEAD
-			'$baseurl'	=> $a->get_baseurl(),
-=======
 			'$baseurl'	=> $a->get_baseurl(true),
->>>>>>> a7fd3a8b
 			'$title'	=> t('Connected Apps'),
 			'$add'		=> t('Add application'),
 			'$edit'		=> t('Edit'),
