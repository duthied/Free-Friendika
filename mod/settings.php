<?php


function get_theme_config_file($theme){
	$a = get_app();
	$base_theme = $a->theme_info['extends'];

	if (file_exists("view/theme/$theme/config.php")){
		return "view/theme/$theme/config.php";
	}
	if (file_exists("view/theme/$base_theme/config.php")){
		return "view/theme/$base_theme/config.php";
	}
	return null;
}

function settings_init(&$a) {

	if (function_exists("apc_delete")) {
		$toDelete = new APCIterator('user', APC_ITER_VALUE);
		apc_delete($toDelete);
	}

	// These lines provide the javascript needed by the acl selector

	$tpl = get_markup_template("settings-head.tpl");
	$a->page['htmlhead'] .= replace_macros($tpl,array(
		'$ispublic' => t('everybody')
	));



	$tabs = array(
		array(
			'label'	=> t('Account settings'),
			'url' 	=> $a->get_baseurl(true).'/settings',
			'selected'	=> (($a->argc == 1)?'active':''),
		),
		array(
			'label'	=> t('Additional features'),
			'url' 	=> $a->get_baseurl(true).'/settings/features',
			'selected'	=> (($a->argc > 1) && ($a->argv[1] === 'features') ? 'active' : ''),
		),
		array(
			'label'	=> t('Display settings'),
			'url' 	=> $a->get_baseurl(true).'/settings/display',
			'selected'	=> (($a->argc > 1) && ($a->argv[1] === 'display')?'active':''),
		),

		array(
			'label'	=> t('Connector settings'),
			'url' 	=> $a->get_baseurl(true).'/settings/connectors',
			'selected'	=> (($a->argc > 1) && ($a->argv[1] === 'connectors')?'active':''),
		),
		array(
			'label'	=> t('Plugin settings'),
			'url' 	=> $a->get_baseurl(true).'/settings/addon',
			'selected'	=> (($a->argc > 1) && ($a->argv[1] === 'addon')?'active':''),
		),
		array(
			'label' => t('Connected apps'),
			'url' => $a->get_baseurl(true) . '/settings/oauth',
			'selected' => (($a->argc > 1) && ($a->argv[1] === 'oauth')?'active':''),
		),
		array(
			'label' => t('Export personal data'),
			'url' => $a->get_baseurl(true) . '/uexport',
			'selected' => ''
		),
		array(
			'label' => t('Remove account'),
			'url' => $a->get_baseurl(true) . '/removeme',
			'selected' => ''
		)
	);

	$tabtpl = get_markup_template("generic_links_widget.tpl");
	$a->page['aside'] = replace_macros($tabtpl, array(
		'$title' => t('Settings'),
		'$class' => 'settings-widget',
		'$items' => $tabs,
	));

}


function settings_post(&$a) {

	if(! local_user())
		return;

	if(x($_SESSION,'submanage') && intval($_SESSION['submanage']))
		return;

	if(count($a->user) && x($a->user,'uid') && $a->user['uid'] != local_user()) {
		notice( t('Permission denied.') . EOL);
		return;
	}

	$old_page_flags = $a->user['page-flags'];

	if(($a->argc > 1) && ($a->argv[1] === 'oauth') && x($_POST,'remove')){
		check_form_security_token_redirectOnErr('/settings/oauth', 'settings_oauth');

		$key = $_POST['remove'];
		q("DELETE FROM tokens WHERE id='%s' AND uid=%d",
			dbesc($key),
			local_user());
		goaway($a->get_baseurl(true)."/settings/oauth/");
		return;
	}

	if(($a->argc > 2) && ($a->argv[1] === 'oauth')  && ($a->argv[2] === 'edit'||($a->argv[2] === 'add')) && x($_POST,'submit')) {

		check_form_security_token_redirectOnErr('/settings/oauth', 'settings_oauth');

		$name   	= ((x($_POST,'name')) ? $_POST['name'] : '');
		$key		= ((x($_POST,'key')) ? $_POST['key'] : '');
		$secret		= ((x($_POST,'secret')) ? $_POST['secret'] : '');
		$redirect	= ((x($_POST,'redirect')) ? $_POST['redirect'] : '');
		$icon		= ((x($_POST,'icon')) ? $_POST['icon'] : '');
		if ($name=="" || $key=="" || $secret==""){
			notice(t("Missing some important data!"));

		} else {
			if ($_POST['submit']==t("Update")){
				$r = q("UPDATE clients SET
							client_id='%s',
							pw='%s',
							name='%s',
							redirect_uri='%s',
							icon='%s',
							uid=%d
						WHERE client_id='%s'",
						dbesc($key),
						dbesc($secret),
						dbesc($name),
						dbesc($redirect),
						dbesc($icon),
						local_user(),
						dbesc($key));
			} else {
				$r = q("INSERT INTO clients
							(client_id, pw, name, redirect_uri, icon, uid)
						VALUES ('%s','%s','%s','%s','%s',%d)",
						dbesc($key),
						dbesc($secret),
						dbesc($name),
						dbesc($redirect),
						dbesc($icon),
						local_user());
			}
		}
		goaway($a->get_baseurl(true)."/settings/oauth/");
		return;
	}

	if(($a->argc > 1) && ($a->argv[1] == 'addon')) {
		check_form_security_token_redirectOnErr('/settings/addon', 'settings_addon');

		call_hooks('plugin_settings_post', $_POST);
		return;
	}

	if(($a->argc > 1) && ($a->argv[1] == 'connectors')) {

		check_form_security_token_redirectOnErr('/settings/connectors', 'settings_connectors');

		if(x($_POST, 'imap-submit')) {

			$mail_server       = ((x($_POST,'mail_server')) ? $_POST['mail_server'] : '');
			$mail_port         = ((x($_POST,'mail_port')) ? $_POST['mail_port'] : '');
			$mail_ssl          = ((x($_POST,'mail_ssl')) ? strtolower(trim($_POST['mail_ssl'])) : '');
			$mail_user         = ((x($_POST,'mail_user')) ? $_POST['mail_user'] : '');
			$mail_pass         = ((x($_POST,'mail_pass')) ? trim($_POST['mail_pass']) : '');
			$mail_action       = ((x($_POST,'mail_action')) ? trim($_POST['mail_action']) : '');
			$mail_movetofolder = ((x($_POST,'mail_movetofolder')) ? trim($_POST['mail_movetofolder']) : '');
			$mail_replyto      = ((x($_POST,'mail_replyto')) ? $_POST['mail_replyto'] : '');
			$mail_pubmail      = ((x($_POST,'mail_pubmail')) ? $_POST['mail_pubmail'] : '');


			$mail_disabled = ((function_exists('imap_open') && (! get_config('system','imap_disabled'))) ? 0 : 1);
			if(get_config('system','dfrn_only'))
				$mail_disabled = 1;

			if(! $mail_disabled) {
				$failed = false;
				$r = q("SELECT * FROM `mailacct` WHERE `uid` = %d LIMIT 1",
					intval(local_user())
				);
				if(! count($r)) {
					q("INSERT INTO `mailacct` (`uid`) VALUES (%d)",
						intval(local_user())
					);
				}
				if(strlen($mail_pass)) {
					$pass = '';
					openssl_public_encrypt($mail_pass,$pass,$a->user['pubkey']);
					q("UPDATE `mailacct` SET `pass` = '%s' WHERE `uid` = %d LIMIT 1",
						dbesc(bin2hex($pass)),
						intval(local_user())
					);
				}
				$r = q("UPDATE `mailacct` SET `server` = '%s', `port` = %d, `ssltype` = '%s', `user` = '%s',
					`action` = %d, `movetofolder` = '%s',
					`mailbox` = 'INBOX', `reply_to` = '%s', `pubmail` = %d WHERE `uid` = %d LIMIT 1",
					dbesc($mail_server),
					intval($mail_port),
					dbesc($mail_ssl),
					dbesc($mail_user),
					intval($mail_action),
					dbesc($mail_movetofolder),
					dbesc($mail_replyto),
					intval($mail_pubmail),
					intval(local_user())
				);
				logger("mail: updating mailaccount. Response: ".print_r($r, true));
				$r = q("SELECT * FROM `mailacct` WHERE `uid` = %d LIMIT 1",
					intval(local_user())
				);
				if(count($r)) {
					$eacct = $r[0];
					require_once('include/email.php');
					$mb = construct_mailbox_name($eacct);
					if(strlen($eacct['server'])) {
						$dcrpass = '';
						openssl_private_decrypt(hex2bin($eacct['pass']),$dcrpass,$a->user['prvkey']);
						$mbox = email_connect($mb,$mail_user,$dcrpass);
						unset($dcrpass);
						if(! $mbox) {
							$failed = true;
							notice( t('Failed to connect with email account using the settings provided.') . EOL);
						}
					}
				}
				if(! $failed)
					info( t('Email settings updated.') . EOL);
			}
		}

		call_hooks('connector_settings_post', $_POST);
		return;
	}

	if(($a->argc > 1) && ($a->argv[1] === 'features')) {
		check_form_security_token_redirectOnErr('/settings/features', 'settings_features');
		foreach($_POST as $k => $v) {
			if(strpos($k,'feature_') === 0) {
				set_pconfig(local_user(),'feature',substr($k,8),((intval($v)) ? 1 : 0));
			}
		}
		info( t('Features updated') . EOL);
		return;
	}

	if(($a->argc > 1) && ($a->argv[1] === 'display')) {

		check_form_security_token_redirectOnErr('/settings/display', 'settings_display');

		$theme = ((x($_POST,'theme')) ? notags(trim($_POST['theme']))  : $a->user['theme']);
		$mobile_theme = ((x($_POST,'mobile_theme')) ? notags(trim($_POST['mobile_theme']))  : '');
		$nosmile = ((x($_POST,'nosmile')) ? intval($_POST['nosmile'])  : 0);
		$infinite_scroll = ((x($_POST,'infinite_scroll')) ? intval($_POST['infinite_scroll'])  : 0);
		$browser_update   = ((x($_POST,'browser_update')) ? intval($_POST['browser_update']) : 0);
		$browser_update   = $browser_update * 1000;
		if($browser_update < 10000)
			$browser_update = 10000;

		$itemspage_network   = ((x($_POST,'itemspage_network')) ? intval($_POST['itemspage_network']) : 40);
		if($itemspage_network > 100)
			$itemspage_network = 100;
		$itemspage_mobile_network   = ((x($_POST,'itemspage_mobile_network')) ? intval($_POST['itemspage_mobile_network']) : 20);
		if($itemspage_mobile_network > 100)
			$itemspage_mobile_network = 100;


		if($mobile_theme !== '') {
			set_pconfig(local_user(),'system','mobile_theme',$mobile_theme);
		}

		set_pconfig(local_user(),'system','update_interval', $browser_update);
		set_pconfig(local_user(),'system','itemspage_network', $itemspage_network);
		set_pconfig(local_user(),'system','itemspage_mobile_network', $itemspage_mobile_network);
		set_pconfig(local_user(),'system','no_smilies',$nosmile);
		set_pconfig(local_user(),'system','infinite_scroll',$infinite_scroll);


		if ($theme == $a->user['theme']){
			// call theme_post only if theme has not been changed
			if( ($themeconfigfile = get_theme_config_file($theme)) != null){
				require_once($themeconfigfile);
				theme_post($a);
			}
		}


		$r = q("UPDATE `user` SET `theme` = '%s' WHERE `uid` = %d LIMIT 1",
				dbesc($theme),
				intval(local_user())
		);

		call_hooks('display_settings_post', $_POST);
		goaway($a->get_baseurl(true) . '/settings/display' );
		return; // NOTREACHED
	}

	check_form_security_token_redirectOnErr('/settings', 'settings');
<<<<<<< HEAD

=======
	
	if (x($_POST,'resend_relocate')) {
		proc_run('php', 'include/notifier.php', 'relocate', local_user());
		info(t("Relocate message has been send to your contacts"));
		goaway($a->get_baseurl(true) . '/settings');
	}
	
>>>>>>> acd29f22
	call_hooks('settings_post', $_POST);

	if((x($_POST,'password')) || (x($_POST,'confirm'))) {

		$newpass = $_POST['password'];
        $confirm = $_POST['confirm'];
        $oldpass = hash('whirlpool', $_POST['opassword']);

		$err = false;
		if($newpass != $confirm ) {
			notice( t('Passwords do not match. Password unchanged.') . EOL);
			$err = true;
		}

		if((! x($newpass)) || (! x($confirm))) {
			notice( t('Empty passwords are not allowed. Password unchanged.') . EOL);
			$err = true;
        }

        //  check if the old password was supplied correctly before
        //  changing it to the new value
        $r = q("SELECT `password` FROM `user`WHERE `uid` = %d LIMIT 1", intval(local_user()));
        if( $oldpass != $r[0]['password'] ) {
            notice( t('Wrong password.') . EOL);
            $err = true;
        }

		if(! $err) {
			$password = hash('whirlpool',$newpass);
			$r = q("UPDATE `user` SET `password` = '%s' WHERE `uid` = %d LIMIT 1",
				dbesc($password),
				intval(local_user())
			);
			if($r)
				info( t('Password changed.') . EOL);
			else
				notice( t('Password update failed. Please try again.') . EOL);
		}
	}


	$username         = ((x($_POST,'username'))   ? notags(trim($_POST['username']))     : '');
	$email            = ((x($_POST,'email'))      ? notags(trim($_POST['email']))        : '');
	$timezone         = ((x($_POST,'timezone'))   ? notags(trim($_POST['timezone']))     : '');
	$defloc           = ((x($_POST,'defloc'))     ? notags(trim($_POST['defloc']))       : '');
	$openid           = ((x($_POST,'openid_url')) ? notags(trim($_POST['openid_url']))   : '');
	$maxreq           = ((x($_POST,'maxreq'))     ? intval($_POST['maxreq'])             : 0);
	$expire           = ((x($_POST,'expire'))     ? intval($_POST['expire'])             : 0);
	$def_gid          = ((x($_POST,'group-selection')) ? intval($_POST['group-selection']) : 0);


	$expire_items     = ((x($_POST,'expire_items')) ? intval($_POST['expire_items'])	 : 0);
	$expire_notes     = ((x($_POST,'expire_notes')) ? intval($_POST['expire_notes'])	 : 0);
	$expire_starred   = ((x($_POST,'expire_starred')) ? intval($_POST['expire_starred']) : 0);
	$expire_photos    = ((x($_POST,'expire_photos'))? intval($_POST['expire_photos'])	 : 0);
	$expire_network_only    = ((x($_POST,'expire_network_only'))? intval($_POST['expire_network_only'])	 : 0);

	$allow_location   = (((x($_POST,'allow_location')) && (intval($_POST['allow_location']) == 1)) ? 1: 0);
	$publish          = (((x($_POST,'profile_in_directory')) && (intval($_POST['profile_in_directory']) == 1)) ? 1: 0);
	$net_publish      = (((x($_POST,'profile_in_netdirectory')) && (intval($_POST['profile_in_netdirectory']) == 1)) ? 1: 0);
	$old_visibility   = (((x($_POST,'visibility')) && (intval($_POST['visibility']) == 1)) ? 1 : 0);
	$page_flags       = (((x($_POST,'page-flags')) && (intval($_POST['page-flags']))) ? intval($_POST['page-flags']) : 0);
	$blockwall        = (((x($_POST,'blockwall')) && (intval($_POST['blockwall']) == 1)) ? 0: 1); // this setting is inverted!
	$blocktags        = (((x($_POST,'blocktags')) && (intval($_POST['blocktags']) == 1)) ? 0: 1); // this setting is inverted!
	$unkmail          = (((x($_POST,'unkmail')) && (intval($_POST['unkmail']) == 1)) ? 1: 0);
	$cntunkmail       = ((x($_POST,'cntunkmail')) ? intval($_POST['cntunkmail']) : 0);
	$suggestme        = ((x($_POST,'suggestme')) ? intval($_POST['suggestme'])  : 0);
	$hide_friends     = (($_POST['hide-friends'] == 1) ? 1: 0);
	$hidewall         = (($_POST['hidewall'] == 1) ? 1: 0);
	$post_newfriend   = (($_POST['post_newfriend'] == 1) ? 1: 0);
	$post_joingroup   = (($_POST['post_joingroup'] == 1) ? 1: 0);
	$post_profilechange   = (($_POST['post_profilechange'] == 1) ? 1: 0);

	$notify = 0;

	if(x($_POST,'notify1'))
		$notify += intval($_POST['notify1']);
	if(x($_POST,'notify2'))
		$notify += intval($_POST['notify2']);
	if(x($_POST,'notify3'))
		$notify += intval($_POST['notify3']);
	if(x($_POST,'notify4'))
		$notify += intval($_POST['notify4']);
	if(x($_POST,'notify5'))
		$notify += intval($_POST['notify5']);
	if(x($_POST,'notify6'))
		$notify += intval($_POST['notify6']);
	if(x($_POST,'notify7'))
		$notify += intval($_POST['notify7']);
	if(x($_POST,'notify8'))
		$notify += intval($_POST['notify8']);

	$email_changed = false;

	$err = '';

	$name_change = false;

	if($username != $a->user['username']) {
		$name_change = true;
		if(strlen($username) > 40)
			$err .= t(' Please use a shorter name.');
		if(strlen($username) < 3)
			$err .= t(' Name too short.');
	}

	if($email != $a->user['email']) {
		$email_changed = true;
<<<<<<< HEAD
		//  check for the correct password
		$r = q("SELECT `password` FROM `user`WHERE `uid` = %d LIMIT 1", intval(local_user()));
		$password = hash('whirlpool', $_POST['password']);
		if ($password != $r[0]['password']) {
			$err .= t('Wrong Password') . EOL;
=======
        //  check for the correct password
        $r = q("SELECT `password` FROM `user`WHERE `uid` = %d LIMIT 1", intval(local_user()));
        $password = hash('whirlpool', $_POST['mpassword']);
        if ($password != $r[0]['password']) {
            $err .= t('Wrong Password') . EOL;
            $email = $a->user['email'];
        }
        //  check the email is valid
        if(! valid_email($email))
            $err .= t(' Not valid email.');
        //  ensure new email is not the admin mail
		if((x($a->config,'admin_email')) && (strcasecmp($email,$a->config['admin_email']) == 0)) {
			$err .= t(' Cannot change to that email.');
>>>>>>> acd29f22
			$email = $a->user['email'];
		}
		//  check the email is valid
		if(! valid_email($email))
			$err .= t(' Not valid email.');
		//  ensure new email is not the admin mail
		//if((x($a->config,'admin_email')) && (strcasecmp($email,$a->config['admin_email']) == 0)) {
		if(x($a->config,'admin_email')) {
			$adminlist = explode(",", str_replace(" ", "", strtolower($a->config['admin_email'])));
			if (in_array(strtolower($email), $adminlist)) {
				$err .= t(' Cannot change to that email.');
				$email = $a->user['email'];
			}
		}
	}

	if(strlen($err)) {
		notice($err . EOL);
		return;
	}

	if($timezone != $a->user['timezone']) {
		if(strlen($timezone))
			date_default_timezone_set($timezone);
	}

	$str_group_allow   = perms2str($_POST['group_allow']);
	$str_contact_allow = perms2str($_POST['contact_allow']);
	$str_group_deny    = perms2str($_POST['group_deny']);
	$str_contact_deny  = perms2str($_POST['contact_deny']);

	$openidserver = $a->user['openidserver'];
	$openid = normalise_openid($openid);

	// If openid has changed or if there's an openid but no openidserver, try and discover it.

	if($openid != $a->user['openid'] || (strlen($openid) && (! strlen($openidserver)))) {
		$tmp_str = $openid;
		if(strlen($tmp_str) && validate_url($tmp_str)) {
			logger('updating openidserver');
			require_once('library/openid.php');
			$open_id_obj = new LightOpenID;
			$open_id_obj->identity = $openid;
			$openidserver = $open_id_obj->discover($open_id_obj->identity);
		}
		else
			$openidserver = '';
	}

	set_pconfig(local_user(),'expire','items', $expire_items);
	set_pconfig(local_user(),'expire','notes', $expire_notes);
	set_pconfig(local_user(),'expire','starred', $expire_starred);
	set_pconfig(local_user(),'expire','photos', $expire_photos);
	set_pconfig(local_user(),'expire','network_only', $expire_network_only);

	set_pconfig(local_user(),'system','suggestme', $suggestme);
	set_pconfig(local_user(),'system','post_newfriend', $post_newfriend);
	set_pconfig(local_user(),'system','post_joingroup', $post_joingroup);
	set_pconfig(local_user(),'system','post_profilechange', $post_profilechange);


	if($page_flags == PAGE_PRVGROUP) {
		$hidewall = 1;
		if((! $str_contact_allow) && (! $str_group_allow) && (! $str_contact_deny) && (! $str_group_deny)) {
			if($def_gid) {
				info( t('Private forum has no privacy permissions. Using default privacy group.'). EOL);
				$str_group_allow = '<' . $def_gid . '>';
			}
			else {
				notice( t('Private forum has no privacy permissions and no default privacy group.') . EOL);
			} 
		}
	}

	$r = q("UPDATE `user` SET `username` = '%s', `email` = '%s', `openid` = '%s', `timezone` = '%s',  `allow_cid` = '%s', `allow_gid` = '%s', `deny_cid` = '%s', `deny_gid` = '%s', `notify-flags` = %d, `page-flags` = %d, `default-location` = '%s', `allow_location` = %d, `maxreq` = %d, `expire` = %d, `openidserver` = '%s', `def_gid` = %d, `blockwall` = %d, `hidewall` = %d, `blocktags` = %d, `unkmail` = %d, `cntunkmail` = %d  WHERE `uid` = %d LIMIT 1",
			dbesc($username),
			dbesc($email),
			dbesc($openid),
			dbesc($timezone),
			dbesc($str_contact_allow),
			dbesc($str_group_allow),
			dbesc($str_contact_deny),
			dbesc($str_group_deny),
			intval($notify),
			intval($page_flags),
			dbesc($defloc),
			intval($allow_location),
			intval($maxreq),
			intval($expire),
			dbesc($openidserver),
			intval($def_gid),
			intval($blockwall),
			intval($hidewall),
			intval($blocktags),
			intval($unkmail),
			intval($cntunkmail),
			intval(local_user())
	);
	if($r)
		info( t('Settings updated.') . EOL);

	$r = q("UPDATE `profile` 
		SET `publish` = %d, 
		`name` = '%s',
		`net-publish` = %d,
		`hide-friends` = %d
		WHERE `is-default` = 1 AND `uid` = %d LIMIT 1",
		intval($publish),
		dbesc($username),
		intval($net_publish),
		intval($hide_friends),
		intval(local_user())
	);


	if($name_change) {
		q("UPDATE `contact` SET `name` = '%s', `name-date` = '%s' WHERE `uid` = %d AND `self` = 1 LIMIT 1",
			dbesc($username),
			dbesc(datetime_convert()),
			intval(local_user())
		);
	}

	if(($old_visibility != $net_publish) || ($page_flags != $old_page_flags)) {
		// Update global directory in background
		$url = $_SESSION['my_url'];
		if($url && strlen(get_config('system','directory_submit_url')))
			proc_run('php',"include/directory.php","$url");

	}


	require_once('include/profile_update.php');
	profile_change();

	//$_SESSION['theme'] = $theme;
	if($email_changed && $a->config['register_policy'] == REGISTER_VERIFY) {

		// FIXME - set to un-verified, blocked and redirect to logout
		// Why? Are we verifying people or email addresses?

	}

	goaway($a->get_baseurl(true) . '/settings' );
	return; // NOTREACHED
}


if(! function_exists('settings_content')) {
function settings_content(&$a) {

	$o = '';
	nav_set_selected('settings');

	if(! local_user()) {
		notice( t('Permission denied.') . EOL );
		return;
	}

	if(x($_SESSION,'submanage') && intval($_SESSION['submanage'])) {
		notice( t('Permission denied.') . EOL );
		return;
	}
	

		
	if(($a->argc > 1) && ($a->argv[1] === 'oauth')) {
		
		if(($a->argc > 2) && ($a->argv[2] === 'add')) {
			$tpl = get_markup_template("settings_oauth_edit.tpl");
			$o .= replace_macros($tpl, array(
				'$form_security_token' => get_form_security_token("settings_oauth"),
				'$title'	=> t('Add application'),
				'$submit'	=> t('Save Settings'),
				'$cancel'	=> t('Cancel'),
				'$name'		=> array('name', t('Name'), '', ''),
				'$key'		=> array('key', t('Consumer Key'), '', ''),
				'$secret'	=> array('secret', t('Consumer Secret'), '', ''),
				'$redirect'	=> array('redirect', t('Redirect'), '', ''),
				'$icon'		=> array('icon', t('Icon url'), '', ''),
			));
			return $o;
		}
		
		if(($a->argc > 3) && ($a->argv[2] === 'edit')) {
			$r = q("SELECT * FROM clients WHERE client_id='%s' AND uid=%d",
					dbesc($a->argv[3]),
					local_user());
			
			if (!count($r)){
				notice(t("You can't edit this application."));
				return;
			}
			$app = $r[0];
			
			$tpl = get_markup_template("settings_oauth_edit.tpl");
			$o .= replace_macros($tpl, array(
				'$form_security_token' => get_form_security_token("settings_oauth"),
				'$title'	=> t('Add application'),
				'$submit'	=> t('Update'),
				'$cancel'	=> t('Cancel'),
				'$name'		=> array('name', t('Name'), $app['name'] , ''),
				'$key'		=> array('key', t('Consumer Key'), $app['client_id'], ''),
				'$secret'	=> array('secret', t('Consumer Secret'), $app['pw'], ''),
				'$redirect'	=> array('redirect', t('Redirect'), $app['redirect_uri'], ''),
				'$icon'		=> array('icon', t('Icon url'), $app['icon'], ''),
			));
			return $o;
		}
		
		if(($a->argc > 3) && ($a->argv[2] === 'delete')) {
			check_form_security_token_redirectOnErr('/settings/oauth', 'settings_oauth', 't');
		
			$r = q("DELETE FROM clients WHERE client_id='%s' AND uid=%d",
					dbesc($a->argv[3]),
					local_user());
			goaway($a->get_baseurl(true)."/settings/oauth/");
			return;			
		}
		
		
		$r = q("SELECT clients.*, tokens.id as oauth_token, (clients.uid=%d) AS my 
				FROM clients
				LEFT JOIN tokens ON clients.client_id=tokens.client_id
				WHERE clients.uid IN (%d,0)",
				local_user(),
				local_user());


		$tpl = get_markup_template("settings_oauth.tpl");
		$o .= replace_macros($tpl, array(
			'$form_security_token' => get_form_security_token("settings_oauth"),
			'$baseurl'	=> $a->get_baseurl(true),
			'$title'	=> t('Connected Apps'),
			'$add'		=> t('Add application'),
			'$edit'		=> t('Edit'),
			'$delete'		=> t('Delete'),
			'$consumerkey' => t('Client key starts with'),
			'$noname'	=> t('No name'),
			'$remove'	=> t('Remove authorization'),
			'$apps'		=> $r,
		));
		return $o;

	}

	if(($a->argc > 1) && ($a->argv[1] === 'addon')) {
		$settings_addons = "";

		$r = q("SELECT * FROM `hook` WHERE `hook` = 'plugin_settings' ");
		if(! count($r))
			$settings_addons = t('No Plugin settings configured');

		call_hooks('plugin_settings', $settings_addons);


		$tpl = get_markup_template("settings_addons.tpl");
		$o .= replace_macros($tpl, array(
			'$form_security_token' => get_form_security_token("settings_addon"),
			'$title'	=> t('Plugin Settings'),
			'$settings_addons' => $settings_addons
		));
		return $o;
	}

	if(($a->argc > 1) && ($a->argv[1] === 'features')) {

		$arr = array();
		$features = get_features();
		foreach($features as $fname => $fdata) {
			$arr[$fname] = array();
			$arr[$fname][0] = $fdata[0];
			foreach(array_slice($fdata,1) as $f) {
				$arr[$fname][1][] = array('feature_' .$f[0],$f[1],((intval(get_pconfig(local_user(),'feature',$f[0]))) ? "1" : ''),$f[2],array(t('Off'),t('On')));
			}
		}


		$tpl = get_markup_template("settings_features.tpl");
		$o .= replace_macros($tpl, array(
			'$form_security_token' => get_form_security_token("settings_features"),
			'$title'	=> t('Additional Features'),
			'$features' => $arr,
			'$submit'   => t('Save Settings'),
		));
		return $o;
	}

	if(($a->argc > 1) && ($a->argv[1] === 'connectors')) {

		$settings_connectors = "";

		call_hooks('connector_settings', $settings_connectors);

		$diasp_enabled = sprintf( t('Built-in support for %s connectivity is %s'), t('Diaspora'), ((get_config('system','diaspora_enabled')) ? t('enabled') : t('disabled')));
		$ostat_enabled = sprintf( t('Built-in support for %s connectivity is %s'), t('StatusNet'), ((get_config('system','ostatus_disabled')) ? t('disabled') : t('enabled')));

		$mail_disabled = ((function_exists('imap_open') && (! get_config('system','imap_disabled'))) ? 0 : 1);
		if(get_config('system','dfrn_only'))
			$mail_disabled = 1;

		if(! $mail_disabled) {
			$r = q("SELECT * FROM `mailacct` WHERE `uid` = %d LIMIT 1",
				local_user()
			);
		}
		else {
			$r = null;
		}

		$mail_server       = ((count($r)) ? $r[0]['server'] : '');
		$mail_port         = ((count($r) && intval($r[0]['port'])) ? intval($r[0]['port']) : '');
		$mail_ssl          = ((count($r)) ? $r[0]['ssltype'] : '');
		$mail_user         = ((count($r)) ? $r[0]['user'] : '');
		$mail_replyto      = ((count($r)) ? $r[0]['reply_to'] : '');
		$mail_pubmail      = ((count($r)) ? $r[0]['pubmail'] : 0);
		$mail_action       = ((count($r)) ? $r[0]['action'] : 0);
		$mail_movetofolder = ((count($r)) ? $r[0]['movetofolder'] : '');
		$mail_chk          = ((count($r)) ? $r[0]['last_check'] : '0000-00-00 00:00:00');


		$tpl = get_markup_template("settings_connectors.tpl");

		if(! service_class_allows(local_user(),'email_connect')) {
			$mail_disabled_message = upgrade_bool_message();
		}
		else {
			$mail_disabled_message = (($mail_disabled) ? t('Email access is disabled on this site.') : '');
		}
	

		$o .= replace_macros($tpl, array(
			'$form_security_token' => get_form_security_token("settings_connectors"),
			
			'$title'	=> t('Connector Settings'),

			'$diasp_enabled' => $diasp_enabled,
			'$ostat_enabled' => $ostat_enabled,

			'$h_imap' => t('Email/Mailbox Setup'),
			'$imap_desc' => t("If you wish to communicate with email contacts using this service \x28optional\x29, please specify how to connect to your mailbox."),
			'$imap_lastcheck' => array('imap_lastcheck', t('Last successful email check:'), $mail_chk,''),
			'$mail_disabled' => $mail_disabled_message,
			'$mail_server'	=> array('mail_server',  t('IMAP server name:'), $mail_server, ''),
			'$mail_port'	=> array('mail_port', 	 t('IMAP port:'), $mail_port, ''),
			'$mail_ssl'		=> array('mail_ssl', 	 t('Security:'), strtoupper($mail_ssl), '', array( 'notls'=>t('None'), 'TLS'=>'TLS', 'SSL'=>'SSL')),
			'$mail_user'	=> array('mail_user',    t('Email login name:'), $mail_user, ''),
			'$mail_pass'	=> array('mail_pass', 	 t('Email password:'), '', ''),
			'$mail_replyto'	=> array('mail_replyto', t('Reply-to address:'), $mail_replyto, 'Optional'),
			'$mail_pubmail'	=> array('mail_pubmail', t('Send public posts to all email contacts:'), $mail_pubmail, ''),
			'$mail_action'	=> array('mail_action',	 t('Action after import:'), $mail_action, '', array(0=>t('None'), /*1=>t('Delete'),*/ 2=>t('Mark as seen'), 3=>t('Move to folder'))),
			'$mail_movetofolder'	=> array('mail_movetofolder',	 t('Move to folder:'), $mail_movetofolder, ''),
			'$submit' => t('Save Settings'),

			'$settings_connectors' => $settings_connectors
		));

		call_hooks('display_settings', $o);
		return $o;
	}

	/*
	 * DISPLAY SETTINGS
	 */
	if(($a->argc > 1) && ($a->argv[1] === 'display')) {
		$default_theme = get_config('system','theme');
		if(! $default_theme)
			$default_theme = 'default';
		$default_mobile_theme = get_config('system','mobile-theme');
		if(! $mobile_default_theme)
			$mobile_default_theme = 'none';

		$allowed_themes_str = get_config('system','allowed_themes');
		$allowed_themes_raw = explode(',',$allowed_themes_str);
		$allowed_themes = array();
		if(count($allowed_themes_raw))
			foreach($allowed_themes_raw as $x) 
				if(strlen(trim($x)) && is_dir("view/theme/$x"))
					$allowed_themes[] = trim($x);

		
		$themes = array();
		$mobile_themes = array("---" => t('No special theme for mobile devices'));
		$files = glob('view/theme/*');
		if($allowed_themes) {
			foreach($allowed_themes as $th) {
				$f = $th;
				$is_experimental = file_exists('view/theme/' . $th . '/experimental');
				$unsupported = file_exists('view/theme/' . $th . '/unsupported');
				$is_mobile = file_exists('view/theme/' . $th . '/mobile');
				if (!$is_experimental or ($is_experimental && (get_config('experimentals','exp_themes')==1 or get_config('experimentals','exp_themes')===false))){ 
					$theme_name = (($is_experimental) ?  sprintf("%s - \x28Experimental\x29", $f) : $f);
					if($is_mobile) {
						$mobile_themes[$f]=$theme_name;
					}
					else {
						$themes[$f]=$theme_name;
					}
				}
			}
		}
		$theme_selected = (!x($_SESSION,'theme')? $default_theme : $_SESSION['theme']);
		$mobile_theme_selected = (!x($_SESSION,'mobile-theme')? $default_mobile_theme : $_SESSION['mobile-theme']);

		$browser_update = intval(get_pconfig(local_user(), 'system','update_interval'));
		$browser_update = (($browser_update == 0) ? 40 : $browser_update / 1000); // default if not set: 40 seconds

		$itemspage_network = intval(get_pconfig(local_user(), 'system','itemspage_network'));
		$itemspage_network = (($itemspage_network > 0 && $itemspage_network < 101) ? $itemspage_network : 40); // default if not set: 40 items
		$itemspage_mobile_network = intval(get_pconfig(local_user(), 'system','itemspage_mobile_network'));
		$itemspage_mobile_network = (($itemspage_mobile_network > 0 && $itemspage_mobile_network < 101) ? $itemspage_mobile_network : 20); // default if not set: 20 items

		$nosmile = get_pconfig(local_user(),'system','no_smilies');
		$nosmile = (($nosmile===false)? '0': $nosmile); // default if not set: 0

		$infinite_scroll = get_pconfig(local_user(),'system','infinite_scroll');
		$infinite_scroll = (($infinite_scroll===false)? '0': $infinite_scroll); // default if not set: 0

		$theme_config = "";
		if( ($themeconfigfile = get_theme_config_file($theme_selected)) != null){
			require_once($themeconfigfile);
			$theme_config = theme_content($a);
		}

		$tpl = get_markup_template("settings_display.tpl");
		$o = replace_macros($tpl, array(
			'$ptitle' 	=> t('Display Settings'),
			'$form_security_token' => get_form_security_token("settings_display"),
			'$submit' 	=> t('Save Settings'),
			'$baseurl' => $a->get_baseurl(true),
			'$uid' => local_user(),

			'$theme'	=> array('theme', t('Display Theme:'), $theme_selected, '', $themes, true),
			'$mobile_theme'	=> array('mobile_theme', t('Mobile Theme:'), $mobile_theme_selected, '', $mobile_themes, false),
			'$ajaxint'   => array('browser_update',  t("Update browser every xx seconds"), $browser_update, t('Minimum of 10 seconds, no maximum')),
			'$itemspage_network'   => array('itemspage_network',  t("Number of items to display per page:"), $itemspage_network, t('Maximum of 100 items')),
			'$itemspage_mobile_network'   => array('itemspage_mobile_network',  t("Number of items to display per page when viewed from mobile device:"), $itemspage_mobile_network, t('Maximum of 100 items')),
			'$nosmile'	=> array('nosmile', t("Don't show emoticons"), $nosmile, ''),
			'$infinite_scroll'	=> array('infinite_scroll', t("Infinite scroll"), $infinite_scroll, ''),

			'$theme_config' => $theme_config,
		));

		$tpl = get_markup_template("settings_display_end.tpl");
		$a->page['end'] .= replace_macros($tpl, array(
			'$theme'	=> array('theme', t('Display Theme:'), $theme_selected, '', $themes)
		));

		return $o;
	}


	/*
	 * ACCOUNT SETTINGS
	 */

	require_once('include/acl_selectors.php');

	$p = q("SELECT * FROM `profile` WHERE `is-default` = 1 AND `uid` = %d LIMIT 1",
		intval(local_user())
	);
	if(count($p))
		$profile = $p[0];

	$username   = $a->user['username'];
	$email      = $a->user['email'];
	$nickname   = $a->user['nickname'];
	$timezone   = $a->user['timezone'];
	$notify     = $a->user['notify-flags'];
	$defloc     = $a->user['default-location'];
	$openid     = $a->user['openid'];
	$maxreq     = $a->user['maxreq'];
	$expire     = ((intval($a->user['expire'])) ? $a->user['expire'] : '');
	$blockwall  = $a->user['blockwall'];
	$blocktags  = $a->user['blocktags'];
	$unkmail    = $a->user['unkmail'];
	$cntunkmail = $a->user['cntunkmail'];

	$expire_items = get_pconfig(local_user(), 'expire','items');
	$expire_items = (($expire_items===false)? '1' : $expire_items); // default if not set: 1
	
	$expire_notes = get_pconfig(local_user(), 'expire','notes');
	$expire_notes = (($expire_notes===false)? '1' : $expire_notes); // default if not set: 1

	$expire_starred = get_pconfig(local_user(), 'expire','starred');
	$expire_starred = (($expire_starred===false)? '1' : $expire_starred); // default if not set: 1
	
	$expire_photos = get_pconfig(local_user(), 'expire','photos');
	$expire_photos = (($expire_photos===false)? '0' : $expire_photos); // default if not set: 0

	$expire_network_only = get_pconfig(local_user(), 'expire','network_only');
	$expire_network_only = (($expire_network_only===false)? '0' : $expire_network_only); // default if not set: 0


	$suggestme = get_pconfig(local_user(), 'system','suggestme');
	$suggestme = (($suggestme===false)? '0': $suggestme); // default if not set: 0

	$post_newfriend = get_pconfig(local_user(), 'system','post_newfriend');
	$post_newfriend = (($post_newfriend===false)? '0': $post_newfriend); // default if not set: 0

	$post_joingroup = get_pconfig(local_user(), 'system','post_joingroup');
	$post_joingroup = (($post_joingroup===false)? '0': $post_joingroup); // default if not set: 0

	$post_profilechange = get_pconfig(local_user(), 'system','post_profilechange');
	$post_profilechange = (($post_profilechange===false)? '0': $post_profilechange); // default if not set: 0

	
	if(! strlen($a->user['timezone']))
		$timezone = date_default_timezone_get();



	$pageset_tpl = get_markup_template('pagetypes.tpl');
	$pagetype = replace_macros($pageset_tpl, array(
		'$page_normal' 	=> array('page-flags', t('Normal Account Page'), PAGE_NORMAL, 
									t('This account is a normal personal profile'), 
									($a->user['page-flags'] == PAGE_NORMAL)),
								
		'$page_soapbox' 	=> array('page-flags', t('Soapbox Page'), PAGE_SOAPBOX, 
									t('Automatically approve all connection/friend requests as read-only fans'), 
									($a->user['page-flags'] == PAGE_SOAPBOX)),
									
		'$page_community'	=> array('page-flags', t('Community Forum/Celebrity Account'), PAGE_COMMUNITY, 
									t('Automatically approve all connection/friend requests as read-write fans'), 
									($a->user['page-flags'] == PAGE_COMMUNITY)),
									
		'$page_freelove' 	=> array('page-flags', t('Automatic Friend Page'), PAGE_FREELOVE, 
									t('Automatically approve all connection/friend requests as friends'), 
									($a->user['page-flags'] == PAGE_FREELOVE)),

		'$page_prvgroup' 	=> array('page-flags', t('Private Forum [Experimental]'), PAGE_PRVGROUP, 
									t('Private forum - approved members only'), 
									($a->user['page-flags'] == PAGE_PRVGROUP)),


	));

	$noid = get_config('system','no_openid');

	if($noid) {
		$openid_field = false;
	}
	else {
		$openid_field = array('openid_url', t('OpenID:'),$openid, t("\x28Optional\x29 Allow this OpenID to login to this account."));
	}


	$opt_tpl = get_markup_template("field_yesno.tpl");
	if(get_config('system','publish_all')) {
		$profile_in_dir = '<input type="hidden" name="profile_in_directory" value="1" />';
	}
	else {
		$profile_in_dir = replace_macros($opt_tpl,array(
			'$field' 	=> array('profile_in_directory', t('Publish your default profile in your local site directory?'), $profile['publish'], '', array(t('No'),t('Yes'))),
		));
	}

	if(strlen(get_config('system','directory_submit_url'))) {
		$profile_in_net_dir = replace_macros($opt_tpl,array(
			'$field' 	=> array('profile_in_netdirectory', t('Publish your default profile in the global social directory?'), $profile['net-publish'], '', array(t('No'),t('Yes'))),
		));
	}
	else
		$profile_in_net_dir = '';


	$hide_friends = replace_macros($opt_tpl,array(
			'$field' 	=> array('hide-friends', t('Hide your contact/friend list from viewers of your default profile?'), $profile['hide-friends'], '', array(t('No'),t('Yes'))),
	));

	$hide_wall = replace_macros($opt_tpl,array(
			'$field' 	=> array('hidewall',  t('Hide your profile details from unknown viewers?'), $a->user['hidewall'], '', array(t('No'),t('Yes'))),

	));

	$blockwall = replace_macros($opt_tpl,array(
			'$field' 	=> array('blockwall',  t('Allow friends to post to your profile page?'), (intval($a->user['blockwall']) ? '0' : '1'), '', array(t('No'),t('Yes'))),

	));
 

	$blocktags = replace_macros($opt_tpl,array(
			'$field' 	=> array('blocktags',  t('Allow friends to tag your posts?'), (intval($a->user['blocktags']) ? '0' : '1'), '', array(t('No'),t('Yes'))),

	));


	$suggestme = replace_macros($opt_tpl,array(
			'$field' 	=> array('suggestme',  t('Allow us to suggest you as a potential friend to new members?'), $suggestme, '', array(t('No'),t('Yes'))),

	));


	$unkmail = replace_macros($opt_tpl,array(
			'$field' 	=> array('unkmail',  t('Permit unknown people to send you private mail?'), $unkmail, '', array(t('No'),t('Yes'))),

	));

	$invisible = (((! $profile['publish']) && (! $profile['net-publish']))
		? true : false);

	if($invisible)
		info( t('Profile is <strong>not published</strong>.') . EOL );


	$subdir = ((strlen($a->get_path())) ? '<br />' . t('or') . ' ' . $a->get_baseurl(true) . '/profile/' . $nickname : '');

	$tpl_addr = get_markup_template("settings_nick_set.tpl");

	$prof_addr = replace_macros($tpl_addr,array(
		'$desc' => t('Your Identity Address is'),
		'$nickname' => $nickname,
		'$subdir' => $subdir,
		'$basepath' => $a->get_hostname()
	));

	$stpl = get_markup_template('settings.tpl');

	$celeb = ((($a->user['page-flags'] == PAGE_SOAPBOX) || ($a->user['page-flags'] == PAGE_COMMUNITY)) ? true : false);

	$expire_arr = array(
		'days' => array('expire',  t("Automatically expire posts after this many days:"), $expire, t('If empty, posts will not expire. Expired posts will be deleted')),
		'advanced' => t('Advanced expiration settings'),
		'label' => t('Advanced Expiration'),
		'items' => array('expire_items',  t("Expire posts:"), $expire_items, '', array(t('No'),t('Yes'))),
		'notes' => array('expire_notes',  t("Expire personal notes:"), $expire_notes, '', array(t('No'),t('Yes'))),
		'starred' => array('expire_starred',  t("Expire starred posts:"), $expire_starred, '', array(t('No'),t('Yes'))),
		'photos' => array('expire_photos',  t("Expire photos:"), $expire_photos, '', array(t('No'),t('Yes'))),		
		'network_only' => array('expire_network_only',  t("Only expire posts by others:"), $expire_network_only, '', array(t('No'),t('Yes'))),		
	);

	require_once('include/group.php');
	$group_select = mini_group_select(local_user(),$a->user['def_gid']);


	// Private/public post links for the non-JS ACL form
	$private_post = 1;
	if($_REQUEST['public'])
		$private_post = 0;

	$query_str = $a->query_string;
	if(strpos($query_str, 'public=1') !== false)
		$query_str = str_replace(array('?public=1', '&public=1'), array('', ''), $query_str);

	// I think $a->query_string may never have ? in it, but I could be wrong
	// It looks like it's from the index.php?q=[etc] rewrite that the web
	// server does, which converts any ? to &, e.g. suggest&ignore=61 for suggest?ignore=61
	if(strpos($query_str, '?') === false)
		$public_post_link = '?public=1';
	else
		$public_post_link = '&public=1';


	$o .= replace_macros($stpl, array(
		'$ptitle' 	=> t('Account Settings'),

		'$submit' 	=> t('Save Settings'),
		'$baseurl' => $a->get_baseurl(true),
		'$uid' => local_user(),
		'$form_security_token' => get_form_security_token("settings"),
		'$nickname_block' => $prof_addr,
		
		'$h_pass' 	=> t('Password Settings'),
		'$password1'=> array('password', t('New Password:'), '', ''),
		'$password2'=> array('confirm', t('Confirm:'), '', t('Leave password fields blank unless changing')),
		'$password3'=> array('opassword', t('Current Password:'), '', t('Your current password to confirm the changes')),
		'$password4'=> array('mpassword', t('Password:'), '', t('Your current password to confirm the changes')),
		'$oid_enable' => (! get_config('system','no_openid')),
		'$openid'	=> $openid_field,
		
		'$h_basic' 	=> t('Basic Settings'),
		'$username' => array('username',  t('Full Name:'), $username,''),
		'$email' 	=> array('email', t('Email Address:'), $email, ''),
		'$timezone' => array('timezone_select' , t('Your Timezone:'), select_timezone($timezone), ''),
		'$defloc'	=> array('defloc', t('Default Post Location:'), $defloc, ''),
		'$allowloc' => array('allow_location', t('Use Browser Location:'), ($a->user['allow_location'] == 1), ''),
		

		'$h_prv' 	=> t('Security and Privacy Settings'),

		'$maxreq' 	=> array('maxreq', t('Maximum Friend Requests/Day:'), $maxreq ,t("\x28to prevent spam abuse\x29")),
		'$permissions' => t('Default Post Permissions'),
		'$permdesc' => t("\x28click to open/close\x29"),
		'$visibility' => $profile['net-publish'],
		'$aclselect' => populate_acl($a->user,$celeb),
		'$suggestme' => $suggestme,
		'$blockwall'=> $blockwall, // array('blockwall', t('Allow friends to post to your profile page:'), !$blockwall, ''),
		'$blocktags'=> $blocktags, // array('blocktags', t('Allow friends to tag your posts:'), !$blocktags, ''),

		// ACL permissions box
		'$acl_data' => construct_acl_data($a, $a->user), // For non-Javascript ACL selector
		'$group_perms' => t('Show to Groups'),
		'$contact_perms' => t('Show to Contacts'),
		'$private' => t('Default Private Post'),
		'$public' => t('Default Public Post'),
		'$is_private' => $private_post,
		'$return_path' => $query_str,
		'$public_link' => $public_post_link,
		'$settings_perms' => t('Default Permissions for New Posts'),

		'$group_select' => $group_select,


		'$expire'	=> $expire_arr,

		'$profile_in_dir' => $profile_in_dir,
		'$profile_in_net_dir' => $profile_in_net_dir,
		'$hide_friends' => $hide_friends,
		'$hide_wall' => $hide_wall,
		'$unkmail' => $unkmail,		
		'$cntunkmail' 	=> array('cntunkmail', t('Maximum private messages per day from unknown people:'), $cntunkmail ,t("\x28to prevent spam abuse\x29")),
		
		
		'$h_not' 	=> t('Notification Settings'),
		'$activity_options' => t('By default post a status message when:'),
		'$post_newfriend' => array('post_newfriend',  t('accepting a friend request'), $post_newfriend, ''),
		'$post_joingroup' => array('post_joingroup',  t('joining a forum/community'), $post_joingroup, ''),
		'$post_profilechange' => array('post_profilechange',  t('making an <em>interesting</em> profile change'), $post_profilechange, ''),
		'$lbl_not' 	=> t('Send a notification email when:'),
		'$notify1'	=> array('notify1', t('You receive an introduction'), ($notify & NOTIFY_INTRO), NOTIFY_INTRO, ''),
		'$notify2'	=> array('notify2', t('Your introductions are confirmed'), ($notify & NOTIFY_CONFIRM), NOTIFY_CONFIRM, ''),
		'$notify3'	=> array('notify3', t('Someone writes on your profile wall'), ($notify & NOTIFY_WALL), NOTIFY_WALL, ''),
		'$notify4'	=> array('notify4', t('Someone writes a followup comment'), ($notify & NOTIFY_COMMENT), NOTIFY_COMMENT, ''),
		'$notify5'	=> array('notify5', t('You receive a private message'), ($notify & NOTIFY_MAIL), NOTIFY_MAIL, ''),
		'$notify6'  => array('notify6', t('You receive a friend suggestion'), ($notify & NOTIFY_SUGGEST), NOTIFY_SUGGEST, ''),		
		'$notify7'  => array('notify7', t('You are tagged in a post'), ($notify & NOTIFY_TAGSELF), NOTIFY_TAGSELF, ''),		
		'$notify8'  => array('notify8', t('You are poked/prodded/etc. in a post'), ($notify & NOTIFY_POKE), NOTIFY_POKE, ''),		
		
		
		'$h_advn' => t('Advanced Account/Page Type Settings'),
		'$h_descadvn' => t('Change the behaviour of this account for special situations'),
		'$pagetype' => $pagetype,
		
		'$relocate' => t('Relocate'),
		'$relocate_text' => t("If you have moved this profile from another server, and some of your contacts don't receive your updates, try pushing this button."),
		'$relocate_button' => t("Resend relocate message to contacts"),
		
	));

	call_hooks('settings_form',$o);

	$o .= '</form>' . "\r\n";

	return $o;

}}
<|MERGE_RESOLUTION|>--- conflicted
+++ resolved
@@ -305,17 +305,13 @@
 	}
 
 	check_form_security_token_redirectOnErr('/settings', 'settings');
-<<<<<<< HEAD
-
-=======
-	
+
 	if (x($_POST,'resend_relocate')) {
 		proc_run('php', 'include/notifier.php', 'relocate', local_user());
 		info(t("Relocate message has been send to your contacts"));
 		goaway($a->get_baseurl(true) . '/settings');
 	}
-	
->>>>>>> acd29f22
+
 	call_hooks('settings_post', $_POST);
 
 	if((x($_POST,'password')) || (x($_POST,'confirm'))) {
@@ -424,27 +420,11 @@
 
 	if($email != $a->user['email']) {
 		$email_changed = true;
-<<<<<<< HEAD
 		//  check for the correct password
 		$r = q("SELECT `password` FROM `user`WHERE `uid` = %d LIMIT 1", intval(local_user()));
-		$password = hash('whirlpool', $_POST['password']);
+		$password = hash('whirlpool', $_POST['mpassword']);
 		if ($password != $r[0]['password']) {
 			$err .= t('Wrong Password') . EOL;
-=======
-        //  check for the correct password
-        $r = q("SELECT `password` FROM `user`WHERE `uid` = %d LIMIT 1", intval(local_user()));
-        $password = hash('whirlpool', $_POST['mpassword']);
-        if ($password != $r[0]['password']) {
-            $err .= t('Wrong Password') . EOL;
-            $email = $a->user['email'];
-        }
-        //  check the email is valid
-        if(! valid_email($email))
-            $err .= t(' Not valid email.');
-        //  ensure new email is not the admin mail
-		if((x($a->config,'admin_email')) && (strcasecmp($email,$a->config['admin_email']) == 0)) {
-			$err .= t(' Cannot change to that email.');
->>>>>>> acd29f22
 			$email = $a->user['email'];
 		}
 		//  check the email is valid
@@ -1106,7 +1086,7 @@
 		'$uid' => local_user(),
 		'$form_security_token' => get_form_security_token("settings"),
 		'$nickname_block' => $prof_addr,
-		
+
 		'$h_pass' 	=> t('Password Settings'),
 		'$password1'=> array('password', t('New Password:'), '', ''),
 		'$password2'=> array('confirm', t('Confirm:'), '', t('Leave password fields blank unless changing')),
@@ -1114,14 +1094,14 @@
 		'$password4'=> array('mpassword', t('Password:'), '', t('Your current password to confirm the changes')),
 		'$oid_enable' => (! get_config('system','no_openid')),
 		'$openid'	=> $openid_field,
-		
+
 		'$h_basic' 	=> t('Basic Settings'),
 		'$username' => array('username',  t('Full Name:'), $username,''),
 		'$email' 	=> array('email', t('Email Address:'), $email, ''),
 		'$timezone' => array('timezone_select' , t('Your Timezone:'), select_timezone($timezone), ''),
 		'$defloc'	=> array('defloc', t('Default Post Location:'), $defloc, ''),
 		'$allowloc' => array('allow_location', t('Use Browser Location:'), ($a->user['allow_location'] == 1), ''),
-		
+
 
 		'$h_prv' 	=> t('Security and Privacy Settings'),
 
