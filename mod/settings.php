<?php


function get_theme_config_file($theme){
	$a = get_app();
	$base_theme = $a->theme_info['extends'];

	if (file_exists("view/theme/$theme/config.php")){
		return "view/theme/$theme/config.php";
	}
	if (file_exists("view/theme/$base_theme/config.php")){
		return "view/theme/$base_theme/config.php";
	}
	return null;
}

function settings_init(&$a) {

	if(! local_user()) {
		notice( t('Permission denied.') . EOL );
		return;
	}

	// APC deactivated, since there are problems with PHP 5.5
	//if (function_exists("apc_delete")) {
	//	$toDelete = new APCIterator('user', APC_ITER_VALUE);
	//	apc_delete($toDelete);
	//}

	// These lines provide the javascript needed by the acl selector

	$tpl = get_markup_template("settings-head.tpl");
	$a->page['htmlhead'] .= replace_macros($tpl,array(
		'$ispublic' => t('everybody')
	));



	$tabs = array(
		array(
			'label'	=> t('Account'),
			'url' 	=> $a->get_baseurl(true).'/settings',
			'selected'	=>  (($a->argc == 1) && ($a->argv[0] === 'settings')?'active':''),
		),
		array(
			'label'	=> t('Additional features'),
			'url' 	=> $a->get_baseurl(true).'/settings/features',
			'selected'	=> (($a->argc > 1) && ($a->argv[1] === 'features') ? 'active' : ''),
		),
		array(
			'label'	=> t('Display'),
			'url' 	=> $a->get_baseurl(true).'/settings/display',
			'selected'	=> (($a->argc > 1) && ($a->argv[1] === 'display')?'active':''),
		),

		array(
			'label'	=> t('Social Networks'),
			'url' 	=> $a->get_baseurl(true).'/settings/connectors',
			'selected'	=> (($a->argc > 1) && ($a->argv[1] === 'connectors')?'active':''),
		),
		array(
			'label'	=> t('Plugins'),
			'url' 	=> $a->get_baseurl(true).'/settings/addon',
			'selected'	=> (($a->argc > 1) && ($a->argv[1] === 'addon')?'active':''),
		),
		array(
			'label'	=> t('Delegations'),
			'url' 	=> $a->get_baseurl(true).'/delegate',
			'selected'	=> (($a->argc == 1) && ($a->argv[0] === 'delegate')?'active':''),
		),
		array(
			'label' => t('Connected apps'),
			'url' => $a->get_baseurl(true) . '/settings/oauth',
			'selected' => (($a->argc > 1) && ($a->argv[1] === 'oauth')?'active':''),
		),
		array(
			'label' => t('Export personal data'),
			'url' => $a->get_baseurl(true) . '/uexport',
			'selected' => (($a->argc == 1) && ($a->argv[0] === 'uexport')?'active':''),
		),
		array(
			'label' => t('Remove account'),
			'url' => $a->get_baseurl(true) . '/removeme',
			'selected' => (($a->argc == 1) && ($a->argv[0] === 'removeme')?'active':''),
		)
	);

	$tabtpl = get_markup_template("generic_links_widget.tpl");
	$a->page['aside'] = replace_macros($tabtpl, array(
		'$title' => t('Settings'),
		'$class' => 'settings-widget',
		'$items' => $tabs,
	));

}


function settings_post(&$a) {

	if(! local_user())
		return;

	if(x($_SESSION,'submanage') && intval($_SESSION['submanage']))
		return;

	if(count($a->user) && x($a->user,'uid') && $a->user['uid'] != local_user()) {
		notice( t('Permission denied.') . EOL);
		return;
	}

	$old_page_flags = $a->user['page-flags'];

	if(($a->argc > 1) && ($a->argv[1] === 'oauth') && x($_POST,'remove')){
		check_form_security_token_redirectOnErr('/settings/oauth', 'settings_oauth');

		$key = $_POST['remove'];
		q("DELETE FROM tokens WHERE id='%s' AND uid=%d",
			dbesc($key),
			local_user());
		goaway($a->get_baseurl(true)."/settings/oauth/");
		return;
	}

	if(($a->argc > 2) && ($a->argv[1] === 'oauth')  && ($a->argv[2] === 'edit'||($a->argv[2] === 'add')) && x($_POST,'submit')) {

		check_form_security_token_redirectOnErr('/settings/oauth', 'settings_oauth');

		$name   	= ((x($_POST,'name')) ? $_POST['name'] : '');
		$key		= ((x($_POST,'key')) ? $_POST['key'] : '');
		$secret		= ((x($_POST,'secret')) ? $_POST['secret'] : '');
		$redirect	= ((x($_POST,'redirect')) ? $_POST['redirect'] : '');
		$icon		= ((x($_POST,'icon')) ? $_POST['icon'] : '');
		if ($name=="" || $key=="" || $secret==""){
			notice(t("Missing some important data!"));

		} else {
			if ($_POST['submit']==t("Update")){
				$r = q("UPDATE clients SET
							client_id='%s',
							pw='%s',
							name='%s',
							redirect_uri='%s',
							icon='%s',
							uid=%d
						WHERE client_id='%s'",
						dbesc($key),
						dbesc($secret),
						dbesc($name),
						dbesc($redirect),
						dbesc($icon),
						local_user(),
						dbesc($key));
			} else {
				$r = q("INSERT INTO clients
							(client_id, pw, name, redirect_uri, icon, uid)
						VALUES ('%s','%s','%s','%s','%s',%d)",
						dbesc($key),
						dbesc($secret),
						dbesc($name),
						dbesc($redirect),
						dbesc($icon),
						local_user());
			}
		}
		goaway($a->get_baseurl(true)."/settings/oauth/");
		return;
	}

	if(($a->argc > 1) && ($a->argv[1] == 'addon')) {
		check_form_security_token_redirectOnErr('/settings/addon', 'settings_addon');

		call_hooks('plugin_settings_post', $_POST);
		return;
	}

	if(($a->argc > 1) && ($a->argv[1] == 'connectors')) {

		check_form_security_token_redirectOnErr('/settings/connectors', 'settings_connectors');

		if(x($_POST, 'general-submit')) {
			set_pconfig(local_user(), 'system', 'no_intelligent_shortening', $_POST['no_intelligent_shortening']);
		} elseif(x($_POST, 'imap-submit')) {

			$mail_server       = ((x($_POST,'mail_server')) ? $_POST['mail_server'] : '');
			$mail_port         = ((x($_POST,'mail_port')) ? $_POST['mail_port'] : '');
			$mail_ssl          = ((x($_POST,'mail_ssl')) ? strtolower(trim($_POST['mail_ssl'])) : '');
			$mail_user         = ((x($_POST,'mail_user')) ? $_POST['mail_user'] : '');
			$mail_pass         = ((x($_POST,'mail_pass')) ? trim($_POST['mail_pass']) : '');
			$mail_action       = ((x($_POST,'mail_action')) ? trim($_POST['mail_action']) : '');
			$mail_movetofolder = ((x($_POST,'mail_movetofolder')) ? trim($_POST['mail_movetofolder']) : '');
			$mail_replyto      = ((x($_POST,'mail_replyto')) ? $_POST['mail_replyto'] : '');
			$mail_pubmail      = ((x($_POST,'mail_pubmail')) ? $_POST['mail_pubmail'] : '');


			$mail_disabled = ((function_exists('imap_open') && (! get_config('system','imap_disabled'))) ? 0 : 1);
			if(get_config('system','dfrn_only'))
				$mail_disabled = 1;

			if(! $mail_disabled) {
				$failed = false;
				$r = q("SELECT * FROM `mailacct` WHERE `uid` = %d LIMIT 1",
					intval(local_user())
				);
				if(! count($r)) {
					q("INSERT INTO `mailacct` (`uid`) VALUES (%d)",
						intval(local_user())
					);
				}
				if(strlen($mail_pass)) {
					$pass = '';
					openssl_public_encrypt($mail_pass,$pass,$a->user['pubkey']);
					q("UPDATE `mailacct` SET `pass` = '%s' WHERE `uid` = %d",
						dbesc(bin2hex($pass)),
						intval(local_user())
					);
				}
				$r = q("UPDATE `mailacct` SET `server` = '%s', `port` = %d, `ssltype` = '%s', `user` = '%s',
					`action` = %d, `movetofolder` = '%s',
					`mailbox` = 'INBOX', `reply_to` = '%s', `pubmail` = %d WHERE `uid` = %d",
					dbesc($mail_server),
					intval($mail_port),
					dbesc($mail_ssl),
					dbesc($mail_user),
					intval($mail_action),
					dbesc($mail_movetofolder),
					dbesc($mail_replyto),
					intval($mail_pubmail),
					intval(local_user())
				);
				logger("mail: updating mailaccount. Response: ".print_r($r, true));
				$r = q("SELECT * FROM `mailacct` WHERE `uid` = %d LIMIT 1",
					intval(local_user())
				);
				if(count($r)) {
					$eacct = $r[0];
					require_once('include/email.php');
					$mb = construct_mailbox_name($eacct);
					if(strlen($eacct['server'])) {
						$dcrpass = '';
						openssl_private_decrypt(hex2bin($eacct['pass']),$dcrpass,$a->user['prvkey']);
						$mbox = email_connect($mb,$mail_user,$dcrpass);
						unset($dcrpass);
						if(! $mbox) {
							$failed = true;
							notice( t('Failed to connect with email account using the settings provided.') . EOL);
						}
					}
				}
				if(! $failed)
					info( t('Email settings updated.') . EOL);
			}
		}

		call_hooks('connector_settings_post', $_POST);
		return;
	}

	if(($a->argc > 1) && ($a->argv[1] === 'features')) {
		check_form_security_token_redirectOnErr('/settings/features', 'settings_features');
		foreach($_POST as $k => $v) {
			if(strpos($k,'feature_') === 0) {
				set_pconfig(local_user(),'feature',substr($k,8),((intval($v)) ? 1 : 0));
			}
		}
		info( t('Features updated') . EOL);
		return;
	}

	if(($a->argc > 1) && ($a->argv[1] === 'display')) {

		check_form_security_token_redirectOnErr('/settings/display', 'settings_display');

		$theme = ((x($_POST,'theme')) ? notags(trim($_POST['theme']))  : $a->user['theme']);
		$mobile_theme = ((x($_POST,'mobile_theme')) ? notags(trim($_POST['mobile_theme']))  : '');
		$nosmile = ((x($_POST,'nosmile')) ? intval($_POST['nosmile'])  : 0);
		$noinfo = ((x($_POST,'noinfo')) ? intval($_POST['noinfo'])  : 0);
		$infinite_scroll = ((x($_POST,'infinite_scroll')) ? intval($_POST['infinite_scroll'])  : 0);
		$no_auto_update = ((x($_POST,'no_auto_update')) ? intval($_POST['no_auto_update'])  : 0);
		$browser_update   = ((x($_POST,'browser_update')) ? intval($_POST['browser_update']) : 0);
		$browser_update   = $browser_update * 1000;
		if($browser_update < 10000)
			$browser_update = 10000;

		$itemspage_network   = ((x($_POST,'itemspage_network')) ? intval($_POST['itemspage_network']) : 40);
		if($itemspage_network > 100)
			$itemspage_network = 100;
		$itemspage_mobile_network   = ((x($_POST,'itemspage_mobile_network')) ? intval($_POST['itemspage_mobile_network']) : 20);
		if($itemspage_mobile_network > 100)
			$itemspage_mobile_network = 100;


		if($mobile_theme !== '') {
			set_pconfig(local_user(),'system','mobile_theme',$mobile_theme);
		}

		set_pconfig(local_user(),'system','update_interval', $browser_update);
		set_pconfig(local_user(),'system','itemspage_network', $itemspage_network);
		set_pconfig(local_user(),'system','itemspage_mobile_network', $itemspage_mobile_network);
		set_pconfig(local_user(),'system','no_smilies',$nosmile);
		set_pconfig(local_user(),'system','ignore_info',$noinfo);
		set_pconfig(local_user(),'system','infinite_scroll',$infinite_scroll);
		set_pconfig(local_user(),'system','no_auto_update',$no_auto_update);


		if ($theme == $a->user['theme']){
			// call theme_post only if theme has not been changed
			if( ($themeconfigfile = get_theme_config_file($theme)) != null){
				require_once($themeconfigfile);
				theme_post($a);
			}
		}


		$r = q("UPDATE `user` SET `theme` = '%s' WHERE `uid` = %d",
				dbesc($theme),
				intval(local_user())
		);

		call_hooks('display_settings_post', $_POST);
		goaway($a->get_baseurl(true) . '/settings/display' );
		return; // NOTREACHED
	}

	check_form_security_token_redirectOnErr('/settings', 'settings');

	if (x($_POST,'resend_relocate')) {
		proc_run('php', 'include/notifier.php', 'relocate', local_user());
		info(t("Relocate message has been send to your contacts"));
		goaway($a->get_baseurl(true) . '/settings');
	}

	call_hooks('settings_post', $_POST);

	if((x($_POST,'password')) || (x($_POST,'confirm'))) {

		$newpass = $_POST['password'];
		$confirm = $_POST['confirm'];
		$oldpass = hash('whirlpool', $_POST['opassword']);

		$err = false;
		if($newpass != $confirm ) {
			notice( t('Passwords do not match. Password unchanged.') . EOL);
			$err = true;
		}

		if((! x($newpass)) || (! x($confirm))) {
			notice( t('Empty passwords are not allowed. Password unchanged.') . EOL);
			$err = true;
        }

        //  check if the old password was supplied correctly before
        //  changing it to the new value
        $r = q("SELECT `password` FROM `user`WHERE `uid` = %d LIMIT 1", intval(local_user()));
        if( $oldpass != $r[0]['password'] ) {
            notice( t('Wrong password.') . EOL);
            $err = true;
        }

		if(! $err) {
			$password = hash('whirlpool',$newpass);
			$r = q("UPDATE `user` SET `password` = '%s' WHERE `uid` = %d",
				dbesc($password),
				intval(local_user())
			);
			if($r)
				info( t('Password changed.') . EOL);
			else
				notice( t('Password update failed. Please try again.') . EOL);
		}
	}


	$username         = ((x($_POST,'username'))   ? notags(trim($_POST['username']))     : '');
	$email            = ((x($_POST,'email'))      ? notags(trim($_POST['email']))        : '');
	$timezone         = ((x($_POST,'timezone'))   ? notags(trim($_POST['timezone']))     : '');
	$defloc           = ((x($_POST,'defloc'))     ? notags(trim($_POST['defloc']))       : '');
	$openid           = ((x($_POST,'openid_url')) ? notags(trim($_POST['openid_url']))   : '');
	$maxreq           = ((x($_POST,'maxreq'))     ? intval($_POST['maxreq'])             : 0);
	$expire           = ((x($_POST,'expire'))     ? intval($_POST['expire'])             : 0);
	$def_gid          = ((x($_POST,'group-selection')) ? intval($_POST['group-selection']) : 0);


	$expire_items     = ((x($_POST,'expire_items')) ? intval($_POST['expire_items'])	 : 0);
	$expire_notes     = ((x($_POST,'expire_notes')) ? intval($_POST['expire_notes'])	 : 0);
	$expire_starred   = ((x($_POST,'expire_starred')) ? intval($_POST['expire_starred']) : 0);
	$expire_photos    = ((x($_POST,'expire_photos'))? intval($_POST['expire_photos'])	 : 0);
	$expire_network_only    = ((x($_POST,'expire_network_only'))? intval($_POST['expire_network_only'])	 : 0);

	$allow_location   = (((x($_POST,'allow_location')) && (intval($_POST['allow_location']) == 1)) ? 1: 0);
	$publish          = (((x($_POST,'profile_in_directory')) && (intval($_POST['profile_in_directory']) == 1)) ? 1: 0);
	$net_publish      = (((x($_POST,'profile_in_netdirectory')) && (intval($_POST['profile_in_netdirectory']) == 1)) ? 1: 0);
	$old_visibility   = (((x($_POST,'visibility')) && (intval($_POST['visibility']) == 1)) ? 1 : 0);
	$page_flags       = (((x($_POST,'page-flags')) && (intval($_POST['page-flags']))) ? intval($_POST['page-flags']) : 0);
	$blockwall        = (((x($_POST,'blockwall')) && (intval($_POST['blockwall']) == 1)) ? 0: 1); // this setting is inverted!
	$blocktags        = (((x($_POST,'blocktags')) && (intval($_POST['blocktags']) == 1)) ? 0: 1); // this setting is inverted!
	$unkmail          = (((x($_POST,'unkmail')) && (intval($_POST['unkmail']) == 1)) ? 1: 0);
	$cntunkmail       = ((x($_POST,'cntunkmail')) ? intval($_POST['cntunkmail']) : 0);
	$suggestme        = ((x($_POST,'suggestme')) ? intval($_POST['suggestme'])  : 0);
	$hide_friends     = (($_POST['hide-friends'] == 1) ? 1: 0);
	$hidewall         = (($_POST['hidewall'] == 1) ? 1: 0);
	$post_newfriend   = (($_POST['post_newfriend'] == 1) ? 1: 0);
	$post_joingroup   = (($_POST['post_joingroup'] == 1) ? 1: 0);
	$post_profilechange   = (($_POST['post_profilechange'] == 1) ? 1: 0);

	$email_textonly   = (($_POST['email_textonly'] == 1) ? 1 : 0);

	$notify = 0;

	if(x($_POST,'notify1'))
		$notify += intval($_POST['notify1']);
	if(x($_POST,'notify2'))
		$notify += intval($_POST['notify2']);
	if(x($_POST,'notify3'))
		$notify += intval($_POST['notify3']);
	if(x($_POST,'notify4'))
		$notify += intval($_POST['notify4']);
	if(x($_POST,'notify5'))
		$notify += intval($_POST['notify5']);
	if(x($_POST,'notify6'))
		$notify += intval($_POST['notify6']);
	if(x($_POST,'notify7'))
		$notify += intval($_POST['notify7']);
	if(x($_POST,'notify8'))
		$notify += intval($_POST['notify8']);

	$email_changed = false;

	$err = '';

	$name_change = false;

	if($username != $a->user['username']) {
		$name_change = true;
		if(strlen($username) > 40)
			$err .= t(' Please use a shorter name.');
		if(strlen($username) < 3)
			$err .= t(' Name too short.');
	}

	if($email != $a->user['email']) {
		$email_changed = true;
		//  check for the correct password
		$r = q("SELECT `password` FROM `user`WHERE `uid` = %d LIMIT 1", intval(local_user()));
		$password = hash('whirlpool', $_POST['mpassword']);
		if ($password != $r[0]['password']) {
			$err .= t('Wrong Password') . EOL;
			$email = $a->user['email'];
		}
		//  check the email is valid
		if(! valid_email($email))
			$err .= t(' Not valid email.');
		//  ensure new email is not the admin mail
		//if((x($a->config,'admin_email')) && (strcasecmp($email,$a->config['admin_email']) == 0)) {
		if(x($a->config,'admin_email')) {
			$adminlist = explode(",", str_replace(" ", "", strtolower($a->config['admin_email'])));
			if (in_array(strtolower($email), $adminlist)) {
				$err .= t(' Cannot change to that email.');
				$email = $a->user['email'];
			}
		}
	}

	if(strlen($err)) {
		notice($err . EOL);
		return;
	}

	if($timezone != $a->user['timezone']) {
		if(strlen($timezone))
			date_default_timezone_set($timezone);
	}

	$str_group_allow   = perms2str($_POST['group_allow']);
	$str_contact_allow = perms2str($_POST['contact_allow']);
	$str_group_deny    = perms2str($_POST['group_deny']);
	$str_contact_deny  = perms2str($_POST['contact_deny']);

	$openidserver = $a->user['openidserver'];
	//$openid = normalise_openid($openid);

	// If openid has changed or if there's an openid but no openidserver, try and discover it.

	if($openid != $a->user['openid'] || (strlen($openid) && (! strlen($openidserver)))) {
		$tmp_str = $openid;
		if(strlen($tmp_str) && validate_url($tmp_str)) {
			logger('updating openidserver');
			require_once('library/openid.php');
			$open_id_obj = new LightOpenID;
			$open_id_obj->identity = $openid;
			$openidserver = $open_id_obj->discover($open_id_obj->identity);
		}
		else
			$openidserver = '';
	}

	set_pconfig(local_user(),'expire','items', $expire_items);
	set_pconfig(local_user(),'expire','notes', $expire_notes);
	set_pconfig(local_user(),'expire','starred', $expire_starred);
	set_pconfig(local_user(),'expire','photos', $expire_photos);
	set_pconfig(local_user(),'expire','network_only', $expire_network_only);

	set_pconfig(local_user(),'system','suggestme', $suggestme);
	set_pconfig(local_user(),'system','post_newfriend', $post_newfriend);
	set_pconfig(local_user(),'system','post_joingroup', $post_joingroup);
	set_pconfig(local_user(),'system','post_profilechange', $post_profilechange);

	set_pconfig(local_user(),'system','email_textonly', $email_textonly);

	if($page_flags == PAGE_PRVGROUP) {
		$hidewall = 1;
		if((! $str_contact_allow) && (! $str_group_allow) && (! $str_contact_deny) && (! $str_group_deny)) {
			if($def_gid) {
				info( t('Private forum has no privacy permissions. Using default privacy group.'). EOL);
				$str_group_allow = '<' . $def_gid . '>';
			}
			else {
				notice( t('Private forum has no privacy permissions and no default privacy group.') . EOL);
			}
		}
	}

	$r = q("UPDATE `user` SET `username` = '%s', `email` = '%s', `openid` = '%s', `timezone` = '%s',  `allow_cid` = '%s', `allow_gid` = '%s', `deny_cid` = '%s', `deny_gid` = '%s', `notify-flags` = %d, `page-flags` = %d, `default-location` = '%s', `allow_location` = %d, `maxreq` = %d, `expire` = %d, `openidserver` = '%s', `def_gid` = %d, `blockwall` = %d, `hidewall` = %d, `blocktags` = %d, `unkmail` = %d, `cntunkmail` = %d  WHERE `uid` = %d",
			dbesc($username),
			dbesc($email),
			dbesc($openid),
			dbesc($timezone),
			dbesc($str_contact_allow),
			dbesc($str_group_allow),
			dbesc($str_contact_deny),
			dbesc($str_group_deny),
			intval($notify),
			intval($page_flags),
			dbesc($defloc),
			intval($allow_location),
			intval($maxreq),
			intval($expire),
			dbesc($openidserver),
			intval($def_gid),
			intval($blockwall),
			intval($hidewall),
			intval($blocktags),
			intval($unkmail),
			intval($cntunkmail),
			intval(local_user())
	);
	if($r)
		info( t('Settings updated.') . EOL);

	$r = q("UPDATE `profile`
		SET `publish` = %d,
		`name` = '%s',
		`net-publish` = %d,
		`hide-friends` = %d
		WHERE `is-default` = 1 AND `uid` = %d",
		intval($publish),
		dbesc($username),
		intval($net_publish),
		intval($hide_friends),
		intval(local_user())
	);


	if($name_change) {
		q("UPDATE `contact` SET `name` = '%s', `name-date` = '%s' WHERE `uid` = %d AND `self` = 1",
			dbesc($username),
			dbesc(datetime_convert()),
			intval(local_user())
		);
	}

	if(($old_visibility != $net_publish) || ($page_flags != $old_page_flags)) {
		// Update global directory in background
		$url = $_SESSION['my_url'];
		if($url && strlen(get_config('system','directory_submit_url')))
			proc_run('php',"include/directory.php","$url");

	}


	require_once('include/profile_update.php');
	profile_change();

	//$_SESSION['theme'] = $theme;
	if($email_changed && $a->config['register_policy'] == REGISTER_VERIFY) {

		// FIXME - set to un-verified, blocked and redirect to logout
		// Why? Are we verifying people or email addresses?

	}

	goaway($a->get_baseurl(true) . '/settings' );
	return; // NOTREACHED
}


if(! function_exists('settings_content')) {
function settings_content(&$a) {

	$o = '';
	nav_set_selected('settings');

	if(! local_user()) {
		#notice( t('Permission denied.') . EOL );
		return;
	}

	if(x($_SESSION,'submanage') && intval($_SESSION['submanage'])) {
		notice( t('Permission denied.') . EOL );
		return;
	}



	if(($a->argc > 1) && ($a->argv[1] === 'oauth')) {

		if(($a->argc > 2) && ($a->argv[2] === 'add')) {
			$tpl = get_markup_template("settings_oauth_edit.tpl");
			$o .= replace_macros($tpl, array(
				'$form_security_token' => get_form_security_token("settings_oauth"),
				'$title'	=> t('Add application'),
				'$submit'	=> t('Save Settings'),
				'$cancel'	=> t('Cancel'),
				'$name'		=> array('name', t('Name'), '', ''),
				'$key'		=> array('key', t('Consumer Key'), '', ''),
				'$secret'	=> array('secret', t('Consumer Secret'), '', ''),
				'$redirect'	=> array('redirect', t('Redirect'), '', ''),
				'$icon'		=> array('icon', t('Icon url'), '', ''),
			));
			return $o;
		}

		if(($a->argc > 3) && ($a->argv[2] === 'edit')) {
			$r = q("SELECT * FROM clients WHERE client_id='%s' AND uid=%d",
					dbesc($a->argv[3]),
					local_user());

			if (!count($r)){
				notice(t("You can't edit this application."));
				return;
			}
			$app = $r[0];

			$tpl = get_markup_template("settings_oauth_edit.tpl");
			$o .= replace_macros($tpl, array(
				'$form_security_token' => get_form_security_token("settings_oauth"),
				'$title'	=> t('Add application'),
				'$submit'	=> t('Update'),
				'$cancel'	=> t('Cancel'),
				'$name'		=> array('name', t('Name'), $app['name'] , ''),
				'$key'		=> array('key', t('Consumer Key'), $app['client_id'], ''),
				'$secret'	=> array('secret', t('Consumer Secret'), $app['pw'], ''),
				'$redirect'	=> array('redirect', t('Redirect'), $app['redirect_uri'], ''),
				'$icon'		=> array('icon', t('Icon url'), $app['icon'], ''),
			));
			return $o;
		}

		if(($a->argc > 3) && ($a->argv[2] === 'delete')) {
			check_form_security_token_redirectOnErr('/settings/oauth', 'settings_oauth', 't');

			$r = q("DELETE FROM clients WHERE client_id='%s' AND uid=%d",
					dbesc($a->argv[3]),
					local_user());
			goaway($a->get_baseurl(true)."/settings/oauth/");
			return;
		}


		$r = q("SELECT clients.*, tokens.id as oauth_token, (clients.uid=%d) AS my
				FROM clients
				LEFT JOIN tokens ON clients.client_id=tokens.client_id
				WHERE clients.uid IN (%d,0)",
				local_user(),
				local_user());


		$tpl = get_markup_template("settings_oauth.tpl");
		$o .= replace_macros($tpl, array(
			'$form_security_token' => get_form_security_token("settings_oauth"),
			'$baseurl'	=> $a->get_baseurl(true),
			'$title'	=> t('Connected Apps'),
			'$add'		=> t('Add application'),
			'$edit'		=> t('Edit'),
			'$delete'		=> t('Delete'),
			'$consumerkey' => t('Client key starts with'),
			'$noname'	=> t('No name'),
			'$remove'	=> t('Remove authorization'),
			'$apps'		=> $r,
		));
		return $o;

	}

	if(($a->argc > 1) && ($a->argv[1] === 'addon')) {
		$settings_addons = "";

		$r = q("SELECT * FROM `hook` WHERE `hook` = 'plugin_settings' ");
		if(! count($r))
			$settings_addons = t('No Plugin settings configured');

		call_hooks('plugin_settings', $settings_addons);


		$tpl = get_markup_template("settings_addons.tpl");
		$o .= replace_macros($tpl, array(
			'$form_security_token' => get_form_security_token("settings_addon"),
			'$title'	=> t('Plugin Settings'),
			'$settings_addons' => $settings_addons
		));
		return $o;
	}

	if(($a->argc > 1) && ($a->argv[1] === 'features')) {

		$arr = array();
		$features = get_features();
		foreach($features as $fname => $fdata) {
			$arr[$fname] = array();
			$arr[$fname][0] = $fdata[0];
			foreach(array_slice($fdata,1) as $f) {
				$arr[$fname][1][] = array('feature_' .$f[0],$f[1],((intval(get_pconfig(local_user(),'feature',$f[0]))) ? "1" : ''),$f[2],array(t('Off'),t('On')));
			}
		}


		$tpl = get_markup_template("settings_features.tpl");
		$o .= replace_macros($tpl, array(
			'$form_security_token' => get_form_security_token("settings_features"),
			'$title'	=> t('Additional Features'),
			'$features' => $arr,
			'$submit'   => t('Save Settings'),
		));
		return $o;
	}

	if(($a->argc > 1) && ($a->argv[1] === 'connectors')) {

		$settings_connectors = '<span id="settings_general_inflated" class="settings-block fakelink" style="display: block;" onclick="openClose(\'settings_general_expanded\'); openClose(\'settings_general_inflated\');">';
		$settings_connectors .= '<h3 class="connector">'. t('General Social Media Settings').'</h3>';
		$settings_connectors .= '</span>';
		$settings_connectors .= '<div id="settings_general_expanded" class="settings-block" style="display: none;">';
		$settings_connectors .= '<span class="fakelink" onclick="openClose(\'settings_general_expanded\'); openClose(\'settings_general_inflated\');">';
		$settings_connectors .= '<h3 class="connector">'. t('General Social Media Settings').'</h3>';
		$settings_connectors .= '</span>';

		$checked = ((get_pconfig(local_user(), 'system', 'no_intelligent_shortening')) ? ' checked="checked" ' : '');

		$settings_connectors .= '<div id="no_intelligent_shortening" class="field checkbox">';
		$settings_connectors .= '<label id="no_intelligent_shortening-label" for="shortening-checkbox">'. t('Disable intelligent shortening'). '</label>';
		$settings_connectors .= '<input id="shortening-checkbox" type="checkbox" name="no_intelligent_shortening" value="1" ' . $checked . '/>';
		$settings_connectors .= '<span class="field_help">'.t('Normally the system tries to find the best link to add to shortened posts. If this option is enabled then every shortened post will always point to the original friendica post.').'</span>';
		$settings_connectors .= '</div>';

		$settings_connectors .= '<div class="settings-submit-wrapper" ><input type="submit" name="general-submit" class="settings-submit" value="' . t('Save Settings') . '" /></div>';

		$settings_connectors .= '</div><div class="clear"></div>';

		call_hooks('connector_settings', $settings_connectors);

		if (is_site_admin()) {
			$diasp_enabled = sprintf( t('Built-in support for %s connectivity is %s'), t('Diaspora'), ((get_config('system','diaspora_enabled')) ? t('enabled') : t('disabled')));
			$ostat_enabled = sprintf( t('Built-in support for %s connectivity is %s'), t('StatusNet'), ((get_config('system','ostatus_disabled')) ? t('disabled') : t('enabled')));
		} else {
			$diasp_enabled = "";
			$ostat_enabled = "";
		}

		$mail_disabled = ((function_exists('imap_open') && (! get_config('system','imap_disabled'))) ? 0 : 1);
		if(get_config('system','dfrn_only'))
			$mail_disabled = 1;

		if(! $mail_disabled) {
			$r = q("SELECT * FROM `mailacct` WHERE `uid` = %d LIMIT 1",
				local_user()
			);
		}
		else {
			$r = null;
		}

		$mail_server       = ((count($r)) ? $r[0]['server'] : '');
		$mail_port         = ((count($r) && intval($r[0]['port'])) ? intval($r[0]['port']) : '');
		$mail_ssl          = ((count($r)) ? $r[0]['ssltype'] : '');
		$mail_user         = ((count($r)) ? $r[0]['user'] : '');
		$mail_replyto      = ((count($r)) ? $r[0]['reply_to'] : '');
		$mail_pubmail      = ((count($r)) ? $r[0]['pubmail'] : 0);
		$mail_action       = ((count($r)) ? $r[0]['action'] : 0);
		$mail_movetofolder = ((count($r)) ? $r[0]['movetofolder'] : '');
		$mail_chk          = ((count($r)) ? $r[0]['last_check'] : '0000-00-00 00:00:00');


		$tpl = get_markup_template("settings_connectors.tpl");

		if(! service_class_allows(local_user(),'email_connect')) {
			$mail_disabled_message = upgrade_bool_message();
		}
		else {
			$mail_disabled_message = (($mail_disabled) ? t('Email access is disabled on this site.') : '');
		}


		$o .= replace_macros($tpl, array(
			'$form_security_token' => get_form_security_token("settings_connectors"),

			'$title'	=> t('Social Networks'),

			'$diasp_enabled' => $diasp_enabled,
			'$ostat_enabled' => $ostat_enabled,

			'$h_imap' => t('Email/Mailbox Setup'),
			'$imap_desc' => t("If you wish to communicate with email contacts using this service \x28optional\x29, please specify how to connect to your mailbox."),
			'$imap_lastcheck' => array('imap_lastcheck', t('Last successful email check:'), $mail_chk,''),
			'$mail_disabled' => $mail_disabled_message,
			'$mail_server'	=> array('mail_server',  t('IMAP server name:'), $mail_server, ''),
			'$mail_port'	=> array('mail_port', 	 t('IMAP port:'), $mail_port, ''),
			'$mail_ssl'		=> array('mail_ssl', 	 t('Security:'), strtoupper($mail_ssl), '', array( 'notls'=>t('None'), 'TLS'=>'TLS', 'SSL'=>'SSL')),
			'$mail_user'	=> array('mail_user',    t('Email login name:'), $mail_user, ''),
			'$mail_pass'	=> array('mail_pass', 	 t('Email password:'), '', ''),
			'$mail_replyto'	=> array('mail_replyto', t('Reply-to address:'), $mail_replyto, 'Optional'),
			'$mail_pubmail'	=> array('mail_pubmail', t('Send public posts to all email contacts:'), $mail_pubmail, ''),
			'$mail_action'	=> array('mail_action',	 t('Action after import:'), $mail_action, '', array(0=>t('None'), /*1=>t('Delete'),*/ 2=>t('Mark as seen'), 3=>t('Move to folder'))),
			'$mail_movetofolder'	=> array('mail_movetofolder',	 t('Move to folder:'), $mail_movetofolder, ''),
			'$submit' => t('Save Settings'),

			'$settings_connectors' => $settings_connectors
		));

		call_hooks('display_settings', $o);
		return $o;
	}

	/*
	 * DISPLAY SETTINGS
	 */
	if(($a->argc > 1) && ($a->argv[1] === 'display')) {
		$default_theme = get_config('system','theme');
		if(! $default_theme)
			$default_theme = 'default';
		$default_mobile_theme = get_config('system','mobile-theme');
		if(! $mobile_default_theme)
			$mobile_default_theme = 'none';

		$allowed_themes_str = get_config('system','allowed_themes');
		$allowed_themes_raw = explode(',',$allowed_themes_str);
		$allowed_themes = array();
		if(count($allowed_themes_raw))
			foreach($allowed_themes_raw as $x)
				if(strlen(trim($x)) && is_dir("view/theme/$x"))
					$allowed_themes[] = trim($x);


		$themes = array();
		$mobile_themes = array("---" => t('No special theme for mobile devices'));
		$files = glob('view/theme/*'); /* */
		if($allowed_themes) {
			foreach($allowed_themes as $th) {
				$f = $th;
				$is_experimental = file_exists('view/theme/' . $th . '/experimental');
				$unsupported = file_exists('view/theme/' . $th . '/unsupported');
				$is_mobile = file_exists('view/theme/' . $th . '/mobile');
				if (!$is_experimental or ($is_experimental && (get_config('experimentals','exp_themes')==1 or get_config('experimentals','exp_themes')===false))){
					$theme_name = (($is_experimental) ?  sprintf("%s - \x28Experimental\x29", $f) : $f);
					if($is_mobile) {
						$mobile_themes[$f]=$theme_name;
					}
					else {
						$themes[$f]=$theme_name;
					}
				}
			}
		}
		$theme_selected = (!x($_SESSION,'theme')? $default_theme : $_SESSION['theme']);
		$mobile_theme_selected = (!x($_SESSION,'mobile-theme')? $default_mobile_theme : $_SESSION['mobile-theme']);

		$browser_update = intval(get_pconfig(local_user(), 'system','update_interval'));
		$browser_update = (($browser_update == 0) ? 40 : $browser_update / 1000); // default if not set: 40 seconds

		$itemspage_network = intval(get_pconfig(local_user(), 'system','itemspage_network'));
		$itemspage_network = (($itemspage_network > 0 && $itemspage_network < 101) ? $itemspage_network : 40); // default if not set: 40 items
		$itemspage_mobile_network = intval(get_pconfig(local_user(), 'system','itemspage_mobile_network'));
		$itemspage_mobile_network = (($itemspage_mobile_network > 0 && $itemspage_mobile_network < 101) ? $itemspage_mobile_network : 20); // default if not set: 20 items

		$nosmile = get_pconfig(local_user(),'system','no_smilies');
		$nosmile = (($nosmile===false)? '0': $nosmile); // default if not set: 0

		$noinfo = get_pconfig(local_user(),'system','ignore_info');
		$noinfo = (($noinfo===false)? '0': $noinfo); // default if not set: 0

		$infinite_scroll = get_pconfig(local_user(),'system','infinite_scroll');
		$infinite_scroll = (($infinite_scroll===false)? '0': $infinite_scroll); // default if not set: 0

		$no_auto_update = get_pconfig(local_user(),'system','no_auto_update');
		$no_auto_update = (($no_auto_update===false)? '0': $no_auto_update); // default if not set: 0

		$theme_config = "";
		if( ($themeconfigfile = get_theme_config_file($theme_selected)) != null){
			require_once($themeconfigfile);
			$theme_config = theme_content($a);
		}

		$tpl = get_markup_template("settings_display.tpl");
		$o = replace_macros($tpl, array(
			'$ptitle' 	=> t('Display Settings'),
			'$form_security_token' => get_form_security_token("settings_display"),
			'$submit' 	=> t('Save Settings'),
			'$baseurl' => $a->get_baseurl(true),
			'$uid' => local_user(),

			'$theme'	=> array('theme', t('Display Theme:'), $theme_selected, '', $themes, true),
			'$mobile_theme'	=> array('mobile_theme', t('Mobile Theme:'), $mobile_theme_selected, '', $mobile_themes, false),
			'$ajaxint'   => array('browser_update',  t("Update browser every xx seconds"), $browser_update, t('Minimum of 10 seconds, no maximum')),
			'$itemspage_network'   => array('itemspage_network',  t("Number of items to display per page:"), $itemspage_network, t('Maximum of 100 items')),
			'$itemspage_mobile_network'   => array('itemspage_mobile_network',  t("Number of items to display per page when viewed from mobile device:"), $itemspage_mobile_network, t('Maximum of 100 items')),
			'$nosmile'	=> array('nosmile', t("Don't show emoticons"), $nosmile, ''),
			'$noinfo'	=> array('noinfo', t("Don't show notices"), $noinfo, ''),
			'$infinite_scroll'	=> array('infinite_scroll', t("Infinite scroll"), $infinite_scroll, ''),
			'$no_auto_update'	=> array('no_auto_update', t("Automatic updates only at the top of the network page"), $no_auto_update, 'When disabled, the network page is updated all the time, which could be confusing while reading.'),

			'$theme_config' => $theme_config,
		));

		$tpl = get_markup_template("settings_display_end.tpl");
		$a->page['end'] .= replace_macros($tpl, array(
			'$theme'	=> array('theme', t('Display Theme:'), $theme_selected, '', $themes)
		));

		return $o;
	}


	/*
	 * ACCOUNT SETTINGS
	 */

	require_once('include/acl_selectors.php');

	$p = q("SELECT * FROM `profile` WHERE `is-default` = 1 AND `uid` = %d LIMIT 1",
		intval(local_user())
	);
	if(count($p))
		$profile = $p[0];

	$username   = $a->user['username'];
	$email      = $a->user['email'];
	$nickname   = $a->user['nickname'];
	$timezone   = $a->user['timezone'];
	$notify     = $a->user['notify-flags'];
	$defloc     = $a->user['default-location'];
	$openid     = $a->user['openid'];
	$maxreq     = $a->user['maxreq'];
	$expire     = ((intval($a->user['expire'])) ? $a->user['expire'] : '');
	$blockwall  = $a->user['blockwall'];
	$blocktags  = $a->user['blocktags'];
	$unkmail    = $a->user['unkmail'];
	$cntunkmail = $a->user['cntunkmail'];

	$expire_items = get_pconfig(local_user(), 'expire','items');
	$expire_items = (($expire_items===false)? '1' : $expire_items); // default if not set: 1

	$expire_notes = get_pconfig(local_user(), 'expire','notes');
	$expire_notes = (($expire_notes===false)? '1' : $expire_notes); // default if not set: 1

	$expire_starred = get_pconfig(local_user(), 'expire','starred');
	$expire_starred = (($expire_starred===false)? '1' : $expire_starred); // default if not set: 1

	$expire_photos = get_pconfig(local_user(), 'expire','photos');
	$expire_photos = (($expire_photos===false)? '0' : $expire_photos); // default if not set: 0

	$expire_network_only = get_pconfig(local_user(), 'expire','network_only');
	$expire_network_only = (($expire_network_only===false)? '0' : $expire_network_only); // default if not set: 0


	$suggestme = get_pconfig(local_user(), 'system','suggestme');
	$suggestme = (($suggestme===false)? '0': $suggestme); // default if not set: 0

	$post_newfriend = get_pconfig(local_user(), 'system','post_newfriend');
	$post_newfriend = (($post_newfriend===false)? '0': $post_newfriend); // default if not set: 0

	$post_joingroup = get_pconfig(local_user(), 'system','post_joingroup');
	$post_joingroup = (($post_joingroup===false)? '0': $post_joingroup); // default if not set: 0

	$post_profilechange = get_pconfig(local_user(), 'system','post_profilechange');
	$post_profilechange = (($post_profilechange===false)? '0': $post_profilechange); // default if not set: 0

	// nowarn_insecure

	if(! strlen($a->user['timezone']))
		$timezone = date_default_timezone_get();



	$pageset_tpl = get_markup_template('pagetypes.tpl');
	$pagetype = replace_macros($pageset_tpl, array(
		'$user' 	=> t("User Types"),
		'$community' 	=> t("Community Types"),
		'$page_normal' 	=> array('page-flags', t('Normal Account Page'), PAGE_NORMAL,
									t('This account is a normal personal profile'),
									($a->user['page-flags'] == PAGE_NORMAL)),

		'$page_soapbox' 	=> array('page-flags', t('Soapbox Page'), PAGE_SOAPBOX,
									t('Automatically approve all connection/friend requests as read-only fans'),
									($a->user['page-flags'] == PAGE_SOAPBOX)),

		'$page_community'	=> array('page-flags', t('Community Forum/Celebrity Account'), PAGE_COMMUNITY,
									t('Automatically approve all connection/friend requests as read-write fans'),
									($a->user['page-flags'] == PAGE_COMMUNITY)),

		'$page_freelove' 	=> array('page-flags', t('Automatic Friend Page'), PAGE_FREELOVE,
									t('Automatically approve all connection/friend requests as friends'),
									($a->user['page-flags'] == PAGE_FREELOVE)),

		'$page_prvgroup' 	=> array('page-flags', t('Private Forum [Experimental]'), PAGE_PRVGROUP,
									t('Private forum - approved members only'),
									($a->user['page-flags'] == PAGE_PRVGROUP)),


	));

	$noid = get_config('system','no_openid');

	if($noid) {
		$openid_field = false;
	}
	else {
		$openid_field = array('openid_url', t('OpenID:'),$openid, t("\x28Optional\x29 Allow this OpenID to login to this account."), "", "", "url");
	}


	$opt_tpl = get_markup_template("field_yesno.tpl");
	if(get_config('system','publish_all')) {
		$profile_in_dir = '<input type="hidden" name="profile_in_directory" value="1" />';
	}
	else {
		$profile_in_dir = replace_macros($opt_tpl,array(
			'$field' 	=> array('profile_in_directory', t('Publish your default profile in your local site directory?'), $profile['publish'], '', array(t('No'),t('Yes'))),
		));
	}

	if(strlen(get_config('system','directory_submit_url'))) {
		$profile_in_net_dir = replace_macros($opt_tpl,array(
			'$field' 	=> array('profile_in_netdirectory', t('Publish your default profile in the global social directory?'), $profile['net-publish'], '', array(t('No'),t('Yes'))),
		));
	}
	else
		$profile_in_net_dir = '';


	$hide_friends = replace_macros($opt_tpl,array(
			'$field' 	=> array('hide-friends', t('Hide your contact/friend list from viewers of your default profile?'), $profile['hide-friends'], '', array(t('No'),t('Yes'))),
	));

	$hide_wall = replace_macros($opt_tpl,array(
			'$field' 	=> array('hidewall',  t('Hide your profile details from unknown viewers?'), $a->user['hidewall'], t("If enabled, posting public messages to Diaspora and other networks isn't possible."), array(t('No'),t('Yes'))),

	));

	$blockwall = replace_macros($opt_tpl,array(
			'$field' 	=> array('blockwall',  t('Allow friends to post to your profile page?'), (intval($a->user['blockwall']) ? '0' : '1'), '', array(t('No'),t('Yes'))),

	));


	$blocktags = replace_macros($opt_tpl,array(
			'$field' 	=> array('blocktags',  t('Allow friends to tag your posts?'), (intval($a->user['blocktags']) ? '0' : '1'), '', array(t('No'),t('Yes'))),

	));


	$suggestme = replace_macros($opt_tpl,array(
			'$field' 	=> array('suggestme',  t('Allow us to suggest you as a potential friend to new members?'), $suggestme, '', array(t('No'),t('Yes'))),

	));


	$unkmail = replace_macros($opt_tpl,array(
			'$field' 	=> array('unkmail',  t('Permit unknown people to send you private mail?'), $unkmail, '', array(t('No'),t('Yes'))),

	));

	$invisible = (((! $profile['publish']) && (! $profile['net-publish']))
		? true : false);

	if($invisible)
		info( t('Profile is <strong>not published</strong>.') . EOL );


	$subdir = ((strlen($a->get_path())) ? '<br />' . t('or') . ' ' . $a->get_baseurl(true) . '/profile/' . $nickname : '');

	$tpl_addr = get_markup_template("settings_nick_set.tpl");

	$prof_addr = replace_macros($tpl_addr,array(
		'$desc' => t('Your Identity Address is'),
		'$nickname' => $nickname,
		'$subdir' => $subdir,
		'$basepath' => $a->get_hostname()
	));

	$stpl = get_markup_template('settings.tpl');

	$expire_arr = array(
		'days' => array('expire',  t("Automatically expire posts after this many days:"), $expire, t('If empty, posts will not expire. Expired posts will be deleted')),
		'advanced' => t('Advanced expiration settings'),
		'label' => t('Advanced Expiration'),
		'items' => array('expire_items',  t("Expire posts:"), $expire_items, '', array(t('No'),t('Yes'))),
		'notes' => array('expire_notes',  t("Expire personal notes:"), $expire_notes, '', array(t('No'),t('Yes'))),
		'starred' => array('expire_starred',  t("Expire starred posts:"), $expire_starred, '', array(t('No'),t('Yes'))),
		'photos' => array('expire_photos',  t("Expire photos:"), $expire_photos, '', array(t('No'),t('Yes'))),
		'network_only' => array('expire_network_only',  t("Only expire posts by others:"), $expire_network_only, '', array(t('No'),t('Yes'))),
	);

	require_once('include/group.php');
	$group_select = mini_group_select(local_user(),$a->user['def_gid']);


	// Private/public post links for the non-JS ACL form
	$private_post = 1;
	if($_REQUEST['public'])
		$private_post = 0;

	$query_str = $a->query_string;
	if(strpos($query_str, 'public=1') !== false)
		$query_str = str_replace(array('?public=1', '&public=1'), array('', ''), $query_str);

	// I think $a->query_string may never have ? in it, but I could be wrong
	// It looks like it's from the index.php?q=[etc] rewrite that the web
	// server does, which converts any ? to &, e.g. suggest&ignore=61 for suggest?ignore=61
	if(strpos($query_str, '?') === false)
		$public_post_link = '?public=1';
	else
		$public_post_link = '&public=1';


	$o .= replace_macros($stpl, array(
		'$ptitle' 	=> t('Account Settings'),

		'$submit' 	=> t('Save Settings'),
		'$baseurl' => $a->get_baseurl(true),
		'$uid' => local_user(),
		'$form_security_token' => get_form_security_token("settings"),
		'$nickname_block' => $prof_addr,

		'$h_pass' 	=> t('Password Settings'),
		'$password1'=> array('password', t('New Password:'), '', ''),
		'$password2'=> array('confirm', t('Confirm:'), '', t('Leave password fields blank unless changing')),
		'$password3'=> array('opassword', t('Current Password:'), '', t('Your current password to confirm the changes')),
		'$password4'=> array('mpassword', t('Password:'), '', t('Your current password to confirm the changes')),
		'$oid_enable' => (! get_config('system','no_openid')),
		'$openid'	=> $openid_field,

		'$h_basic' 	=> t('Basic Settings'),
		'$username' => array('username',  t('Full Name:'), $username,''),
		'$email' 	=> array('email', t('Email Address:'), $email, '', '', '', 'email'),
		'$timezone' => array('timezone_select' , t('Your Timezone:'), select_timezone($timezone), ''),
		'$defloc'	=> array('defloc', t('Default Post Location:'), $defloc, ''),
		'$allowloc' => array('allow_location', t('Use Browser Location:'), ($a->user['allow_location'] == 1), ''),


		'$h_prv' 	=> t('Security and Privacy Settings'),

		'$maxreq' 	=> array('maxreq', t('Maximum Friend Requests/Day:'), $maxreq ,t("\x28to prevent spam abuse\x29")),
		'$permissions' => t('Default Post Permissions'),
		'$permdesc' => t("\x28click to open/close\x29"),
		'$visibility' => $profile['net-publish'],
		'$aclselect' => populate_acl($a->user),
		'$suggestme' => $suggestme,
		'$blockwall'=> $blockwall, // array('blockwall', t('Allow friends to post to your profile page:'), !$blockwall, ''),
		'$blocktags'=> $blocktags, // array('blocktags', t('Allow friends to tag your posts:'), !$blocktags, ''),

		// ACL permissions box
		'$acl_data' => construct_acl_data($a, $a->user), // For non-Javascript ACL selector
		'$group_perms' => t('Show to Groups'),
		'$contact_perms' => t('Show to Contacts'),
		'$private' => t('Default Private Post'),
		'$public' => t('Default Public Post'),
		'$is_private' => $private_post,
		'$return_path' => $query_str,
		'$public_link' => $public_post_link,
		'$settings_perms' => t('Default Permissions for New Posts'),

		'$group_select' => $group_select,


		'$expire'	=> $expire_arr,

		'$profile_in_dir' => $profile_in_dir,
		'$profile_in_net_dir' => $profile_in_net_dir,
		'$hide_friends' => $hide_friends,
		'$hide_wall' => $hide_wall,
		'$unkmail' => $unkmail,
		'$cntunkmail' 	=> array('cntunkmail', t('Maximum private messages per day from unknown people:'), $cntunkmail ,t("\x28to prevent spam abuse\x29")),


		'$h_not' 	=> t('Notification Settings'),
		'$activity_options' => t('By default post a status message when:'),
		'$post_newfriend' => array('post_newfriend',  t('accepting a friend request'), $post_newfriend, ''),
		'$post_joingroup' => array('post_joingroup',  t('joining a forum/community'), $post_joingroup, ''),
		'$post_profilechange' => array('post_profilechange',  t('making an <em>interesting</em> profile change'), $post_profilechange, ''),
		'$lbl_not' 	=> t('Send a notification email when:'),
		'$notify1'	=> array('notify1', t('You receive an introduction'), ($notify & NOTIFY_INTRO), NOTIFY_INTRO, ''),
		'$notify2'	=> array('notify2', t('Your introductions are confirmed'), ($notify & NOTIFY_CONFIRM), NOTIFY_CONFIRM, ''),
		'$notify3'	=> array('notify3', t('Someone writes on your profile wall'), ($notify & NOTIFY_WALL), NOTIFY_WALL, ''),
		'$notify4'	=> array('notify4', t('Someone writes a followup comment'), ($notify & NOTIFY_COMMENT), NOTIFY_COMMENT, ''),
		'$notify5'	=> array('notify5', t('You receive a private message'), ($notify & NOTIFY_MAIL), NOTIFY_MAIL, ''),
		'$notify6'  => array('notify6', t('You receive a friend suggestion'), ($notify & NOTIFY_SUGGEST), NOTIFY_SUGGEST, ''),
		'$notify7'  => array('notify7', t('You are tagged in a post'), ($notify & NOTIFY_TAGSELF), NOTIFY_TAGSELF, ''),
		'$notify8'  => array('notify8', t('You are poked/prodded/etc. in a post'), ($notify & NOTIFY_POKE), NOTIFY_POKE, ''),

<<<<<<< HEAD
        '$desktop_notifications' => array('desktop_notifications', t('Activate desktop notifications') , false, t('Show desktop popup on new notifications')),
                
=======
		'$desktop_notifications' => t('Activate desktop notifications'),
		'$desktop_notifications_note' => t('Note: This is an experimental feature, as being not supported by each browser'),
		'$desktop_notifications_success_message' => t('You will now receive desktop notifications!'),

>>>>>>> 729b7f0e
		'$email_textonly' => array('email_textonly', t('Text-only notification emails'),
									get_pconfig(local_user(),'system','email_textonly'),
									t('Send text only notification emails, without the html part')),

		'$h_advn' => t('Advanced Account/Page Type Settings'),
		'$h_descadvn' => t('Change the behaviour of this account for special situations'),
		'$pagetype' => $pagetype,

		'$relocate' => t('Relocate'),
		'$relocate_text' => t("If you have moved this profile from another server, and some of your contacts don't receive your updates, try pushing this button."),
		'$relocate_button' => t("Resend relocate message to contacts"),

	));

	call_hooks('settings_form',$o);

	$o .= '</form>' . "\r\n";

	return $o;

}}
<|MERGE_RESOLUTION|>--- conflicted
+++ resolved
@@ -1205,15 +1205,8 @@
 		'$notify7'  => array('notify7', t('You are tagged in a post'), ($notify & NOTIFY_TAGSELF), NOTIFY_TAGSELF, ''),
 		'$notify8'  => array('notify8', t('You are poked/prodded/etc. in a post'), ($notify & NOTIFY_POKE), NOTIFY_POKE, ''),
 
-<<<<<<< HEAD
         '$desktop_notifications' => array('desktop_notifications', t('Activate desktop notifications') , false, t('Show desktop popup on new notifications')),
                 
-=======
-		'$desktop_notifications' => t('Activate desktop notifications'),
-		'$desktop_notifications_note' => t('Note: This is an experimental feature, as being not supported by each browser'),
-		'$desktop_notifications_success_message' => t('You will now receive desktop notifications!'),
-
->>>>>>> 729b7f0e
 		'$email_textonly' => array('email_textonly', t('Text-only notification emails'),
 									get_pconfig(local_user(),'system','email_textonly'),
 									t('Send text only notification emails, without the html part')),
