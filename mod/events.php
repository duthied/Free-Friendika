<?php
/**
 * @fiel mod/events.php
 * @brief The events module
 */
require_once('include/bbcode.php');
require_once('include/datetime.php');
require_once('include/event.php');
require_once('include/items.php');

function events_init(&$a) {
	if(! local_user())
		return;

	if($a->argc == 1) {
		// if it's a json request abort here becaus we don't
		// need the widget data
		if($a->argv[1] === 'json')
			return;

		$cal_widget = widget_events();

		if(! x($a->page,'aside'))
			$a->page['aside'] = '';

		$a->page['aside'] .= $cal_widget;
	}

	return;
}

function events_post(&$a) {

	logger('post: ' . print_r($_REQUEST,true));

	if(! local_user())
		return;

	$event_id = ((x($_POST,'event_id')) ? intval($_POST['event_id']) : 0);
	$cid = ((x($_POST,'cid')) ? intval($_POST['cid']) : 0);
	$uid      = local_user();

	$start_text = escape_tags($_REQUEST['start_text']);
	$finish_text = escape_tags($_REQUEST['finish_text']);

	$adjust   = intval($_POST['adjust']);
	$nofinish = intval($_POST['nofinish']);

	// The default setting for the `private` field in event_store() is false, so mirror that
	$private_event = false;

	if($start_text) {
		$start = $start_text;
	}
	else {
		$start    = sprintf('%d-%d-%d %d:%d:0',$startyear,$startmonth,$startday,$starthour,$startminute);
	}

	if($nofinish) {
		$finish = '0000-00-00 00:00:00';
	}

	if($finish_text) {
		$finish = $finish_text;
	}
	else {
		$finish    = sprintf('%d-%d-%d %d:%d:0',$finishyear,$finishmonth,$finishday,$finishhour,$finishminute);
	}

	if($adjust) {
		$start = datetime_convert(date_default_timezone_get(),'UTC',$start);
		if(! $nofinish)
			$finish = datetime_convert(date_default_timezone_get(),'UTC',$finish);
	}
	else {
		$start = datetime_convert('UTC','UTC',$start);
		if(! $nofinish)
			$finish = datetime_convert('UTC','UTC',$finish);
	}

	// Don't allow the event to finish before it begins.
	// It won't hurt anything, but somebody will file a bug report
	// and we'll waste a bunch of time responding to it. Time that
	// could've been spent doing something else.

	$summary  = escape_tags(trim($_POST['summary']));
	$desc     = escape_tags(trim($_POST['desc']));
	$location = escape_tags(trim($_POST['location']));
	$type     = 'event';

	$action = ($event_id == '') ? 'new' : "event/" . $event_id;
	$onerror_url = $a->get_baseurl() . "/events/" . $action . "?summary=$summary&description=$desc&location=$location&start=$start_text&finish=$finish_text&adjust=$adjust&nofinish=$nofinish";

	if(strcmp($finish,$start) < 0 && !$nofinish) {
		notice( t('Event can not end before it has started.') . EOL);
		if(intval($_REQUEST['preview'])) {
			echo( t('Event can not end before it has started.'));
			killme();
		}
		goaway($onerror_url);
	}

	if((! $summary) || (! $start)) {
		notice( t('Event title and start time are required.') . EOL);
		if(intval($_REQUEST['preview'])) {
			echo( t('Event title and start time are required.'));
			killme();
		}
		goaway($onerror_url);
	}

	$share = ((intval($_POST['share'])) ? intval($_POST['share']) : 0);

	$c = q("select id from contact where uid = %d and self = 1 limit 1",
		intval(local_user())
	);
	if(count($c))
		$self = $c[0]['id'];
	else
		$self = 0;


	if($share) {
		$str_group_allow   = perms2str($_POST['group_allow']);
		$str_contact_allow = perms2str($_POST['contact_allow']);
		$str_group_deny    = perms2str($_POST['group_deny']);
		$str_contact_deny  = perms2str($_POST['contact_deny']);

		// Undo the pseudo-contact of self, since there are real contacts now
		if( strpos($str_contact_allow, '<' . $self . '>') !== false )
		{
			$str_contact_allow = str_replace('<' . $self . '>', '', $str_contact_allow);
		}
		// Make sure to set the `private` field as true. This is necessary to
		// have the posts show up correctly in Diaspora if an event is created
		// as visible only to self at first, but then edited to display to others.
		if( strlen($str_group_allow) or strlen($str_contact_allow) or strlen($str_group_deny) or strlen($str_contact_deny) )
		{
			$private_event = true;
		}
	}
	else {
		// Note: do not set `private` field for self-only events. It will
		// keep even you from seeing them!
		$str_contact_allow = '<' . $self . '>';
		$str_group_allow = $str_contact_deny = $str_group_deny = '';
	}


	$datarray = array();
	$datarray['guid'] = get_guid(32);
	$datarray['start'] = $start;
	$datarray['finish'] = $finish;
	$datarray['summary'] = $summary;
	$datarray['desc'] = $desc;
	$datarray['location'] = $location;
	$datarray['type'] = $type;
	$datarray['adjust'] = $adjust;
	$datarray['nofinish'] = $nofinish;
	$datarray['uid'] = $uid;
	$datarray['cid'] = $cid;
	$datarray['allow_cid'] = $str_contact_allow;
	$datarray['allow_gid'] = $str_group_allow;
	$datarray['deny_cid'] = $str_contact_deny;
	$datarray['deny_gid'] = $str_group_deny;
	$datarray['private'] = (($private_event) ? 1 : 0);
	$datarray['id'] = $event_id;
	$datarray['created'] = $created;
	$datarray['edited'] = $edited;

	if(intval($_REQUEST['preview'])) {
		$html = format_event_html($datarray);
		echo $html;
			killme();
	}

	$item_id = event_store($datarray);

	if(! $cid)
		proc_run(PRIORITY_HIGH, "include/notifier.php", "event", $item_id);

	goaway($_SESSION['return_url']);
}



function events_content(&$a) {

	if(! local_user()) {
		notice( t('Permission denied.') . EOL);
		return;
	}

	if($a->argc == 1)
		$_SESSION['return_url'] = $a->get_baseurl() . '/' . $a->cmd;

	if(($a->argc > 2) && ($a->argv[1] === 'ignore') && intval($a->argv[2])) {
		$r = q("update event set ignore = 1 where id = %d and uid = %d",
			intval($a->argv[2]),
			intval(local_user())
		);
	}

	if(($a->argc > 2) && ($a->argv[1] === 'unignore') && intval($a->argv[2])) {
		$r = q("update event set ignore = 0 where id = %d and uid = %d",
			intval($a->argv[2]),
			intval(local_user())
		);
	}

	if ($a->theme_events_in_profile)
		nav_set_selected('home');
	else
		nav_set_selected('events');

	$editselect = 'none';
	if( feature_enabled(local_user(), 'richtext') )
		$editselect = 'textareas';

	// get the translation strings for the callendar
	$i18n = get_event_strings();

	$htpl = get_markup_template('event_head.tpl');
	$a->page['htmlhead'] .= replace_macros($htpl,array(
		'$baseurl' => $a->get_baseurl(),
		'$module_url' => '/events',
		'$modparams' => 1,
		'$i18n' => $i18n,
		'$editselect' => $editselect
	));

	$etpl = get_markup_template('event_end.tpl');
	$a->page['end'] .= replace_macros($etpl,array(
		'$baseurl' => $a->get_baseurl(),
		'$editselect' => $editselect
	));

	$o ="";
	// tabs
	if ($a->theme_events_in_profile)
		$tabs = profile_tabs($a, True);



	$mode = 'view';
	$y = 0;
	$m = 0;
	$ignored = ((x($_REQUEST,'ignored')) ? intval($_REQUEST['ignored']) : 0);

	if($a->argc > 1) {
		if($a->argc > 2 && $a->argv[1] == 'event') {
			$mode = 'edit';
			$event_id = intval($a->argv[2]);
		}
		if($a->argv[1] === 'new') {
			$mode = 'new';
			$event_id = 0;
		}
		if($a->argc > 2 && intval($a->argv[1]) && intval($a->argv[2])) {
			$mode = 'view';
			$y = intval($a->argv[1]);
			$m = intval($a->argv[2]);
		}
	}

	// The view mode part is similiar to /mod/cal.php
	if($mode == 'view') {


		$thisyear = datetime_convert('UTC',date_default_timezone_get(),'now','Y');
		$thismonth = datetime_convert('UTC',date_default_timezone_get(),'now','m');
		if(! $y)
			$y = intval($thisyear);
		if(! $m)
			$m = intval($thismonth);

		// Put some limits on dates. The PHP date functions don't seem to do so well before 1900.
		// An upper limit was chosen to keep search engines from exploring links millions of years in the future.

		if($y < 1901)
			$y = 1900;
		if($y > 2099)
			$y = 2100;

		$nextyear = $y;
		$nextmonth = $m + 1;
		if($nextmonth > 12) {
				$nextmonth = 1;
			$nextyear ++;
		}

		$prevyear = $y;
		if($m > 1)
			$prevmonth = $m - 1;
		else {
			$prevmonth = 12;
			$prevyear --;
		}

		$dim    = get_dim($y,$m);
		$start  = sprintf('%d-%d-%d %d:%d:%d',$y,$m,1,0,0,0);
		$finish = sprintf('%d-%d-%d %d:%d:%d',$y,$m,$dim,23,59,59);


		if ($a->argv[1] === 'json'){
			if (x($_GET,'start'))	$start = $_GET['start'];
			if (x($_GET,'end'))	$finish = $_GET['end'];
		}

		$start  = datetime_convert('UTC','UTC',$start);
		$finish = datetime_convert('UTC','UTC',$finish);

		$adjust_start = datetime_convert('UTC', date_default_timezone_get(), $start);
		$adjust_finish = datetime_convert('UTC', date_default_timezone_get(), $finish);

		// put the event parametes in an array so we can better transmit them
		$event_params = array(
			'event_id' => (x($_GET,'id') ? $_GET["id"] : 0),
			'start' => $start,
			'finish' => $finish,
			'adjust_start' => $adjust_start,
			'adjust_finish' => $adjust_finish,
			'ignored' => $ignored,
		);

		// get events by id or by date
		if (x($_GET,'id')){
			$r = event_by_id(local_user(), $event_params);
		} else {
			$r = events_by_date(local_user(), $event_params);
		}

		$links = array();

		if(dbm::is_result($r)) {
			$r = sort_by_date($r);
			foreach($r as $rr) {
				$j = (($rr['adjust']) ? datetime_convert('UTC',date_default_timezone_get(),$rr['start'], 'j') : datetime_convert('UTC','UTC',$rr['start'],'j'));
				if(! x($links,$j))
					$links[$j] = $a->get_baseurl() . '/' . $a->cmd . '#link-' . $j;
			}
		}

		$events=array();

		// transform the event in a usable array
<<<<<<< HEAD
		if(dbm::is_result($r))
=======
		if(dbm::is_result($r)) {
>>>>>>> c1a15bef
			$r = sort_by_date($r);
			$events = process_events($r);

		if ($a->argv[1] === 'json'){
			echo json_encode($events); killme();
		}

		// links: array('href', 'text', 'extra css classes', 'title')
		if (x($_GET,'id')){
			$tpl =  get_markup_template("event.tpl");
		} else {
//			if (get_config('experimentals','new_calendar')==1){
				$tpl = get_markup_template("events_js.tpl");
//			} else {
//				$tpl = get_markup_template("events.tpl");
//			}
		}

		// Get rid of dashes in key names, Smarty3 can't handle them
		foreach($events as $key => $event) {
			$event_item = array();
			foreach($event['item'] as $k => $v) {
				$k = str_replace('-','_',$k);
				$event_item[$k] = $v;
			}
			$events[$key]['item'] = $event_item;
		}

		$o = replace_macros($tpl, array(
			'$baseurl'	=> $a->get_baseurl(),
			'$tabs'		=> $tabs,
			'$title'	=> t('Events'),
			'$view'		=> t('View'),
			'$new_event'	=> array($a->get_baseurl().'/events/new',t('Create New Event'),'',''),
			'$previus'	=> array($a->get_baseurl()."/events/$prevyear/$prevmonth",t('Previous'),'',''),
			'$next'		=> array($a->get_baseurl()."/events/$nextyear/$nextmonth",t('Next'),'',''),
			'$calendar'	=> cal($y,$m,$links, ' eventcal'),

			'$events'	=> $events,

			"today" => t("today"),
			"month" => t("month"),
			"week" => t("week"),
			"day" => t("day"),
			"list" => t("list"),
		));

		if (x($_GET,'id')){ echo $o; killme(); }

		return $o;

	}

	if($mode === 'edit' && $event_id) {
		$r = q("SELECT * FROM `event` WHERE `id` = %d AND `uid` = %d LIMIT 1",
			intval($event_id),
			intval(local_user())
		);
		if(dbm::is_result($r))
			$orig_event = $r[0];
	}

	// Passed parameters overrides anything found in the DB
	if($mode === 'edit' || $mode === 'new') {
		if(!x($orig_event)) $orig_event = array();
		// In case of an error the browser is redirected back here, with these parameters filled in with the previous values
		if(x($_REQUEST,'nofinish')) $orig_event['nofinish'] = $_REQUEST['nofinish'];
		if(x($_REQUEST,'adjust')) $orig_event['adjust'] = $_REQUEST['adjust'];
		if(x($_REQUEST,'summary')) $orig_event['summary'] = $_REQUEST['summary'];
		if(x($_REQUEST,'description')) $orig_event['description'] = $_REQUEST['description'];
		if(x($_REQUEST,'location')) $orig_event['location'] = $_REQUEST['location'];
		if(x($_REQUEST,'start')) $orig_event['start'] = $_REQUEST['start'];
		if(x($_REQUEST,'finish')) $orig_event['finish'] = $_REQUEST['finish'];
	}

	if($mode === 'edit' || $mode === 'new') {

		$n_checked = ((x($orig_event) && $orig_event['nofinish']) ? ' checked="checked" ' : '');
		$a_checked = ((x($orig_event) && $orig_event['adjust']) ? ' checked="checked" ' : '');
		$t_orig = ((x($orig_event)) ? $orig_event['summary'] : '');
		$d_orig = ((x($orig_event)) ? $orig_event['desc'] : '');
		$l_orig = ((x($orig_event)) ? $orig_event['location'] : '');
		$eid = ((x($orig_event)) ? $orig_event['id'] : 0);
		$cid = ((x($orig_event)) ? $orig_event['cid'] : 0);
		$uri = ((x($orig_event)) ? $orig_event['uri'] : '');


		if(! x($orig_event))
			$sh_checked = '';
		else
			$sh_checked = (($orig_event['allow_cid'] === '<' . local_user() . '>' && (! $orig_event['allow_gid']) && (! $orig_event['deny_cid']) && (! $orig_event['deny_gid'])) ? '' : ' checked="checked" ' );

		if($cid OR ($mode !== 'new'))
			$sh_checked .= ' disabled="disabled" ';


		$sdt = ((x($orig_event)) ? $orig_event['start'] : 'now');
		$fdt = ((x($orig_event)) ? $orig_event['finish'] : 'now');

		$tz = date_default_timezone_get();
		if(x($orig_event))
			$tz = (($orig_event['adjust']) ? date_default_timezone_get() : 'UTC');

		$syear = datetime_convert('UTC', $tz, $sdt, 'Y');
		$smonth = datetime_convert('UTC', $tz, $sdt, 'm');
		$sday = datetime_convert('UTC', $tz, $sdt, 'd');

		$shour = ((x($orig_event)) ? datetime_convert('UTC', $tz, $sdt, 'H') : 0);
		$sminute = ((x($orig_event)) ? datetime_convert('UTC', $tz, $sdt, 'i') : 0);

		$fyear = datetime_convert('UTC', $tz, $fdt, 'Y');
		$fmonth = datetime_convert('UTC', $tz, $fdt, 'm');
		$fday = datetime_convert('UTC', $tz, $fdt, 'd');

		$fhour = ((x($orig_event)) ? datetime_convert('UTC', $tz, $fdt, 'H') : 0);
		$fminute = ((x($orig_event)) ? datetime_convert('UTC', $tz, $fdt, 'i') : 0);

		$f = get_config('system','event_input_format');
		if(! $f)
			$f = 'ymd';

		require_once('include/acl_selectors.php');

		if ($mode === 'new')
			$acl = (($cid) ? '' : populate_acl(((x($orig_event)) ? $orig_event : $a->user)));

		$tpl = get_markup_template('event_form.tpl');

		$o .= replace_macros($tpl,array(
			'$post' => $a->get_baseurl() . '/events',
			'$eid' => $eid,
			'$cid' => $cid,
			'$uri' => $uri,

			'$title' => t('Event details'),
			'$desc' => t('Starting date and Title are required.'),
			'$s_text' => t('Event Starts:') . ' <span class="required" title="' . t('Required') . '">*</span>',
			'$s_dsel' => datetimesel($f,new DateTime(),DateTime::createFromFormat('Y',$syear+5),DateTime::createFromFormat('Y-m-d H:i',"$syear-$smonth-$sday $shour:$sminute"),t('Event Starts:'),'start_text',true,true,'','',true),
			'$n_text' => t('Finish date/time is not known or not relevant'),
			'$n_checked' => $n_checked,
			'$f_text' => t('Event Finishes:'),
			'$f_dsel' => datetimesel($f,new DateTime(),DateTime::createFromFormat('Y',$fyear+5),DateTime::createFromFormat('Y-m-d H:i',"$fyear-$fmonth-$fday $fhour:$fminute"),t('Event Finishes:'),'finish_text',true,true,'start_text'),
			'$a_text' => t('Adjust for viewer timezone'),
			'$a_checked' => $a_checked,
			'$d_text' => t('Description:'),
			'$d_orig' => $d_orig,
			'$l_text' => t('Location:'),
			'$l_orig' => $l_orig,
			'$t_text' => t('Title:') . ' <span class="required" title="' . t('Required') . '">*</span>',
			'$t_orig' => $t_orig,
			'$summary' => array('summary', t('Title:'), $t_orig, '', '*'),
			'$sh_text' => t('Share this event'),
			'$share' => array('share', t('Share this event'), $sh_checked, ''),
			'$sh_checked' => $sh_checked,
			'$nofinish' => array('nofinish', t('Finish date/time is not known or not relevant'), $n_checked),
			'$adjust' => array('adjust', t('Adjust for viewer timezone'), $a_checked),
			'$preview' => t('Preview'),
			'$acl' => $acl,
			'$submit' => t('Submit'),
			'$basic' => t("Basic"),
			'$advanced' => t("Advanced"),
			'$permissions' => t('Permissions'),

		));

		return $o;
	}
}<|MERGE_RESOLUTION|>--- conflicted
+++ resolved
@@ -344,13 +344,10 @@
 		$events=array();
 
 		// transform the event in a usable array
-<<<<<<< HEAD
-		if(dbm::is_result($r))
-=======
 		if(dbm::is_result($r)) {
->>>>>>> c1a15bef
 			$r = sort_by_date($r);
 			$events = process_events($r);
+		}
 
 		if ($a->argv[1] === 'json'){
 			echo json_encode($events); killme();
