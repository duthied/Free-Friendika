--- conflicted
+++ resolved
@@ -98,17 +98,10 @@
 		goaway($onerror_url);
 	}
 
-<<<<<<< HEAD
-	if ((! $summary) || (! $start)) {
-		notice( t('Event title and start time are required.') . EOL);
-		if (intval($_REQUEST['preview'])) {
-			echo( t('Event title and start time are required.'));
-=======
 	if ((! $summary) || ($start === NULL_DATE)) {
 		notice(t('Event title and start time are required.') . EOL);
 		if (intval($_REQUEST['preview'])) {
 			echo t('Event title and start time are required.');
->>>>>>> 7a95fcf0
 			killme();
 		}
 		goaway($onerror_url);
@@ -119,11 +112,7 @@
 	$c = q("SELECT `id` FROM `contact` WHERE `uid` = %d AND `self` LIMIT 1",
 		intval(local_user())
 	);
-<<<<<<< HEAD
-	if (count($c))
-=======
-	if (count($c)) {
->>>>>>> 7a95fcf0
+	if (dbm::is_result($c)) {
 		$self = $c[0]['id'];
 	} else {
 		$self = 0;
@@ -137,23 +126,13 @@
 		$str_contact_deny  = perms2str($_POST['contact_deny']);
 
 		// Undo the pseudo-contact of self, since there are real contacts now
-<<<<<<< HEAD
-		if ( strpos($str_contact_allow, '<' . $self . '>') !== false )
-		{
-=======
-		if (strpos($str_contact_allow, '<' . $self . '>') !== false ) {
->>>>>>> 7a95fcf0
+		if (strpos($str_contact_allow, '<' . $self . '>') !== false) {
 			$str_contact_allow = str_replace('<' . $self . '>', '', $str_contact_allow);
 		}
 		// Make sure to set the `private` field as true. This is necessary to
 		// have the posts show up correctly in Diaspora if an event is created
 		// as visible only to self at first, but then edited to display to others.
-<<<<<<< HEAD
-		if ( strlen($str_group_allow) or strlen($str_contact_allow) or strlen($str_group_deny) or strlen($str_contact_deny) )
-		{
-=======
 		if (strlen($str_group_allow) || strlen($str_contact_allow) || strlen($str_group_deny) || strlen($str_contact_deny)) {
->>>>>>> 7a95fcf0
 			$private_event = true;
 		}
 	} else {
@@ -163,7 +142,7 @@
 		$str_group_allow = $str_contact_deny = $str_group_deny = '';
 	}
 
-
+	/// @TODO One-time array initialization, one large block
 	$datarray = array();
 	$datarray['guid']      = get_guid(32);
 	$datarray['start']     = $start;
@@ -178,21 +157,12 @@
 	$datarray['cid']       = $cid;
 	$datarray['allow_cid'] = $str_contact_allow;
 	$datarray['allow_gid'] = $str_group_allow;
-<<<<<<< HEAD
-	$datarray['deny_cid'] = $str_contact_deny;
-	$datarray['deny_gid'] = $str_group_deny;
-	$datarray['private'] = (($private_event) ? 1 : 0);
-	$datarray['id'] = $event_id;
-	$datarray['created'] = $created;
-	$datarray['edited'] = $edited;
-=======
 	$datarray['deny_cid']  = $str_contact_deny;
 	$datarray['deny_gid']  = $str_group_deny;
 	$datarray['private']   = (($private_event) ? 1 : 0);
 	$datarray['id']        = $event_id;
 	$datarray['created']   = $created;
 	$datarray['edited']    = $edited;
->>>>>>> 7a95fcf0
 
 	if (intval($_REQUEST['preview'])) {
 		$html = format_event_html($datarray);
@@ -202,11 +172,7 @@
 
 	$item_id = event_store($datarray);
 
-<<<<<<< HEAD
-	if (! $cid)
-=======
 	if (! $cid) {
->>>>>>> 7a95fcf0
 		proc_run(PRIORITY_HIGH, "include/notifier.php", "event", $item_id);
 	}
 
@@ -316,20 +282,12 @@
 		$nextyear = $y;
 		$nextmonth = $m + 1;
 		if ($nextmonth > 12) {
-<<<<<<< HEAD
-				$nextmonth = 1;
-=======
 			$nextmonth = 1;
->>>>>>> 7a95fcf0
 			$nextyear ++;
 		}
 
 		$prevyear = $y;
-<<<<<<< HEAD
-		if ($m > 1)
-=======
 		if ($m > 1) {
->>>>>>> 7a95fcf0
 			$prevmonth = $m - 1;
 		} else {
 			$prevmonth = 12;
@@ -404,11 +362,7 @@
 		foreach ($events as $key => $event) {
 			$event_item = array();
 			foreach ($event['item'] as $k => $v) {
-<<<<<<< HEAD
-				$k = str_replace('-','_',$k);
-=======
 				$k = str_replace('-' ,'_', $k);
->>>>>>> 7a95fcf0
 				$event_item[$k] = $v;
 			}
 			$events[$key]['item'] = $event_item;
@@ -453,21 +407,9 @@
 
 	// Passed parameters overrides anything found in the DB
 	if ($mode === 'edit' || $mode === 'new') {
-<<<<<<< HEAD
-		if (!x($orig_event)) $orig_event = array();
-		// In case of an error the browser is redirected back here, with these parameters filled in with the previous values
-		if (x($_REQUEST,'nofinish')) $orig_event['nofinish'] = $_REQUEST['nofinish'];
-		if (x($_REQUEST,'adjust')) $orig_event['adjust'] = $_REQUEST['adjust'];
-		if (x($_REQUEST,'summary')) $orig_event['summary'] = $_REQUEST['summary'];
-		if (x($_REQUEST,'description')) $orig_event['description'] = $_REQUEST['description'];
-		if (x($_REQUEST,'location')) $orig_event['location'] = $_REQUEST['location'];
-		if (x($_REQUEST,'start')) $orig_event['start'] = $_REQUEST['start'];
-		if (x($_REQUEST,'finish')) $orig_event['finish'] = $_REQUEST['finish'];
-	}
-
-	if ($mode === 'edit' || $mode === 'new') {
-=======
-		if (!x($orig_event)) {$orig_event = array();}
+		if (!x($orig_event)) {
+			$orig_event = array();
+		}
 		// In case of an error the browser is redirected back here, with these parameters filled in with the previous values
 		if (x($_REQUEST, 'nofinish'))    {$orig_event['nofinish']    = $_REQUEST['nofinish'];}
 		if (x($_REQUEST, 'adjust'))      {$orig_event['adjust']      = $_REQUEST['adjust'];}
@@ -476,7 +418,6 @@
 		if (x($_REQUEST, 'location'))    {$orig_event['location']    = $_REQUEST['location'];}
 		if (x($_REQUEST, 'start'))       {$orig_event['start']       = $_REQUEST['start'];}
 		if (x($_REQUEST, 'finish'))      {$orig_event['finish']      = $_REQUEST['finish'];}
->>>>>>> 7a95fcf0
 
 		$n_checked = ((x($orig_event) && $orig_event['nofinish']) ? ' checked="checked" ' : '');
 		$a_checked = ((x($orig_event) && $orig_event['adjust'])   ? ' checked="checked" ' : '');
@@ -491,20 +432,12 @@
 		if (! x($orig_event)) {
 			$sh_checked = '';
 		} else {
-<<<<<<< HEAD
-			$sh_checked = (($orig_event['allow_cid'] === '<' . local_user() . '>' && (! $orig_event['allow_gid']) && (! $orig_event['deny_cid']) && (! $orig_event['deny_gid'])) ? '' : ' checked="checked" ' );
-=======
 			$sh_checked = (($orig_event['allow_cid'] === '<' . local_user() . '>' && (! $orig_event['allow_gid']) && (! $orig_event['deny_cid']) && (! $orig_event['deny_gid'])) ? '' : ' checked="checked" ');
->>>>>>> 7a95fcf0
 		}
 
 		if ($cid OR ($mode !== 'new')) {
 			$sh_checked .= ' disabled="disabled" ';
 		}
-<<<<<<< HEAD
-
-=======
->>>>>>> 7a95fcf0
 
 		$sdt = ((x($orig_event)) ? $orig_event['start'] : 'now');
 		$fdt = ((x($orig_event)) ? $orig_event['finish'] : 'now');
