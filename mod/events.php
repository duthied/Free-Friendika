--- conflicted
+++ resolved
@@ -332,7 +332,7 @@
 
 		$links = array();
 
-		if(dba::is_result($r)) {
+		if(dbm::is_result($r)) {
 			$r = sort_by_date($r);
 			foreach($r as $rr) {
 				$j = (($rr['adjust']) ? datetime_convert('UTC',date_default_timezone_get(),$rr['start'], 'j') : datetime_convert('UTC','UTC',$rr['start'],'j'));
@@ -343,15 +343,8 @@
 
 		$events=array();
 
-<<<<<<< HEAD
-		$last_date = '';
-		$fmt = t('l, F j');
-
-		if(dba::is_result($r)) {
-=======
 		// transform the event in a usable array
-		if(count($r))
->>>>>>> 8e6f9abe
+		if(dbm::is_result($r)) {
 			$r = sort_by_date($r);
 			$events = process_events($r);
 
@@ -411,7 +404,7 @@
 			intval($event_id),
 			intval(local_user())
 		);
-		if(dba::is_result($r))
+		if(dbm::is_result($r))
 			$orig_event = $r[0];
 	}
 
