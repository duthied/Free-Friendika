<?php
require_once("include/contact_selectors.php");
require_once("mod/contacts.php");

function crepair_init(&$a) {
	if(! local_user())
		return;

	$contact_id = 0;

	if(($a->argc == 2) && intval($a->argv[1])) {
		$contact_id = intval($a->argv[1]);
		$r = q("SELECT * FROM `contact` WHERE `uid` = %d and `id` = %d LIMIT 1",
			intval(local_user()),
			intval($contact_id)
		);
		if(! count($r)) {
			$contact_id = 0;
		}
	}

	if(! x($a->page,'aside'))
		$a->page['aside'] = '';

	if($contact_id) {
			$a->data['contact'] = $r[0];

			if (($a->data['contact']['network'] != "") AND ($a->data['contact']['network'] != NETWORK_DFRN)) {
				$networkname = format_network_name($a->data['contact']['network'],$a->data['contact']['url']);
			} else 
				$networkname = '';

			$vcard_widget = replace_macros(get_markup_template("vcard-widget.tpl"),array(
				'$name' => htmlentities($a->data['contact']['name']),
				'$photo' => $a->data['contact']['photo'],
				'$url' => ($a->data['contact']['network'] == NETWORK_DFRN) ? z_root()."/redir/".$a->data['contact']['id'] : $a->data['contact']['url'],
				'$addr' => (($a->data['contact']['addr'] != "") ? ($a->data['contact']['addr']) : ""),
				'$network_name' => $networkname,
				'$network' => t('Network:'),
				'account_type' => (($a->data['contact']['forum'] || $a->data['contact']['prv']) ? t('Forum') : '')
			));

			$a->page['aside'] .= $vcard_widget;

	}
}


function crepair_post(&$a) {
	if(! local_user())
		return;

	$cid = (($a->argc > 1) ? intval($a->argv[1]) : 0);

	if($cid) {
		$r = q("SELECT * FROM `contact` WHERE `id` = %d AND `uid` = %d LIMIT 1",
			intval($cid),
			intval(local_user())
		);
	}

	if(! count($r))
		return;

	$contact = $r[0];

	$name    = ((x($_POST,'name')) ? $_POST['name'] : $contact['name']);
	$nick    = ((x($_POST,'nick')) ? $_POST['nick'] : '');
	$url     = ((x($_POST,'url')) ? $_POST['url'] : '');
	$request = ((x($_POST,'request')) ? $_POST['request'] : '');
	$confirm = ((x($_POST,'confirm')) ? $_POST['confirm'] : '');
	$notify  = ((x($_POST,'notify')) ? $_POST['notify'] : '');
	$poll    = ((x($_POST,'poll')) ? $_POST['poll'] : '');
	$attag   = ((x($_POST,'attag')) ? $_POST['attag'] : '');
	$photo   = ((x($_POST,'photo')) ? $_POST['photo'] : '');
	$remote_self = ((x($_POST,'remote_self')) ? $_POST['remote_self'] : false);
	$nurl    = normalise_link($url);

	$r = q("UPDATE `contact` SET `name` = '%s', `nick` = '%s', `url` = '%s', `nurl` = '%s', `request` = '%s', `confirm` = '%s', `notify` = '%s', `poll` = '%s', `attag` = '%s' , `remote_self` = %d
		WHERE `id` = %d AND `uid` = %d",
		dbesc($name),
		dbesc($nick),
		dbesc($url),
		dbesc($nurl),
		dbesc($request),
		dbesc($confirm),
		dbesc($notify),
		dbesc($poll),
		dbesc($attag),
		intval($remote_self),
		intval($contact['id']),
		local_user()
	);

	if($photo) {
		logger('mod-crepair: updating photo from ' . $photo);
		require_once("include/Photo.php");

		$photos = import_profile_photo($photo,local_user(),$contact['id']);

		$x = q("UPDATE `contact` SET `photo` = '%s',
			`thumb` = '%s',
			`micro` = '%s',
			`name-date` = '%s',
			`uri-date` = '%s',
			`avatar-date` = '%s'
			WHERE `id` = %d
			",
			dbesc($photos[0]),
			dbesc($photos[1]),
			dbesc($photos[2]),
			dbesc(datetime_convert()),
			dbesc(datetime_convert()),
			dbesc(datetime_convert()),
			intval($contact['id'])
		);
	}

	if($r)
		info( t('Contact settings applied.') . EOL);
	else
		notice( t('Contact update failed.') . EOL);


	return;
}



function crepair_content(&$a) {

	if(! local_user()) {
		notice( t('Permission denied.') . EOL);
		return;
	}

	$cid = (($a->argc > 1) ? intval($a->argv[1]) : 0);

	if($cid) {
		$r = q("SELECT * FROM `contact` WHERE `id` = %d AND `uid` = %d LIMIT 1",
			intval($cid),
			intval(local_user())
		);
	}

	if(! count($r)) {
		notice( t('Contact not found.') . EOL);
		return;
	}

	$contact = $r[0];

	$warning = t('<strong>WARNING: This is highly advanced</strong> and if you enter incorrect information your communications with this contact may stop working.');
	$info = t('Please use your browser \'Back\' button <strong>now</strong> if you are uncertain what to do on this page.');

	$returnaddr = "contacts/$cid";

	$allow_remote_self = get_config('system','allow_users_remote_self');

	// Disable remote self for everything except feeds.
	// There is an issue when you repeat an item from maybe twitter and you got comments from friendica and twitter
	// Problem is, you couldn't reply to both networks.
	if (!in_array($contact['network'], array(NETWORK_FEED, NETWORK_DFRN, NETWORK_DIASPORA)))
		$allow_remote_self = false;

	if ($contact['network'] == NETWORK_FEED)
		$remote_self_options = array('0'=>t('No mirroring'), '1'=>t('Mirror as forwarded posting'), '2'=>t('Mirror as my own posting'));
	else
		$remote_self_options = array('0'=>t('No mirroring'), '2'=>t('Mirror as my own posting'));

	$update_profile = in_array($contact['network'], array(NETWORK_DFRN, NETWORK_DSPR, NETWORK_OSTATUS));

	$tab_str = contacts_tab($a, $contact['id'], 5);


	$tpl = get_markup_template('crepair.tpl');
	$o .= replace_macros($tpl, array(
		//'$title'	=> t('Repair Contact Settings'),
<<<<<<< HEAD
		//'$title'	=> htmlentities($header),
=======
>>>>>>> 1f9644bd
		'$tab_str'	=> $tab_str,
		'$warning'	=> $warning,
		'$info'		=> $info,
		'$returnaddr'	=> $returnaddr,
		'$return'	=> t('Return to contact editor'),
		'$update_profile' => update_profile,
		'$udprofilenow' => t('Refetch contact data'),
		'$label_name' => t('Name'),
		'$label_nick' => t('Account Nickname'),
		'$label_attag' => t('@Tagname - overrides Name/Nickname'),
		'$label_url' => t('Account URL'),
		'$label_request' => t('Friend Request URL'),
		'$label_confirm' => t('Friend Confirm URL'),
		'$label_notify' => t('Notification Endpoint URL'),
		'$label_poll' => t('Poll/Feed URL'),
		'$label_photo' => t('New photo from this URL'),
		'$label_remote_self' => t('Remote Self'),
		'$allow_remote_self' => $allow_remote_self,
		'$remote_self' => array('remote_self',
					t('Mirror postings from this contact'),
					$contact['remote_self'],
					t('Mark this contact as remote_self, this will cause friendica to repost new entries from this contact.'),
					$remote_self_options
				),
		'$contact_name' => htmlentities($contact['name']),
		'$contact_nick' => htmlentities($contact['nick']),
		'$contact_id'   => $contact['id'],
		'$contact_url'  => $contact['url'],
		'$request'      => $contact['request'],
		'$confirm'      => $contact['confirm'],
		'$notify'       => $contact['notify'],
		'$poll'         => $contact['poll'],
		'$contact_attag'  => $contact['attag'],
		'$lbl_submit'   => t('Submit')
	));

	return $o;

}<|MERGE_RESOLUTION|>--- conflicted
+++ resolved
@@ -23,25 +23,9 @@
 		$a->page['aside'] = '';
 
 	if($contact_id) {
-			$a->data['contact'] = $r[0];
-
-			if (($a->data['contact']['network'] != "") AND ($a->data['contact']['network'] != NETWORK_DFRN)) {
-				$networkname = format_network_name($a->data['contact']['network'],$a->data['contact']['url']);
-			} else 
-				$networkname = '';
-
-			$vcard_widget = replace_macros(get_markup_template("vcard-widget.tpl"),array(
-				'$name' => htmlentities($a->data['contact']['name']),
-				'$photo' => $a->data['contact']['photo'],
-				'$url' => ($a->data['contact']['network'] == NETWORK_DFRN) ? z_root()."/redir/".$a->data['contact']['id'] : $a->data['contact']['url'],
-				'$addr' => (($a->data['contact']['addr'] != "") ? ($a->data['contact']['addr']) : ""),
-				'$network_name' => $networkname,
-				'$network' => t('Network:'),
-				'account_type' => (($a->data['contact']['forum'] || $a->data['contact']['prv']) ? t('Forum') : '')
-			));
-
-			$a->page['aside'] .= $vcard_widget;
-
+		$a->data['contact'] = $r[0];
+                $contact = $r[0];
+		profile_load($a, "", 0, get_contact_details_by_url($contact["url"]));
 	}
 }
 
@@ -176,10 +160,6 @@
 	$tpl = get_markup_template('crepair.tpl');
 	$o .= replace_macros($tpl, array(
 		//'$title'	=> t('Repair Contact Settings'),
-<<<<<<< HEAD
-		//'$title'	=> htmlentities($header),
-=======
->>>>>>> 1f9644bd
 		'$tab_str'	=> $tab_str,
 		'$warning'	=> $warning,
 		'$info'		=> $info,
