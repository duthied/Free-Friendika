--- conflicted
+++ resolved
@@ -59,15 +59,9 @@
 	$poll    = ((x($_POST,'poll')) ? $_POST['poll'] : '');
 	$attag   = ((x($_POST,'attag')) ? $_POST['attag'] : '');
 	$photo   = ((x($_POST,'photo')) ? $_POST['photo'] : '');
-<<<<<<< HEAD
 	$remote_self = ((x($_POST,'remote_self')) ? $_POST['remote_self'] : false);
 
 	$r = q("UPDATE `contact` SET `name` = '%s', `nick` = '%s', `url` = '%s', `request` = '%s', `confirm` = '%s', `notify` = '%s', `poll` = '%s', `attag` = '%s' , `remote_self` = %d
-=======
-	$remote_self = ((x($_POST,'remote_self')) ? intval($_POST['remote_self']) : 0);
-
-	$r = q("UPDATE `contact` SET `name` = '%s', `nick` = '%s', `url` = '%s', `request` = '%s', `confirm` = '%s', `notify` = '%s', `poll` = '%s', `attag` = '%s', `remote_self` = '%d'
->>>>>>> e97a5798
 		WHERE `id` = %d AND `uid` = %d LIMIT 1",
 		dbesc($name),
 		dbesc($nick),
@@ -77,11 +71,7 @@
 		dbesc($notify),
 		dbesc($poll),
 		dbesc($attag),
-<<<<<<< HEAD
 		intval($remote_self),
-=======
-		$remote_self,
->>>>>>> e97a5798
 		intval($contact['id']),
 		local_user()
 	);
@@ -166,13 +156,9 @@
 		'$label_notify' => t('Notification Endpoint URL'),
 		'$label_poll' => t('Poll/Feed URL'),
 		'$label_photo' => t('New photo from this URL'),
-<<<<<<< HEAD
-		'$label_self' => t('Mirror all posts to the wall?'),
-=======
 		'$label_remote_self' => t('Remote Self'),
 		'$allow_remote_self' => get_config('system','allow_users_remote_self'),
 		'$remote_self' => array('remote_self', t('Mirror postings from this contact'), $contact['remote_self'], t('Mark this contact as remote_self, this will cause friendica to repost new entries from this contact.')),  
->>>>>>> e97a5798
 		'$contact_name' => $contact['name'],
 		'$contact_nick' => $contact['nick'],
 		'$contact_id'   => $contact['id'],
