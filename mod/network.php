<?php
<<<<<<< HEAD
function network_init(App &$a) {
=======
function network_init(&$a) {
>>>>>>> ad20c550
	if (! local_user()) {
		notice( t('Permission denied.') . EOL);
		return;
	}

	$is_a_date_query = false;
	if(x($_GET['cid']) && intval($_GET['cid']) != 0)
		$cid = $_GET['cid'];

	if($a->argc > 1) {
		for($x = 1; $x < $a->argc; $x ++) {
			if(is_a_date_arg($a->argv[$x])) {
				$is_a_date_query = true;
				break;
			}
		}
	}

	// convert query string to array. remove friendica args
	$query_array = array();
	$query_string = str_replace($a->cmd."?", "", $a->query_string);
	parse_str($query_string, $query_array);
	array_shift($query_array);


	// fetch last used network view and redirect if needed
	if(! $is_a_date_query) {
		$sel_tabs = network_query_get_sel_tab($a);
		$sel_nets = network_query_get_sel_net();
		$sel_groups = network_query_get_sel_group($a);
		$last_sel_tabs = get_pconfig(local_user(), 'network.view','tab.selected');
		$last_sel_nets = get_pconfig(local_user(), 'network.view', 'net.selected');
		$last_sel_groups = get_pconfig(local_user(), 'network.view', 'group.selected');

		$remember_tab = ($sel_tabs[0] === 'active' && is_array($last_sel_tabs) && $last_sel_tabs[0] !== 'active');
		$remember_net = ($sel_nets === false && $last_sel_nets && $last_sel_nets !== 'all');
		$remember_group = ($sel_groups === false && $last_sel_groups && $last_sel_groups != 0);

		$net_baseurl = '/network';
		$net_args = array();

		if($remember_group) {
			$net_baseurl .= '/' . $last_sel_groups; // Note that the group number must come before the "/new" tab selection
		}
		else if($sel_groups !== false) {
			$net_baseurl .= '/' . $sel_groups;
		}

		if($remember_tab) {
			// redirect if current selected tab is '/network' and
			// last selected tab is _not_ '/network?f=&order=comment'.
			// and this isn't a date query

			$tab_baseurls = array(
				'',		//all
				'',		//postord
				'',		//conv
				'/new',		//new
				'',		//starred
				'',		//bookmarked
				'',		//spam
			);
			$tab_args = array(
				'f=&order=comment',	//all
				'f=&order=post',	//postord
				'f=&conv=1',		//conv
				'',			//new
				'f=&star=1',		//starred
				'f=&bmark=1',		//bookmarked
				'f=&spam=1',		//spam
			);

			$k = array_search('active', $last_sel_tabs);

			$net_baseurl .= $tab_baseurls[$k];

			// parse out tab queries
			$dest_qa = array();
			$dest_qs = $tab_args[$k];
			parse_str( $dest_qs, $dest_qa);
			$net_args = array_merge($net_args, $dest_qa);
		}
		else if($sel_tabs[4] === 'active') {
			// The '/new' tab is selected
			$net_baseurl .= '/new';
		}

		if($remember_net) {
			$net_args['nets'] = $last_sel_nets;
		}
		else if($sel_nets!==false) {
			$net_args['nets'] = $sel_nets;
		}

		if($remember_tab || $remember_net || $remember_group) {
			$net_args = array_merge($query_array, $net_args);
			$net_queries = build_querystring($net_args);

			$redir_url = ($net_queries ? $net_baseurl."?".$net_queries : $net_baseurl);

			goaway(App::get_baseurl() . $redir_url);
		}
	}

	if(x($_GET['nets']) && $_GET['nets'] === 'all')
		unset($_GET['nets']);

	$group_id = (($a->argc > 1 && is_numeric($a->argv[1])) ? intval($a->argv[1]) : 0);

	set_pconfig(local_user(), 'network.view', 'group.selected', $group_id);

	require_once('include/group.php');
	require_once('include/contact_widgets.php');
	require_once('include/items.php');
	require_once('include/ForumManager.php');

	if(! x($a->page,'aside'))
		$a->page['aside'] = '';

	$search = ((x($_GET,'search')) ? escape_tags($_GET['search']) : '');

	if(x($_GET,'save')) {
		$r = qu("SELECT * FROM `search` WHERE `uid` = %d AND `term` = '%s' LIMIT 1",
			intval(local_user()),
			dbesc($search)
		);
		if (! dbm::is_result($r)) {
			q("INSERT INTO `search` ( `uid`,`term` ) VALUES ( %d, '%s') ",
				intval(local_user()),
				dbesc($search)
			);
		}
	}
	if(x($_GET,'remove')) {
		q("DELETE FROM `search` WHERE `uid` = %d AND `term` = '%s'",
			intval(local_user()),
			dbesc($search)
		);
	}

	// search terms header
	if(x($_GET,'search')) {
		$a->page['content'] .= replace_macros(get_markup_template("section_title.tpl"),array(
			'$title' => sprintf( t('Results for: %s'), $search)
		));
	}

	$a->page['aside'] .= (feature_enabled(local_user(),'groups') ? group_side('network/0','network','standard',$group_id) : '');
	$a->page['aside'] .= (feature_enabled(local_user(),'forumlist_widget') ? ForumManager::widget(local_user(),$cid) : '');
	$a->page['aside'] .= posted_date_widget('network',local_user(),false);
	$a->page['aside'] .= networks_widget('network',(x($_GET, 'nets') ? $_GET['nets'] : ''));
	$a->page['aside'] .= saved_searches($search);
	$a->page['aside'] .= fileas_widget('network',(x($_GET, 'file') ? $_GET['file'] : ''));

}

function saved_searches($search) {

	if(! feature_enabled(local_user(),'savedsearch'))
		return '';

	$a = get_app();

	$srchurl = '/network?f='
		. ((x($_GET,'cid'))   ? '&cid='   . $_GET['cid']   : '')
		. ((x($_GET,'star'))  ? '&star='  . $_GET['star']  : '')
		. ((x($_GET,'bmark')) ? '&bmark=' . $_GET['bmark'] : '')
		. ((x($_GET,'conv'))  ? '&conv='  . $_GET['conv']  : '')
		. ((x($_GET,'nets'))  ? '&nets='  . $_GET['nets']  : '')
		. ((x($_GET,'cmin'))  ? '&cmin='  . $_GET['cmin']  : '')
		. ((x($_GET,'cmax'))  ? '&cmax='  . $_GET['cmax']  : '')
		. ((x($_GET,'file'))  ? '&file='  . $_GET['file']  : '');
	;

	$o = '';

	$r = qu("SELECT `id`,`term` FROM `search` WHERE `uid` = %d",
		intval(local_user())
	);

	$saved = array();

	if (dbm::is_result($r)) {
		foreach ($r as $rr) {
			$saved[] = array(
				'id'          => $rr['id'],
				'term'        => $rr['term'],
				'encodedterm' => urlencode($rr['term']),
				'delete'      => t('Remove term'),
				'selected'    => ($search==$rr['term']),
			);
		}
	}


	$tpl = get_markup_template("saved_searches_aside.tpl");
	$o = replace_macros($tpl, array(
		'$title'     => t('Saved Searches'),
		'$add'       => t('add'),
		'$searchbox' => search($search,'netsearch-box',$srchurl,true),
		'$saved'     => $saved,
	));

	return $o;

}

/**
 * Return selected tab from query
 *
 * urls -> returns
 * 		'/network'					=> $no_active = 'active'
 * 		'/network?f=&order=comment'	=> $comment_active = 'active'
 * 		'/network?f=&order=post'	=> $postord_active = 'active'
 * 		'/network?f=&conv=1',		=> $conv_active = 'active'
 * 		'/network/new',				=> $new_active = 'active'
 * 		'/network?f=&star=1',		=> $starred_active = 'active'
 * 		'/network?f=&bmark=1',		=> $bookmarked_active = 'active'
 * 		'/network?f=&spam=1',		=> $spam_active = 'active'
 *
 * @return Array ( $no_active, $comment_active, $postord_active, $conv_active, $new_active, $starred_active, $bookmarked_active, $spam_active );
 */
function network_query_get_sel_tab(App &$a) {
	$no_active='';
	$starred_active = '';
	$new_active = '';
	$bookmarked_active = '';
	$all_active = '';
	$search_active = '';
	$conv_active = '';
	$spam_active = '';
	$postord_active = '';

	if(($a->argc > 1 && $a->argv[1] === 'new')
		|| ($a->argc > 2 && $a->argv[2] === 'new')) {
			$new_active = 'active';
	}

	if(x($_GET,'search')) {
		$search_active = 'active';
	}

	if(x($_GET,'star')) {
		$starred_active = 'active';
	}

	if(x($_GET,'bmark')) {
		$bookmarked_active = 'active';
	}

	if(x($_GET,'conv')) {
		$conv_active = 'active';
	}

	if(x($_GET,'spam')) {
		$spam_active = 'active';
	}



	if (($new_active == '')
		&& ($starred_active == '')
		&& ($bookmarked_active == '')
		&& ($conv_active == '')
		&& ($search_active == '')
		&& ($spam_active == '')) {
			$no_active = 'active';
	}

	if ($no_active=='active' && x($_GET,'order')) {
		switch($_GET['order']){
		 case 'post': $postord_active = 'active'; $no_active=''; break;
		 case 'comment' : $all_active = 'active'; $no_active=''; break;
		}
	}

	return array($no_active, $all_active, $postord_active, $conv_active, $new_active, $starred_active, $bookmarked_active, $spam_active);
}

/**
 * @brief Return selected network from query
 * @return string Name of the selected network
 */
function network_query_get_sel_net() {
	$network = false;

	if(x($_GET,'nets')) {
		$network = $_GET['nets'];
	}

	return $network;
}

function network_query_get_sel_group(App &$a) {
	$group = false;

	if($a->argc >= 2 && is_numeric($a->argv[1])) {
		$group = $a->argv[1];
	}

	return $group;
}


function network_content(&$a, $update = 0) {

	require_once('include/conversation.php');

	if (! local_user()) {
		$_SESSION['return_url'] = $a->query_string;
		return login(false);
	}

	// Rawmode is used for fetching new content at the end of the page
	$rawmode = (isset($_GET["mode"]) AND ($_GET["mode"] == "raw"));

	/// @TODO Is this really necessary? $a is already available to hooks
	$arr = array('query' => $a->query_string);
	call_hooks('network_content_init', $arr);


	$datequery = $datequery2 = '';

	$group = 0;

	$nouveau = false;

	if($a->argc > 1) {
		for($x = 1; $x < $a->argc; $x ++) {
			if(is_a_date_arg($a->argv[$x])) {
				if($datequery)
					$datequery2 = escape_tags($a->argv[$x]);
				else {
					$datequery = escape_tags($a->argv[$x]);
					$_GET['order'] = 'post';
				}
			}
			elseif($a->argv[$x] === 'new') {
				$nouveau = true;
			}
			elseif(intval($a->argv[$x])) {
				$group = intval($a->argv[$x]);
				$def_acl = array('allow_gid' => '<' . $group . '>');
			}
		}
	}

	$o = '';



	$contact_id = $a->cid;

	require_once('include/acl_selectors.php');

	$cid = ((x($_GET,'cid')) ? intval($_GET['cid']) : 0);
	$star = ((x($_GET,'star')) ? intval($_GET['star']) : 0);
	$bmark = ((x($_GET,'bmark')) ? intval($_GET['bmark']) : 0);
	$order = ((x($_GET,'order')) ? notags($_GET['order']) : 'comment');
	$liked = ((x($_GET,'liked')) ? intval($_GET['liked']) : 0);
	$conv = ((x($_GET,'conv')) ? intval($_GET['conv']) : 0);
	$spam = ((x($_GET,'spam')) ? intval($_GET['spam']) : 0);
	$nets = ((x($_GET,'nets')) ? $_GET['nets'] : '');
	$cmin = ((x($_GET,'cmin')) ? intval($_GET['cmin']) : 0);
	$cmax = ((x($_GET,'cmax')) ? intval($_GET['cmax']) : 99);
	$file = ((x($_GET,'file')) ? $_GET['file'] : '');



	if(x($_GET,'search') || x($_GET,'file'))
		$nouveau = true;
	if($cid)
		$def_acl = array('allow_cid' => '<' . intval($cid) . '>');

	if($nets) {
		$r = qu("SELECT `id` FROM `contact` WHERE `uid` = %d AND network = '%s' AND `self` = 0",
			intval(local_user()),
			dbesc($nets)
		);

		$str = '';
		if (dbm::is_result($r))
			foreach($r as $rr)
				$str .= '<' . $rr['id'] . '>';
		if(strlen($str))
			$def_acl = array('allow_cid' => $str);
	}
	set_pconfig(local_user(), 'network.view', 'net.selected', ($nets ? $nets : 'all'));

	if(!$update AND !$rawmode) {
		$tabs = network_tabs($a);
		$o .= $tabs;

		if($group) {
			if(($t = group_public_members($group)) && (! get_pconfig(local_user(),'system','nowarn_insecure'))) {
				notice(sprintf(tt("Warning: This group contains %s member from a network that doesn't allow non public messages.",
						"Warning: This group contains %s members from a network that doesn't allow non public messages.",
						$t), $t).EOL);
				notice(t("Messages in this group won't be send to these receivers.").EOL);
			}
		}

		nav_set_selected('network');

		$content = "";

		if ($cid) {
			// If $cid belongs to a communitity forum or a privat goup,.add a mention to the status editor
			$contact = qu("SELECT `nick` FROM `contact` WHERE `id` = %d AND `uid` = %d AND (`forum` OR `prv`) ",
				intval($cid),
				intval(local_user())
			);
			if ($contact)
				$content = "@".$contact[0]["nick"]."+".$cid;
		}

		$x = array(
			'is_owner' => true,
			'allow_location' => $a->user['allow_location'],
			'default_location' => $a->user['default-location'],
			'nickname' => $a->user['nickname'],
			'lockstate'=> ((($group) || ($cid) || ($nets) || (is_array($a->user) &&
					((strlen($a->user['allow_cid'])) || (strlen($a->user['allow_gid'])) ||
					(strlen($a->user['deny_cid'])) || (strlen($a->user['deny_gid']))))) ? 'lock' : 'unlock'),
			'default_perms'	=> get_acl_permissions($a->user),
			'acl'	=> populate_acl((($group || $cid || $nets) ? $def_acl : $a->user), true),
			'bang'	=> (($group || $cid || $nets) ? '!' : ''),
			'visitor' => 'block',
			'profile_uid' => local_user(),
			'acl_data' => construct_acl_data($a, $a->user), // For non-Javascript ACL selector
			'content' => $content,
		);

		$o .= status_editor($a,$x);

	}

	// We don't have to deal with ACLs on this page. You're looking at everything
	// that belongs to you, hence you can see all of it. We will filter by group if
	// desired.

	$sql_post_table = "";
	$sql_options  = (($star) ? " AND `thread`.`starred` " : '');
	$sql_options .= (($bmark) ? " AND `thread`.`bookmark` " : '');
	$sql_extra = $sql_options;
	$sql_extra2 = "";
	$sql_extra3 = "";
	$sql_table = "`thread`";
	$sql_parent = "`iid`";

	if ($nouveau OR strlen($file) OR $update) {
		$sql_table = "`item`";
		$sql_parent = "`parent`";
		$sql_post_table = " INNER JOIN `thread` ON `thread`.`iid` = `item`.`parent`";
	}

	$sql_nets = (($nets) ? sprintf(" and $sql_table.`network` = '%s' ", dbesc($nets)) : '');

	if($group) {
		$r = qu("SELECT `name`, `id` FROM `group` WHERE `id` = %d AND `uid` = %d LIMIT 1",
			intval($group),
			intval($_SESSION['uid'])
		);
		if (! dbm::is_result($r)) {
			if($update)
				killme();
			notice( t('No such group') . EOL );
			goaway('network/0');
			// NOTREACHED
		}

		$contacts = expand_groups(array($group));
		$gcontacts = expand_groups(array($group), false, true);

		if((is_array($contacts)) && count($contacts)) {
			$contact_str_self = "";
			$gcontact_str_self = "";

			$contact_str = implode(',',$contacts);
			$gcontact_str = implode(',',$gcontacts);
			$self = qu("SELECT `contact`.`id`, `gcontact`.`id` AS `gid` FROM `contact`
					INNER JOIN `gcontact` ON `gcontact`.`nurl` = `contact`.`nurl`
					WHERE `uid` = %d AND `self`", intval($_SESSION['uid']));
			if (count($self)) {
				$contact_str_self = $self[0]["id"];
				$gcontact_str_self = $self[0]["gid"];
			}

			$sql_post_table .= " INNER JOIN `item` AS `temp1` ON `temp1`.`id` = ".$sql_table.".".$sql_parent;
			$sql_extra3 .= " AND (`thread`.`contact-id` IN ($contact_str) ";
			$sql_extra3 .= " OR (`thread`.`contact-id` = '$contact_str_self' AND `temp1`.`allow_gid` LIKE '".protect_sprintf('%<'.intval($group).'>%')."' AND `temp1`.`private`))";
		} else {
			$sql_extra3 .= " AND false ";
			info( t('Group is empty'));
		}

		$o = replace_macros(get_markup_template("section_title.tpl"),array(
			'$title' => sprintf( t('Group: %s'), $r[0]['name'])
		)) . $o;

	}
	elseif($cid) {

		$r = qu("SELECT `id`,`name`,`network`,`writable`,`nurl`, `forum`, `prv`, `contact-type`, `addr`, `thumb`, `location` FROM `contact` WHERE `id` = %d
				AND (NOT `blocked` OR `pending`) LIMIT 1",
			intval($cid)
		);
		if (dbm::is_result($r)) {
			$sql_extra = " AND ".$sql_table.".`contact-id` = ".intval($cid);

			$entries[0] = array(
				'id' => 'network',
				'name' => htmlentities($r[0]['name']),
				'itemurl' => (($r[0]['addr']) ? ($r[0]['addr']) : ($r[0]['nurl'])),
				'thumb' => proxy_url($r[0]['thumb'], false, PROXY_SIZE_THUMB),
				'details' => $r[0]['location'],
			);

			$entries[0]["account_type"] = account_type($r[0]);

			$o = replace_macros(get_markup_template("viewcontact_template.tpl"),array(
				'contacts' => $entries,
				'id' => 'network',
			)) . $o;

			if($r[0]['network'] === NETWORK_OSTATUS && $r[0]['writable'] && (! get_pconfig(local_user(),'system','nowarn_insecure'))) {
				notice( t('Private messages to this person are at risk of public disclosure.') . EOL);
			}

		}
		else {
			notice( t('Invalid contact.') . EOL);
			goaway('network');
			// NOTREACHED
		}
	}

	if((! $group) && (! $cid) && (! $update) && (! get_config('theme','hide_eventlist'))) {
		$o .= get_birthdays();
		$o .= get_events();
	}

	if($datequery) {
		$sql_extra3 .= protect_sprintf(sprintf(" AND $sql_table.created <= '%s' ", dbesc(datetime_convert(date_default_timezone_get(),'',$datequery))));
	}
	if($datequery2) {
		$sql_extra3 .= protect_sprintf(sprintf(" AND $sql_table.created >= '%s' ", dbesc(datetime_convert(date_default_timezone_get(),'',$datequery2))));
	}

	//$sql_extra2 = (($nouveau) ? '' : " AND `item`.`parent` = `item`.`id` ");
	$sql_extra2 = (($nouveau) ? '' : $sql_extra2);
	$sql_extra3 = (($nouveau) ? '' : $sql_extra3);
	$sql_order = "";
	$order_mode = "received";
	$tag = false;

	if(x($_GET,'search')) {
		$search = escape_tags($_GET['search']);

		if(strpos($search,'#') === 0) {
			$tag = true;
			$search = substr($search,1);
		}

		if (get_config('system','only_tag_search'))
			$tag = true;

		if($tag) {
			$sql_extra = "";

			$sql_post_table .= sprintf("INNER JOIN (SELECT `oid` FROM `term` WHERE `term` = '%s' AND `otype` = %d AND `type` = %d AND `uid` = %d ORDER BY `tid` DESC) AS `term` ON `item`.`id` = `term`.`oid` ",
					dbesc(protect_sprintf($search)), intval(TERM_OBJ_POST), intval(TERM_HASHTAG), intval(local_user()));
			$sql_order = "`item`.`id`";
			$order_mode = "id";
		} else {
			if (get_config('system','use_fulltext_engine'))
				$sql_extra = sprintf(" AND MATCH (`item`.`body`, `item`.`title`) AGAINST ('%s' in boolean mode) ", dbesc(protect_sprintf($search)));
			else
				$sql_extra = sprintf(" AND `item`.`body` REGEXP '%s' ", dbesc(protect_sprintf(preg_quote($search))));
			$sql_order = "`item`.`id`";
			$order_mode = "id";
		}
	}
	if(strlen($file)) {
		$sql_post_table .= sprintf("INNER JOIN (SELECT `oid` FROM `term` WHERE `term` = '%s' AND `otype` = %d AND `type` = %d AND `uid` = %d ORDER BY `tid` DESC) AS `term` ON `item`.`id` = `term`.`oid` ",
				dbesc(protect_sprintf($file)), intval(TERM_OBJ_POST), intval(TERM_FILE), intval(local_user()));
		$sql_order = "`item`.`id`";
		$order_mode = "id";
	}

	if($conv)
		$sql_extra3 .= " AND $sql_table.`mention`";

	if($update) {

		// only setup pagination on initial page view
		$pager_sql = '';

	} else {
		if(get_config('system', 'old_pager')) {
			$r = qu("SELECT COUNT(*) AS `total`
				FROM $sql_table $sql_post_table INNER JOIN `contact` ON `contact`.`id` = $sql_table.`contact-id`
				AND (NOT `contact`.`blocked` OR `contact`.`pending`)
				WHERE $sql_table.`uid` = %d AND $sql_table.`visible` AND NOT $sql_table.`deleted`
				$sql_extra2 $sql_extra3
				$sql_extra $sql_nets ",
				intval($_SESSION['uid'])
			);

			if (dbm::is_result($r)) {
				$a->set_pager_total($r[0]['total']);
			}
		}

		//  check if we serve a mobile device and get the user settings
		//  accordingly
		if ($a->is_mobile) {
			$itemspage_network = get_pconfig(local_user(),'system','itemspage_mobile_network');
			$itemspage_network = ((intval($itemspage_network)) ? $itemspage_network : 20);
		} else {
			$itemspage_network = get_pconfig(local_user(),'system','itemspage_network');
			$itemspage_network = ((intval($itemspage_network)) ? $itemspage_network : 40);
		}

		//  now that we have the user settings, see if the theme forces
		//  a maximum item number which is lower then the user choice
		if(($a->force_max_items > 0) && ($a->force_max_items < $itemspage_network))
			$itemspage_network = $a->force_max_items;

		$a->set_pager_itemspage($itemspage_network);
		$pager_sql = sprintf(" LIMIT %d, %d ",intval($a->pager['start']), intval($a->pager['itemspage']));
	}

	if($nouveau) {
		$simple_update = (($update) ? " AND `item`.`unseen` " : '');

		if ($sql_order == "")
			$sql_order = "`item`.`id`";

		// "New Item View" - show all items unthreaded in reverse created date order
		$items = qu("SELECT %s FROM $sql_table $sql_post_table %s
			WHERE %s AND `item`.`uid` = %d
			$simple_update
			$sql_extra $sql_nets
			ORDER BY $sql_order DESC $pager_sql ",
			item_fieldlists(), item_joins(), item_condition(),
			intval($_SESSION['uid'])
		);

		$update_unseen = ' WHERE uid = ' . intval($_SESSION['uid']) . " AND unseen = 1 $sql_extra $sql_nets";
	} else {

		// Normal conversation view


		if($order === 'post') {
			$ordering = "`created`";
			if ($sql_order == "")
				$order_mode = "created";
		} else {
			$ordering = "`commented`";
			if ($sql_order == "")
				$order_mode = "commented";
		}

		if ($sql_order == "")
			$sql_order = "$sql_table.$ordering";

		if (($_GET["offset"] != ""))
			$sql_extra3 .= sprintf(" AND $sql_order <= '%s'", dbesc($_GET["offset"]));

		// Fetch a page full of parent items for this page
		if($update) {
			if (get_config("system", "like_no_comment"))
				$sql_extra4 = " AND `item`.`verb` = '".ACTIVITY_POST."'";
			else
				$sql_extra4 = "";

			$r = qu("SELECT `item`.`parent` AS `item_id`, `item`.`network` AS `item_network`, `contact`.`uid` AS `contact_uid`
				FROM $sql_table $sql_post_table INNER JOIN `contact` ON `contact`.`id` = `item`.`contact-id`
				AND (NOT `contact`.`blocked` OR `contact`.`pending`)
				WHERE `item`.`uid` = %d AND `item`.`visible` AND NOT `item`.`deleted` $sql_extra4
				AND NOT `item`.`moderated` AND `item`.`unseen`
				$sql_extra3 $sql_extra $sql_nets
				ORDER BY `item_id` DESC LIMIT 100",
				intval(local_user())
			);
		} else {
			$r = qu("SELECT `thread`.`iid` AS `item_id`, `thread`.`network` AS `item_network`, `contact`.`uid` AS `contact_uid`
				FROM $sql_table $sql_post_table STRAIGHT_JOIN `contact` ON `contact`.`id` = `thread`.`contact-id`
				AND (NOT `contact`.`blocked` OR `contact`.`pending`)
				WHERE `thread`.`uid` = %d AND `thread`.`visible` AND NOT `thread`.`deleted`
				AND NOT `thread`.`moderated`
				$sql_extra2 $sql_extra3 $sql_extra $sql_nets
				ORDER BY $sql_order DESC $pager_sql ",
				intval(local_user())
			);
		}

		// Then fetch all the children of the parents that are on this page

		$parents_arr = array();
		$parents_str = '';
		$date_offset = "";

		if (dbm::is_result($r)) {
			foreach($r as $rr)
				if(! in_array($rr['item_id'],$parents_arr))
					$parents_arr[] = $rr['item_id'];

			$parents_str = implode(", ", $parents_arr);

			// splitted into separate queries to avoid the problem with very long threads
			// so always the last X comments are loaded
			// This problem can occur expecially with imported facebook posts
			$max_comments = get_config("system", "max_comments");
			if ($max_comments == 0)
				$max_comments = 100;

			$items = array();

			foreach ($parents_arr AS $parents) {
				$thread_items = qu(item_query()." AND `item`.`uid` = %d
					AND `item`.`parent` = %d
					ORDER BY `item`.`commented` DESC LIMIT %d",
					intval(local_user()),
					intval($parents),
					intval($max_comments + 1)
				);
	
				if (dbm::is_result($thread_items))
					$items = array_merge($items, $thread_items);
			}
			$items = conv_sort($items,$ordering);
		} else {
			$items = array();
		}

		if ($_GET["offset"] == "")
			$date_offset = $items[0][$order_mode];
		else
			$date_offset = $_GET["offset"];

		$a->page_offset = $date_offset;

		if($parents_str)
			$update_unseen = ' WHERE uid = ' . intval(local_user()) . ' AND unseen = 1 AND parent IN ( ' . dbesc($parents_str) . ' )';
	}

	// We aren't going to try and figure out at the item, group, and page
	// level which items you've seen and which you haven't. If you're looking
	// at the top level network page just mark everything seen.


// The $update_unseen is a bit unreliable if you have stuff coming into your stream from a new contact -
// and other feeds that bring in stuff from the past. One can't find it all.
// I'm reviving this block to mark everything seen on page 1 of the network as a temporary measure.
// The correct solution is to implement a network notifications box just like the system notifications popup
// with the ability in the popup to "mark all seen".
// Several people are complaining because there are unseen messages they can't find and as time goes
// on they just get buried deeper. It has happened to me a couple of times also.


	if((! $group) && (! $cid) && (! $star)) {

		$unseen = q("SELECT `id` FROM `item` WHERE `unseen` AND `uid` = %d",
				intval(local_user()));

		if ($unseen)
			$r = q("UPDATE `item` SET `unseen` = 0
				WHERE `unseen` = 1 AND `uid` = %d",
				intval(local_user())
			);
	}
	else {
		if($update_unseen) {

			$unseen = q("SELECT `id` FROM `item` ".$update_unseen);

			if ($unseen)
				$r = q("UPDATE `item` SET `unseen` = 0 $update_unseen");
		}
	}

	// Set this so that the conversation function can find out contact info for our wall-wall items
	$a->page_contact = $a->contact;

	$mode = (($nouveau) ? 'network-new' : 'network');

	$o .= conversation($a,$items,$mode,$update);

	if(!$update) {
		if(get_pconfig(local_user(),'system','infinite_scroll')) {
			$o .= scroll_loader();
		} elseif(!get_config('system', 'old_pager')) {
			$o .= alt_pager($a,count($items));
		} else {
			$o .= paginate($a);
		}
	}

	return $o;
}

/**
 * @brief Get the network tabs menu
 * 
 * @param app $a The global App
 * @return string Html of the networktab
 */
function network_tabs(App &$a) {
	// item filter tabs
	/// @TODO fix this logic, reduce duplication
	/// $a->page['content'] .= '<div class="tabs-wrapper">';

	list($no_active, $all_active, $postord_active, $conv_active, $new_active, $starred_active, $bookmarked_active, $spam_active) = network_query_get_sel_tab($a);
	// if no tabs are selected, defaults to comments
	if ($no_active=='active') $all_active='active';

	$cmd = (($datequery) ? '' : $a->cmd);
	$len_naked_cmd = strlen(str_replace('/new','',$cmd));

	// tabs
	$tabs = array(
		array(
			'label'	=> t('Commented Order'),
			'url'	=> str_replace('/new', '', $cmd) . '?f=&order=comment' . ((x($_GET,'cid')) ? '&cid=' . $_GET['cid'] : ''),
			'sel'	=> $all_active,
			'title'	=> t('Sort by Comment Date'),
			'id'	=> 'commented-order-tab',
			'accesskey' => "e",
		),
		array(
			'label'	=> t('Posted Order'),
			'url'	=> str_replace('/new', '', $cmd) . '?f=&order=post' . ((x($_GET,'cid')) ? '&cid=' . $_GET['cid'] : ''),
			'sel'	=> $postord_active,
			'title'	=> t('Sort by Post Date'),
			'id'	=> 'posted-order-tab',
			'accesskey' => "t",
		),
	);

	if(feature_enabled(local_user(),'personal_tab')) {
		$tabs[] = array(
			'label'	=> t('Personal'),
			'url'	=> str_replace('/new', '', $cmd) . ((x($_GET,'cid')) ? '/?f=&cid=' . $_GET['cid'] : '/?f=') . '&conv=1',
			'sel'	=> $conv_active,
			'title'	=> t('Posts that mention or involve you'),
			'id'	=> 'personal-tab',
			'accesskey' => "r",
		);
	}

	if(feature_enabled(local_user(),'new_tab')) {
		$tabs[] = array(
			'label'	=> t('New'),
			'url'	=> str_replace('/new', '', $cmd) . ($len_naked_cmd ? '/' : '') . 'new' . ((x($_GET,'cid')) ? '/?f=&cid=' . $_GET['cid'] : ''),
			'sel'	=> $new_active,
			'title'	=> t('Activity Stream - by date'),
			'id'	=> 'activitiy-by-date-tab',
			'accesskey' => "w",
		);
	}

	if(feature_enabled(local_user(),'link_tab')) {
		$tabs[] = array(
			'label'	=> t('Shared Links'),
			'url'	=> str_replace('/new', '', $cmd) . ((x($_GET,'cid')) ? '/?f=&cid=' . $_GET['cid'] : '/?f=') . '&bmark=1',
			'sel'	=> $bookmarked_active,
			'title'	=> t('Interesting Links'),
			'id'	=> 'shared-links-tab',
			'accesskey' => "b",
		);
	}

	if(feature_enabled(local_user(),'star_posts')) {
		$tabs[] = array(
			'label'	=> t('Starred'),
			'url'	=> str_replace('/new', '', $cmd) . ((x($_GET,'cid')) ? '/?f=&cid=' . $_GET['cid'] : '/?f=') . '&star=1',
			'sel'	=> $starred_active,
			'title'	=> t('Favourite Posts'),
			'id'	=> 'starred-posts-tab',
			'accesskey' => "m",
		);
	}

	// save selected tab, but only if not in search or file mode
	if(!x($_GET,'search') && !x($_GET,'file')) {
		set_pconfig( local_user(), 'network.view','tab.selected',array($all_active, $postord_active, $conv_active, $new_active, $starred_active, $bookmarked_active, $spam_active) );
	}

	$arr = array('tabs' => $tabs);
	call_hooks('network_tabs', $arr);
	
	$tpl = get_markup_template('common_tabs.tpl');

	return replace_macros($tpl, array('$tabs' => $arr['tabs']));

	// --- end item filter tabs
}<|MERGE_RESOLUTION|>--- conflicted
+++ resolved
@@ -1,21 +1,18 @@
 <?php
-<<<<<<< HEAD
 function network_init(App &$a) {
-=======
-function network_init(&$a) {
->>>>>>> ad20c550
 	if (! local_user()) {
 		notice( t('Permission denied.') . EOL);
 		return;
 	}
 
 	$is_a_date_query = false;
-	if(x($_GET['cid']) && intval($_GET['cid']) != 0)
+	if (x($_GET['cid']) && intval($_GET['cid']) != 0) {
 		$cid = $_GET['cid'];
-
-	if($a->argc > 1) {
-		for($x = 1; $x < $a->argc; $x ++) {
-			if(is_a_date_arg($a->argv[$x])) {
+	}
+
+	if ($a->argc > 1) {
+		for ($x = 1; $x < $a->argc; $x ++) {
+			if (is_a_date_arg($a->argv[$x])) {
 				$is_a_date_query = true;
 				break;
 			}
@@ -30,7 +27,7 @@
 
 
 	// fetch last used network view and redirect if needed
-	if(! $is_a_date_query) {
+	if (! $is_a_date_query) {
 		$sel_tabs = network_query_get_sel_tab($a);
 		$sel_nets = network_query_get_sel_net();
 		$sel_groups = network_query_get_sel_group($a);
