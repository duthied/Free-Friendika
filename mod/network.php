<?php

/**
 * @file mod/network.php
 */

use Friendica\App;
use Friendica\Content\Feature;
use Friendica\Content\ForumManager;
use Friendica\Content\Nav;
use Friendica\Content\Pager;
use Friendica\Content\Widget;
use Friendica\Content\Text\HTML;
use Friendica\Core\ACL;
use Friendica\Core\Addon;
use Friendica\Core\Config;
use Friendica\Core\Hook;
use Friendica\Core\L10n;
use Friendica\Core\Logger;
use Friendica\Core\PConfig;
use Friendica\Core\Protocol;
use Friendica\Core\Renderer;
use Friendica\Database\DBA;
use Friendica\Model\Contact;
use Friendica\Model\Group;
use Friendica\Model\Item;
use Friendica\Model\Profile;
use Friendica\Module\Login;
use Friendica\Util\DateTimeFormat;
use Friendica\Util\Proxy as ProxyUtils;
use Friendica\Util\Strings;

require_once 'include/conversation.php';
require_once 'include/items.php';

function network_init(App $a)
{
	if (!local_user()) {
		notice(L10n::t('Permission denied.') . EOL);
		return;
	}

	Hook::add('head', __FILE__, 'network_infinite_scroll_head');

	$search = (!empty($_GET['search']) ? Strings::escapeHtml($_GET['search']) : '');

	if (($search != '') && !empty($_GET['submit'])) {
		$a->internalRedirect('search?search=' . urlencode($search));
	}

	if (!empty($_GET['save'])) {
		$exists = DBA::exists('search', ['uid' => local_user(), 'term' => $search]);
		if (!$exists) {
			DBA::insert('search', ['uid' => local_user(), 'term' => $search]);
		}
	}
	if (!empty($_GET['remove'])) {
		DBA::delete('search', ['uid' => local_user(), 'term' => $search]);
	}

	$is_a_date_query = false;

	$group_id = (($a->argc > 1 && is_numeric($a->argv[1])) ? intval($a->argv[1]) : 0);

	$cid = 0;
	if (!empty($_GET['cid'])) {
		$cid = $_GET['cid'];
		$_GET['nets'] = '';
		$group_id = 0;
	}

	if ($a->argc > 1) {
		for ($x = 1; $x < $a->argc; $x ++) {
			if (is_a_date_arg($a->argv[$x])) {
				$is_a_date_query = true;
				break;
			}
		}
	}

	// convert query string to array. remove friendica args
	$query_array = [];
	$query_string = str_replace($a->cmd . '?', '', $a->query_string);
	parse_str($query_string, $query_array);
	array_shift($query_array);

	// fetch last used network view and redirect if needed
	if (!$is_a_date_query) {
		$sel_nets = defaults($_GET, 'nets', '');
		$sel_tabs = network_query_get_sel_tab($a);
		$sel_groups = network_query_get_sel_group($a);
		$last_sel_tabs = PConfig::get(local_user(), 'network.view', 'tab.selected');

		$remember_tab = ($sel_tabs[0] === 'active' && is_array($last_sel_tabs) && $last_sel_tabs[0] !== 'active');

		$net_baseurl = '/network';
		$net_args = [];

		if ($sel_groups !== false) {
			$net_baseurl .= '/' . $sel_groups;
		}

		if ($remember_tab) {
			// redirect if current selected tab is '/network' and
			// last selected tab is _not_ '/network?f=&order=comment'.
			// and this isn't a date query

			$tab_baseurls = [
				'',     //all
				'',     //postord
				'',     //conv
				'/new', //new
				'',     //starred
				'',     //bookmarked
			];
			$tab_args = [
				'f=&order=comment', //all
				'f=&order=post',    //postord
				'f=&conv=1',        //conv
				'',                 //new
				'f=&star=1',        //starred
				'f=&bmark=1',       //bookmarked
			];

			$k = array_search('active', $last_sel_tabs);

			if ($k != 3) {
				$net_baseurl .= $tab_baseurls[$k];

				// parse out tab queries
				$dest_qa = [];
				$dest_qs = $tab_args[$k];
				parse_str($dest_qs, $dest_qa);
				$net_args = array_merge($net_args, $dest_qa);
			} else {
				$remember_tab = false;
			}
		}

		if ($sel_nets) {
			$net_args['nets'] = $sel_nets;
		}

		if ($remember_tab) {
			$net_args = array_merge($query_array, $net_args);
			$net_queries = build_querystring($net_args);

			$redir_url = ($net_queries ? $net_baseurl . '?' . $net_queries : $net_baseurl);

			$a->internalRedirect($redir_url);
		}
	}

<<<<<<< HEAD
	if (!x($a->page, 'aside')) {
=======
	// If nets is set to all, unset it
	if (!empty($_GET['nets']) && $_GET['nets'] === 'all') {
		unset($_GET['nets']);
	}

	if (empty($a->page['aside'])) {
>>>>>>> 5a3991d4
		$a->page['aside'] = '';
	}

	$a->page['aside'] .= Group::sidebarWidget('network/0', 'network', 'standard', $group_id);
	$a->page['aside'] .= ForumManager::widget(local_user(), $cid);
	$a->page['aside'] .= posted_date_widget('network', local_user(), false);
	$a->page['aside'] .= Widget::networks('network', defaults($_GET, 'nets', '') );
	$a->page['aside'] .= saved_searches($search);
	$a->page['aside'] .= Widget::fileAs('network', defaults($_GET, 'file', '') );
}

function saved_searches($search)
{
	$srchurl = '/network?f='
		. (!empty($_GET['cid'])   ? '&cid='   . rawurlencode($_GET['cid'])   : '')
		. (!empty($_GET['star'])  ? '&star='  . rawurlencode($_GET['star'])  : '')
		. (!empty($_GET['bmark']) ? '&bmark=' . rawurlencode($_GET['bmark']) : '')
		. (!empty($_GET['conv'])  ? '&conv='  . rawurlencode($_GET['conv'])  : '')
		. (!empty($_GET['nets'])  ? '&nets='  . rawurlencode($_GET['nets'])  : '')
		. (!empty($_GET['cmin'])  ? '&cmin='  . rawurlencode($_GET['cmin'])  : '')
		. (!empty($_GET['cmax'])  ? '&cmax='  . rawurlencode($_GET['cmax'])  : '')
		. (!empty($_GET['file'])  ? '&file='  . rawurlencode($_GET['file'])  : '');
	;

	$terms = DBA::select('search', ['id', 'term'], ['uid' => local_user()]);
	$saved = [];

	while ($rr = DBA::fetch($terms)) {
		$saved[] = [
			'id'          => $rr['id'],
			'term'        => $rr['term'],
			'encodedterm' => urlencode($rr['term']),
			'delete'      => L10n::t('Remove term'),
			'selected'    => ($search == $rr['term']),
		];
	}

	$tpl = Renderer::getMarkupTemplate('saved_searches_aside.tpl');
	$o = Renderer::replaceMacros($tpl, [
		'$title'     => L10n::t('Saved Searches'),
		'$add'       => L10n::t('add'),
		'$searchbox' => HTML::search($search, 'netsearch-box', $srchurl),
		'$saved'     => $saved,
	]);

	return $o;
}

/**
 * Return selected tab from query
 *
 * urls -> returns
 * 		'/network'					=> $no_active = 'active'
 * 		'/network?f=&order=comment'	=> $comment_active = 'active'
 * 		'/network?f=&order=post'	=> $postord_active = 'active'
 * 		'/network?f=&conv=1',		=> $conv_active = 'active'
 * 		'/network/new',				=> $new_active = 'active'
 * 		'/network?f=&star=1',		=> $starred_active = 'active'
 * 		'/network?f=&bmark=1',		=> $bookmarked_active = 'active'
 *
 * @return Array ($no_active, $comment_active, $postord_active, $conv_active, $new_active, $starred_active, $bookmarked_active);
 */
function network_query_get_sel_tab(App $a)
{
	$no_active = '';
	$starred_active = '';
	$new_active = '';
	$bookmarked_active = '';
	$all_active = '';
	$conv_active = '';
	$postord_active = '';

	if (($a->argc > 1 && $a->argv[1] === 'new') || ($a->argc > 2 && $a->argv[2] === 'new')) {
		$new_active = 'active';
	}

	if (!empty($_GET['star'])) {
		$starred_active = 'active';
	}

	if (!empty($_GET['bmark'])) {
		$bookmarked_active = 'active';
	}

	if (!empty($_GET['conv'])) {
		$conv_active = 'active';
	}

	if (($new_active == '') && ($starred_active == '') && ($bookmarked_active == '') && ($conv_active == '')) {
		$no_active = 'active';
	}

	if ($no_active == 'active' && !empty($_GET['order'])) {
		switch($_GET['order']) {
			case 'post'    : $postord_active = 'active'; $no_active=''; break;
			case 'comment' : $all_active     = 'active'; $no_active=''; break;
		}
	}

	return [$no_active, $all_active, $postord_active, $conv_active, $new_active, $starred_active, $bookmarked_active];
}

function network_query_get_sel_group(App $a)
{
	$group = false;

	if ($a->argc >= 2 && is_numeric($a->argv[1])) {
		$group = $a->argv[1];
	}

	return $group;
}

/**
 * @brief Sets the pager data and returns SQL
 *
 * @param App $a The global App
 * @param integer $update Used for the automatic reloading
 * @return string SQL with the appropriate LIMIT clause
 */
function networkPager(App $a, Pager $pager, $update)
{
	if ($update) {
		// only setup pagination on initial page view
		return ' LIMIT 100';
	}

	//  check if we serve a mobile device and get the user settings
	//  accordingly
	if ($a->is_mobile) {
		$itemspage_network = PConfig::get(local_user(), 'system', 'itemspage_mobile_network');
		$itemspage_network = ((intval($itemspage_network)) ? $itemspage_network : 20);
	} else {
		$itemspage_network = PConfig::get(local_user(), 'system', 'itemspage_network');
		$itemspage_network = ((intval($itemspage_network)) ? $itemspage_network : 40);
	}

	//  now that we have the user settings, see if the theme forces
	//  a maximum item number which is lower then the user choice
	if (($a->force_max_items > 0) && ($a->force_max_items < $itemspage_network)) {
		$itemspage_network = $a->force_max_items;
	}

	$pager->setItemsPerPage($itemspage_network);

	return sprintf(" LIMIT %d, %d ", $pager->getStart(), $pager->getItemsPerPage());
}

/**
 * @brief Sets items as seen
 *
 * @param array $condition The array with the SQL condition
 */
function networkSetSeen($condition)
{
	if (empty($condition)) {
		return;
	}

	$unseen = Item::exists($condition);

	if ($unseen) {
		$r = Item::update(['unseen' => false], $condition);
	}
}

/**
 * @brief Create the conversation HTML
 *
 * @param App     $a      The global App
 * @param array   $items  Items of the conversation
 * @param string  $mode   Display mode for the conversation
 * @param integer $update Used for the automatic reloading
 * @return string HTML of the conversation
 */
function networkConversation(App $a, $items, Pager $pager, $mode, $update, $ordering = '')
{
	// Set this so that the conversation function can find out contact info for our wall-wall items
	$a->page_contact = $a->contact;

	if (!is_array($items)) {
		Logger::log("Expecting items to be an array. Got " . print_r($items, true));
		$items = [];
	}

	$o = conversation($a, $items, $pager, $mode, $update, false, $ordering, local_user());

	if (!$update) {
		if (PConfig::get(local_user(), 'system', 'infinite_scroll')) {
			$o .= HTML::scrollLoader();
		} else {
			$o .= $pager->renderMinimal(count($items));
		}
	}

	return $o;
}

function network_content(App $a, $update = 0, $parent = 0)
{
	if (!local_user()) {
		return Login::form();
	}

	/// @TODO Is this really necessary? $a is already available to hooks
	$arr = ['query' => $a->query_string];
	Addon::callHooks('network_content_init', $arr);

	$flat_mode = false;

	if ($a->argc > 1) {
		for ($x = 1; $x < $a->argc; $x ++) {
			if ($a->argv[$x] === 'new') {
				$flat_mode = true;
			}
		}
	}

	if (!empty($_GET['file'])) {
		$flat_mode = true;
	}

	if ($flat_mode) {
		$o = networkFlatView($a, $update);
	} else {
		$o = networkThreadedView($a, $update, $parent);
	}

	if ($o === '') {
		info("No items found");
	}

	return $o;
}

/**
 * @brief Get the network content in flat view
 *
 * @param Pager   $pager
 * @param App     $a      The global App
 * @param integer $update Used for the automatic reloading
 * @return string HTML of the network content in flat view
 */
function networkFlatView(App $a, $update = 0)
{
	global $pager;
	// Rawmode is used for fetching new content at the end of the page
	$rawmode = (isset($_GET['mode']) && ($_GET['mode'] == 'raw'));

	if (isset($_GET['last_id'])) {
		$last_id = intval($_GET['last_id']);
	} else {
		$last_id = 0;
	}

	$o = '';

	$file = defaults($_GET, 'file', '');

	if (!$update && !$rawmode) {
		$tabs = network_tabs($a);
		$o .= $tabs;

		Nav::setSelected('network');

		$x = [
			'is_owner' => true,
			'allow_location' => $a->user['allow_location'],
			'default_location' => $a->user['default-location'],
			'nickname' => $a->user['nickname'],
			'lockstate' => (is_array($a->user) &&
			(strlen($a->user['allow_cid']) || strlen($a->user['allow_gid']) ||
			strlen($a->user['deny_cid']) || strlen($a->user['deny_gid'])) ? 'lock' : 'unlock'),
			'default_perms' => ACL::getDefaultUserPermissions($a->user),
			'acl' => ACL::getFullSelectorHTML($a->user, true),
			'bang' => '',
			'visitor' => 'block',
			'profile_uid' => local_user(),
			'content' => '',
		];

		$o .= status_editor($a, $x);

		if (!Config::get('theme', 'hide_eventlist')) {
			$o .= Profile::getBirthdays();
			$o .= Profile::getEventsReminderHTML();
		}
	}

	$pager = new Pager($a->query_string);

	/// @TODO Figure out why this variable is unused
	$pager_sql = networkPager($a, $pager, $update);

	if (strlen($file)) {
		$condition = ["`term` = ? AND `otype` = ? AND `type` = ? AND `uid` = ?",
			$file, TERM_OBJ_POST, TERM_FILE, local_user()];
		$params = ['order' => ['tid' => true], 'limit' => [$pager->getStart(), $pager->getItemsPerPage()]];
		$result = DBA::select('term', ['oid'], $condition);

		$posts = [];
		while ($term = DBA::fetch($result)) {
			$posts[] = $term['oid'];
		}
		DBA::close($result);

		if (count($posts) == 0) {
			return '';
		}
		$condition = ['uid' => local_user(), 'id' => $posts];
	} else {
		$condition = ['uid' => local_user()];
	}

	$params = ['order' => ['id' => true], 'limit' => [$pager->getStart(), $pager->getItemsPerPage()]];
	$result = Item::selectForUser(local_user(), [], $condition, $params);
	$items = Item::inArray($result);

	$condition = ['unseen' => true, 'uid' => local_user()];
	networkSetSeen($condition);

	$o .= networkConversation($a, $items, $pager, 'network-new', $update);

	return $o;
}

/**
 * @brief Get the network content in threaded view
 *
 * @global Pager   $pager
 * @param  App     $a      The global App
 * @param  integer $update Used for the automatic reloading
 * @param  integer $parent
 * @return string HTML of the network content in flat view
 */
function networkThreadedView(App $a, $update, $parent)
{
	/// @TODO this will have to be converted to a static property of the converted Module\Network class
	global $pager;

	// Rawmode is used for fetching new content at the end of the page
	$rawmode = (isset($_GET['mode']) AND ( $_GET['mode'] == 'raw'));

	if (isset($_GET['last_received']) && isset($_GET['last_commented']) && isset($_GET['last_created']) && isset($_GET['last_id'])) {
		$last_received = DateTimeFormat::utc($_GET['last_received']);
		$last_commented = DateTimeFormat::utc($_GET['last_commented']);
		$last_created = DateTimeFormat::utc($_GET['last_created']);
		$last_id = intval($_GET['last_id']);
	} else {
		$last_received = '';
		$last_commented = '';
		$last_created = '';
		$last_id = 0;
	}

	$datequery = $datequery2 = '';

	$gid = 0;

	$default_permissions = [];

	if ($a->argc > 1) {
		for ($x = 1; $x < $a->argc; $x ++) {
			if (is_a_date_arg($a->argv[$x])) {
				if ($datequery) {
					$datequery2 = Strings::escapeHtml($a->argv[$x]);
				} else {
					$datequery = Strings::escapeHtml($a->argv[$x]);
					$_GET['order'] = 'post';
				}
			} elseif (intval($a->argv[$x])) {
				$gid = intval($a->argv[$x]);
				$default_permissions = ['allow_gid' => '<' . $gid . '>'];
			}
		}
	}

	$o = '';

	$cid   = intval(defaults($_GET, 'cid'  , 0));
	$star  = intval(defaults($_GET, 'star' , 0));
	$bmark = intval(defaults($_GET, 'bmark', 0));
	$conv  = intval(defaults($_GET, 'conv' , 0));
	$order = Strings::escapeTags(defaults($_GET, 'order', 'comment'));
	$nets  =        defaults($_GET, 'nets' , '');

	if ($cid) {
		$default_permissions = ['allow_cid' => '<' . intval($cid) . '>'];
	}

	if ($nets) {
		$r = DBA::select('contact', ['id'], ['uid' => local_user(), 'network' => $nets], ['self' => false]);

		$str = '';
		while ($rr = DBA::fetch($r)) {
			$str .= '<' . $rr['id'] . '>';
		}
		if (strlen($str)) {
			$default_permissions = ['allow_cid' => $str];
		}
	}

	if (!$update && !$rawmode) {
		$tabs = network_tabs($a);
		$o .= $tabs;

		if ($gid && ($t = Contact::getOStatusCountByGroupId($gid)) && !PConfig::get(local_user(), 'system', 'nowarn_insecure')) {
			notice(L10n::tt("Warning: This group contains %s member from a network that doesn't allow non public messages.",
				"Warning: This group contains %s members from a network that doesn't allow non public messages.",
				$t) . EOL);
			notice(L10n::t("Messages in this group won't be send to these receivers.").EOL);
		}

		Nav::setSelected('network');

		$content = '';

		if ($cid) {
			// If $cid belongs to a communitity forum or a privat goup,.add a mention to the status editor
			$condition = ["`id` = ? AND (`forum` OR `prv`)", $cid];
			$contact = DBA::selectFirst('contact', ['addr', 'nick'], $condition);
			if (DBA::isResult($contact)) {
				if ($contact['addr'] != '') {
					$content = '!' . $contact['addr'];
				} else {
					$content = '!' . $contact['nick'] . '+' . $cid;
				}
			}
		}

		$x = [
			'is_owner' => true,
			'allow_location' => $a->user['allow_location'],
			'default_location' => $a->user['default-location'],
			'nickname' => $a->user['nickname'],
			'lockstate' => ($gid || $cid || $nets || (is_array($a->user) &&
			(strlen($a->user['allow_cid']) || strlen($a->user['allow_gid']) ||
			strlen($a->user['deny_cid']) || strlen($a->user['deny_gid']))) ? 'lock' : 'unlock'),
			'default_perms' => ACL::getDefaultUserPermissions($a->user),
			'acl' => ACL::getFullSelectorHTML($a->user, true, $default_permissions),
			'bang' => (($gid || $cid || $nets) ? '!' : ''),
			'visitor' => 'block',
			'profile_uid' => local_user(),
			'content' => $content,
		];

		$o .= status_editor($a, $x);
	}

	// We don't have to deal with ACLs on this page. You're looking at everything
	// that belongs to you, hence you can see all of it. We will filter by group if
	// desired.

	$sql_post_table = '';
	$sql_options = ($star ? " AND `thread`.`starred` " : '');
	$sql_options .= ($bmark ? sprintf(" AND `thread`.`post-type` = %d ", Item::PT_PAGE) : '');
	$sql_extra = $sql_options;
	$sql_extra2 = '';
	$sql_extra3 = '';
	$sql_table = '`thread`';
	$sql_parent = '`iid`';
	$sql_order = '';

	if ($update) {
		$sql_table = '`item`';
		$sql_parent = '`parent`';
		$sql_post_table = " INNER JOIN `thread` ON `thread`.`iid` = `item`.`parent`";
	}

	$sql_nets = (($nets) ? sprintf(" AND $sql_table.`network` = '%s' ", DBA::escape($nets)) : '');
	$sql_tag_nets = (($nets) ? sprintf(" AND `item`.`network` = '%s' ", DBA::escape($nets)) : '');

	if ($gid) {
		$group = DBA::selectFirst('group', ['name'], ['id' => $gid, 'uid' => local_user()]);
		if (!DBA::isResult($group)) {
			if ($update) {
				killme();
			}
			notice(L10n::t('No such group') . EOL);
			$a->internalRedirect('network/0');
			// NOTREACHED
		}

		$contacts = Group::expand([$gid]);

		if ((is_array($contacts)) && count($contacts)) {
			$contact_str_self = '';

			$contact_str = implode(',', $contacts);
			$self = DBA::selectFirst('contact', ['id'], ['uid' => local_user(), 'self' => true]);
			if (DBA::isResult($self)) {
				$contact_str_self = $self['id'];
			}

			$sql_post_table .= " INNER JOIN `item` AS `temp1` ON `temp1`.`id` = " . $sql_table . "." . $sql_parent;
			$sql_extra3 .= " AND (`thread`.`contact-id` IN ($contact_str) ";
			$sql_extra3 .= " OR (`thread`.`contact-id` = '$contact_str_self' AND `temp1`.`allow_gid` LIKE '" . Strings::protectSprintf('%<' . intval($gid) . '>%') . "' AND `temp1`.`private`))";
		} else {
			$sql_extra3 .= " AND false ";
			info(L10n::t('Group is empty'));
		}

		$o = Renderer::replaceMacros(Renderer::getMarkupTemplate('section_title.tpl'), [
			'$title' => L10n::t('Group: %s', $group['name'])
		]) . $o;
	} elseif ($cid) {
		$fields = ['id', 'name', 'network', 'writable', 'nurl',
			'forum', 'prv', 'contact-type', 'addr', 'thumb', 'location'];
		$condition = ["`id` = ? AND (NOT `blocked` OR `pending`)", $cid];
		$contact = DBA::selectFirst('contact', $fields, $condition);
		if (DBA::isResult($contact)) {
			$sql_extra = " AND " . $sql_table . ".`contact-id` = " . intval($cid);

			$entries[0] = [
				'id' => 'network',
				'name' => htmlentities($contact['name']),
				'itemurl' => defaults($contact, 'addr', $contact['nurl']),
				'thumb' => ProxyUtils::proxifyUrl($contact['thumb'], false, ProxyUtils::SIZE_THUMB),
				'details' => $contact['location'],
			];

			$entries[0]['account_type'] = Contact::getAccountType($contact);

			$o = Renderer::replaceMacros(Renderer::getMarkupTemplate('viewcontact_template.tpl'), [
				'contacts' => $entries,
				'id' => 'network',
			]) . $o;

			if ($contact['network'] === Protocol::OSTATUS && $contact['writable'] && !PConfig::get(local_user(),'system','nowarn_insecure')) {
				notice(L10n::t('Private messages to this person are at risk of public disclosure.') . EOL);
			}
		} else {
			notice(L10n::t('Invalid contact.') . EOL);
			$a->internalRedirect('network');
			// NOTREACHED
		}
	}

	if (!$gid && !$cid && !$update && !Config::get('theme', 'hide_eventlist')) {
		$o .= Profile::getBirthdays();
		$o .= Profile::getEventsReminderHTML();
	}

	if ($datequery) {
		$sql_extra3 .= Strings::protectSprintf(sprintf(" AND $sql_table.created <= '%s' ",
				DBA::escape(DateTimeFormat::convert($datequery, 'UTC', date_default_timezone_get()))));
	}
	if ($datequery2) {
		$sql_extra3 .= Strings::protectSprintf(sprintf(" AND $sql_table.created >= '%s' ",
				DBA::escape(DateTimeFormat::convert($datequery2, 'UTC', date_default_timezone_get()))));
	}

	if ($conv) {
		$sql_extra3 .= " AND $sql_table.`mention`";
	}

	// Normal conversation view
	if ($order === 'post') {
		$ordering = '`created`';
		$order_mode = 'created';
	} else {
		$ordering = '`commented`';
		$order_mode = 'commented';
	}

	$sql_order = "$sql_table.$ordering";

	if (!empty($_GET['offset'])) {
		$sql_range = sprintf(" AND $sql_order <= '%s'", DBA::escape($_GET['offset']));
	} else {
		$sql_range = '';
	}

	$pager = new Pager($a->query_string);

	$pager_sql = networkPager($a, $pager, $update);

	$last_date = '';

	switch ($order_mode) {
		case 'received':
			if ($last_received != '') {
				$last_date = $last_received;
				$sql_range .= sprintf(" AND $sql_table.`received` < '%s'", DBA::escape($last_received));
				$pager->setPage(1);
				$pager_sql = sprintf(" LIMIT %d, %d ", $pager->getStart(), $pager->getItemsPerPage());
			}
			break;
		case 'commented':
			if ($last_commented != '') {
				$last_date = $last_commented;
				$sql_range .= sprintf(" AND $sql_table.`commented` < '%s'", DBA::escape($last_commented));
				$pager->setPage(1);
				$pager_sql = sprintf(" LIMIT %d, %d ", $pager->getStart(), $pager->getItemsPerPage());
			}
			break;
		case 'created':
			if ($last_created != '') {
				$last_date = $last_created;
				$sql_range .= sprintf(" AND $sql_table.`created` < '%s'", DBA::escape($last_created));
				$pager->setPage(1);
				$pager_sql = sprintf(" LIMIT %d, %d ", $pager->getStart(), $pager->getItemsPerPage());
			}
			break;
		case 'id':
			if (($last_id > 0) && ($sql_table == '`thread`')) {
				$sql_range .= sprintf(" AND $sql_table.`iid` < '%s'", DBA::escape($last_id));
				$pager->setPage(1);
				$pager_sql = sprintf(" LIMIT %d, %d ", $pager->getStart(), $pager->getItemsPerPage());
			}
			break;
	}

	// Fetch a page full of parent items for this page
	if ($update) {
		if (!empty($parent)) {
			// Load only a single thread
			$sql_extra4 = "`item`.`id` = ".intval($parent);
		} else {
			// Load all unseen items
			$sql_extra4 = "`item`.`unseen`";
			if (Config::get("system", "like_no_comment")) {
				$sql_extra4 .= " AND `item`.`gravity` IN (" . GRAVITY_PARENT . "," . GRAVITY_COMMENT . ")";
			}
			if ($order === 'post') {
				// Only show toplevel posts when updating posts in this order mode
				$sql_extra4 .= " AND `item`.`id` = `item`.`parent`";
			}
		}

		$r = q("SELECT `item`.`parent-uri` AS `uri`, `item`.`parent` AS `item_id`, $sql_order AS `order_date`
			FROM `item` $sql_post_table
			STRAIGHT_JOIN `contact` ON `contact`.`id` = `item`.`contact-id`
				AND (NOT `contact`.`blocked` OR `contact`.`pending`)
				AND (`item`.`gravity` != %d
					OR `contact`.`uid` = `item`.`uid` AND `contact`.`self`
					OR `contact`.`rel` IN (%d, %d) AND NOT `contact`.`readonly`)
			LEFT JOIN `user-item` ON `user-item`.`iid` = `item`.`id` AND `user-item`.`uid` = %d
			WHERE `item`.`uid` = %d AND `item`.`visible` AND NOT `item`.`deleted`
			AND (`user-item`.`hidden` IS NULL OR NOT `user-item`.`hidden`)
			AND NOT `item`.`moderated` AND $sql_extra4
			$sql_extra3 $sql_extra $sql_range $sql_nets
			ORDER BY `order_date` DESC LIMIT 100",
			intval(GRAVITY_PARENT),
			intval(Contact::SHARING),
			intval(Contact::FRIEND),
			intval(local_user()),
			intval(local_user())
		);
	} else {
		$r = q("SELECT `item`.`uri`, `thread`.`iid` AS `item_id`, $sql_order AS `order_date`
			FROM `thread` $sql_post_table
			STRAIGHT_JOIN `contact` ON `contact`.`id` = `thread`.`contact-id`
				AND (NOT `contact`.`blocked` OR `contact`.`pending`)
			STRAIGHT_JOIN `item` ON `item`.`id` = `thread`.`iid`
				AND (`item`.`gravity` != %d
					OR `contact`.`uid` = `item`.`uid` AND `contact`.`self`
					OR `contact`.`rel` IN (%d, %d) AND NOT `contact`.`readonly`)
			LEFT JOIN `user-item` ON `user-item`.`iid` = `item`.`id` AND `user-item`.`uid` = %d
			WHERE `thread`.`uid` = %d AND `thread`.`visible` AND NOT `thread`.`deleted`
			AND NOT `thread`.`moderated`
			AND (`user-item`.`hidden` IS NULL OR NOT `user-item`.`hidden`)
			$sql_extra2 $sql_extra3 $sql_range $sql_extra $sql_nets
			ORDER BY `order_date` DESC $pager_sql",
			intval(GRAVITY_PARENT),
			intval(Contact::SHARING),
			intval(Contact::FRIEND),
			intval(local_user()),
			intval(local_user())
		);
	}

	// Only show it when unfiltered (no groups, no networks, ...)
	if (in_array($nets, ['', Protocol::ACTIVITYPUB, Protocol::DFRN, Protocol::DIASPORA, Protocol::OSTATUS]) && (strlen($sql_extra . $sql_extra2 . $sql_extra3) == 0)) {
		if (DBA::isResult($r)) {
			$top_limit = current($r)['order_date'];
			$bottom_limit = end($r)['order_date'];
			if (empty($_SESSION['network_last_top_limit']) || ($_SESSION['network_last_top_limit'] < $top_limit)) {
				$_SESSION['network_last_top_limit'] = $top_limit;
			}
		} else {
			$top_limit = $bottom_limit = DateTimeFormat::utcNow();
		}

		// When checking for updates we need to fetch from the newest date to the newest date before
		// Only do this, when the last stored date isn't too long ago (10 times the update interval)
		$browser_update = PConfig::get(local_user(), 'system', 'update_interval', 40000) / 1000;

		if (($browser_update > 0) && $update && !empty($_SESSION['network_last_date']) &&
			(($bottom_limit < $_SESSION['network_last_date']) || ($top_limit == $bottom_limit)) &&
			((time() - $_SESSION['network_last_date_timestamp']) < ($browser_update * 10))) {
			$bottom_limit = $_SESSION['network_last_date'];
		}
		$_SESSION['network_last_date'] = defaults($_SESSION, 'network_last_top_limit', $top_limit);
		$_SESSION['network_last_date_timestamp'] = time();

		if ($last_date > $top_limit) {
			$top_limit = $last_date;
		} elseif ($pager->getPage() == 1) {
			// Highest possible top limit when we are on the first page
			$top_limit = DateTimeFormat::utcNow();
		}

		$items = DBA::p("SELECT `item`.`parent-uri` AS `uri`, 0 AS `item_id`, `item`.$ordering AS `order_date`, `author`.`url` AS `author-link` FROM `item`
			STRAIGHT_JOIN (SELECT `oid` FROM `term` WHERE `term` IN
				(SELECT SUBSTR(`term`, 2) FROM `search` WHERE `uid` = ? AND `term` LIKE '#%') AND `otype` = ? AND `type` = ? AND `uid` = 0) AS `term`
			ON `item`.`id` = `term`.`oid`
			STRAIGHT_JOIN `contact` AS `author` ON `author`.`id` = `item`.`author-id`
			WHERE `item`.`uid` = 0 AND `item`.$ordering < ? AND `item`.$ordering > ?
				AND NOT `author`.`hidden` AND NOT `author`.`blocked`" . $sql_tag_nets,
			local_user(), TERM_OBJ_POST, TERM_HASHTAG,
			$top_limit, $bottom_limit);

		$data = DBA::toArray($items);

		if (count($data) > 0) {
			$tag_top_limit = current($data)['order_date'];
			if ($_SESSION['network_last_date'] < $tag_top_limit) {
				$_SESSION['network_last_date'] = $tag_top_limit;
			}

			Logger::log('Tagged items: ' . count($data) . ' - ' . $bottom_limit . ' - ' . $top_limit . ' - ' . local_user().' - '.(int)$update);
			$s = [];
			foreach ($r as $item) {
				$s[$item['uri']] = $item;
			}
			foreach ($data as $item) {
				// Don't show hash tag posts from blocked or ignored contacts
				$condition = ["`nurl` = ? AND `uid` = ? AND (`blocked` OR `readonly`)",
					Strings::normaliseLink($item['author-link']), local_user()];
				if (!DBA::exists('contact', $condition)) {
					$s[$item['uri']] = $item;
				}
			}
			$r = $s;
		}
	}

	$parents_str = '';
	$date_offset = '';

	$items = $r;

	if (DBA::isResult($items)) {
		$parents_arr = [];

		foreach ($items as $item) {
			if ($date_offset < $item['order_date']) {
				$date_offset = $item['order_date'];
			}
			if (!in_array($item['item_id'], $parents_arr) && ($item['item_id'] > 0)) {
				$parents_arr[] = $item['item_id'];
			}
		}
		$parents_str = implode(', ', $parents_arr);
	}

	if (!empty($_GET['offset'])) {
		$date_offset = $_GET['offset'];
	}

	$query_string = $a->query_string;
	if ($date_offset && !preg_match('/[?&].offset=/', $query_string)) {
		$query_string .= '&offset=' . urlencode($date_offset);
	}

	$pager->setQueryString($query_string);

	// We aren't going to try and figure out at the item, group, and page
	// level which items you've seen and which you haven't. If you're looking
	// at the top level network page just mark everything seen.

	if (!$gid && !$cid && !$star) {
		$condition = ['unseen' => true, 'uid' => local_user()];
		networkSetSeen($condition);
	} elseif ($parents_str) {
		$condition = ["`uid` = ? AND `unseen` AND `parent` IN (" . DBA::escape($parents_str) . ")", local_user()];
		networkSetSeen($condition);
	}


	$mode = 'network';
	$o .= networkConversation($a, $items, $pager, $mode, $update, $ordering);

	return $o;
}

/**
 * @brief Get the network tabs menu
 *
 * @param App $a The global App
 * @return string Html of the networktab
 */
function network_tabs(App $a)
{
	// item filter tabs
	/// @TODO fix this logic, reduce duplication
	/// $a->page['content'] .= '<div class="tabs-wrapper">';
	list($no_active, $all_active, $postord_active, $conv_active, $new_active, $starred_active, $bookmarked_active) = network_query_get_sel_tab($a);

	// if no tabs are selected, defaults to comments
	if ($no_active == 'active') {
		$all_active = 'active';
	}

	$cmd = $a->cmd;

	// tabs
	$tabs = [
		[
			'label'	=> L10n::t('Commented Order'),
			'url'	=> str_replace('/new', '', $cmd) . '?f=&order=comment' . (!empty($_GET['cid']) ? '&cid=' . $_GET['cid'] : ''),
			'sel'	=> $all_active,
			'title'	=> L10n::t('Sort by Comment Date'),
			'id'	=> 'commented-order-tab',
			'accesskey' => 'e',
		],
		[
			'label'	=> L10n::t('Posted Order'),
			'url'	=> str_replace('/new', '', $cmd) . '?f=&order=post' . (!empty($_GET['cid']) ? '&cid=' . $_GET['cid'] : ''),
			'sel'	=> $postord_active,
			'title'	=> L10n::t('Sort by Post Date'),
			'id'	=> 'posted-order-tab',
			'accesskey' => 't',
		],
	];

	$tabs[] = [
		'label'	=> L10n::t('Personal'),
		'url'	=> str_replace('/new', '', $cmd) . (!empty($_GET['cid']) ? '/?f=&cid=' . $_GET['cid'] : '/?f=') . '&conv=1',
		'sel'	=> $conv_active,
		'title'	=> L10n::t('Posts that mention or involve you'),
		'id'	=> 'personal-tab',
		'accesskey' => 'r',
	];

	if (Feature::isEnabled(local_user(), 'new_tab')) {
		$tabs[] = [
			'label'	=> L10n::t('New'),
			'url'	=> 'network/new' . (!empty($_GET['cid']) ? '/?f=&cid=' . $_GET['cid'] : ''),
			'sel'	=> $new_active,
			'title'	=> L10n::t('Activity Stream - by date'),
			'id'	=> 'activitiy-by-date-tab',
			'accesskey' => 'w',
		];
	}

	if (Feature::isEnabled(local_user(), 'link_tab')) {
		$tabs[] = [
			'label'	=> L10n::t('Shared Links'),
			'url'	=> str_replace('/new', '', $cmd) . (!empty($_GET['cid']) ? '/?f=&cid=' . $_GET['cid'] : '/?f=') . '&bmark=1',
			'sel'	=> $bookmarked_active,
			'title'	=> L10n::t('Interesting Links'),
			'id'	=> 'shared-links-tab',
			'accesskey' => 'b',
		];
	}

	$tabs[] = [
		'label'	=> L10n::t('Starred'),
		'url'	=> str_replace('/new', '', $cmd) . (!empty($_GET['cid']) ? '/?f=&cid=' . $_GET['cid'] : '/?f=') . '&star=1',
		'sel'	=> $starred_active,
		'title'	=> L10n::t('Favourite Posts'),
		'id'	=> 'starred-posts-tab',
		'accesskey' => 'm',
	];

	// save selected tab, but only if not in file mode
	if (empty($_GET['file'])) {
		PConfig::set(local_user(), 'network.view', 'tab.selected', [
			$all_active, $postord_active, $conv_active, $new_active, $starred_active, $bookmarked_active
		]);
	}

	$arr = ['tabs' => $tabs];
	Addon::callHooks('network_tabs', $arr);

	$tpl = Renderer::getMarkupTemplate('common_tabs.tpl');

	return Renderer::replaceMacros($tpl, ['$tabs' => $arr['tabs']]);

	// --- end item filter tabs
}

/**
 * Network hook into the HTML head to enable infinite scroll.
 *
 * Since the HTML head is built after the module content has been generated, we need to retrieve the base query string
 * of the page to make the correct asynchronous call. This is obtained through the Pager that was instantiated in
 * networkThreadedView or networkFlatView.
 *
 * @global Pager  $pager
 * @param  App    $a
 * @param  string $htmlhead The head tag HTML string
 */
function network_infinite_scroll_head(App $a, &$htmlhead)
{
	/// @TODO this will have to be converted to a static property of the converted Module\Network class
	global $pager;

	if (PConfig::get(local_user(), 'system', 'infinite_scroll')
		&& defaults($_GET, 'mode', '') != 'minimal'
	) {
		$tpl = Renderer::getMarkupTemplate('infinite_scroll_head.tpl');
		$htmlhead .= Renderer::replaceMacros($tpl, [
			'$pageno'     => $pager->getPage(),
			'$reload_uri' => $pager->getBaseQueryString()
		]);
	}
}<|MERGE_RESOLUTION|>--- conflicted
+++ resolved
@@ -151,16 +151,7 @@
 		}
 	}
 
-<<<<<<< HEAD
-	if (!x($a->page, 'aside')) {
-=======
-	// If nets is set to all, unset it
-	if (!empty($_GET['nets']) && $_GET['nets'] === 'all') {
-		unset($_GET['nets']);
-	}
-
 	if (empty($a->page['aside'])) {
->>>>>>> 5a3991d4
 		$a->page['aside'] = '';
 	}
 
