--- conflicted
+++ resolved
@@ -44,15 +44,9 @@
 	}
 	
 	$a->page['aside'] .= group_side('network','network',true,$group_id);
-<<<<<<< HEAD
-	$a->page['aside'] .= networks_widget($a->get_baseurl() . '/network',(x($_GET, 'nets') ? $_GET['nets'] : ''));
-	$a->page['aside'] .= saved_searches($search);
-	$a->page['aside'] .= fileas_widget($a->get_baseurl() . '/network',(x($_GET, 'file') ? $_GET['file'] : ''));
-=======
 	$a->page['aside'] .= networks_widget($a->get_baseurl(true) . '/network',(x($_GET, 'nets') ? $_GET['nets'] : ''));
 	$a->page['aside'] .= saved_searches($search);
 	$a->page['aside'] .= fileas_widget($a->get_baseurl(true) . '/network',(x($_GET, 'file') ? $_GET['file'] : ''));
->>>>>>> a7fd3a8b
 
 }
 
@@ -201,11 +195,7 @@
 		),
 		array(
 			'label' => t('Shared Links'),
-<<<<<<< HEAD
-			'url'=>$a->get_baseurl() . '/' . str_replace('/new', '', $a->cmd) . ((x($_GET,'cid')) ? '/?f=&cid=' . $_GET['cid'] : '') . '&bmark=1',
-=======
 			'url'=>$a->get_baseurl(true) . '/' . str_replace('/new', '', $a->cmd) . ((x($_GET,'cid')) ? '/?f=&cid=' . $_GET['cid'] : '') . '&bmark=1',
->>>>>>> a7fd3a8b
 			'sel'=>$bookmarked_active,
 		),	
 //		array(
