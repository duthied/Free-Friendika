--- conflicted
+++ resolved
@@ -1,93 +1,75 @@
-<?php
-/**
- * View for user import
- * @TODO This file has DOS line endings!
- */
-
-require_once("include/uimport.php");
-
-function uimport_post(App $a) {
-	switch($a->config['register_policy']) {
-	case REGISTER_OPEN:
-		$blocked = 0;
-		$verified = 1;
-		break;
-
-	case REGISTER_APPROVE:
-		$blocked = 1;
-		$verified = 0;
-		break;
-
-	default:
-	case REGISTER_CLOSED:
-		if ((! x($_SESSION,'authenticated') && (! x($_SESSION,'administrator')))) {
-			notice( t('Permission denied.') . EOL );
-			return;
-		}
-		$blocked = 1;
-		$verified = 0;
-		break;
-	}
-
-	if (x($_FILES,'accountfile')){
-		/// @TODO Pass $blocked / $verified, send email to admin on REGISTER_APPROVE
-		import_account($a, $_FILES['accountfile']);
-		return;
-	}
-<<<<<<< HEAD
-}
-
-function uimport_content(App &$a) {
-
-	if ((! local_user()) && ($a->config['register_policy'] == REGISTER_CLOSED)) {
-=======
-
-    if (x($_FILES,'accountfile')){
-        /// @TODO Pass $blocked / $verified, send email to admin on REGISTER_APPROVE
-        import_account($a, $_FILES['accountfile']);
-        return;
-    }
-}
-
-function uimport_content(App $a) {
-
-	if((! local_user()) && ($a->config['register_policy'] == REGISTER_CLOSED)) {
->>>>>>> 63e2695d
-		notice("Permission denied." . EOL);
-		return;
-	}
-
-	$max_dailies = intval(get_config('system','max_daily_registrations'));
-	if ($max_dailies) {
-		$r = q("select count(*) as total from user where register_date > UTC_TIMESTAMP - INTERVAL 1 day");
-		if ($r && $r[0]['total'] >= $max_dailies) {
-			logger('max daily registrations exceeded.');
-			notice( t('This site has exceeded the number of allowed daily account registrations. Please try again tomorrow.') . EOL);
-			return;
-		}
-	}
-
-
-<<<<<<< HEAD
-	if (x($_SESSION,'theme')) {
-=======
-	if(x($_SESSION,'theme'))
->>>>>>> 63e2695d
-		unset($_SESSION['theme']);
-	}
-	if (x($_SESSION,'mobile-theme')) {
-		unset($_SESSION['mobile-theme']);
-	}
-
-	$tpl = get_markup_template("uimport.tpl");
-	return replace_macros($tpl, array(
-		'$regbutt' => t('Import'),
-		'$import' => array(
-		'title' => t("Move account"),
-		'intro' => t("You can import an account from another Friendica server."),
-		'instruct' => t("You need to export your account from the old server and upload it here. We will recreate your old account here with all your contacts. We will try also to inform your friends that you moved here."),
-		'warn' => t("This feature is experimental. We can't import contacts from the OStatus network (GNU Social/Statusnet) or from Diaspora"),
-		'field' => array('accountfile', t('Account file'),'<input id="id_accountfile" name="accountfile" type="file">', t('To export your account, go to "Settings->Export your personal data" and select "Export account"')),
-		),
-	));
-}
+<?php
+/**
+ * View for user import
+ * @TODO This file has DOS line endings!
+ */
+
+require_once("include/uimport.php");
+
+function uimport_post(App $a) {
+	switch($a->config['register_policy']) {
+	case REGISTER_OPEN:
+		$blocked = 0;
+		$verified = 1;
+		break;
+
+	case REGISTER_APPROVE:
+		$blocked = 1;
+		$verified = 0;
+		break;
+
+	default:
+	case REGISTER_CLOSED:
+		if ((! x($_SESSION,'authenticated') && (! x($_SESSION,'administrator')))) {
+			notice( t('Permission denied.') . EOL );
+			return;
+		}
+		$blocked = 1;
+		$verified = 0;
+		break;
+	}
+
+	if (x($_FILES,'accountfile')){
+		/// @TODO Pass $blocked / $verified, send email to admin on REGISTER_APPROVE
+		import_account($a, $_FILES['accountfile']);
+		return;
+	}
+}
+
+function uimport_content(App $a) {
+
+	if ((! local_user()) && ($a->config['register_policy'] == REGISTER_CLOSED)) {
+		notice("Permission denied." . EOL);
+		return;
+	}
+
+	$max_dailies = intval(get_config('system','max_daily_registrations'));
+	if ($max_dailies) {
+		$r = q("select count(*) as total from user where register_date > UTC_TIMESTAMP - INTERVAL 1 day");
+		if ($r && $r[0]['total'] >= $max_dailies) {
+			logger('max daily registrations exceeded.');
+			notice( t('This site has exceeded the number of allowed daily account registrations. Please try again tomorrow.') . EOL);
+			return;
+		}
+	}
+
+
+	if (x($_SESSION,'theme')) {
+		unset($_SESSION['theme']);
+	}
+	if (x($_SESSION,'mobile-theme')) {
+		unset($_SESSION['mobile-theme']);
+	}
+
+	$tpl = get_markup_template("uimport.tpl");
+	return replace_macros($tpl, array(
+		'$regbutt' => t('Import'),
+		'$import' => array(
+		'title' => t("Move account"),
+		'intro' => t("You can import an account from another Friendica server."),
+		'instruct' => t("You need to export your account from the old server and upload it here. We will recreate your old account here with all your contacts. We will try also to inform your friends that you moved here."),
+		'warn' => t("This feature is experimental. We can't import contacts from the OStatus network (GNU Social/Statusnet) or from Diaspora"),
+		'field' => array('accountfile', t('Account file'),'<input id="id_accountfile" name="accountfile" type="file">', t('To export your account, go to "Settings->Export your personal data" and select "Export account"')),
+		),
+	));
+}