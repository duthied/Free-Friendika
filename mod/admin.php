<?php

 /**
 * @file mod/admin.php
 * 
 * @brief Friendica admin
 */


require_once("include/enotify.php");
require_once("include/text.php");

/**
 * @brief Process send data from the admin panels subpages
 *
 * This function acts as relais for processing the data send from the subpages
 * of the admin panel. Depending on the 1st parameter of the url (argv[1])
 * specialized functions are called to process the data from the subpages.
 *
 * The function itself does not return anything, but the subsequencely function
 * return the HTML for the pages of the admin panel.
 *
 * @param App $a
 *
 */
function admin_post(&$a){


	if(!is_site_admin()) {
		return;
	}

	// do not allow a page manager to access the admin panel at all.

	if(x($_SESSION,'submanage') && intval($_SESSION['submanage']))
		return;



	// urls
	if($a->argc > 1) {
		switch ($a->argv[1]){
			case 'site':
				admin_page_site_post($a);
				break;
			case 'users':
				admin_page_users_post($a);
				break;
			case 'plugins':
				if($a->argc > 2 &&
					is_file("addon/".$a->argv[2]."/".$a->argv[2].".php")) {
						@include_once("addon/".$a->argv[2]."/".$a->argv[2].".php");
						if(function_exists($a->argv[2].'_plugin_admin_post')) {
							$func = $a->argv[2].'_plugin_admin_post';
							$func($a);
						}
				}
				goaway('admin/plugins/'.$a->argv[2]);
				return; // NOTREACHED
				break;
			case 'themes':
				if($a->argc < 2) {
					if(is_ajax()) return;
					goaway('admin/');
					return;
				}

				$theme = $a->argv[2];
				if(is_file("view/theme/$theme/config.php")){
					function __call_theme_admin_post(&$a, $theme) {
						$orig_theme = $a->theme;
						$orig_page = $a->page;
						$orig_session_theme = $_SESSION['theme'];
						require_once("view/theme/$theme/theme.php");
						require_once("view/theme/$theme/config.php");
						$_SESSION['theme'] = $theme;


						$init = $theme."_init";
						if(function_exists($init)) $init($a);
						if(function_exists("theme_admin_post")) {
							$admin_form = theme_admin_post($a);
						}

						$_SESSION['theme'] = $orig_session_theme;
						$a->theme = $orig_theme;
						$a->page = $orig_page;
						return $admin_form;
					}
					__call_theme_admin_post($a, $theme);
				}
				info(t('Theme settings updated.'));
				if(is_ajax()) return;

				goaway('admin/themes/'.$theme);
				return;
				break;
			case 'features':
				admin_page_features_post($a);
				break;
			case 'logs':
				admin_page_logs_post($a);
				break;
			case 'dbsync':
				admin_page_dbsync_post($a);
				break;
		}
	}

	goaway('admin');
	return; // NOTREACHED
}

/**
 * @brief Generates content of the admin panel pages
 *
 * This function generates the content for the admin panel. It consists of the
 * aside menu (same for the entire admin panel) and the code for the soecified
 * subpage of the panel.
 *
 * The structure of the adress is: /admin/subpage/details though "details" is
 * only necessary for some subpages, like themes or addons where it is the name
 * of one theme resp. addon from which the details should be shown. Content for
 * the subpages is generated in separate functions for each of the subpages.
 *
 * The returned string hold the generated HTML code of the page.
 *
 * @param App $a
 * @return string
 */
function admin_content(&$a) {

	if(!is_site_admin()) {
		return login(false);
	}

	if(x($_SESSION,'submanage') && intval($_SESSION['submanage']))
		return "";

	// APC deactivated, since there are problems with PHP 5.5
	//if (function_exists("apc_delete")) {
	//	$toDelete = new APCIterator('user', APC_ITER_VALUE);
	//	apc_delete($toDelete);
	//}

	// Header stuff
	$a->page['htmlhead'] .= replace_macros(get_markup_template('admin_settings_head.tpl'), array());

	/*
	 * Side bar links
	 */
	$aside_tools = array();
	// array(url, name, extra css classes)
	// not part of $aside to make the template more adjustable
	$aside_sub = array(
		'site'	 =>	array("admin/site/", t("Site") , "site"),
		'users'	 =>	array("admin/users/", t("Users") , "users"),
		'plugins'=>	array("admin/plugins/", t("Plugins") , "plugins"),
		'themes' =>	array("admin/themes/", t("Themes") , "themes"),
		'features' =>	array("admin/features/", t("Additional features") , "features"),
		'dbsync' => 	array("admin/dbsync/", t('DB updates'), "dbsync"),
		'queue'	 =>	array("admin/queue/", t('Inspect Queue'), "queue"),
		'federation' => array("admin/federation/", t('Federation Statistics'), "federation"),
	);

	/* get plugins admin page */

	$r = q("SELECT `name` FROM `addon` WHERE `plugin_admin` = 1 ORDER BY `name`");
	$aside_tools['plugins_admin']=array();
	foreach ($r as $h){
		$plugin =$h['name'];
		$aside_tools['plugins_admin'][] = array("admin/plugins/".$plugin, $plugin, "plugin");
		// temp plugins with admin
		$a->plugins_admin[] = $plugin;
	}

	$aside_tools['logs'] = array("admin/logs/", t("Logs"), "logs");
	$aside_tools['viewlogs'] = array("admin/viewlogs/", t("View Logs"), 'viewlogs');
	$aside_tools['diagnostics_probe'] = array('probe/', t('probe address'), 'probe');
	$aside_tools['diagnostics_webfinger'] = array('webfinger/', t('check webfinger'), 'webfinger');

	$t = get_markup_template("admin_aside.tpl");
	$a->page['aside'] .= replace_macros($t, array(
		'$admin' => $aside_tools,
		'$subpages' => $aside_sub,
		'$admtxt' => t('Admin'),
		'$plugadmtxt' => t('Plugin Features'),
		'$logtxt' => t('Logs'),
		'$diagnosticstxt' => t('diagnostics'),
		'$h_pending' => t('User registrations waiting for confirmation'),
		'$admurl'=> "admin/"
	));



	/*
	 * Page content
	 */
	$o = '';
	// urls
	if($a->argc > 1) {
		switch ($a->argv[1]){
			case 'site':
				$o = admin_page_site($a);
				break;
			case 'users':
				$o = admin_page_users($a);
				break;
			case 'plugins':
				$o = admin_page_plugins($a);
				break;
			case 'themes':
				$o = admin_page_themes($a);
				break;
			case 'features':
				$o = admin_page_features($a);
				break;
			case 'logs':
				$o = admin_page_logs($a);
				break;
			case 'viewlogs':
				$o = admin_page_viewlogs($a);
				break;
			case 'dbsync':
				$o = admin_page_dbsync($a);
				break;
			case 'queue':
				$o = admin_page_queue($a);
				break;
			case 'federation':
				$o = admin_page_federation($a);
				break;
			default:
				notice(t("Item not found."));
		}
	} else {
		$o = admin_page_summary($a);
	}

	if(is_ajax()) {
		echo $o;
		killme();
		return '';
	} else {
		return $o;
	}
}

/**
 * @brief Subpage with some stats about "the federation" network
 *
 * This function generates the "Federation Statistics" subpage for the admin
 * panel. The page lists some numbers to the part of "The Federation" known to
 * the node. This data includes the different connected networks (e.g.
 * Diaspora, Hubzilla, GNU Social) and the used versions in the different
 * networks.
 *
 * The returned string contains the HTML code of the subpage for display.
 *
 * @param App $a
 * @return string
 */
function admin_page_federation(&$a) {
	// get counts on active friendica, diaspora, redmatrix, hubzilla, gnu
	// social and statusnet nodes this node is knowing
	//
	// We are looking for the following platforms in the DB, "Red" should find
	// all variants of that platform ID string as the q() function is stripping
	// off one % two of them are needed in the query
	// Add more platforms if you like, when one returns 0 known nodes it is not
	// displayed on the stats page.
	$platforms = array('Friendica', 'Diaspora', '%%red%%', 'Hubzilla', 'GNU Social', 'StatusNet');
	$colors    = array('Friendica' => '#ffc018',     // orange from the logo
			    'Diaspora'  => '#a1a1a1',     // logo is black and white, makes a gray
			   '%%red%%'   => '#c50001',     // fire red from the logo
			   'Hubzilla'  => '#43488a',     // blue from the logo
			   'GNU Social'=> '#a22430',     // dark red from the logo
			   'StatusNet' => '#789240');    // the green from the logo (red and blue have already others
	$counts = array();
	$total = 0;

	foreach ($platforms as $p) {
		// get a total count for the platform, the name and version of the
		// highest version and the protocol tpe
		$c = q('SELECT COUNT(*) AS `total`, `platform`, `network`, `version` FROM `gserver`
				WHERE `platform` LIKE "%s" AND `last_contact` > `last_failure` AND `version` != ""
				ORDER BY `version` ASC;', $p);
		$total = $total + $c[0]['total'];

		// what versions for that platform do we know at all?
		// again only the active nodes
		$v = q('SELECT COUNT(*) AS `total`, `version` FROM `gserver`
				WHERE `last_contact` > `last_failure` AND `platform` LIKE "%s"  AND `version` != ""
				GROUP BY `version`
				ORDER BY `version`;', $p);

		//
		// clean up version numbers
		//
		// in the DB the Diaspora versions have the format x.x.x.x-xx the last
		// part (-xx) should be removed to clean up the versions from the "head
		// commit" information and combined into a single entry for x.x.x.x
		if($p=='Diaspora') {
			$newV = array();
			$newVv = array();
			foreach($v as $vv) {
				$newVC = $vv['total'];
				$newVV = $vv['version'];
				$posDash = strpos($newVV, '-');
				if($posDash) 
					$newVV = substr($newVV, 0, $posDash);
				if(isset($newV[$newVV]))
					$newV[$newVV] += $newVC; 
				else
					$newV[$newVV] = $newVC; 
			}
			foreach ($newV as $key => $value) {
				array_push($newVv, array('total'=>$value, 'version'=>$key));
			}
			$v = $newVv;
		}

		// early friendica versions have the format x.x.xxxx where xxxx is the
		// DB version stamp; those should be operated out and versions be
		// conbined
		if($p=='Friendica') {
			$newV = array();
			$newVv = array();
			foreach ($v as $vv) {
				$newVC = $vv['total'];
				$newVV = $vv['version'];
				$lastDot = strrpos($newVV,'.');
				$len = strlen($newVV)-1;
				if(($lastDot == $len-4) && (!strrpos($newVV,'-rc')==$len-3))
					$newVV = substr($newVV, 0, $lastDot);
				if(isset($newV[$newVV]))
					$newV[$newVV] += $newVC;
				else
					$newV[$newVV] = $newVC;
			}
			foreach ($newV as $key => $value) {
				array_push($newVv, array('total'=>$value, 'version'=>$key));
			}
			$v = $newVv;
		}

		foreach ($v as $key => $vv)
			$v[$key]["version"] = trim(strip_tags($vv["version"]));

		// the 3rd array item is needed for the JavaScript graphs as JS does
		// not like some characters in the names of variables...
		$counts[$p]=array($c[0], $v, str_replace(array(' ','%'),'',$p), $colors[$p]);
	}

	// some helpful text
	$intro = t('This page offers you some numbers to the known part of the federated social network your Friendica node is part of. These numbers are not complete but only reflect the part of the network your node is aware of.');
	$hint = t('The <em>Auto Discovered Contact Directory</em> feature is not enabled, it will improve the data displayed here.');

	// load the template, replace the macros and return the page content
	$t = get_markup_template("admin_federation.tpl");
	return replace_macros($t, array(
		'$title' => t('Administration'),
		'$page' => t('Federation Statistics'),
		'$intro' => $intro,
		'$hint' => $hint,
		'$autoactive' => get_config('system', 'poco_completion'),
		'$counts' => $counts,
		'$version' => FRIENDICA_VERSION,
		'$legendtext' => sprintf(t('Currently this node is aware of %d nodes from the following platforms:'), $total),
		'$baseurl' => $a->get_baseurl(),
	));
}

/**
 * @brief Admin Inspect Queue Page
 *
 * Generates a page for the admin to have a look into the current queue of
 * postings that are not deliverabke. Shown are the name and url of the
 * recipient, the delivery network and the dates when the posting was generated
 * and the last time tried to deliver the posting.
 *
 * The returned string holds the content of the page.
 *
 * @param App $a
 * @return string
 */
function admin_page_queue(&$a) {
	// get content from the queue table
	$r = q("SELECT `c`.`name`, `c`.`nurl`, `q`.`id`, `q`.`network`, `q`.`created`, `q`.`last`
			FROM `queue` AS `q`, `contact` AS `c`
			WHERE `c`.`id` = `q`.`cid`
			ORDER BY `q`.`cid`, `q`.`created`;");

	$t = get_markup_template("admin_queue.tpl");
	return replace_macros($t, array(
		'$title' => t('Administration'),
		'$page' => t('Inspect Queue'),
		'$count' => sizeof($r),
		'id_header' => t('ID'),
		'$to_header' => t('Recipient Name'),
		'$url_header' => t('Recipient Profile'),
		'$network_header' => t('Network'),
		'$created_header' => t('Created'),
		'$last_header' => t('Last Tried'),
		'$info' => t('This page lists the content of the queue for outgoing postings. These are postings the initial delivery failed for. They will be resend later and eventually deleted if the delivery fails permanently.'),
		'$entries' => $r,
	));
}

/**
 * @brief Admin Summary Page
 *
 * The summary page is the "start page" of the admin panel. It gives the admin
 * a first overview of the open adminastrative tasks.
 *
 * The returned string contains the HTML content of the generated page.
 *
 * @param App $a
 * @return string
 */
function admin_page_summary(&$a) {
	$r = q("SELECT `page-flags`, COUNT(`uid`) AS `count` FROM `user` GROUP BY `page-flags`");
	$accounts = array(
		array(t('Normal Account'), 0),
		array(t('Soapbox Account'), 0),
		array(t('Community/Celebrity Account'), 0),
		array(t('Automatic Friend Account'), 0),
		array(t('Blog Account'), 0),
		array(t('Private Forum'), 0)
	);

	$users=0;
	foreach ($r as $u){ $accounts[$u['page-flags']][1] = $u['count']; $users+= $u['count']; }

	logger('accounts: '.print_r($accounts,true),LOGGER_DATA);

	$r = q("SELECT COUNT(`id`) AS `count` FROM `register`");
	$pending = $r[0]['count'];

	$r = q("SELECT COUNT(*) AS `total` FROM `deliverq` WHERE 1");
	$deliverq = (($r) ? $r[0]['total'] : 0);

	$r = q("SELECT COUNT(*) AS `total` FROM `queue` WHERE 1");
	$queue = (($r) ? $r[0]['total'] : 0);

	if (get_config('system','worker')) {
		$r = q("SELECT COUNT(*) AS `total` FROM `workerqueue` WHERE 1");
		$workerqueue = (($r) ? $r[0]['total'] : 0);
	} else {
		$workerqueue = 0;
	}

	// We can do better, but this is a quick queue status

	$queues = array('label' => t('Message queues'), 'deliverq' => $deliverq, 'queue' => $queue, 'workerq' => $workerqueue);


	$t = get_markup_template("admin_summary.tpl");
	return replace_macros($t, array(
		'$title' => t('Administration'),
		'$page' => t('Summary'),
		'$queues' => $queues,
		'$users' => array(t('Registered users'), $users),
		'$accounts' => $accounts,
		'$pending' => array(t('Pending registrations'), $pending),
		'$version' => array(t('Version'), FRIENDICA_VERSION),
		'$baseurl' => $a->get_baseurl(),
		'$platform' => FRIENDICA_PLATFORM,
		'$codename' => FRIENDICA_CODENAME,
		'$build' =>  get_config('system','build'),
		'$plugins' => array(t('Active plugins'), $a->plugins)
	));
}

/**
 * @brief Process send data from Admin Site Page
 * 
 * @param App $a
 */
function admin_page_site_post(&$a) {
	if(!x($_POST,"page_site")) {
		return;
	}

	check_form_security_token_redirectOnErr('/admin/site', 'admin_site');

	// relocate
	if(x($_POST,'relocate') && x($_POST,'relocate_url') && $_POST['relocate_url']!="") {
		$new_url = $_POST['relocate_url'];
		$new_url = rtrim($new_url,"/");

		$parsed = @parse_url($new_url);
		if(!$parsed || (!x($parsed,'host') || !x($parsed,'scheme'))) {
			notice(t("Can not parse base url. Must have at least <scheme>://<domain>"));
			goaway('admin/site');
		}

		/* steps:
		 * replace all "baseurl" to "new_url" in config, profile, term, items and contacts
		 * send relocate for every local user
		 * */

		$old_url = $a->get_baseurl(true);

		// Generate host names for relocation the addresses in the format user@address.tld
		$new_host = str_replace("http://", "@", normalise_link($new_url));
		$old_host = str_replace("http://", "@", normalise_link($old_url));

		function update_table($table_name, $fields, $old_url, $new_url) {
			global $db, $a;

			$dbold = dbesc($old_url);
			$dbnew = dbesc($new_url);

			$upd = array();
			foreach ($fields as $f) {
				$upd[] = "`$f` = REPLACE(`$f`, '$dbold', '$dbnew')";
			}

			$upds = implode(", ", $upd);



			$q = sprintf("UPDATE %s SET %s;", $table_name, $upds);
			$r = q($q);
			if(!$r) {
				notice("Failed updating '$table_name': ".$db->error);
				goaway('admin/site');
			}
		}

		// update tables
		// update profile links in the format "http://server.tld"
		update_table("profile", array('photo', 'thumb'), $old_url, $new_url);
		update_table("term", array('url'), $old_url, $new_url);
		update_table("contact", array('photo','thumb','micro','url','nurl','alias','request','notify','poll','confirm','poco', 'avatar'), $old_url, $new_url);
		update_table("gcontact", array('url','nurl','photo','server_url','notify','alias'), $old_url, $new_url);
		update_table("item", array('owner-link','owner-avatar','author-link','author-avatar','body','plink','tag'), $old_url, $new_url);

		// update profile addresses in the format "user@server.tld"
		update_table("contact", array('addr'), $old_host, $new_host);
		update_table("gcontact", array('connect','addr'), $old_host, $new_host);

		// update config
		$a->set_baseurl($new_url);
	 	set_config('system','url',$new_url);

		// send relocate
		$users = q("SELECT `uid` FROM `user` WHERE `account_removed` = 0 AND `account_expired` = 0");

		foreach ($users as $user) {
			proc_run(PRIORITY_HIGH, 'include/notifier.php', 'relocate', $user['uid']);
		}

		info("Relocation started. Could take a while to complete.");

		goaway('admin/site');
	}
	// end relocate

	$sitename 		=	((x($_POST,'sitename'))			? notags(trim($_POST['sitename']))		: '');
	$hostname 		=	((x($_POST,'hostname'))			? notags(trim($_POST['hostname']))		: '');
	$sender_email		=	((x($_POST,'sender_email'))		? notags(trim($_POST['sender_email']))		: '');
	$banner			=	((x($_POST,'banner'))			? trim($_POST['banner'])			: false);
	$shortcut_icon 		=	((x($_POST,'shortcut_icon'))		? notags(trim($_POST['shortcut_icon']))		: '');
	$touch_icon 		=	((x($_POST,'touch_icon'))		? notags(trim($_POST['touch_icon']))		: '');
	$info			=	((x($_POST,'info'))			? trim($_POST['info'])				: false);
	$language		=	((x($_POST,'language'))			? notags(trim($_POST['language']))		: '');
	$theme			=	((x($_POST,'theme'))			? notags(trim($_POST['theme']))			: '');
	$theme_mobile		=	((x($_POST,'theme_mobile'))		? notags(trim($_POST['theme_mobile']))		: '');
	$maximagesize		=	((x($_POST,'maximagesize'))		? intval(trim($_POST['maximagesize']))		:  0);
	$maximagelength		=	((x($_POST,'maximagelength'))		? intval(trim($_POST['maximagelength']))	:  MAX_IMAGE_LENGTH);
	$jpegimagequality	=	((x($_POST,'jpegimagequality'))		? intval(trim($_POST['jpegimagequality']))	:  JPEG_QUALITY);


	$register_policy	=	((x($_POST,'register_policy'))		? intval(trim($_POST['register_policy']))	:  0);
	$daily_registrations	=	((x($_POST,'max_daily_registrations'))	? intval(trim($_POST['max_daily_registrations']))	:0);
	$abandon_days	    	=	((x($_POST,'abandon_days'))		? intval(trim($_POST['abandon_days']))		:  0);

	$register_text		=	((x($_POST,'register_text'))		? notags(trim($_POST['register_text']))		: '');

	$allowed_sites		=	((x($_POST,'allowed_sites'))		? notags(trim($_POST['allowed_sites']))		: '');
	$allowed_email		=	((x($_POST,'allowed_email'))		? notags(trim($_POST['allowed_email']))		: '');
	$block_public		=	((x($_POST,'block_public'))		? True						: False);
	$force_publish		=	((x($_POST,'publish_all'))		? True						: False);
	$global_directory	=	((x($_POST,'directory'))		? notags(trim($_POST['directory']))		: '');
	$thread_allow		=	((x($_POST,'thread_allow'))		? True						: False);
	$newuser_private		=	((x($_POST,'newuser_private'))		? True					: False);
	$enotify_no_content		=	((x($_POST,'enotify_no_content'))	? True					: False);
	$private_addons			=	((x($_POST,'private_addons'))		? True					: False);
	$disable_embedded		=	((x($_POST,'disable_embedded'))		? True					: False);
	$allow_users_remote_self	=	((x($_POST,'allow_users_remote_self'))	? True					: False);

	$no_multi_reg		=	((x($_POST,'no_multi_reg'))		? True						: False);
	$no_openid		=	!((x($_POST,'no_openid'))		? True						: False);
	$no_regfullname		=	!((x($_POST,'no_regfullname'))		? True						: False);
	$no_utf			=	!((x($_POST,'no_utf'))			? True						: False);
	$community_page_style	=	((x($_POST,'community_page_style'))	? intval(trim($_POST['community_page_style']))	: 0);
	$max_author_posts_community_page	=	((x($_POST,'max_author_posts_community_page'))	? intval(trim($_POST['max_author_posts_community_page']))	: 0);

	$verifyssl		=	((x($_POST,'verifyssl'))		? True						: False);
	$proxyuser		=	((x($_POST,'proxyuser'))		? notags(trim($_POST['proxyuser']))		: '');
	$proxy			=	((x($_POST,'proxy'))			? notags(trim($_POST['proxy']))			: '');
	$timeout		=	((x($_POST,'timeout'))			? intval(trim($_POST['timeout']))		: 60);
	$delivery_interval	=	((x($_POST,'delivery_interval'))	? intval(trim($_POST['delivery_interval']))	: 0);
	$poll_interval		=	((x($_POST,'poll_interval'))		? intval(trim($_POST['poll_interval']))		: 0);
	$maxloadavg		=	((x($_POST,'maxloadavg'))		? intval(trim($_POST['maxloadavg']))		: 50);
	$maxloadavg_frontend	=	((x($_POST,'maxloadavg_frontend'))	? intval(trim($_POST['maxloadavg_frontend']))	: 50);
	$optimize_max_tablesize	=	((x($_POST,'optimize_max_tablesize'))	? intval(trim($_POST['optimize_max_tablesize'])): 100);
	$optimize_fragmentation	=	((x($_POST,'optimize_fragmentation'))	? intval(trim($_POST['optimize_fragmentation'])): 30);
	$poco_completion	=	((x($_POST,'poco_completion'))		? intval(trim($_POST['poco_completion']))	: false);
	$poco_requery_days	=	((x($_POST,'poco_requery_days'))	? intval(trim($_POST['poco_requery_days']))	: 7);
	$poco_discovery		=	((x($_POST,'poco_discovery'))		? intval(trim($_POST['poco_discovery']))	: 0);
	$poco_discovery_since	=	((x($_POST,'poco_discovery_since'))	? intval(trim($_POST['poco_discovery_since']))	: 30);
	$poco_local_search	=	((x($_POST,'poco_local_search'))	? intval(trim($_POST['poco_local_search']))	: false);
	$nodeinfo		=	((x($_POST,'nodeinfo'))			? intval(trim($_POST['nodeinfo']))		: false);
	$dfrn_only		=	((x($_POST,'dfrn_only'))		? True						: False);
	$ostatus_disabled	=	!((x($_POST,'ostatus_disabled'))	? True  					: False);
	$ostatus_poll_interval	=	((x($_POST,'ostatus_poll_interval'))	? intval(trim($_POST['ostatus_poll_interval']))	:  0);
	$ostatus_full_threads	=	((x($_POST,'ostatus_full_threads'))	? True  					: False);
	$diaspora_enabled	=	((x($_POST,'diaspora_enabled'))		? True   					: False);
	$ssl_policy		=	((x($_POST,'ssl_policy'))		? intval($_POST['ssl_policy']) 			: 0);
	$force_ssl		=	((x($_POST,'force_ssl'))		? True   					: False);
	$old_share		=	((x($_POST,'old_share'))		? True   					: False);
	$hide_help		=	((x($_POST,'hide_help'))		? True   					: False);
	$suppress_language	=	((x($_POST,'suppress_language'))	? True   					: False);
	$suppress_tags		=	((x($_POST,'suppress_tags'))		? True   					: False);
	$use_fulltext_engine	=	((x($_POST,'use_fulltext_engine'))	? True   					: False);
	$itemcache		=	((x($_POST,'itemcache'))		? notags(trim($_POST['itemcache']))		: '');
	$itemcache_duration	=	((x($_POST,'itemcache_duration'))	? intval($_POST['itemcache_duration'])		: 0);
	$max_comments		=	((x($_POST,'max_comments'))		? intval($_POST['max_comments'])		: 0);
	$lockpath		=	((x($_POST,'lockpath'))			? notags(trim($_POST['lockpath']))		: '');
	$temppath		=	((x($_POST,'temppath'))			? notags(trim($_POST['temppath']))		: '');
	$basepath		=	((x($_POST,'basepath'))			? notags(trim($_POST['basepath']))		: '');
	$singleuser		=	((x($_POST,'singleuser'))		? notags(trim($_POST['singleuser']))		: '');
	$proxy_disabled		=	((x($_POST,'proxy_disabled'))		? True						: False);
	$old_pager		=	((x($_POST,'old_pager'))		? True						: False);
	$only_tag_search	=	((x($_POST,'only_tag_search'))		? True						: False);
	$rino			=	((x($_POST,'rino'))			? intval($_POST['rino'])			: 0);
	$embedly		=	((x($_POST,'embedly'))			? notags(trim($_POST['embedly']))		: '');
	$worker			=	((x($_POST,'worker'))			? True						: False);
	$worker_queues		=	((x($_POST,'worker_queues'))		? intval($_POST['worker_queues'])		: 4);
	$worker_dont_fork	=	((x($_POST,'worker_dont_fork'))		? True						: False);
	$worker_fastlane	=	((x($_POST,'worker_fastlane'))		? True						: False);

	if($a->get_path() != "")
		$diaspora_enabled = false;

	if(!$thread_allow)
		$ostatus_disabled = true;

	if($ssl_policy != intval(get_config('system','ssl_policy'))) {
		if($ssl_policy == SSL_POLICY_FULL) {
			q("UPDATE `contact` SET
				`url`     = REPLACE(`url`    , 'http:' , 'https:'),
				`photo`   = REPLACE(`photo`  , 'http:' , 'https:'),
				`thumb`   = REPLACE(`thumb`  , 'http:' , 'https:'),
				`micro`   = REPLACE(`micro`  , 'http:' , 'https:'),
				`request` = REPLACE(`request`, 'http:' , 'https:'),
				`notify`  = REPLACE(`notify` , 'http:' , 'https:'),
				`poll`    = REPLACE(`poll`   , 'http:' , 'https:'),
				`confirm` = REPLACE(`confirm`, 'http:' , 'https:'),
				`poco`    = REPLACE(`poco`   , 'http:' , 'https:')
				WHERE `self` = 1"
			);
			q("UPDATE `profile` SET
				`photo`   = REPLACE(`photo`  , 'http:' , 'https:'),
				`thumb`   = REPLACE(`thumb`  , 'http:' , 'https:')
				WHERE 1 "
			);
		}
		elseif($ssl_policy == SSL_POLICY_SELFSIGN) {
			q("UPDATE `contact` SET
				`url`     = REPLACE(`url`    , 'https:' , 'http:'),
				`photo`   = REPLACE(`photo`  , 'https:' , 'http:'),
				`thumb`   = REPLACE(`thumb`  , 'https:' , 'http:'),
				`micro`   = REPLACE(`micro`  , 'https:' , 'http:'),
				`request` = REPLACE(`request`, 'https:' , 'http:'),
				`notify`  = REPLACE(`notify` , 'https:' , 'http:'),
				`poll`    = REPLACE(`poll`   , 'https:' , 'http:'),
				`confirm` = REPLACE(`confirm`, 'https:' , 'http:'),
				`poco`    = REPLACE(`poco`   , 'https:' , 'http:')
				WHERE `self` = 1"
			);
			q("UPDATE `profile` SET
				`photo`   = REPLACE(`photo`  , 'https:' , 'http:'),
				`thumb`   = REPLACE(`thumb`  , 'https:' , 'http:')
				WHERE 1 "
			);
		}
	}
	set_config('system','ssl_policy',$ssl_policy);
	set_config('system','delivery_interval',$delivery_interval);
	set_config('system','poll_interval',$poll_interval);
	set_config('system','maxloadavg',$maxloadavg);
	set_config('system','maxloadavg_frontend',$maxloadavg_frontend);
	set_config('system','optimize_max_tablesize',$optimize_max_tablesize);
	set_config('system','optimize_fragmentation',$optimize_fragmentation);
	set_config('system','poco_completion',$poco_completion);
	set_config('system','poco_requery_days',$poco_requery_days);
	set_config('system','poco_discovery',$poco_discovery);
	set_config('system','poco_discovery_since',$poco_discovery_since);
	set_config('system','poco_local_search',$poco_local_search);
	set_config('system','nodeinfo',$nodeinfo);
	set_config('config','sitename',$sitename);
	set_config('config','hostname',$hostname);
	set_config('config','sender_email', $sender_email);
	set_config('system','suppress_language',$suppress_language);
	set_config('system','suppress_tags',$suppress_tags);
	set_config('system','shortcut_icon',$shortcut_icon);
	set_config('system','touch_icon',$touch_icon);

	if($banner=="") {
		// don't know why, but del_config doesn't work...
		q("DELETE FROM `config` WHERE `cat` = '%s' AND `k` = '%s' LIMIT 1",
			dbesc("system"),
			dbesc("banner")
		);
	} else {
		set_config('system','banner', $banner);
	}

	if($info=="") {
		del_config('config','info');
	} else {
		set_config('config','info',$info);
	}
	set_config('system','language', $language);
	set_config('system','theme', $theme);

	if($theme_mobile === '---') {
		del_config('system','mobile-theme');
	} else {
		set_config('system','mobile-theme', $theme_mobile);
		}
		if($singleuser === '---') {
			del_config('system','singleuser');
		} else {
			set_config('system','singleuser', $singleuser);
		}
	set_config('system','maximagesize', $maximagesize);
	set_config('system','max_image_length', $maximagelength);
	set_config('system','jpeg_quality', $jpegimagequality);

	set_config('config','register_policy', $register_policy);
	set_config('system','max_daily_registrations', $daily_registrations);
	set_config('system','account_abandon_days', $abandon_days);
	set_config('config','register_text', $register_text);
	set_config('system','allowed_sites', $allowed_sites);
	set_config('system','allowed_email', $allowed_email);
	set_config('system','block_public', $block_public);
	set_config('system','publish_all', $force_publish);
	set_config('system','directory', $global_directory);
	set_config('system','thread_allow', $thread_allow);
	set_config('system','newuser_private', $newuser_private);
	set_config('system','enotify_no_content', $enotify_no_content);
	set_config('system','disable_embedded', $disable_embedded);
	set_config('system','allow_users_remote_self', $allow_users_remote_self);

	set_config('system','block_extended_register', $no_multi_reg);
	set_config('system','no_openid', $no_openid);
	set_config('system','no_regfullname', $no_regfullname);
	set_config('system','community_page_style', $community_page_style);
	set_config('system','max_author_posts_community_page', $max_author_posts_community_page);
	set_config('system','no_utf', $no_utf);
	set_config('system','verifyssl', $verifyssl);
	set_config('system','proxyuser', $proxyuser);
	set_config('system','proxy', $proxy);
	set_config('system','curl_timeout', $timeout);
	set_config('system','dfrn_only', $dfrn_only);
	set_config('system','ostatus_disabled', $ostatus_disabled);
	set_config('system','ostatus_poll_interval', $ostatus_poll_interval);
	set_config('system','ostatus_full_threads', $ostatus_full_threads);
	set_config('system','diaspora_enabled', $diaspora_enabled);

	set_config('config','private_addons', $private_addons);

	set_config('system','force_ssl', $force_ssl);
	set_config('system','old_share', $old_share);
	set_config('system','hide_help', $hide_help);
	set_config('system','use_fulltext_engine', $use_fulltext_engine);
	set_config('system','itemcache', $itemcache);
	set_config('system','itemcache_duration', $itemcache_duration);
	set_config('system','max_comments', $max_comments);
	set_config('system','lockpath', $lockpath);
	set_config('system','temppath', $temppath);
	set_config('system','basepath', $basepath);
	set_config('system','proxy_disabled', $proxy_disabled);
	set_config('system','old_pager', $old_pager);
	set_config('system','only_tag_search', $only_tag_search);
	set_config('system','worker', $worker);
	set_config('system','worker_queues', $worker_queues);
	set_config('system','worker_dont_fork', $worker_dont_fork);
	set_config('system','worker_fastlane', $worker_fastlane);

	if($rino==2 and !function_exists('mcrypt_create_iv')) {
		notice(t("RINO2 needs mcrypt php extension to work."));
	} else {
		set_config('system','rino_encrypt', $rino);
	}

	set_config('system','embedly', $embedly);


	info(t('Site settings updated.').EOL);
	goaway('admin/site');
	return; // NOTREACHED

}

/**
 * @brief Generate Admin Site subpage
 *
 * This function generates the main configuration page of the admin panel.
 *
 * @param  App $a
 * @return string
 */
function admin_page_site(&$a) {

	/* Installed langs */
	$lang_choices = get_avaiable_languages();

	if(strlen(get_config('system','directory_submit_url')) AND
		!strlen(get_config('system','directory'))) {
			set_config('system','directory', dirname(get_config('system','directory_submit_url')));
			del_config('system','directory_submit_url');
	}

	/* Installed themes */
	$theme_choices = array();
	$theme_choices_mobile = array();
	$theme_choices_mobile["---"] = t("No special theme for mobile devices");
	$files = glob('view/theme/*');
	if($files) {
		foreach($files as $file) {
			if(intval(file_exists($file.'/unsupported')))
				continue;

			$f = basename($file);
			$theme_name = ((file_exists($file.'/experimental')) ?  sprintf("%s - \x28Experimental\x29", $f) : $f);
			if(file_exists($file.'/mobile')) {
				$theme_choices_mobile[$f] = $theme_name;
			} else {
				$theme_choices[$f] = $theme_name;
			}
		}
	}

	/* Community page style */
	$community_page_style_choices = array(
		CP_NO_COMMUNITY_PAGE => t("No community page"),
		CP_USERS_ON_SERVER => t("Public postings from users of this site"),
		CP_GLOBAL_COMMUNITY => t("Global community page")
		);

	/* OStatus conversation poll choices */
	$ostatus_poll_choices = array(
		"-2" => t("Never"),
		"-1" => t("At post arrival"),
		"0" => t("Frequently"),
		"60" => t("Hourly"),
		"720" => t("Twice daily"),
		"1440" => t("Daily")
		);

	$poco_discovery_choices = array(
		"0" => t("Disabled"),
		"1" => t("Users"),
		"2" => t("Users, Global Contacts"),
		"3" => t("Users, Global Contacts/fallback"),
		);

	$poco_discovery_since_choices = array(
		"30" => t("One month"),
		"91" => t("Three months"),
		"182" => t("Half a year"),
		"365" => t("One year"),
		);

	/* get user names to make the install a personal install of X */
	$user_names = array();
	$user_names['---'] = t('Multi user instance');
	$users = q("SELECT `username`, `nickname` FROM `user`");
	foreach ($users as $user) {
		$user_names[$user['nickname']] = $user['username'];
	}

	/* Banner */
	$banner = get_config('system','banner');
	if($banner == false)
		$banner = '<a href="http://friendica.com"><img id="logo-img" src="images/friendica-32.png" alt="logo" /></a><span id="logo-text"><a href="http://friendica.com">Friendica</a></span>';
	$banner = htmlspecialchars($banner);
	$info = get_config('config','info');
	$info = htmlspecialchars($info);

	// Automatically create temporary paths
	get_temppath();
	get_lockpath();
	get_itemcachepath();

	//echo "<pre>"; var_dump($lang_choices); die("</pre>");

	/* Register policy */
	$register_choices = array(
		REGISTER_CLOSED => t("Closed"),
		REGISTER_APPROVE => t("Requires approval"),
		REGISTER_OPEN => t("Open")
	);

	$ssl_choices = array(
		SSL_POLICY_NONE => t("No SSL policy, links will track page SSL state"),
		SSL_POLICY_FULL => t("Force all links to use SSL"),
		SSL_POLICY_SELFSIGN => t("Self-signed certificate, use SSL for local links only (discouraged)")
	);

	if($a->config['hostname'] == "")
		$a->config['hostname'] = $a->get_hostname();

	$diaspora_able = ($a->get_path() == "");

	$t = get_markup_template("admin_site.tpl");
	return replace_macros($t, array(
		'$title' => t('Administration'),
		'$page' => t('Site'),
		'$submit' => t('Save Settings'),
		'$registration' => t('Registration'),
		'$upload' => t('File upload'),
		'$corporate' => t('Policies'),
		'$advanced' => t('Advanced'),
		'$portable_contacts' => t('Auto Discovered Contact Directory'),
		'$performance' => t('Performance'),
		'$worker_title' => t('Worker'),
		'$relocate'=> t('Relocate - WARNING: advanced function. Could make this server unreachable.'),
		'$baseurl' => $a->get_baseurl(true),
		// name, label, value, help string, extra data...
		'$sitename' 		=> array('sitename', t("Site name"), $a->config['sitename'],''),
		'$hostname' 		=> array('hostname', t("Host name"), $a->config['hostname'], ""),
		'$sender_email'		=> array('sender_email', t("Sender Email"), $a->config['sender_email'], t("The email address your server shall use to send notification emails from."), "", "", "email"),
		'$banner'		=> array('banner', t("Banner/Logo"), $banner, ""),
		'$shortcut_icon'	=> array('shortcut_icon', t("Shortcut icon"), get_config('system','shortcut_icon'),  t("Link to an icon that will be used for browsers.")),
		'$touch_icon'		=> array('touch_icon', t("Touch icon"), get_config('system','touch_icon'),  t("Link to an icon that will be used for tablets and mobiles.")),
		'$info'			=> array('info',t('Additional Info'), $info, sprintf(t('For public servers: you can add additional information here that will be listed at %s/siteinfo.'), get_server())),
		'$language' 		=> array('language', t("System language"), get_config('system','language'), "", $lang_choices),
		'$theme' 		=> array('theme', t("System theme"), get_config('system','theme'), t("Default system theme - may be over-ridden by user profiles - <a href='#' id='cnftheme'>change theme settings</a>"), $theme_choices),
		'$theme_mobile' 	=> array('theme_mobile', t("Mobile system theme"), get_config('system','mobile-theme'), t("Theme for mobile devices"), $theme_choices_mobile),
		'$ssl_policy'		=> array('ssl_policy', t("SSL link policy"), (string) intval(get_config('system','ssl_policy')), t("Determines whether generated links should be forced to use SSL"), $ssl_choices),
		'$force_ssl'		=> array('force_ssl', t("Force SSL"), get_config('system','force_ssl'), t("Force all Non-SSL requests to SSL - Attention: on some systems it could lead to endless loops.")),
		'$old_share'		=> array('old_share', t("Old style 'Share'"), get_config('system','old_share'), t("Deactivates the bbcode element 'share' for repeating items.")),
		'$hide_help'		=> array('hide_help', t("Hide help entry from navigation menu"), get_config('system','hide_help'), t("Hides the menu entry for the Help pages from the navigation menu. You can still access it calling /help directly.")),
		'$singleuser' 		=> array('singleuser', t("Single user instance"), get_config('system','singleuser'), t("Make this instance multi-user or single-user for the named user"), $user_names),
		'$maximagesize'		=> array('maximagesize', t("Maximum image size"), get_config('system','maximagesize'), t("Maximum size in bytes of uploaded images. Default is 0, which means no limits.")),
		'$maximagelength'	=> array('maximagelength', t("Maximum image length"), get_config('system','max_image_length'), t("Maximum length in pixels of the longest side of uploaded images. Default is -1, which means no limits.")),
		'$jpegimagequality'	=> array('jpegimagequality', t("JPEG image quality"), get_config('system','jpeg_quality'), t("Uploaded JPEGS will be saved at this quality setting [0-100]. Default is 100, which is full quality.")),

		'$register_policy'	=> array('register_policy', t("Register policy"), $a->config['register_policy'], "", $register_choices),
		'$daily_registrations'	=> array('max_daily_registrations', t("Maximum Daily Registrations"), get_config('system', 'max_daily_registrations'), t("If registration is permitted above, this sets the maximum number of new user registrations to accept per day.  If register is set to closed, this setting has no effect.")),
		'$register_text'	=> array('register_text', t("Register text"), $a->config['register_text'], t("Will be displayed prominently on the registration page.")),
		'$abandon_days'		=> array('abandon_days', t('Accounts abandoned after x days'), get_config('system','account_abandon_days'), t('Will not waste system resources polling external sites for abandonded accounts. Enter 0 for no time limit.')),
		'$allowed_sites'	=> array('allowed_sites', t("Allowed friend domains"), get_config('system','allowed_sites'), t("Comma separated list of domains which are allowed to establish friendships with this site. Wildcards are accepted. Empty to allow any domains")),
		'$allowed_email'	=> array('allowed_email', t("Allowed email domains"), get_config('system','allowed_email'), t("Comma separated list of domains which are allowed in email addresses for registrations to this site. Wildcards are accepted. Empty to allow any domains")),
		'$block_public'		=> array('block_public', t("Block public"), get_config('system','block_public'), t("Check to block public access to all otherwise public personal pages on this site unless you are currently logged in.")),
		'$force_publish'	=> array('publish_all', t("Force publish"), get_config('system','publish_all'), t("Check to force all profiles on this site to be listed in the site directory.")),
		'$global_directory'	=> array('directory', t("Global directory URL"), get_config('system','directory'), t("URL to the global directory. If this is not set, the global directory is completely unavailable to the application.")),
		'$thread_allow'		=> array('thread_allow', t("Allow threaded items"), get_config('system','thread_allow'), t("Allow infinite level threading for items on this site.")),
		'$newuser_private'	=> array('newuser_private', t("Private posts by default for new users"), get_config('system','newuser_private'), t("Set default post permissions for all new members to the default privacy group rather than public.")),
		'$enotify_no_content'	=> array('enotify_no_content', t("Don't include post content in email notifications"), get_config('system','enotify_no_content'), t("Don't include the content of a post/comment/private message/etc. in the email notifications that are sent out from this site, as a privacy measure.")),
		'$private_addons'	=> array('private_addons', t("Disallow public access to addons listed in the apps menu."), get_config('config','private_addons'), t("Checking this box will restrict addons listed in the apps menu to members only.")),
		'$disable_embedded'	=> array('disable_embedded', t("Don't embed private images in posts"), get_config('system','disable_embedded'), t("Don't replace locally-hosted private photos in posts with an embedded copy of the image. This means that contacts who receive posts containing private photos will have to authenticate and load each image, which may take a while.")),
		'$allow_users_remote_self' => array('allow_users_remote_self', t('Allow Users to set remote_self'), get_config('system','allow_users_remote_self'), t('With checking this, every user is allowed to mark every contact as a remote_self in the repair contact dialog. Setting this flag on a contact causes mirroring every posting of that contact in the users stream.')),
		'$no_multi_reg'		=> array('no_multi_reg', t("Block multiple registrations"),  get_config('system','block_extended_register'), t("Disallow users to register additional accounts for use as pages.")),
		'$no_openid'		=> array('no_openid', t("OpenID support"), !get_config('system','no_openid'), t("OpenID support for registration and logins.")),
		'$no_regfullname'	=> array('no_regfullname', t("Fullname check"), !get_config('system','no_regfullname'), t("Force users to register with a space between firstname and lastname in Full name, as an antispam measure")),
		'$no_utf'		=> array('no_utf', t("UTF-8 Regular expressions"), !get_config('system','no_utf'), t("Use PHP UTF8 regular expressions")),
		'$community_page_style' => array('community_page_style', t("Community Page Style"), get_config('system','community_page_style'), t("Type of community page to show. 'Global community' shows every public posting from an open distributed network that arrived on this server."), $community_page_style_choices),
		'$max_author_posts_community_page' => array('max_author_posts_community_page', t("Posts per user on community page"), get_config('system','max_author_posts_community_page'), t("The maximum number of posts per user on the community page. (Not valid for 'Global Community')")),
		'$ostatus_disabled' 	=> array('ostatus_disabled', t("Enable OStatus support"), !get_config('system','ostatus_disabled'), t("Provide built-in OStatus \x28StatusNet, GNU Social etc.\x29 compatibility. All communications in OStatus are public, so privacy warnings will be occasionally displayed.")),
		'$ostatus_poll_interval' => array('ostatus_poll_interval', t("OStatus conversation completion interval"), (string) intval(get_config('system','ostatus_poll_interval')), t("How often shall the poller check for new entries in OStatus conversations? This can be a very ressource task."), $ostatus_poll_choices),
		'$ostatus_full_threads'	=> array('ostatus_full_threads', t("Only import OStatus threads from our contacts"), get_config('system','ostatus_full_threads'), t("Normally we import every content from our OStatus contacts. With this option we only store threads that are started by a contact that is known on our system.")),
		'$ostatus_not_able'	=> t("OStatus support can only be enabled if threading is enabled."),
		'$diaspora_able'	=> $diaspora_able,
		'$diaspora_not_able'	=> t("Diaspora support can't be enabled because Friendica was installed into a sub directory."),
		'$diaspora_enabled'	=> array('diaspora_enabled', t("Enable Diaspora support"), get_config('system','diaspora_enabled'), t("Provide built-in Diaspora network compatibility.")),
		'$dfrn_only'		=> array('dfrn_only', t('Only allow Friendica contacts'), get_config('system','dfrn_only'), t("All contacts must use Friendica protocols. All other built-in communication protocols disabled.")),
		'$verifyssl' 		=> array('verifyssl', t("Verify SSL"), get_config('system','verifyssl'), t("If you wish, you can turn on strict certificate checking. This will mean you cannot connect (at all) to self-signed SSL sites.")),
		'$proxyuser'		=> array('proxyuser', t("Proxy user"), get_config('system','proxyuser'), ""),
		'$proxy'		=> array('proxy', t("Proxy URL"), get_config('system','proxy'), ""),
		'$timeout'		=> array('timeout', t("Network timeout"), (x(get_config('system','curl_timeout'))?get_config('system','curl_timeout'):60), t("Value is in seconds. Set to 0 for unlimited (not recommended).")),
		'$delivery_interval'	=> array('delivery_interval', t("Delivery interval"), (x(get_config('system','delivery_interval'))?get_config('system','delivery_interval'):2), t("Delay background delivery processes by this many seconds to reduce system load. Recommend: 4-5 for shared hosts, 2-3 for virtual private servers. 0-1 for large dedicated servers.")),
		'$poll_interval'	=> array('poll_interval', t("Poll interval"), (x(get_config('system','poll_interval'))?get_config('system','poll_interval'):2), t("Delay background polling processes by this many seconds to reduce system load. If 0, use delivery interval.")),
		'$maxloadavg'		=> array('maxloadavg', t("Maximum Load Average"), ((intval(get_config('system','maxloadavg')) > 0)?get_config('system','maxloadavg'):50), t("Maximum system load before delivery and poll processes are deferred - default 50.")),
		'$maxloadavg_frontend'	=> array('maxloadavg_frontend', t("Maximum Load Average (Frontend)"), ((intval(get_config('system','maxloadavg_frontend')) > 0)?get_config('system','maxloadavg_frontend'):50), t("Maximum system load before the frontend quits service - default 50.")),
		'$optimize_max_tablesize'=> array('optimize_max_tablesize', t("Maximum table size for optimization"), ((intval(get_config('system','optimize_max_tablesize')) > 0)?get_config('system','optimize_max_tablesize'):100), t("Maximum table size (in MB) for the automatic optimization - default 100 MB. Enter -1 to disable it.")),
		'$optimize_fragmentation'=> array('optimize_fragmentation', t("Minimum level of fragmentation"), ((intval(get_config('system','optimize_fragmentation')) > 0)?get_config('system','optimize_fragmentation'):30), t("Minimum fragmenation level to start the automatic optimization - default value is 30%.")),

		'$poco_completion'	=> array('poco_completion', t("Periodical check of global contacts"), get_config('system','poco_completion'), t("If enabled, the global contacts are checked periodically for missing or outdated data and the vitality of the contacts and servers.")),
		'$poco_requery_days'	=> array('poco_requery_days', t("Days between requery"), get_config('system','poco_requery_days'), t("Number of days after which a server is requeried for his contacts.")),
		'$poco_discovery'	=> array('poco_discovery', t("Discover contacts from other servers"), (string) intval(get_config('system','poco_discovery')), t("Periodically query other servers for contacts. You can choose between 'users': the users on the remote system, 'Global Contacts': active contacts that are known on the system. The fallback is meant for Redmatrix servers and older friendica servers, where global contacts weren't available. The fallback increases the server load, so the recommened setting is 'Users, Global Contacts'."), $poco_discovery_choices),
		'$poco_discovery_since'	=> array('poco_discovery_since', t("Timeframe for fetching global contacts"), (string) intval(get_config('system','poco_discovery_since')), t("When the discovery is activated, this value defines the timeframe for the activity of the global contacts that are fetched from other servers."), $poco_discovery_since_choices),
		'$poco_local_search'	=> array('poco_local_search', t("Search the local directory"), get_config('system','poco_local_search'), t("Search the local directory instead of the global directory. When searching locally, every search will be executed on the global directory in the background. This improves the search results when the search is repeated.")),

		'$nodeinfo'		=> array('nodeinfo', t("Publish server information"), get_config('system','nodeinfo'), t("If enabled, general server and usage data will be published. The data contains the name and version of the server, number of users with public profiles, number of posts and the activated protocols and connectors. See <a href='http://the-federation.info/'>the-federation.info</a> for details.")),

		'$use_fulltext_engine'	=> array('use_fulltext_engine', t("Use MySQL full text engine"), get_config('system','use_fulltext_engine'), t("Activates the full text engine. Speeds up search - but can only search for four and more characters.")),
		'$suppress_language'	=> array('suppress_language', t("Suppress Language"), get_config('system','suppress_language'), t("Suppress language information in meta information about a posting.")),
		'$suppress_tags'	=> array('suppress_tags', t("Suppress Tags"), get_config('system','suppress_tags'), t("Suppress showing a list of hashtags at the end of the posting.")),
		'$itemcache'		=> array('itemcache', t("Path to item cache"), get_config('system','itemcache'), t("The item caches buffers generated bbcode and external images.")),
		'$itemcache_duration' 	=> array('itemcache_duration', t("Cache duration in seconds"), get_config('system','itemcache_duration'), t("How long should the cache files be hold? Default value is 86400 seconds (One day). To disable the item cache, set the value to -1.")),
		'$max_comments' 	=> array('max_comments', t("Maximum numbers of comments per post"), get_config('system','max_comments'), t("How much comments should be shown for each post? Default value is 100.")),
		'$lockpath'		=> array('lockpath', t("Path for lock file"), get_config('system','lockpath'), t("The lock file is used to avoid multiple pollers at one time. Only define a folder here.")),
		'$temppath'		=> array('temppath', t("Temp path"), get_config('system','temppath'), t("If you have a restricted system where the webserver can't access the system temp path, enter another path here.")),
		'$basepath'		=> array('basepath', t("Base path to installation"), get_config('system','basepath'), t("If the system cannot detect the correct path to your installation, enter the correct path here. This setting should only be set if you are using a restricted system and symbolic links to your webroot.")),
		'$proxy_disabled'	=> array('proxy_disabled', t("Disable picture proxy"), get_config('system','proxy_disabled'), t("The picture proxy increases performance and privacy. It shouldn't be used on systems with very low bandwith.")),
		'$old_pager'		=> array('old_pager', t("Enable old style pager"), get_config('system','old_pager'), t("The old style pager has page numbers but slows down massively the page speed.")),
		'$only_tag_search'	=> array('only_tag_search', t("Only search in tags"), get_config('system','only_tag_search'), t("On large systems the text search can slow down the system extremely.")),

		'$relocate_url'		=> array('relocate_url', t("New base url"), $a->get_baseurl(), t("Change base url for this server. Sends relocate message to all DFRN contacts of all users.")),

		'$rino' 		=> array('rino', t("RINO Encryption"), intval(get_config('system','rino_encrypt')), t("Encryption layer between nodes."), array("Disabled", "RINO1 (deprecated)", "RINO2")),
		'$embedly' 		=> array('embedly', t("Embedly API key"), get_config('system','embedly'), t("<a href='http://embed.ly'>Embedly</a> is used to fetch additional data for web pages. This is an optional parameter.")),

		'$worker'		=> array('worker', t("Enable 'worker' background processing"), get_config('system','worker'), t("The worker background processing limits the number of parallel background jobs to a maximum number and respects the system load.")),
		'$worker_queues' 	=> array('worker_queues', t("Maximum number of parallel workers"), get_config('system','worker_queues'), t("On shared hosters set this to 2. On larger systems, values of 10 are great. Default value is 4.")),
		'$worker_dont_fork'	=> array('worker_dont_fork', t("Don't use 'proc_open' with the worker"), get_config('system','worker_dont_fork'), t("Enable this if your system doesn't allow the use of 'proc_open'. This can happen on shared hosters. If this is enabled you should increase the frequency of poller calls in your crontab.")),
		'$worker_fastlane'	=> array('worker_fastlane', t("Enable fastlane"), get_config('system','worker_fastlane'), t("When enabed, the fastlane mechanism starts an additional worker if processes with higher priority are blocked by processes of lower priority.")),

		'$form_security_token'	=> get_form_security_token("admin_site")

	));

}

/**
 * @brief Generates admin panel subpage for DB syncronization
 *
 * This page checks if the database of friendica is in sync with the specs.
 * Should this not be the case, it attemps to sync the structure and notifies
 * the admin if the automatic process was failing.
 *
 * The returned string holds the HTML code of the page.
 *
 * @param App $a
 * @return string
 **/
function admin_page_dbsync(&$a) {

	$o = '';

	if($a->argc > 3 && intval($a->argv[3]) && $a->argv[2] === 'mark') {
		set_config('database', 'update_'.intval($a->argv[3]), 'success');
		$curr = get_config('system','build');
		if(intval($curr) == intval($a->argv[3]))
			set_config('system','build',intval($curr) + 1);
		info(t('Update has been marked successful').EOL);
		goaway('admin/dbsync');
	}

	if(($a->argc > 2) AND (intval($a->argv[2]) OR ($a->argv[2] === 'check'))) {
		require_once("include/dbstructure.php");
		$retval = update_structure(false, true);
		if(!$retval) {
			$o .= sprintf(t("Database structure update %s was successfully applied."), DB_UPDATE_VERSION)."<br />";
			set_config('database', 'dbupdate_'.DB_UPDATE_VERSION, 'success');
		} else
			$o .= sprintf(t("Executing of database structure update %s failed with error: %s"),
					DB_UPDATE_VERSION, $retval)."<br />";
		if($a->argv[2] === 'check')
			return $o;
	}

	if($a->argc > 2 && intval($a->argv[2])) {
		require_once('update.php');
		$func = 'update_'.intval($a->argv[2]);
		if(function_exists($func)) {
			$retval = $func();
			if($retval === UPDATE_FAILED) {
				$o .= sprintf(t("Executing %s failed with error: %s"), $func, $retval);
			}
			elseif($retval === UPDATE_SUCCESS) {
				$o .= sprintf(t('Update %s was successfully applied.', $func));
				set_config('database',$func, 'success');
			}
			else
				$o .= sprintf(t('Update %s did not return a status. Unknown if it succeeded.'), $func);
		} else {
			$o .= sprintf(t('There was no additional update function %s that needed to be called.'), $func)."<br />";
			set_config('database',$func, 'success');
		}
		return $o;
	}

	$failed = array();
<<<<<<< HEAD
	$r = q("select k, v from config where `cat` = 'database' ");
	if(dba::is_result($r)) {
=======
	$r = q("SELECT `k`, `v` FROM `config` WHERE `cat` = 'database' ");
	if(count($r)) {
>>>>>>> 8e6f9abe
		foreach($r as $rr) {
			$upd = intval(substr($rr['k'],7));
			if($upd < 1139 || $rr['v'] === 'success')
				continue;
			$failed[] = $upd;
		}
	}
	if(! count($failed)) {
		$o = replace_macros(get_markup_template('structure_check.tpl'),array(
			'$base' => $a->get_baseurl(true),
			'$banner' => t('No failed updates.'),
			'$check' => t('Check database structure'),
		));
	} else {
		$o = replace_macros(get_markup_template('failed_updates.tpl'),array(
			'$base' => $a->get_baseurl(true),
			'$banner' => t('Failed Updates'),
			'$desc' => t('This does not include updates prior to 1139, which did not return a status.'),
			'$mark' => t('Mark success (if update was manually applied)'),
			'$apply' => t('Attempt to execute this update step automatically'),
			'$failed' => $failed
		));
	}

	return $o;

}

/**
 * @brief Process data send by Users admin page
 * 
 * @param App $a
 */
function admin_page_users_post(&$a){
	$pending	=	(x($_POST, 'pending')			? $_POST['pending']		: array());
	$users		=	(x($_POST, 'user')			? $_POST['user']		: array());
	$nu_name	=	(x($_POST, 'new_user_name')		? $_POST['new_user_name']	: '');
	$nu_nickname	=	(x($_POST, 'new_user_nickname')		? $_POST['new_user_nickname']	: '');
	$nu_email	=	(x($_POST, 'new_user_email')		? $_POST['new_user_email']	: '');

	check_form_security_token_redirectOnErr('/admin/users', 'admin_users');

	if(!($nu_name==="") && !($nu_email==="") && !($nu_nickname==="")) {
		require_once('include/user.php');

		$result = create_user(array('username'=>$nu_name, 'email'=>$nu_email, 'nickname'=>$nu_nickname, 'verified'=>1));
		if(! $result['success']) {
			notice($result['message']);
			return;
		}
		$nu = $result['user'];
		$preamble = deindent(t('
			Dear %1$s,
				the administrator of %2$s has set up an account for you.'));
		$body = deindent(t('
			The login details are as follows:

			Site Location:	%1$s
			Login Name:		%2$s
			Password:		%3$s

			You may change your password from your account "Settings" page after logging
			in.

			Please take a few moments to review the other account settings on that page.

			You may also wish to add some basic information to your default profile
			(on the "Profiles" page) so that other people can easily find you.

			We recommend setting your full name, adding a profile photo,
			adding some profile "keywords" (very useful in making new friends) - and
			perhaps what country you live in; if you do not wish to be more specific
			than that.

			We fully respect your right to privacy, and none of these items are necessary.
			If you are new and do not know anybody here, they may help
			you to make some new and interesting friends.

			Thank you and welcome to %4$s.'));

		$preamble = sprintf($preamble, $nu['username'], $a->config['sitename']);
		$body = sprintf($body, $a->get_baseurl(), $nu['email'], $result['password'], $a->config['sitename']);

		notification(array(
			'type' => "SYSTEM_EMAIL",
			'to_email' => $nu['email'],
			'subject'=> sprintf(t('Registration details for %s'), $a->config['sitename']),
			'preamble'=> $preamble,
			'body' => $body));

	}

	if(x($_POST,'page_users_block')) {
		foreach($users as $uid){
			q("UPDATE `user` SET `blocked` = 1-`blocked` WHERE `uid` = %s",
				intval($uid)
			);
		}
		notice(sprintf(tt("%s user blocked/unblocked", "%s users blocked/unblocked", count($users)), count($users)));
	}
	if(x($_POST,'page_users_delete')) {
		require_once("include/Contact.php");
		foreach($users as $uid){
			user_remove($uid);
		}
		notice(sprintf(tt("%s user deleted", "%s users deleted", count($users)), count($users)));
	}

	if(x($_POST,'page_users_approve')) {
		require_once("mod/regmod.php");
		foreach($pending as $hash){
			user_allow($hash);
		}
	}
	if(x($_POST,'page_users_deny')) {
		require_once("mod/regmod.php");
		foreach($pending as $hash){
			user_deny($hash);
		}
	}
	goaway('admin/users');
	return; // NOTREACHED
}

/**
 * @brief Admin panel subpage for User management
 *
 * This function generates the admin panel page for user management of the
 * node. It offers functionality to add/block/delete users and offers some
 * statistics about the userbase.
 *
 * The returned string holds the HTML code of the page.
 *
 * @param App $a
 * @return string
 */
function admin_page_users(&$a){
	if($a->argc>2) {
		$uid = $a->argv[3];
		$user = q("SELECT `username`, `blocked` FROM `user` WHERE `uid` = %d", intval($uid));
		if(count($user)==0) {
			notice('User not found'.EOL);
			goaway('admin/users');
			return ''; // NOTREACHED
		}
		switch($a->argv[2]){
			case "delete":{
				check_form_security_token_redirectOnErr('/admin/users', 'admin_users', 't');
				// delete user
				require_once("include/Contact.php");
				user_remove($uid);

				notice(sprintf(t("User '%s' deleted"), $user[0]['username']).EOL);
			}; break;
			case "block":{
				check_form_security_token_redirectOnErr('/admin/users', 'admin_users', 't');
				q("UPDATE `user` SET `blocked` = %d WHERE `uid` = %s",
					intval(1-$user[0]['blocked']),
					intval($uid)
				);
				notice(sprintf(($user[0]['blocked']?t("User '%s' unblocked"):t("User '%s' blocked")) , $user[0]['username']).EOL);
			}; break;
		}
		goaway('admin/users');
		return ''; // NOTREACHED

	}

	/* get pending */
	$pending = q("SELECT `register`.*, `contact`.`name`, `user`.`email`
				 FROM `register`
				 LEFT JOIN `contact` ON `register`.`uid` = `contact`.`uid`
				 LEFT JOIN `user` ON `register`.`uid` = `user`.`uid`;");


	/* get users */
	$total = q("SELECT COUNT(*) AS `total` FROM `user` WHERE 1");
	if(count($total)) {
		$a->set_pager_total($total[0]['total']);
		$a->set_pager_itemspage(100);
	}

	/* ordering */
	$valid_orders = array(
		'contact.name', 
		'user.email',
		'user.register_date',
		'user.login_date',
		'lastitem.lastitem_date',
		'user.page-flags'
	);
	
	$order = "contact.name";
	$order_direction = "+";
	if (x($_GET,'o')){
		$new_order = $_GET['o'];
		if ($new_order[0]==="-") {
			$order_direction = "-";
			$new_order = substr($new_order,1);
		}
		
		if (in_array($new_order, $valid_orders)){
			$order = $new_order;
		}
		if (x($_GET,'d')){
			$new_direction = $_GET['d'];
			
		}
	}
	$sql_order = "`".str_replace('.','`.`',$order)."`";
	$sql_order_direction = ($order_direction==="+")?"ASC":"DESC";
	
	$users = q("SELECT `user`.* , `contact`.`name` , `contact`.`url` , `contact`.`micro`, `lastitem`.`lastitem_date`, `user`.`account_expired`
				FROM
					(SELECT MAX(`item`.`changed`) as `lastitem_date`, `item`.`uid`
					FROM `item`
					WHERE `item`.`type` = 'wall'
					GROUP BY `item`.`uid`) AS `lastitem`
						 RIGHT OUTER JOIN `user` ON `user`.`uid` = `lastitem`.`uid`,
					   `contact`
				WHERE
					   `user`.`uid` = `contact`.`uid`
						AND `user`.`verified` =1
					AND `contact`.`self` =1
				ORDER BY $sql_order $sql_order_direction LIMIT %d, %d
				",
				intval($a->pager['start']),
				intval($a->pager['itemspage'])
				);
    
	//echo "<pre>$users"; killme();
				
	$adminlist = explode(",", str_replace(" ", "", $a->config['admin_email']));
	$_setup_users = function ($e) use ($adminlist){
		$accounts = array(
			t('Normal Account'),
			t('Soapbox Account'),
			t('Community/Celebrity Account'),
						t('Automatic Friend Account')
		);
		$e['page-flags'] = $accounts[$e['page-flags']];
		$e['register_date'] = relative_date($e['register_date']);
		$e['login_date'] = relative_date($e['login_date']);
		$e['lastitem_date'] = relative_date($e['lastitem_date']);
		//$e['is_admin'] = ($e['email'] === $a->config['admin_email']);
		$e['is_admin'] = in_array($e['email'], $adminlist);
		$e['is_deletable'] = (intval($e['uid']) != local_user());
		$e['deleted'] = ($e['account_removed']?relative_date($e['account_expires_on']):False);
		return $e;
	};
	$users = array_map($_setup_users, $users);


	// Get rid of dashes in key names, Smarty3 can't handle them
	// and extracting deleted users

	$tmp_users = array();
	$deleted = array();

	while(count($users)) {
		$new_user = array();
		foreach(array_pop($users) as $k => $v) {
			$k = str_replace('-','_',$k);
			$new_user[$k] = $v;
		}
		if($new_user['deleted']) {
			array_push($deleted, $new_user);
		}
		else {
			array_push($tmp_users, $new_user);
		}
	}
	//Reversing the two array, and moving $tmp_users to $users
	array_reverse($deleted);
	while(count($tmp_users)) {
		array_push($users, array_pop($tmp_users));
	}

	$th_users = array_map(null,
		array(t('Name'), t('Email'), t('Register date'), t('Last login'), t('Last item'),  t('Account')),
		$valid_orders
	);
	
	$t = get_markup_template("admin_users.tpl");
	$o = replace_macros($t, array(
		// strings //
		'$title' => t('Administration'),
		'$page' => t('Users'),
		'$submit' => t('Add User'),
		'$select_all' => t('select all'),
		'$h_pending' => t('User registrations waiting for confirm'),
		'$h_deleted' => t('User waiting for permanent deletion'),
		'$th_pending' => array(t('Request date'), t('Name'), t('Email')),
		'$no_pending' =>  t('No registrations.'),
		'$approve' => t('Approve'),
		'$deny' => t('Deny'),
		'$delete' => t('Delete'),
		'$block' => t('Block'),
		'$unblock' => t('Unblock'),
		'$siteadmin' => t('Site admin'),
		'$accountexpired' => t('Account expired'),

		'$h_users' => t('Users'),
		'$h_newuser' => t('New User'),
		'$th_deleted' => array(t('Name'), t('Email'), t('Register date'), t('Last login'), t('Last item'), t('Deleted since')),
		'$th_users' => $th_users,
		'$order_users' => $order,
		'$order_direction_users' => $order_direction,

		'$confirm_delete_multi' => t('Selected users will be deleted!\n\nEverything these users had posted on this site will be permanently deleted!\n\nAre you sure?'),
		'$confirm_delete' => t('The user {0} will be deleted!\n\nEverything this user has posted on this site will be permanently deleted!\n\nAre you sure?'),

		'$form_security_token' => get_form_security_token("admin_users"),

		// values //
		'$baseurl' => $a->get_baseurl(true),

		'$pending' => $pending,
		'deleted' => $deleted,
		'$users' => $users,
		'$newusername' => array('new_user_name', t("Name"), '', t("Name of the new user.")),
		'$newusernickname' => array('new_user_nickname', t("Nickname"), '', t("Nickname of the new user.")),
		'$newuseremail' => array('new_user_email', t("Email"), '', t("Email address of the new user."), '', '', 'email'),
	));
	$o .= paginate($a);
	return $o;
}


/**
 * @brief Plugins admin page
 *
 * This function generates the admin panel page for managing plugins on the
 * friendica node. If a plugin name is given a single page showing the details
 * for this addon is generated. If no name is given, a list of available
 * plugins is shown.
 *
 * The template used for displaying the list of plugins and the details of the
 * plugin are the same as used for the templates.
 *
 * The returned string returned hulds the HTML code of the page.
 *
 * @param App $a
 * @return string
 */
function admin_page_plugins(&$a){

	/*
	 * Single plugin
	 */
	if($a->argc == 3) {
		$plugin = $a->argv[2];
		if(!is_file("addon/$plugin/$plugin.php")) {
			notice(t("Item not found."));
			return '';
		}

		if(x($_GET,"a") && $_GET['a']=="t") {
			check_form_security_token_redirectOnErr('/admin/plugins', 'admin_themes', 't');

			// Toggle plugin status
			$idx = array_search($plugin, $a->plugins);
			if($idx !== false) {
				unset($a->plugins[$idx]);
				uninstall_plugin($plugin);
				info(sprintf(t("Plugin %s disabled."), $plugin));
			} else {
				$a->plugins[] = $plugin;
				install_plugin($plugin);
				info(sprintf(t("Plugin %s enabled."), $plugin));
			}
			set_config("system","addon", implode(", ",$a->plugins));
			goaway('admin/plugins');
			return ''; // NOTREACHED
		}

		// display plugin details
		require_once('library/markdown.php');

		if(in_array($plugin, $a->plugins)) {
			$status="on"; $action= t("Disable");
		} else {
			$status="off"; $action= t("Enable");
		}

		$readme=Null;
		if(is_file("addon/$plugin/README.md")) {
			$readme = file_get_contents("addon/$plugin/README.md");
			$readme = Markdown($readme);
		} elseif(is_file("addon/$plugin/README")) {
			$readme = "<pre>". file_get_contents("addon/$plugin/README") ."</pre>";
		}

		$admin_form="";
		if(is_array($a->plugins_admin) && in_array($plugin, $a->plugins_admin)) {
			@require_once("addon/$plugin/$plugin.php");
			$func = $plugin.'_plugin_admin';
			$func($a, $admin_form);
		}

		$t = get_markup_template("admin_plugins_details.tpl");

		return replace_macros($t, array(
			'$title' => t('Administration'),
			'$page' => t('Plugins'),
			'$toggle' => t('Toggle'),
			'$settings' => t('Settings'),
			'$baseurl' => $a->get_baseurl(true),

			'$plugin' => $plugin,
			'$status' => $status,
			'$action' => $action,
			'$info' => get_plugin_info($plugin),
			'$str_author' => t('Author: '),
			'$str_maintainer' => t('Maintainer: '),

			'$admin_form' => $admin_form,
			'$function' => 'plugins',
			'$screenshot' => '',
			'$readme' => $readme,

			'$form_security_token' => get_form_security_token("admin_themes"),
		));
	}



	/*
	 * List plugins
	 */

	if(x($_GET,"a") && $_GET['a']=="r") {
		check_form_security_token_redirectOnErr($a->get_baseurl().'/admin/plugins', 'admin_themes', 't');
		reload_plugins();
		info("Plugins reloaded");
		goaway($a->get_baseurl().'/admin/plugins');
	}

	$plugins = array();
	$files = glob("addon/*/");
	if($files) {
		foreach($files as $file) {
			if(is_dir($file)) {
				list($tmp, $id)=array_map("trim", explode("/",$file));
				$info = get_plugin_info($id);
				$show_plugin = true;

				// If the addon is unsupported, then only show it, when it is enabled
				if((strtolower($info["status"]) == "unsupported") AND !in_array($id,  $a->plugins))
					$show_plugin = false;

				// Override the above szenario, when the admin really wants to see outdated stuff
				if(get_config("system", "show_unsupported_addons"))
					$show_plugin = true;

				if($show_plugin)
					$plugins[] = array($id, (in_array($id,  $a->plugins)?"on":"off") , $info);
			}
		}
	}

	$t = get_markup_template("admin_plugins.tpl");
	return replace_macros($t, array(
		'$title' => t('Administration'),
		'$page' => t('Plugins'),
		'$submit' => t('Save Settings'),
		'$reload' => t('Reload active plugins'),
		'$baseurl' => $a->get_baseurl(true),
		'$function' => 'plugins',
		'$plugins' => $plugins,
		'$pcount' => count($plugins), 
		'$noplugshint' => sprintf(t('There are currently no plugins available on your node. You can find the official plugin repository at %1$s and might find other interesting plugins in the open plugin registry at %2$s'), 'https://github.com/friendica/friendica-addons', 'http://addons.friendi.ca'),
		'$form_security_token' => get_form_security_token("admin_themes"),
	));
}

/**
 * @param array $themes
 * @param string $th
 * @param int $result
 */
function toggle_theme(&$themes,$th,&$result) {
	for($x = 0; $x < count($themes); $x ++) {
		if($themes[$x]['name'] === $th) {
			if($themes[$x]['allowed']) {
				$themes[$x]['allowed'] = 0;
				$result = 0;
			}
			else {
				$themes[$x]['allowed'] = 1;
				$result = 1;
			}
		}
	}
}

/**
 * @param array $themes
 * @param string $th
 * @return int
 */
function theme_status($themes,$th) {
	for($x = 0; $x < count($themes); $x ++) {
		if($themes[$x]['name'] === $th) {
			if($themes[$x]['allowed']) {
				return 1;
			}
			else {
				return 0;
			}
		}
	}
	return 0;
}


/**
 * @param array $themes
 * @return string
 */
function rebuild_theme_table($themes) {
	$o = '';
	if(count($themes)) {
		foreach($themes as $th) {
			if($th['allowed']) {
				if(strlen($o))
					$o .= ',';
				$o .= $th['name'];
			}
		}
	}
	return $o;
}


/**
 * @brief Themes admin page
 *
 * This function generates the admin panel page to control the themes available
 * on the friendica node. If the name of a theme is given as parameter a page
 * with the details for the theme is shown. Otherwise a list of available
 * themes is generated.
 *
 * The template used for displaying the list of themes and the details of the
 * themes are the same as used for the plugins.
 *
 * The returned string contains the HTML code of the admin panel page.
 *
 * @param App $a
 * @return string
 */
function admin_page_themes(&$a){

	$allowed_themes_str = get_config('system','allowed_themes');
	$allowed_themes_raw = explode(',',$allowed_themes_str);
	$allowed_themes = array();
	if(count($allowed_themes_raw))
		foreach($allowed_themes_raw as $x)
			if(strlen(trim($x)))
				$allowed_themes[] = trim($x);

	$themes = array();
	$files = glob('view/theme/*');
	if($files) {
		foreach($files as $file) {
			$f = basename($file);
			$is_experimental = intval(file_exists($file.'/experimental'));
			$is_supported = 1-(intval(file_exists($file.'/unsupported')));
			$is_allowed = intval(in_array($f,$allowed_themes));

			if($is_allowed OR $is_supported OR get_config("system", "show_unsupported_themes"))
				$themes[] = array('name' => $f, 'experimental' => $is_experimental, 'supported' => $is_supported, 'allowed' => $is_allowed);
		}
	}

	if(! count($themes)) {
		notice(t('No themes found.'));
		return '';
	}

	/*
	 * Single theme
	 */

	if($a->argc == 3) {
		$theme = $a->argv[2];
		if(! is_dir("view/theme/$theme")) {
			notice(t("Item not found."));
			return '';
		}

		if(x($_GET,"a") && $_GET['a']=="t") {
			check_form_security_token_redirectOnErr('/admin/themes', 'admin_themes', 't');

			// Toggle theme status

			toggle_theme($themes,$theme,$result);
			$s = rebuild_theme_table($themes);
			if($result) {
				install_theme($theme);
				info(sprintf('Theme %s enabled.',$theme));
			}
			else {
				uninstall_theme($theme);
				info(sprintf('Theme %s disabled.',$theme));
			}

			set_config('system','allowed_themes',$s);
			goaway('admin/themes');
			return ''; // NOTREACHED
		}

		// display theme details
		require_once('library/markdown.php');

		if(theme_status($themes,$theme)) {
			$status="on"; $action= t("Disable");
		} else {
			$status="off"; $action= t("Enable");
		}

		$readme=Null;
		if(is_file("view/theme/$theme/README.md")) {
			$readme = file_get_contents("view/theme/$theme/README.md");
			$readme = Markdown($readme);
		} elseif(is_file("view/theme/$theme/README")) {
			$readme = "<pre>". file_get_contents("view/theme/$theme/README") ."</pre>";
		}

		$admin_form="";
		if(is_file("view/theme/$theme/config.php")) {
			function __get_theme_admin_form(&$a, $theme) {
				$orig_theme = $a->theme;
				$orig_page = $a->page;
				$orig_session_theme = $_SESSION['theme'];
				require_once("view/theme/$theme/theme.php");
				require_once("view/theme/$theme/config.php");
				$_SESSION['theme'] = $theme;


				$init = $theme."_init";
				if(function_exists($init)) $init($a);
				if(function_exists("theme_admin")) {
					$admin_form = theme_admin($a);
				}

				$_SESSION['theme'] = $orig_session_theme;
				$a->theme = $orig_theme;
				$a->page = $orig_page;
				return $admin_form;
			}
			$admin_form = __get_theme_admin_form($a, $theme);
		}

		$screenshot = array(get_theme_screenshot($theme), t('Screenshot'));
		if(! stristr($screenshot[0],$theme))
			$screenshot = null;


		$t = get_markup_template("admin_plugins_details.tpl");
		return replace_macros($t, array(
			'$title' => t('Administration'),
			'$page' => t('Themes'),
			'$toggle' => t('Toggle'),
			'$settings' => t('Settings'),
			'$baseurl' => $a->get_baseurl(true),
			'$plugin' => $theme,
			'$status' => $status,
			'$action' => $action,
			'$info' => get_theme_info($theme),
			'$function' => 'themes',
			'$admin_form' => $admin_form,
			'$str_author' => t('Author: '),
			'$str_maintainer' => t('Maintainer: '),
			'$screenshot' => $screenshot,
			'$readme' => $readme,

			'$form_security_token' => get_form_security_token("admin_themes"),
		));
	}


	// reload active themes
	if(x($_GET,"a") && $_GET['a']=="r") {
		check_form_security_token_redirectOnErr($a->get_baseurl().'/admin/themes', 'admin_themes', 't');
		if($themes) {
			foreach($themes as $th) {
				if($th['allowed']) {
					uninstall_theme($th['name']);
					install_theme($th['name']);
				}
			}
		}
		info("Themes reloaded");
		goaway($a->get_baseurl().'/admin/themes');
	}

	/*
	 * List themes
	 */

	$xthemes = array();
	if($themes) {
		foreach($themes as $th) {
			$xthemes[] = array($th['name'],(($th['allowed']) ? "on" : "off"), get_theme_info($th['name']));
		}
	}


	$t = get_markup_template("admin_plugins.tpl");
	return replace_macros($t, array(
		'$title' => t('Administration'),
		'$page' => t('Themes'),
		'$submit' => t('Save Settings'),
		'$reload' => t('Reload active themes'),
		'$baseurl' => $a->get_baseurl(true),
		'$function' => 'themes',
		'$plugins' => $xthemes,
		'$pcount' => count($themes),
		'$noplugshint' => sprintf(t('No themes found on the system. They should be paced in %1$s'),'<code>/view/themes</code>'),
		'$experimental' => t('[Experimental]'),
		'$unsupported' => t('[Unsupported]'),
		'$form_security_token' => get_form_security_token("admin_themes"),
	));
}


/**
 * @brief Prosesses data send by Logs admin page
 * 
 * @param App $a
 */
function admin_page_logs_post(&$a) {
	if(x($_POST,"page_logs")) {
		check_form_security_token_redirectOnErr('/admin/logs', 'admin_logs');

		$logfile 	=	((x($_POST,'logfile'))		? notags(trim($_POST['logfile']))	: '');
		$debugging	=	((x($_POST,'debugging'))	? true					: false);
		$loglevel 	=	((x($_POST,'loglevel'))		? intval(trim($_POST['loglevel']))	: 0);

		set_config('system','logfile', $logfile);
		set_config('system','debugging',  $debugging);
		set_config('system','loglevel', $loglevel);
	}

	info(t("Log settings updated."));
	goaway('admin/logs');
	return; // NOTREACHED
}

/**
 * @brief Generates admin panel subpage for configuration of the logs
 *
 * This function take the view/templates/admin_logs.tpl file and generates a
 * page where admin can configure the logging of friendica.
 *
 * Displaying the log is separated from the log config as the logfile can get
 * big depending on the settings and changing settings regarding the logs can
 * thus waste bandwidth.
 *
 * The string returned contains the content of the template file with replaced
 * macros.
 *
 * @param App $a
 * @return string
 */
function admin_page_logs(&$a){

	$log_choices = array(
		LOGGER_NORMAL	=> 'Normal',
		LOGGER_TRACE	=> 'Trace',
		LOGGER_DEBUG	=> 'Debug',
		LOGGER_DATA	=> 'Data',
		LOGGER_ALL	=> 'All'
	);
	
	if (ini_get('log_errors')) {
		$phplogenabled = t('PHP log currently enabled.');
	} else {
		$phplogenabled = t('PHP log currently disabled.');
	}

	$t = get_markup_template("admin_logs.tpl");

	return replace_macros($t, array(
		'$title' => t('Administration'),
		'$page' => t('Logs'),
		'$submit' => t('Save Settings'),
		'$clear' => t('Clear'),
		'$baseurl' => $a->get_baseurl(true),
		'$logname' =>  get_config('system','logfile'),

		// name, label, value, help string, extra data...
		'$debugging' => array('debugging', t("Enable Debugging"),get_config('system','debugging'), ""),
		'$logfile' => array('logfile', t("Log file"), get_config('system','logfile'), t("Must be writable by web server. Relative to your Friendica top-level directory.")),
		'$loglevel' => array('loglevel', t("Log level"), get_config('system','loglevel'), "", $log_choices),

		'$form_security_token' => get_form_security_token("admin_logs"),
		'$phpheader' => t("PHP logging"),
		'$phphint' => t("To enable logging of PHP errors and warnings you can add the following to the .htconfig.php file of your installation. The filename set in the 'error_log' line is relative to the friendica top-level directory and must be writeable by the web server. The option '1' for 'log_errors' and 'display_errors' is to enable these options, set to '0' to disable them."),
		'$phplogcode' => "error_reporting(E_ERROR | E_WARNING | E_PARSE);\nini_set('error_log','php.out');\nini_set('log_errors','1');\nini_set('display_errors', '1');",
		'$phplogenabled' => $phplogenabled,
	));
}

/**
 * @brief Generates admin panel subpage to view the Friendica log
 *
 * This function loads the template view/templates/admin_viewlogs.tpl to
 * display the systemlog content. The filename for the systemlog of friendica
 * is relative to the base directory and taken from the config entry 'logfile'
 * in the 'system' category.
 *
 * Displaying the log is separated from the log config as the logfile can get
 * big depending on the settings and changing settings regarding the logs can
 * thus waste bandwidth.
 *
 * The string returned contains the content of the template file with replaced
 * macros.
 *
 * @param App $a
 * @return string
 */
function admin_page_viewlogs(&$a){
	$t = get_markup_template("admin_viewlogs.tpl");
	$f = get_config('system','logfile');
	$data = '';

	if(!file_exists($f)) {
		$data = t("Error trying to open <strong>$f</strong> log file.\r\n<br/>Check to see if file $f exist and is readable.");
	}
	else {
		$fp = fopen($f, 'r');
		if(!$fp) {
			$data = t("Couldn't open <strong>$f</strong> log file.\r\n<br/>Check to see if file $f is readable.");
		}
		else {
			$fstat = fstat($fp);
			$size = $fstat['size'];
			if($size != 0) {
				if($size > 5000000 || $size < 0)
					$size = 5000000;
				$seek = fseek($fp,0-$size,SEEK_END);
				if($seek === 0) {
					$data = escape_tags(fread($fp,$size));
					while(! feof($fp))
						$data .= escape_tags(fread($fp,4096));
				}
			}
			fclose($fp);
		}
	}
	return replace_macros($t, array(
		'$title' => t('Administration'),
		'$page' => t('View Logs'),
		'$data' => $data,
		'$logname' =>  get_config('system','logfile')
	));
}

/**
 * @brief Prosesses data send by the features admin page
 * 
 * @param App $a
 */
function admin_page_features_post(&$a) {

	check_form_security_token_redirectOnErr('/admin/features', 'admin_manage_features');

	logger('postvars: '.print_r($_POST,true),LOGGER_DATA);

	$arr = array();
	$features = get_features(false);

	foreach($features as $fname => $fdata) {
		foreach(array_slice($fdata,1) as $f) {
			$feature = $f[0];
			$feature_state = 'feature_'.$feature;
			$featurelock = 'featurelock_'.$feature;

			if(x($_POST[$feature_state]))
				$val = intval($_POST['feature_'.$feature]);
			else
				$val = 0;
			set_config('feature',$feature,$val);

			if(x($_POST[$featurelock]))
				set_config('feature_lock',$feature,$val);
			else
				del_config('feature_lock',$feature);
		}
	}

	goaway('admin/features');
	return; // NOTREACHED
}

/**
 * @brief Subpage for global additional feature management
 * 
 * This functin generates the subpage 'Manage Additional Features'
 * for the admin panel. At this page the admin can set preferences
 * for the user settings of the 'additional features'. If needed this 
 * preferences can be locked through the admin.
 * 
 * The returned string contains the HTML code of the subpage 'Manage
 * Additional Features'
 * 
 * @param App $a
 * @return string
 */
function admin_page_features(&$a) {
	
	if((argc() > 1) && (argv(1) === 'features')) {
		$arr = array();
		$features = get_features(false);

		foreach($features as $fname => $fdata) {
			$arr[$fname] = array();
			$arr[$fname][0] = $fdata[0];
			foreach(array_slice($fdata,1) as $f) {

				$set = get_config('feature',$f[0]);
				if($set === false)
					$set = $f[3];
				$arr[$fname][1][] = array(
					array('feature_' .$f[0],$f[1],$set,$f[2],array(t('Off'),t('On'))),
					array('featurelock_' .$f[0],sprintf(t('Lock feature %s'),$f[1]),(($f[4] !== false) ? "1" : ''),'',array(t('Off'),t('On')))
				);
			}
		}
		
		$tpl = get_markup_template("admin_settings_features.tpl");
		$o .= replace_macros($tpl, array(
			'$form_security_token' => get_form_security_token("admin_manage_features"),
			'$title' => t('Manage Additional Features'),
			'$features' => $arr,
			'$submit' => t('Save Settings'),
		));

		return $o;
	}
}<|MERGE_RESOLUTION|>--- conflicted
+++ resolved
@@ -1090,13 +1090,8 @@
 	}
 
 	$failed = array();
-<<<<<<< HEAD
-	$r = q("select k, v from config where `cat` = 'database' ");
-	if(dba::is_result($r)) {
-=======
 	$r = q("SELECT `k`, `v` FROM `config` WHERE `cat` = 'database' ");
-	if(count($r)) {
->>>>>>> 8e6f9abe
+	if(dbm::is_result($r)) {
 		foreach($r as $rr) {
 			$upd = intval(substr($rr['k'],7));
 			if($upd < 1139 || $rr['v'] === 'success')
