--- conflicted
+++ resolved
@@ -572,12 +572,7 @@
 		'$corporate' => t('Policies'),
 		'$advanced' => t('Advanced'),
 		'$performance' => t('Performance'),
-<<<<<<< HEAD
-
-=======
 		'$relocate'=> t('Relocate - WARNING: advanced function. Could make this server unreachable.'),
-		
->>>>>>> acd29f22
 		'$baseurl' => $a->get_baseurl(true),
 		// name, label, value, help string, extra data...
 		'$sitename' 		=> array('sitename', t("Site name"), htmlentities($a->config['sitename'], ENT_QUOTES), 'UTF-8'),
