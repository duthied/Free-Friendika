--- conflicted
+++ resolved
@@ -439,9 +439,6 @@
 		}
 	}
 
-<<<<<<< HEAD
-
-=======
         /* get user names to make the install a personal install of X */
         $user_names = array();
         $user_names['---'] = t('Multi user instance');
@@ -449,8 +446,7 @@
         foreach ($users as $user) {
             $user_names[$user['nickname']] = $user['username'];
         }
-	
->>>>>>> c2add79a
+
 	/* Banner */
 	$banner = get_config('system','banner');
 	if($banner == false) 
