<?php

 /**
  * Friendica admin
  */
require_once("include/remoteupdate.php");
require_once("include/enotify.php");
require_once("include/text.php");


/**
 * @param App $a
 */
function admin_post(&$a){


	if(!is_site_admin()) {
		return;
	}

	// do not allow a page manager to access the admin panel at all.

	if(x($_SESSION,'submanage') && intval($_SESSION['submanage']))
		return;



	// urls
	if ($a->argc > 1){
		switch ($a->argv[1]){
			case 'site':
				admin_page_site_post($a);
				break;
			case 'users':
				admin_page_users_post($a);
				break;
			case 'plugins':
				if ($a->argc > 2 &&
					is_file("addon/".$a->argv[2]."/".$a->argv[2].".php")){
						@include_once("addon/".$a->argv[2]."/".$a->argv[2].".php");
						if(function_exists($a->argv[2].'_plugin_admin_post')) {
							$func = $a->argv[2].'_plugin_admin_post';
							$func($a);
						}
				}
				goaway($a->get_baseurl(true) . '/admin/plugins/' . $a->argv[2] );
				return; // NOTREACHED
				break;
			case 'themes':
				$theme = $a->argv[2];
				if (is_file("view/theme/$theme/config.php")){
					require_once("view/theme/$theme/config.php");
					if (function_exists("theme_admin_post")){
						theme_admin_post($a);
					}
				}
				info(t('Theme settings updated.'));
				if(is_ajax()) return;

				goaway($a->get_baseurl(true) . '/admin/themes/' . $theme );
				return;
				break;
			case 'logs':
				admin_page_logs_post($a);
				break;
			case 'dbsync':
				admin_page_dbsync_post($a);
				break;
			case 'update':
				admin_page_remoteupdate_post($a);
				break;
		}
	}

	goaway($a->get_baseurl(true) . '/admin' );
	return; // NOTREACHED
}

/**
 * @param App $a
 * @return string
 */
function admin_content(&$a) {

	if(!is_site_admin()) {
		return login(false);
	}

	if(x($_SESSION,'submanage') && intval($_SESSION['submanage']))
		return "";

	// APC deactivated, since there are problems with PHP 5.5
	//if (function_exists("apc_delete")) {
	//	$toDelete = new APCIterator('user', APC_ITER_VALUE);
	//	apc_delete($toDelete);
	//}

	/**
	 * Side bar links
	 */

	// array( url, name, extra css classes )
	$aside = Array(
		'site'	 =>	Array($a->get_baseurl(true)."/admin/site/", t("Site") , "site"),
		'users'	 =>	Array($a->get_baseurl(true)."/admin/users/", t("Users") , "users"),
		'plugins'=>	Array($a->get_baseurl(true)."/admin/plugins/", t("Plugins") , "plugins"),
		'themes' =>	Array($a->get_baseurl(true)."/admin/themes/", t("Themes") , "themes"),
		'dbsync' => Array($a->get_baseurl(true)."/admin/dbsync/", t('DB updates'), "dbsync"),
		//'update' =>	Array($a->get_baseurl(true)."/admin/update/", t("Software Update") , "update")
	);

	/* get plugins admin page */

	$r = q("SELECT name FROM `addon` WHERE `plugin_admin`=1");
	$aside['plugins_admin']=Array();
	foreach ($r as $h){
		$plugin =$h['name'];
		$aside['plugins_admin'][] = Array($a->get_baseurl(true)."/admin/plugins/".$plugin, $plugin, "plugin");
		// temp plugins with admin
		$a->plugins_admin[] = $plugin;
	}

	$aside['logs'] = Array($a->get_baseurl(true)."/admin/logs/", t("Logs"), "logs");
	$aside['diagnostics_probe'] = Array($a->get_baseurl(true).'/probe/', t('probe address'), 'probe');
	$aside['diagnostics_webfinger'] = Array($a->get_baseurl(true).'/webfinger/', t('check webfinger'), 'webfinger');

	$t = get_markup_template("admin_aside.tpl");
	$a->page['aside'] .= replace_macros( $t, array(
			'$admin' => $aside,
			'$admtxt' => t('Admin'),
			'$plugadmtxt' => t('Plugin Features'),
			'$logtxt' => t('Logs'),
			'$diagnosticstxt' => t('diagnostics'),
			'$h_pending' => t('User registrations waiting for confirmation'),
			'$admurl'=> $a->get_baseurl(true)."/admin/"
	));



	/**
	 * Page content
	 */
	$o = '';
	// urls
	if ($a->argc > 1){
		switch ($a->argv[1]){
			case 'site':
				$o = admin_page_site($a);
				break;
			case 'users':
				$o = admin_page_users($a);
				break;
			case 'plugins':
				$o = admin_page_plugins($a);
				break;
			case 'themes':
				$o = admin_page_themes($a);
				break;
			case 'logs':
				$o = admin_page_logs($a);
				break;
			case 'dbsync':
				$o = admin_page_dbsync($a);
				break;
			case 'update':
				$o = admin_page_remoteupdate($a);
				break;
			default:
				notice( t("Item not found.") );
		}
	} else {
		$o = admin_page_summary($a);
	}

	if(is_ajax()) {
		echo $o;
		killme();
		return '';
	} else {
		return $o;
	}
}


/**
 * Admin Summary Page
 * @param App $a
 * @return string
 */
function admin_page_summary(&$a) {
	$r = q("SELECT `page-flags`, COUNT(uid) as `count` FROM `user` GROUP BY `page-flags`");
	$accounts = Array(
		Array( t('Normal Account'), 0),
		Array( t('Soapbox Account'), 0),
		Array( t('Community/Celebrity Account'), 0),
		Array( t('Automatic Friend Account'), 0),
		Array( t('Blog Account'), 0),
		Array( t('Private Forum'), 0)
	);

	$users=0;
	foreach ($r as $u){ $accounts[$u['page-flags']][1] = $u['count']; $users+= $u['count']; }

	logger('accounts: ' . print_r($accounts,true),LOGGER_DATA);

	$r = q("SELECT COUNT(id) as `count` FROM `register`");
	$pending = $r[0]['count'];

	$r = q("select count(*) as total from deliverq where 1");
	$deliverq = (($r) ? $r[0]['total'] : 0);

	$r = q("select count(*) as total from queue where 1");
	$queue = (($r) ? $r[0]['total'] : 0);

	// We can do better, but this is a quick queue status

	$queues = array( 'label' => t('Message queues'), 'deliverq' => $deliverq, 'queue' => $queue );


	$t = get_markup_template("admin_summary.tpl");
	return replace_macros($t, array(
		'$title' => t('Administration'),
		'$page' => t('Summary'),
		'$queues' => $queues,
		'$users' => Array( t('Registered users'), $users),
		'$accounts' => $accounts,
		'$pending' => Array( t('Pending registrations'), $pending),
		'$version' => Array( t('Version'), FRIENDICA_VERSION),
		'$platform' => FRIENDICA_PLATFORM,
		'$codename' => FRIENDICA_CODENAME,
		'$build' =>  get_config('system','build'),
		'$plugins' => Array( t('Active plugins'), $a->plugins )
	));
}


/**
 * Admin Site Page
 *  @param App $a
 */
function admin_page_site_post(&$a){
	if (!x($_POST,"page_site")){
		return;
	}

	check_form_security_token_redirectOnErr('/admin/site', 'admin_site');

	// relocate
	if (x($_POST,'relocate') && x($_POST,'relocate_url') && $_POST['relocate_url']!=""){
		$new_url = $_POST['relocate_url'];
		$new_url = rtrim($new_url,"/");

		$parsed = @parse_url($new_url);
		if (!$parsed || (!x($parsed,'host') || !x($parsed,'scheme'))) {
			notice(t("Can not parse base url. Must have at least <scheme>://<domain>"));
			goaway($a->get_baseurl(true) . '/admin/site' );
		}

		/* steps:
		 * replace all "baseurl" to "new_url" in config, profile, term, items and contacts
		 * send relocate for every local user
		 * */

		$old_url = $a->get_baseurl(true);

		function update_table($table_name, $fields, $old_url, $new_url) {
			global $db, $a;

			$dbold = dbesc($old_url);
			$dbnew = dbesc($new_url);

			$upd = array();
			foreach ($fields as $f) {
				$upd[] = "`$f` = REPLACE(`$f`, '$dbold', '$dbnew')";
			}

			$upds = implode(", ", $upd);



			$q = sprintf("UPDATE %s SET %s;", $table_name, $upds);
			$r = q($q);
			if (!$r) {
				notice( "Failed updating '$table_name': " . $db->error );
				goaway($a->get_baseurl(true) . '/admin/site' );
			}
		}

		// update tables
		update_table("profile", array('photo', 'thumb'), $old_url, $new_url);
		update_table("term", array('url'), $old_url, $new_url);
		update_table("contact", array('photo','thumb','micro','url','nurl','request','notify','poll','confirm','poco'), $old_url, $new_url);
		update_table("unique_contacts", array('url'), $old_url, $new_url);
		update_table("item", array('owner-link','owner-avatar','author-name','author-link','author-avatar','body','plink','tag'), $old_url, $new_url);

		// update config
		$a->set_baseurl($new_url);
	 	set_config('system','url',$new_url);

		// send relocate
		$users = q("SELECT uid FROM user WHERE account_removed = 0 AND account_expired = 0");

		foreach ($users as $user) {
			proc_run('php', 'include/notifier.php', 'relocate', $user['uid']);
		}

		info("Relocation started. Could take a while to complete.");

		goaway($a->get_baseurl(true) . '/admin/site' );
	}
	// end relocate

	$sitename 		=	((x($_POST,'sitename'))			? notags(trim($_POST['sitename']))		: '');
	$hostname 		=	((x($_POST,'hostname'))			? notags(trim($_POST['hostname']))		: '');
	$sender_email	=	((x($_POST,'sender_email'))		? notags(trim($_POST['sender_email']))		: '');
	$banner			=	((x($_POST,'banner'))      		? trim($_POST['banner'])			: false);
	$info			=	((x($_POST,'info'))      		? trim($_POST['info'])			: false);
	$language		=	((x($_POST,'language'))			? notags(trim($_POST['language']))		: '');
	$theme			=	((x($_POST,'theme'))			? notags(trim($_POST['theme']))			: '');
	$theme_mobile		=	((x($_POST,'theme_mobile'))		? notags(trim($_POST['theme_mobile']))		: '');
	$maximagesize		=	((x($_POST,'maximagesize'))		? intval(trim($_POST['maximagesize']))		:  0);
	$maximagelength		=	((x($_POST,'maximagelength'))		? intval(trim($_POST['maximagelength']))	:  MAX_IMAGE_LENGTH);
	$jpegimagequality	=	((x($_POST,'jpegimagequality'))		? intval(trim($_POST['jpegimagequality']))	:  JPEG_QUALITY);


	$register_policy	=	((x($_POST,'register_policy'))		? intval(trim($_POST['register_policy']))	:  0);
	$daily_registrations	=	((x($_POST,'max_daily_registrations'))	? intval(trim($_POST['max_daily_registrations']))	:0);
	$abandon_days	    	=	((x($_POST,'abandon_days'))		? intval(trim($_POST['abandon_days']))		:  0);

	$register_text		=	((x($_POST,'register_text'))		? notags(trim($_POST['register_text']))		: '');

	$allowed_sites		=	((x($_POST,'allowed_sites'))		? notags(trim($_POST['allowed_sites']))		: '');
	$allowed_email		=	((x($_POST,'allowed_email'))		? notags(trim($_POST['allowed_email']))		: '');
	$block_public		=	((x($_POST,'block_public'))		? True						: False);
	$force_publish		=	((x($_POST,'publish_all'))		? True						: False);
	$global_directory	=	((x($_POST,'directory_submit_url'))	? notags(trim($_POST['directory_submit_url']))	: '');
	$thread_allow		=	((x($_POST,'thread_allow'))		? True						: False);
	$newuser_private		=	((x($_POST,'newuser_private'))		? True						: False);
	$enotify_no_content		=	((x($_POST,'enotify_no_content'))	? True						: False);
	$private_addons			=	((x($_POST,'private_addons'))		? True						: False);
	$disable_embedded		=	((x($_POST,'disable_embedded'))		? True						: False);
	$allow_users_remote_self	=	((x($_POST,'allow_users_remote_self'))		? True						: False);

	$no_multi_reg		=	((x($_POST,'no_multi_reg'))		? True						: False);
	$no_openid		=	!((x($_POST,'no_openid'))		? True						: False);
	$no_regfullname		=	!((x($_POST,'no_regfullname'))		? True						: False);
	$no_utf			=	!((x($_POST,'no_utf'))			? True						: False);
	$no_community_page	=	!((x($_POST,'no_community_page'))	? True						: False);

	$verifyssl		=	((x($_POST,'verifyssl'))		? True						: False);
	$proxyuser		=	((x($_POST,'proxyuser'))		? notags(trim($_POST['proxyuser']))		: '');
	$proxy			=	((x($_POST,'proxy'))			? notags(trim($_POST['proxy']))			: '');
	$timeout		=	((x($_POST,'timeout'))			? intval(trim($_POST['timeout']))		: 60);
	$delivery_interval	=	((x($_POST,'delivery_interval'))	? intval(trim($_POST['delivery_interval']))	: 0);
	$poll_interval		=	((x($_POST,'poll_interval'))		? intval(trim($_POST['poll_interval']))		: 0);
	$maxloadavg		=	((x($_POST,'maxloadavg'))		? intval(trim($_POST['maxloadavg']))		: 50);
	$dfrn_only		=	((x($_POST,'dfrn_only'))		? True						: False);
	$ostatus_disabled	=	!((x($_POST,'ostatus_disabled'))	? True  					: False);
	$ostatus_poll_interval	=	((x($_POST,'ostatus_poll_interval'))	? intval(trim($_POST['ostatus_poll_interval']))		:  0);
	$diaspora_enabled	=	((x($_POST,'diaspora_enabled'))		? True   					: False);
	$ssl_policy		=	((x($_POST,'ssl_policy'))		? intval($_POST['ssl_policy']) 			: 0);
	$force_ssl		=	((x($_POST,'force_ssl'))		? True   					: False);
	$old_share		=	((x($_POST,'old_share'))		? True   					: False);
	$hide_help		=	((x($_POST,'hide_help'))		? True   					: False);
	$suppress_language	=	((x($_POST,'suppress_language'))	? True   					: False);
	$use_fulltext_engine	=	((x($_POST,'use_fulltext_engine'))	? True   					: False);
	$itemcache		=	((x($_POST,'itemcache'))		? notags(trim($_POST['itemcache']))		: '');
	$itemcache_duration	=	((x($_POST,'itemcache_duration'))	? intval($_POST['itemcache_duration'])		: 0);
	$max_comments		=	((x($_POST,'max_comments'))		? intval($_POST['max_comments'])		: 0);
	$lockpath		=	((x($_POST,'lockpath'))			? notags(trim($_POST['lockpath']))		: '');
	$temppath		=	((x($_POST,'temppath'))			? notags(trim($_POST['temppath']))		: '');
	$basepath		=	((x($_POST,'basepath'))			? notags(trim($_POST['basepath']))		: '');
	$singleuser		=	((x($_POST,'singleuser'))		? notags(trim($_POST['singleuser']))		: '');
	$proxy_disabled		=	((x($_POST,'proxy_disabled'))		? True						: False);
<<<<<<< HEAD
	$old_pager		=	((x($_POST,'old_pager'))		? True						: False);
	$disable_noscrape = ((x($_POST,'disable_noscrape')) ? true : false);
=======
>>>>>>> b4dc344f
	if($ssl_policy != intval(get_config('system','ssl_policy'))) {
		if($ssl_policy == SSL_POLICY_FULL) {
			q("update `contact` set
				`url`     = replace(`url`    , 'http:' , 'https:'),
				`photo`   = replace(`photo`  , 'http:' , 'https:'),
				`thumb`   = replace(`thumb`  , 'http:' , 'https:'),
				`micro`   = replace(`micro`  , 'http:' , 'https:'),
				`request` = replace(`request`, 'http:' , 'https:'),
				`notify`  = replace(`notify` , 'http:' , 'https:'),
				`poll`    = replace(`poll`   , 'http:' , 'https:'),
				`confirm` = replace(`confirm`, 'http:' , 'https:'),
				`poco`    = replace(`poco`   , 'http:' , 'https:')
				where `self` = 1"
			);
			q("update `profile` set
				`photo`   = replace(`photo`  , 'http:' , 'https:'),
				`thumb`   = replace(`thumb`  , 'http:' , 'https:')
				where 1 "
			);
		}
		elseif($ssl_policy == SSL_POLICY_SELFSIGN) {
			q("update `contact` set
				`url`     = replace(`url`    , 'https:' , 'http:'),
				`photo`   = replace(`photo`  , 'https:' , 'http:'),
				`thumb`   = replace(`thumb`  , 'https:' , 'http:'),
				`micro`   = replace(`micro`  , 'https:' , 'http:'),
				`request` = replace(`request`, 'https:' , 'http:'),
				`notify`  = replace(`notify` , 'https:' , 'http:'),
				`poll`    = replace(`poll`   , 'https:' , 'http:'),
				`confirm` = replace(`confirm`, 'https:' , 'http:'),
				`poco`    = replace(`poco`   , 'https:' , 'http:')
				where `self` = 1"
			);
			q("update `profile` set
				`photo`   = replace(`photo`  , 'https:' , 'http:'),
				`thumb`   = replace(`thumb`  , 'https:' , 'http:')
				where 1 "
			);
		}
	}
	set_config('system','ssl_policy',$ssl_policy);
	set_config('system','delivery_interval',$delivery_interval);
	set_config('system','poll_interval',$poll_interval);
	set_config('system','maxloadavg',$maxloadavg);
	set_config('config','sitename',$sitename);
	set_config('config','hostname',$hostname);
	set_config('config','sender_email', $sender_email);
	set_config('system','suppress_language',$suppress_language);
	if ($banner==""){
		// don't know why, but del_config doesn't work...
		q("DELETE FROM `config` WHERE `cat` = '%s' AND `k` = '%s' LIMIT 1",
			dbesc("system"),
			dbesc("banner")
		);
	} else {
		set_config('system','banner', $banner);
	}
	if ($info=="") {
		del_config('config','info');
	} else {
		set_config('config','info',$info);
	}
	set_config('system','language', $language);
	set_config('system','theme', $theme);
	if ( $theme_mobile === '---' ) {
		del_config('system','mobile-theme');
	} else {
		set_config('system','mobile-theme', $theme_mobile);
		}
		if ( $singleuser === '---' ) {
			del_config('system','singleuser');
		} else {
			set_config('system','singleuser', $singleuser);
		}
	set_config('system','maximagesize', $maximagesize);
	set_config('system','max_image_length', $maximagelength);
	set_config('system','jpeg_quality', $jpegimagequality);

	set_config('config','register_policy', $register_policy);
	set_config('system','max_daily_registrations', $daily_registrations);
	set_config('system','account_abandon_days', $abandon_days);
	set_config('config','register_text', $register_text);
	set_config('system','allowed_sites', $allowed_sites);
	set_config('system','allowed_email', $allowed_email);
	set_config('system','block_public', $block_public);
	set_config('system','publish_all', $force_publish);
	if ($global_directory==""){
		// don't know why, but del_config doesn't work...
		q("DELETE FROM `config` WHERE `cat` = '%s' AND `k` = '%s' LIMIT 1",
			dbesc("system"),
			dbesc("directory_submit_url")
		);
	} else {
		set_config('system','directory_submit_url', $global_directory);
	}
	set_config('system','thread_allow', $thread_allow);
	set_config('system','newuser_private', $newuser_private);
	set_config('system','enotify_no_content', $enotify_no_content);
	set_config('system','disable_embedded', $disable_embedded);
	set_config('system','allow_users_remote_self', $allow_users_remote_self);

	set_config('system','block_extended_register', $no_multi_reg);
	set_config('system','no_openid', $no_openid);
	set_config('system','no_regfullname', $no_regfullname);
	set_config('system','no_community_page', $no_community_page);
	set_config('system','no_utf', $no_utf);
	set_config('system','verifyssl', $verifyssl);
	set_config('system','proxyuser', $proxyuser);
	set_config('system','proxy', $proxy);
	set_config('system','curl_timeout', $timeout);
	set_config('system','dfrn_only', $dfrn_only);
	set_config('system','ostatus_disabled', $ostatus_disabled);
		set_config('system','ostatus_poll_interval', $ostatus_poll_interval);
	set_config('system','diaspora_enabled', $diaspora_enabled);
	set_config('config','private_addons', $private_addons);

	set_config('system','force_ssl', $force_ssl);
	set_config('system','old_share', $old_share);
	set_config('system','hide_help', $hide_help);
	set_config('system','use_fulltext_engine', $use_fulltext_engine);
	set_config('system','itemcache', $itemcache);
	set_config('system','itemcache_duration', $itemcache_duration);
	set_config('system','max_comments', $max_comments);
	set_config('system','lockpath', $lockpath);
	set_config('system','temppath', $temppath);
	set_config('system','basepath', $basepath);
	set_config('system','proxy_disabled', $proxy_disabled);
<<<<<<< HEAD
	set_config('system','old_pager', $old_pager);
	set_config('system','disable_noscrape', $disable_noscrape);
=======
>>>>>>> b4dc344f

	info( t('Site settings updated.') . EOL);
	goaway($a->get_baseurl(true) . '/admin/site' );
	return; // NOTREACHED

}

/**
 * @param  App $a
 * @return string
 */
function admin_page_site(&$a) {

	/* Installed langs */
	$lang_choices = array();
	$langs = glob('view/*/strings.php');

	if(is_array($langs) && count($langs)) {
		if(! in_array('view/en/strings.php',$langs))
			$langs[] = 'view/en/';
		asort($langs);
		foreach($langs as $l) {
			$t = explode("/",$l);
			$lang_choices[$t[1]] = $t[1];
		}
	}

	/* Installed themes */
	$theme_choices = array();
	$theme_choices_mobile = array();
	$theme_choices_mobile["---"] = t("No special theme for mobile devices");
	$files = glob('view/theme/*');
	if($files) {
		foreach($files as $file) {
			$f = basename($file);
			$theme_name = ((file_exists($file . '/experimental')) ?  sprintf("%s - \x28Experimental\x29", $f) : $f);
			if (file_exists($file . '/mobile')) {
				$theme_choices_mobile[$f] = $theme_name;
			}
		else {
				$theme_choices[$f] = $theme_name;
			}
		}
		}

		/* OStatus conversation poll choices */
		$ostatus_poll_choices = array(
		"-2" => t("Never"),
		"-1" => t("At post arrival"),
		"0" => t("Frequently"),
		"60" => t("Hourly"),
		"720" => t("Twice daily"),
		"1440" => t("Daily")
			);

		/* get user names to make the install a personal install of X */
		$user_names = array();
		$user_names['---'] = t('Multi user instance');
		$users = q("SELECT username, nickname FROM `user`");
		foreach ($users as $user) {
			$user_names[$user['nickname']] = $user['username'];
		}

	/* Banner */
	$banner = get_config('system','banner');
	if($banner == false)
		$banner = '<a href="http://friendica.com"><img id="logo-img" src="images/friendica-32.png" alt="logo" /></a><span id="logo-text"><a href="http://friendica.com">Friendica</a></span>';
	$banner = htmlspecialchars($banner);
	$info = get_config('config','info');
	$info = htmlspecialchars($info);

	// Automatically create temporary paths
	get_temppath();
	get_lockpath();
	get_itemcachepath();

	//echo "<pre>"; var_dump($lang_choices); die("</pre>");

	/* Register policy */
	$register_choices = Array(
		REGISTER_CLOSED => t("Closed"),
		REGISTER_APPROVE => t("Requires approval"),
		REGISTER_OPEN => t("Open")
	);

	$ssl_choices = array(
		SSL_POLICY_NONE => t("No SSL policy, links will track page SSL state"),
		SSL_POLICY_FULL => t("Force all links to use SSL"),
		SSL_POLICY_SELFSIGN => t("Self-signed certificate, use SSL for local links only (discouraged)")
	);

	if ($a->config['hostname'] == "")
		$a->config['hostname'] = $a->get_hostname();

	$t = get_markup_template("admin_site.tpl");
	return replace_macros($t, array(
		'$title' => t('Administration'),
		'$page' => t('Site'),
		'$submit' => t('Save Settings'),
		'$registration' => t('Registration'),
		'$upload' => t('File upload'),
		'$corporate' => t('Policies'),
		'$advanced' => t('Advanced'),
		'$performance' => t('Performance'),
		'$relocate'=> t('Relocate - WARNING: advanced function. Could make this server unreachable.'),
		'$baseurl' => $a->get_baseurl(true),
		// name, label, value, help string, extra data...
		'$sitename' 		=> array('sitename', t("Site name"), htmlentities($a->config['sitename'], ENT_QUOTES), 'UTF-8'),
		'$hostname' 		=> array('hostname', t("Host name"), $a->config['hostname'], ""),
		'$sender_email'		=> array('sender_email', t("Sender Email"), $a->config['sender_email'], "The email address your server shall use to send notification emails from.", "", "", "email"),
		'$banner'		=> array('banner', t("Banner/Logo"), $banner, ""),
		'$info'	=> array('info',t('Additional Info'), $info, t('For public servers: you can add additional information here that will be listed at dir.friendica.com/siteinfo.')),
		'$language' 		=> array('language', t("System language"), get_config('system','language'), "", $lang_choices),
		'$theme' 		=> array('theme', t("System theme"), get_config('system','theme'), t("Default system theme - may be over-ridden by user profiles - <a href='#' id='cnftheme'>change theme settings</a>"), $theme_choices),
		'$theme_mobile' 	=> array('theme_mobile', t("Mobile system theme"), get_config('system','mobile-theme'), t("Theme for mobile devices"), $theme_choices_mobile),
		'$ssl_policy'		=> array('ssl_policy', t("SSL link policy"), (string) intval(get_config('system','ssl_policy')), t("Determines whether generated links should be forced to use SSL"), $ssl_choices),
		'$force_ssl'		=> array('force_ssl', t("Force SSL"), get_config('system','force_ssl'), t("Force all Non-SSL requests to SSL - Attention: on some systems it could lead to endless loops.")),
		'$old_share'		=> array('old_share', t("Old style 'Share'"), get_config('system','old_share'), t("Deactivates the bbcode element 'share' for repeating items.")),
		'$hide_help'		=> array('hide_help', t("Hide help entry from navigation menu"), get_config('system','hide_help'), t("Hides the menu entry for the Help pages from the navigation menu. You can still access it calling /help directly.")),
		'$singleuser' 		=> array('singleuser', t("Single user instance"), get_config('system','singleuser'), t("Make this instance multi-user or single-user for the named user"), $user_names),
		'$maximagesize'		=> array('maximagesize', t("Maximum image size"), get_config('system','maximagesize'), t("Maximum size in bytes of uploaded images. Default is 0, which means no limits.")),
		'$maximagelength'		=> array('maximagelength', t("Maximum image length"), get_config('system','max_image_length'), t("Maximum length in pixels of the longest side of uploaded images. Default is -1, which means no limits.")),
		'$jpegimagequality'		=> array('jpegimagequality', t("JPEG image quality"), get_config('system','jpeg_quality'), t("Uploaded JPEGS will be saved at this quality setting [0-100]. Default is 100, which is full quality.")),

		'$register_policy'	=> array('register_policy', t("Register policy"), $a->config['register_policy'], "", $register_choices),
		'$daily_registrations'	=> array('max_daily_registrations', t("Maximum Daily Registrations"), get_config('system', 'max_daily_registrations'), t("If registration is permitted above, this sets the maximum number of new user registrations to accept per day.  If register is set to closed, this setting has no effect.")),
		'$register_text'	=> array('register_text', t("Register text"), htmlentities($a->config['register_text'], ENT_QUOTES, 'UTF-8'), t("Will be displayed prominently on the registration page.")),
		'$abandon_days'		=> array('abandon_days', t('Accounts abandoned after x days'), get_config('system','account_abandon_days'), t('Will not waste system resources polling external sites for abandonded accounts. Enter 0 for no time limit.')),
		'$allowed_sites'	=> array('allowed_sites', t("Allowed friend domains"), get_config('system','allowed_sites'), t("Comma separated list of domains which are allowed to establish friendships with this site. Wildcards are accepted. Empty to allow any domains")),
		'$allowed_email'	=> array('allowed_email', t("Allowed email domains"), get_config('system','allowed_email'), t("Comma separated list of domains which are allowed in email addresses for registrations to this site. Wildcards are accepted. Empty to allow any domains")),
		'$block_public'		=> array('block_public', t("Block public"), get_config('system','block_public'), t("Check to block public access to all otherwise public personal pages on this site unless you are currently logged in.")),
		'$force_publish'	=> array('publish_all', t("Force publish"), get_config('system','publish_all'), t("Check to force all profiles on this site to be listed in the site directory.")),
		'$global_directory'	=> array('directory_submit_url', t("Global directory update URL"), get_config('system','directory_submit_url'), t("URL to update the global directory. If this is not set, the global directory is completely unavailable to the application.")),
		'$thread_allow'		=> array('thread_allow', t("Allow threaded items"), get_config('system','thread_allow'), t("Allow infinite level threading for items on this site.")),
		'$newuser_private'	=> array('newuser_private', t("Private posts by default for new users"), get_config('system','newuser_private'), t("Set default post permissions for all new members to the default privacy group rather than public.")),
		'$enotify_no_content'	=> array('enotify_no_content', t("Don't include post content in email notifications"), get_config('system','enotify_no_content'), t("Don't include the content of a post/comment/private message/etc. in the email notifications that are sent out from this site, as a privacy measure.")),
		'$private_addons'	=> array('private_addons', t("Disallow public access to addons listed in the apps menu."), get_config('config','private_addons'), t("Checking this box will restrict addons listed in the apps menu to members only.")),
		'$disable_embedded'	=> array('disable_embedded', t("Don't embed private images in posts"), get_config('system','disable_embedded'), t("Don't replace locally-hosted private photos in posts with an embedded copy of the image. This means that contacts who receive posts containing private photos will have to authenticate and load each image, which may take a while.")),
		'$allow_users_remote_self'	=> array('allow_users_remote_self', t('Allow Users to set remote_self'), get_config('system','allow_users_remote_self'), t('With checking this, every user is allowed to mark every contact as a remote_self in the repair contact dialog. Setting this flag on a contact causes mirroring every posting of that contact in the users stream.')),
		'$no_multi_reg'		=> array('no_multi_reg', t("Block multiple registrations"),  get_config('system','block_extended_register'), t("Disallow users to register additional accounts for use as pages.")),
		'$no_openid'		=> array('no_openid', t("OpenID support"), !get_config('system','no_openid'), t("OpenID support for registration and logins.")),
		'$no_regfullname'	=> array('no_regfullname', t("Fullname check"), !get_config('system','no_regfullname'), t("Force users to register with a space between firstname and lastname in Full name, as an antispam measure")),
		'$no_utf'		=> array('no_utf', t("UTF-8 Regular expressions"), !get_config('system','no_utf'), t("Use PHP UTF8 regular expressions")),
		'$no_community_page' 	=> array('no_community_page', t("Show Community Page"), !get_config('system','no_community_page'), t("Display a Community page showing all recent public postings on this site.")),
		'$ostatus_disabled' 	=> array('ostatus_disabled', t("Enable OStatus support"), !get_config('system','ostatus_disabled'), t("Provide built-in OStatus \x28StatusNet, GNU Social etc.\x29 compatibility. All communications in OStatus are public, so privacy warnings will be occasionally displayed.")),
		'$ostatus_poll_interval'	=> array('ostatus_poll_interval', t("OStatus conversation completion interval"), (string) intval(get_config('system','ostatus_poll_interval')), t("How often shall the poller check for new entries in OStatus conversations? This can be a very ressource task."), $ostatus_poll_choices),
		'$diaspora_enabled' 	=> array('diaspora_enabled', t("Enable Diaspora support"), get_config('system','diaspora_enabled'), t("Provide built-in Diaspora network compatibility.")),
		'$dfrn_only'        	=> array('dfrn_only', t('Only allow Friendica contacts'), get_config('system','dfrn_only'), t("All contacts must use Friendica protocols. All other built-in communication protocols disabled.")),
		'$verifyssl' 		=> array('verifyssl', t("Verify SSL"), get_config('system','verifyssl'), t("If you wish, you can turn on strict certificate checking. This will mean you cannot connect (at all) to self-signed SSL sites.")),
		'$proxyuser'		=> array('proxyuser', t("Proxy user"), get_config('system','proxyuser'), ""),
		'$proxy'		=> array('proxy', t("Proxy URL"), get_config('system','proxy'), ""),
		'$timeout'		=> array('timeout', t("Network timeout"), (x(get_config('system','curl_timeout'))?get_config('system','curl_timeout'):60), t("Value is in seconds. Set to 0 for unlimited (not recommended).")),
		'$delivery_interval'	=> array('delivery_interval', t("Delivery interval"), (x(get_config('system','delivery_interval'))?get_config('system','delivery_interval'):2), t("Delay background delivery processes by this many seconds to reduce system load. Recommend: 4-5 for shared hosts, 2-3 for virtual private servers. 0-1 for large dedicated servers.")),
		'$poll_interval'	=> array('poll_interval', t("Poll interval"), (x(get_config('system','poll_interval'))?get_config('system','poll_interval'):2), t("Delay background polling processes by this many seconds to reduce system load. If 0, use delivery interval.")),
		'$maxloadavg'		=> array('maxloadavg', t("Maximum Load Average"), ((intval(get_config('system','maxloadavg')) > 0)?get_config('system','maxloadavg'):50), t("Maximum system load before delivery and poll processes are deferred - default 50.")),

		'$use_fulltext_engine'	=> array('use_fulltext_engine', t("Use MySQL full text engine"), get_config('system','use_fulltext_engine'), t("Activates the full text engine. Speeds up search - but can only search for four and more characters.")),
		'$suppress_language'	=> array('suppress_language', t("Suppress Language"), get_config('system','suppress_language'), t("Suppress language information in meta information about a posting.")),
		'$itemcache'		=> array('itemcache', t("Path to item cache"), get_config('system','itemcache'), "The item caches buffers generated bbcode and external images."),
		'$itemcache_duration' 	=> array('itemcache_duration', t("Cache duration in seconds"), get_config('system','itemcache_duration'), t("How long should the cache files be hold? Default value is 86400 seconds (One day). To disable the item cache, set the value to -1.")),
		'$max_comments' 	=> array('max_comments', t("Maximum numbers of comments per post"), get_config('system','max_comments'), t("How much comments should be shown for each post? Default value is 100.")),
		'$lockpath'		=> array('lockpath', t("Path for lock file"), get_config('system','lockpath'), "The lock file is used to avoid multiple pollers at one time. Only define a folder here."),
		'$temppath'		=> array('temppath', t("Temp path"), get_config('system','temppath'), "If you have a restricted system where the webserver can't access the system temp path, enter another path here."),
		'$basepath'		=> array('basepath', t("Base path to installation"), get_config('system','basepath'), "If the system cannot detect the correct path to your installation, enter the correct path here. This setting should only be set if you are using a restricted system and symbolic links to your webroot."),
		'$proxy_disabled'	=> array('proxy_disabled', t("Disable picture proxy"), get_config('system','proxy_disabled'), t("The picture proxy increases performance and privacy. It shouldn't be used on systems with very low bandwith.")),
		'$old_pager'		=> array('old_pager', t("Enable old style pager"), get_config('system','old_pager'), t("The old style pager has page numbers but slows down massively the page speed.")),

		'$relocate_url'     => array('relocate_url', t("New base url"), $a->get_baseurl(), "Change base url for this server. Sends relocate message to all DFRN contacts of all users."),
	'$form_security_token' => get_form_security_token("admin_site")

	));

}


function admin_page_dbsync(&$a) {

	$o = '';

	if($a->argc > 3 && intval($a->argv[3]) && $a->argv[2] === 'mark') {
		set_config('database', 'update_' . intval($a->argv[3]), 'success');
		$curr = get_config('system','build');
		if(intval($curr) == intval($a->argv[3]))
			set_config('system','build',intval($curr) + 1);
		info( t('Update has been marked successful') . EOL);
		goaway($a->get_baseurl(true) . '/admin/dbsync');
	}

	if(($a->argc > 2) AND (intval($a->argv[2]) OR ($a->argv[2] === 'check'))) {
		require_once("include/dbstructure.php");
		$retval = update_structure(false, true);
		if (!$retval) {
			$o .= sprintf(t("Database structure update %s was successfully applied."), DB_UPDATE_VERSION)."<br />";
			set_config('database', 'dbupdate_'.DB_UPDATE_VERSION, 'success');
		} else
			$o .= sprintf(t("Executing of database structure update %s failed with error: %s"),
					DB_UPDATE_VERSION, $retval)."<br />";
		if ($a->argv[2] === 'check')
			return $o;
	}

	if ($a->argc > 2 && intval($a->argv[2])) {
		require_once('update.php');
		$func = 'update_' . intval($a->argv[2]);
		if(function_exists($func)) {
			$retval = $func();
			if($retval === UPDATE_FAILED) {
				$o .= sprintf(t("Executing %s failed with error: %s"), $func, $retval);
			}
			elseif($retval === UPDATE_SUCCESS) {
				$o .= sprintf(t('Update %s was successfully applied.', $func));
				set_config('database',$func, 'success');
			}
			else
				$o .= sprintf(t('Update %s did not return a status. Unknown if it succeeded.'), $func);
		} else {
			$o .= sprintf(t('There was no additional update function %s that needed to be called.'), $func)."<br />";
			set_config('database',$func, 'success');
		}
		return $o;
	}

	$failed = array();
	$r = q("select k, v from config where `cat` = 'database' ");
	if(count($r)) {
		foreach($r as $rr) {
			$upd = intval(substr($rr['k'],7));
			if($upd < 1139 || $rr['v'] === 'success')
				continue;
			$failed[] = $upd;
		}
	}
	if(! count($failed)) {
		$o = replace_macros(get_markup_template('structure_check.tpl'),array(
			'$base' => $a->get_baseurl(true),
			'$banner' => t('No failed updates.'),
			'$check' => t('Check database structure'),
		));
	} else {
		$o = replace_macros(get_markup_template('failed_updates.tpl'),array(
			'$base' => $a->get_baseurl(true),
			'$banner' => t('Failed Updates'),
			'$desc' => t('This does not include updates prior to 1139, which did not return a status.'),
			'$mark' => t('Mark success (if update was manually applied)'),
			'$apply' => t('Attempt to execute this update step automatically'),
			'$failed' => $failed
		));
	}

	return $o;

}

/**
 * Users admin page
 *
 * @param App $a
 */
function admin_page_users_post(&$a){
	$pending = ( x($_POST, 'pending') ? $_POST['pending'] : Array() );
	$users = ( x($_POST, 'user') ? $_POST['user'] : Array() );
	$nu_name = ( x($_POST, 'new_user_name') ? $_POST['new_user_name'] : '');
	$nu_nickname = ( x($_POST, 'new_user_nickname') ? $_POST['new_user_nickname'] : '');
	$nu_email = ( x($_POST, 'new_user_email') ? $_POST['new_user_email'] : '');

	check_form_security_token_redirectOnErr('/admin/users', 'admin_users');

	if (!($nu_name==="") && !($nu_email==="") && !($nu_nickname==="")) {
		require_once('include/user.php');

		$result = create_user( array('username'=>$nu_name, 'email'=>$nu_email, 'nickname'=>$nu_nickname, 'verified'=>1)  );
		if(! $result['success']) {
			notice($result['message']);
			return;
		}
		$nu = $result['user'];
		$preamble = deindent(t('
			Dear %1$s,
				the administrator of %2$s has set up an account for you.'));
		$body = deindent(t('
			The login details are as follows:

			Site Location:	%1$s
			Login Name:		%2$s
			Password:		%3$s

			You may change your password from your account "Settings" page after logging
			in.

			Please take a few moments to review the other account settings on that page.

			You may also wish to add some basic information to your default profile
			(on the "Profiles" page) so that other people can easily find you.

			We recommend setting your full name, adding a profile photo,
			adding some profile "keywords" (very useful in making new friends) - and
			perhaps what country you live in; if you do not wish to be more specific
			than that.

			We fully respect your right to privacy, and none of these items are necessary.
			If you are new and do not know anybody here, they may help
			you to make some new and interesting friends.

			Thank you and welcome to %4$s.'));

		$preamble = sprintf($preamble, $nu['username'], $a->config['sitename']);
		$body = sprintf($body, $a->get_baseurl(), $nu['email'], $result['password'], $a->config['sitename']);

		notification(array(
			'type' => "SYSTEM_EMAIL",
			'to_email' => $nu['email'],
			'subject'=> sprintf( t('Registration details for %s'), $a->config['sitename']),
			'preamble'=> $preamble,
			'body' => $body));

	}

	if (x($_POST,'page_users_block')){
		foreach($users as $uid){
			q("UPDATE `user` SET `blocked`=1-`blocked` WHERE `uid`=%s",
				intval( $uid )
			);
		}
		notice( sprintf( tt("%s user blocked/unblocked", "%s users blocked/unblocked", count($users)), count($users)) );
	}
	if (x($_POST,'page_users_delete')){
		require_once("include/Contact.php");
		foreach($users as $uid){
			user_remove($uid);
		}
		notice( sprintf( tt("%s user deleted", "%s users deleted", count($users)), count($users)) );
	}

	if (x($_POST,'page_users_approve')){
		require_once("mod/regmod.php");
		foreach($pending as $hash){
			user_allow($hash);
		}
	}
	if (x($_POST,'page_users_deny')){
		require_once("mod/regmod.php");
		foreach($pending as $hash){
			user_deny($hash);
		}
	}
	goaway($a->get_baseurl(true) . '/admin/users' );
	return; // NOTREACHED
}

/**
 * @param App $a
 * @return string
 */
function admin_page_users(&$a){
	if ($a->argc>2) {
		$uid = $a->argv[3];
		$user = q("SELECT username, blocked FROM `user` WHERE `uid`=%d", intval($uid));
		if (count($user)==0){
			notice( 'User not found' . EOL);
			goaway($a->get_baseurl(true) . '/admin/users' );
			return ''; // NOTREACHED
		}
		switch($a->argv[2]){
			case "delete":{
				check_form_security_token_redirectOnErr('/admin/users', 'admin_users', 't');
				// delete user
				require_once("include/Contact.php");
				user_remove($uid);

				notice( sprintf(t("User '%s' deleted"), $user[0]['username']) . EOL);
			}; break;
			case "block":{
				check_form_security_token_redirectOnErr('/admin/users', 'admin_users', 't');
				q("UPDATE `user` SET `blocked`=%d WHERE `uid`=%s",
					intval( 1-$user[0]['blocked'] ),
					intval( $uid )
				);
				notice( sprintf( ($user[0]['blocked']?t("User '%s' unblocked"):t("User '%s' blocked")) , $user[0]['username']) . EOL);
			}; break;
		}
		goaway($a->get_baseurl(true) . '/admin/users' );
		return ''; // NOTREACHED

	}

	/* get pending */
	$pending = q("SELECT `register`.*, `contact`.`name`, `user`.`email`
				 FROM `register`
				 LEFT JOIN `contact` ON `register`.`uid` = `contact`.`uid`
				 LEFT JOIN `user` ON `register`.`uid` = `user`.`uid`;");


	/* get users */

	$total = q("SELECT count(*) as total FROM `user` where 1");
	if(count($total)) {
		$a->set_pager_total($total[0]['total']);
		$a->set_pager_itemspage(100);
	}


	$users = q("SELECT `user` . * , `contact`.`name` , `contact`.`url` , `contact`.`micro`, `lastitem`.`lastitem_date`, `user`.`account_expired`
				FROM
					(SELECT MAX(`item`.`changed`) as `lastitem_date`, `item`.`uid`
					FROM `item`
					WHERE `item`.`type` = 'wall'
					GROUP BY `item`.`uid`) AS `lastitem`
						 RIGHT OUTER JOIN `user` ON `user`.`uid` = `lastitem`.`uid`,
					   `contact`
				WHERE
					   `user`.`uid` = `contact`.`uid`
						AND `user`.`verified` =1
					AND `contact`.`self` =1
				ORDER BY `contact`.`name` LIMIT %d, %d
				",
				intval($a->pager['start']),
				intval($a->pager['itemspage'])
				);

	function _setup_users($e){
		$a = get_app();

		$adminlist = explode(",", str_replace(" ", "", $a->config['admin_email']));

		$accounts = Array(
			t('Normal Account'),
			t('Soapbox Account'),
			t('Community/Celebrity Account'),
						t('Automatic Friend Account')
		);
		$e['page-flags'] = $accounts[$e['page-flags']];
		$e['register_date'] = relative_date($e['register_date']);
		$e['login_date'] = relative_date($e['login_date']);
		$e['lastitem_date'] = relative_date($e['lastitem_date']);
		//$e['is_admin'] = ($e['email'] === $a->config['admin_email']);
		$e['is_admin'] = in_array($e['email'], $adminlist);
		$e['deleted'] = ($e['account_removed']?relative_date($e['account_expires_on']):False);
		return $e;
	}
	$users = array_map("_setup_users", $users);


	// Get rid of dashes in key names, Smarty3 can't handle them
	// and extracting deleted users

	$tmp_users = Array();
	$deleted = Array();

	while(count($users)) {
		$new_user = Array();
		foreach( array_pop($users) as $k => $v) {
			$k = str_replace('-','_',$k);
			$new_user[$k] = $v;
		}
		if($new_user['deleted']) {
			array_push($deleted, $new_user);
		}
		else {
			array_push($tmp_users, $new_user);
		}
	}
	//Reversing the two array, and moving $tmp_users to $users
	array_reverse($deleted);
	while(count($tmp_users)) {
		array_push($users, array_pop($tmp_users));
	}

	$t = get_markup_template("admin_users.tpl");
	$o = replace_macros($t, array(
		// strings //
		'$title' => t('Administration'),
		'$page' => t('Users'),
		'$submit' => t('Add User'),
		'$select_all' => t('select all'),
		'$h_pending' => t('User registrations waiting for confirm'),
		'$h_deleted' => t('User waiting for permanent deletion'),
		'$th_pending' => array( t('Request date'), t('Name'), t('Email') ),
		'$no_pending' =>  t('No registrations.'),
		'$approve' => t('Approve'),
		'$deny' => t('Deny'),
		'$delete' => t('Delete'),
		'$block' => t('Block'),
		'$unblock' => t('Unblock'),
		'$siteadmin' => t('Site admin'),
		'$accountexpired' => t('Account expired'),

		'$h_users' => t('Users'),
		'$h_newuser' => t('New User'),
		'$th_deleted' => array( t('Name'), t('Email'), t('Register date'), t('Last login'), t('Last item'), t('Deleted since') ),
		'$th_users' => array( t('Name'), t('Email'), t('Register date'), t('Last login'), t('Last item'),  t('Account') ),

		'$confirm_delete_multi' => t('Selected users will be deleted!\n\nEverything these users had posted on this site will be permanently deleted!\n\nAre you sure?'),
		'$confirm_delete' => t('The user {0} will be deleted!\n\nEverything this user has posted on this site will be permanently deleted!\n\nAre you sure?'),

		'$form_security_token' => get_form_security_token("admin_users"),

		// values //
		'$baseurl' => $a->get_baseurl(true),

		'$pending' => $pending,
		'deleted' => $deleted,
		'$users' => $users,
		'$newusername'  => array('new_user_name', t("Name"), '', t("Name of the new user.")),
		'$newusernickname'  => array('new_user_nickname', t("Nickname"), '', t("Nickname of the new user.")),
		'$newuseremail'  => array('new_user_email', t("Email"), '', t("Email address of the new user."), '', '', 'email'),
	));
	$o .= paginate($a);
	return $o;
}


/**
 * Plugins admin page
 *
 * @param App $a
 * @return string
 */
function admin_page_plugins(&$a){

	/**
	 * Single plugin
	 */
	if ($a->argc == 3){
		$plugin = $a->argv[2];
		if (!is_file("addon/$plugin/$plugin.php")){
			notice( t("Item not found.") );
			return '';
		}

		if (x($_GET,"a") && $_GET['a']=="t"){
			check_form_security_token_redirectOnErr('/admin/plugins', 'admin_themes', 't');

			// Toggle plugin status
			$idx = array_search($plugin, $a->plugins);
			if ($idx !== false){
				unset($a->plugins[$idx]);
				uninstall_plugin($plugin);
				info( sprintf( t("Plugin %s disabled."), $plugin ) );
			} else {
				$a->plugins[] = $plugin;
				install_plugin($plugin);
				info( sprintf( t("Plugin %s enabled."), $plugin ) );
			}
			set_config("system","addon", implode(", ",$a->plugins));
			goaway($a->get_baseurl(true) . '/admin/plugins' );
			return ''; // NOTREACHED
		}
		// display plugin details
		require_once('library/markdown.php');

		if (in_array($plugin, $a->plugins)){
			$status="on"; $action= t("Disable");
		} else {
			$status="off"; $action= t("Enable");
		}

		$readme=Null;
		if (is_file("addon/$plugin/README.md")){
			$readme = file_get_contents("addon/$plugin/README.md");
			$readme = Markdown($readme);
		} else if (is_file("addon/$plugin/README")){
			$readme = "<pre>". file_get_contents("addon/$plugin/README") ."</pre>";
		}

		$admin_form="";
		if (is_array($a->plugins_admin) && in_array($plugin, $a->plugins_admin)){
			@require_once("addon/$plugin/$plugin.php");
			$func = $plugin.'_plugin_admin';
			$func($a, $admin_form);
		}

		$t = get_markup_template("admin_plugins_details.tpl");

		return replace_macros($t, array(
			'$title' => t('Administration'),
			'$page' => t('Plugins'),
			'$toggle' => t('Toggle'),
			'$settings' => t('Settings'),
			'$baseurl' => $a->get_baseurl(true),

			'$plugin' => $plugin,
			'$status' => $status,
			'$action' => $action,
			'$info' => get_plugin_info($plugin),
			'$str_author' => t('Author: '),
			'$str_maintainer' => t('Maintainer: '),

			'$admin_form' => $admin_form,
			'$function' => 'plugins',
			'$screenshot' => '',
			'$readme' => $readme,

			'$form_security_token' => get_form_security_token("admin_themes"),
		));
	}



	/**
	 * List plugins
	 */

	$plugins = array();
	$files = glob("addon/*/"); /* */
	if($files) {
		foreach($files as $file) {
			if (is_dir($file)){
				list($tmp, $id)=array_map("trim", explode("/",$file));
				$info = get_plugin_info($id);
				$show_plugin = true;

				// If the addon is unsupported, then only show it, when it is enabled
				if ((strtolower($info["status"]) == "unsupported") AND !in_array($id,  $a->plugins))
					$show_plugin = false;

				// Override the above szenario, when the admin really wants to see outdated stuff
				if (get_config("system", "show_unsupported_addons"))
					$show_plugin = true;

				if ($show_plugin)
					$plugins[] = array($id, (in_array($id,  $a->plugins)?"on":"off") , $info);
			}
		}
	}

	$t = get_markup_template("admin_plugins.tpl");
	return replace_macros($t, array(
		'$title' => t('Administration'),
		'$page' => t('Plugins'),
		'$submit' => t('Save Settings'),
		'$baseurl' => $a->get_baseurl(true),
		'$function' => 'plugins',
		'$plugins' => $plugins,
		'$form_security_token' => get_form_security_token("admin_themes"),
	));
}

/**
 * @param array $themes
 * @param string $th
 * @param int $result
 */
function toggle_theme(&$themes,$th,&$result) {
	for($x = 0; $x < count($themes); $x ++) {
		if($themes[$x]['name'] === $th) {
			if($themes[$x]['allowed']) {
				$themes[$x]['allowed'] = 0;
				$result = 0;
			}
			else {
				$themes[$x]['allowed'] = 1;
				$result = 1;
			}
		}
	}
}

/**
 * @param array $themes
 * @param string $th
 * @return int
 */
function theme_status($themes,$th) {
	for($x = 0; $x < count($themes); $x ++) {
		if($themes[$x]['name'] === $th) {
			if($themes[$x]['allowed']) {
				return 1;
			}
			else {
				return 0;
			}
		}
	}
	return 0;
}


/**
 * @param array $themes
 * @return string
 */
function rebuild_theme_table($themes) {
	$o = '';
	if(count($themes)) {
		foreach($themes as $th) {
			if($th['allowed']) {
				if(strlen($o))
					$o .= ',';
				$o .= $th['name'];
			}
		}
	}
	return $o;
}


/**
 * Themes admin page
 *
 * @param App $a
 * @return string
 */
function admin_page_themes(&$a){

	$allowed_themes_str = get_config('system','allowed_themes');
	$allowed_themes_raw = explode(',',$allowed_themes_str);
	$allowed_themes = array();
	if(count($allowed_themes_raw))
		foreach($allowed_themes_raw as $x)
			if(strlen(trim($x)))
				$allowed_themes[] = trim($x);

	$themes = array();
	$files = glob('view/theme/*'); /* */
	if($files) {
		foreach($files as $file) {
			$f = basename($file);
			$is_experimental = intval(file_exists($file . '/experimental'));
			$is_supported = 1-(intval(file_exists($file . '/unsupported')));
			$is_allowed = intval(in_array($f,$allowed_themes));

			if ($is_allowed OR $is_supported OR get_config("system", "show_unsupported_themes"))
				$themes[] = array('name' => $f, 'experimental' => $is_experimental, 'supported' => $is_supported, 'allowed' => $is_allowed);
		}
	}

	if(! count($themes)) {
		notice( t('No themes found.'));
		return '';
	}

	/**
	 * Single theme
	 */

	if ($a->argc == 3){
		$theme = $a->argv[2];
		if(! is_dir("view/theme/$theme")){
			notice( t("Item not found.") );
			return '';
		}

		if (x($_GET,"a") && $_GET['a']=="t"){
			check_form_security_token_redirectOnErr('/admin/themes', 'admin_themes', 't');

			// Toggle theme status

			toggle_theme($themes,$theme,$result);
			$s = rebuild_theme_table($themes);
			if($result) {
				install_theme($theme);
				info( sprintf('Theme %s enabled.',$theme));
			}
			else {
				uninstall_theme($theme);
				info( sprintf('Theme %s disabled.',$theme));
			}

			set_config('system','allowed_themes',$s);
			goaway($a->get_baseurl(true) . '/admin/themes' );
			return ''; // NOTREACHED
		}

		// display theme details
		require_once('library/markdown.php');

		if (theme_status($themes,$theme)) {
			$status="on"; $action= t("Disable");
		} else {
			$status="off"; $action= t("Enable");
		}

		$readme=Null;
		if (is_file("view/theme/$theme/README.md")){
			$readme = file_get_contents("view/theme/$theme/README.md");
			$readme = Markdown($readme);
		} else if (is_file("view/theme/$theme/README")){
			$readme = "<pre>". file_get_contents("view/theme/$theme/README") ."</pre>";
		}

		$admin_form="";
		if (is_file("view/theme/$theme/config.php")){
			require_once("view/theme/$theme/config.php");
			if(function_exists("theme_admin")){
				$admin_form = theme_admin($a);
			}

		}

		$screenshot = array( get_theme_screenshot($theme), t('Screenshot'));
		if(! stristr($screenshot[0],$theme))
			$screenshot = null;

		$t = get_markup_template("admin_plugins_details.tpl");
		return replace_macros($t, array(
			'$title' => t('Administration'),
			'$page' => t('Themes'),
			'$toggle' => t('Toggle'),
			'$settings' => t('Settings'),
			'$baseurl' => $a->get_baseurl(true),

			'$plugin' => $theme,
			'$status' => $status,
			'$action' => $action,
			'$info' => get_theme_info($theme),
			'$function' => 'themes',
			'$admin_form' => $admin_form,
			'$str_author' => t('Author: '),
			'$str_maintainer' => t('Maintainer: '),
			'$screenshot' => $screenshot,
			'$readme' => $readme,

			'$form_security_token' => get_form_security_token("admin_themes"),
		));
	}

	/**
	 * List themes
	 */

	$xthemes = array();
	if($themes) {
		foreach($themes as $th) {
			$xthemes[] = array($th['name'],(($th['allowed']) ? "on" : "off"), get_theme_info($th['name']));
		}
	}

	$t = get_markup_template("admin_plugins.tpl");
	return replace_macros($t, array(
		'$title' => t('Administration'),
		'$page' => t('Themes'),
		'$submit' => t('Save Settings'),
		'$baseurl' => $a->get_baseurl(true),
		'$function' => 'themes',
		'$plugins' => $xthemes,
		'$experimental' => t('[Experimental]'),
		'$unsupported' => t('[Unsupported]'),
		'$form_security_token' => get_form_security_token("admin_themes"),
	));
}


/**
 * Logs admin page
 *
 * @param App $a
 */

function admin_page_logs_post(&$a) {
	if (x($_POST,"page_logs")) {
		check_form_security_token_redirectOnErr('/admin/logs', 'admin_logs');

		$logfile 		=	((x($_POST,'logfile'))		? notags(trim($_POST['logfile']))	: '');
		$debugging		=	((x($_POST,'debugging'))	? true								: false);
		$loglevel 		=	((x($_POST,'loglevel'))		? intval(trim($_POST['loglevel']))	: 0);

		set_config('system','logfile', $logfile);
		set_config('system','debugging',  $debugging);
		set_config('system','loglevel', $loglevel);


	}

	info( t("Log settings updated.") );
	goaway($a->get_baseurl(true) . '/admin/logs' );
	return; // NOTREACHED
}

/**
 * @param App $a
 * @return string
 */
function admin_page_logs(&$a){

	$log_choices = Array(
		LOGGER_NORMAL => 'Normal',
		LOGGER_TRACE => 'Trace',
		LOGGER_DEBUG => 'Debug',
		LOGGER_DATA => 'Data',
		LOGGER_ALL => 'All'
	);

	$t = get_markup_template("admin_logs.tpl");

	$f = get_config('system','logfile');

	$data = '';

	if(!file_exists($f)) {
		$data = t("Error trying to open <strong>$f</strong> log file.\r\n<br/>Check to see if file $f exist and is
readable.");
	}
	else {
		$fp = fopen($f, 'r');
		if(!$fp) {
			$data = t("Couldn't open <strong>$f</strong> log file.\r\n<br/>Check to see if file $f is readable.");
		}
		else {
			$fstat = fstat($fp);
			$size = $fstat['size'];
			if($size != 0)
			{
				if($size > 5000000 || $size < 0)
					$size = 5000000;
				$seek = fseek($fp,0-$size,SEEK_END);
				if($seek === 0) {
					$data = escape_tags(fread($fp,$size));
					while(! feof($fp))
						$data .= escape_tags(fread($fp,4096));
				}
			}
			fclose($fp);
		}
	}

	return replace_macros($t, array(
		'$title' => t('Administration'),
		'$page' => t('Logs'),
		'$submit' => t('Save Settings'),
		'$clear' => t('Clear'),
		'$data' => $data,
		'$baseurl' => $a->get_baseurl(true),
		'$logname' =>  get_config('system','logfile'),

									// name, label, value, help string, extra data...
		'$debugging' 		=> array('debugging', t("Enable Debugging"),get_config('system','debugging'), ""),
		'$logfile'			=> array('logfile', t("Log file"), get_config('system','logfile'), t("Must be writable by web server. Relative to your Friendica top-level directory.")),
		'$loglevel' 		=> array('loglevel', t("Log level"), get_config('system','loglevel'), "", $log_choices),

		'$form_security_token' => get_form_security_token("admin_logs"),
	));
}

/**
 * @param App $a
 */
function admin_page_remoteupdate_post(&$a) {
	// this function should be called via ajax post
	if(!is_site_admin()) {
		return;
	}


	if (x($_POST,'remotefile') && $_POST['remotefile']!=""){
		$remotefile = $_POST['remotefile'];
		$ftpdata = (x($_POST['ftphost'])?$_POST:false);
		doUpdate($remotefile, $ftpdata);
	} else {
		echo "No remote file to download. Abort!";
	}

	killme();
}

/**
 * @param App $a
 * @return string
 */
function admin_page_remoteupdate(&$a) {
	if(!is_site_admin()) {
		return login(false);
	}

	$canwrite = canWeWrite();
	$canftp = function_exists('ftp_connect');

	$needupdate = true;
	$u = checkUpdate();
	if (!is_array($u)){
		$needupdate = false;
		$u = array('','','');
	}

	$tpl = get_markup_template("admin_remoteupdate.tpl");
	return replace_macros($tpl, array(
		'$baseurl' => $a->get_baseurl(true),
		'$submit' => t("Update now"),
		'$close' => t("Close"),
		'$localversion' => FRIENDICA_VERSION,
		'$remoteversion' => $u[1],
		'$needupdate' => $needupdate,
		'$canwrite' => $canwrite,
		'$canftp'	=> $canftp,
		'$ftphost'	=> array('ftphost', t("FTP Host"), '',''),
		'$ftppath'	=> array('ftppath', t("FTP Path"), '/',''),
		'$ftpuser'	=> array('ftpuser', t("FTP User"), '',''),
		'$ftppwd'	=> array('ftppwd', t("FTP Password"), '',''),
		'$remotefile'=>array('remotefile','', $u['2'],''),
	));

}<|MERGE_RESOLUTION|>--- conflicted
+++ resolved
@@ -372,11 +372,8 @@
 	$basepath		=	((x($_POST,'basepath'))			? notags(trim($_POST['basepath']))		: '');
 	$singleuser		=	((x($_POST,'singleuser'))		? notags(trim($_POST['singleuser']))		: '');
 	$proxy_disabled		=	((x($_POST,'proxy_disabled'))		? True						: False);
-<<<<<<< HEAD
 	$old_pager		=	((x($_POST,'old_pager'))		? True						: False);
-	$disable_noscrape = ((x($_POST,'disable_noscrape')) ? true : false);
-=======
->>>>>>> b4dc344f
+
 	if($ssl_policy != intval(get_config('system','ssl_policy'))) {
 		if($ssl_policy == SSL_POLICY_FULL) {
 			q("update `contact` set
@@ -504,11 +501,7 @@
 	set_config('system','temppath', $temppath);
 	set_config('system','basepath', $basepath);
 	set_config('system','proxy_disabled', $proxy_disabled);
-<<<<<<< HEAD
 	set_config('system','old_pager', $old_pager);
-	set_config('system','disable_noscrape', $disable_noscrape);
-=======
->>>>>>> b4dc344f
 
 	info( t('Site settings updated.') . EOL);
 	goaway($a->get_baseurl(true) . '/admin/site' );
