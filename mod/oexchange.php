--- conflicted
+++ resolved
@@ -1,11 +1,5 @@
 <?php
-
-<<<<<<< HEAD
-function oexchange_init(App &$a) {
-=======
-
 function oexchange_init(App $a) {
->>>>>>> 63e2695d
 
 	if (($a->argc > 1) && ($a->argv[1] === 'xrd')) {
 		$tpl = get_markup_template('oexchange_xrd.tpl');
