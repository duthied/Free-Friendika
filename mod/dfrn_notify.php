--- conflicted
+++ resolved
@@ -389,26 +389,7 @@
 						if((! $is_like) && ($importer['notify-flags'] & NOTIFY_COMMENT) && (! $importer['self'])) {
 							require_once('bbcode.php');
 							$from = stripslashes($datarray['author-name']);
-<<<<<<< HEAD
-							/*
-							$tpl = load_view_file('view/cmnt_received_eml.tpl');			
-=======
-							$tpl = get_intltext_template('cmnt_received_eml.tpl');			
->>>>>>> f3f063c0
-							$email_tpl = replace_macros($tpl, array(
-								'$sitename' => $a->config['sitename'],
-								'$siteurl' =>  $a->get_baseurl(),
-								'$username' => $importer['username'],
-								'$email' => $importer['email'],
-								'$display' => $a->get_baseurl() . '/display/' . $importer['nickname'] . '/' . $posted_id, 
-								'$from' => $from,
-								'$body' => html_entity_decode(strip_tags(bbcode(stripslashes($datarray['body']))), ENT_QUOTES, 'UTF-8')
-							));
-	
-<<<<<<< HEAD
-							$res = mail($importer['email'], $from . t(' commented on an item at ') . $a->config['sitename'],
-								$email_tpl, "From: " . t('Administrator') . '@' . $a->get_hostname() );
-							*/
+
 							// name of the automated email sender
 							$msg['notificationfromname']	= stripslashes($datarray['author-name']);;
 							// noreply address to send from
@@ -425,7 +406,7 @@
 								= html_entity_decode(bbcode(stripslashes(str_replace(array("\\r\\n", "\\r","\\n\\n" ,"\\n"), "<br />\n",$datarray['body']))));
 
 							// load the template for private message notifications
-							$tpl = load_view_file('view/cmnt_received_html_body_eml.tpl');
+							$tpl = get_intltext_template('cmnt_received_html_body_eml.tpl');
 							$email_html_body_tpl = replace_macros($tpl,array(
 								'$sitename'		=> $a->config['sitename'],				// name of this site
 								'$siteurl'		=> $a->get_baseurl(),					// descriptive url of this site
@@ -438,7 +419,7 @@
 							));
 			
 							// load the template for private message notifications
-							$tpl = load_view_file('view/cmnt_received_text_body_eml.tpl');
+							$tpl = get_intltext_template('cmnt_received_text_body_eml.tpl');
 							$email_text_body_tpl = replace_macros($tpl,array(
 								'$sitename'		=> $a->config['sitename'],				// name of this site
 								'$siteurl'		=> $a->get_baseurl(),					// descriptive url of this site
@@ -461,13 +442,6 @@
 								$email_html_body_tpl,
 								$email_text_body_tpl
 							);
-=======
-							$res = mail($importer['email'], sprintf(t('%s commented on an item at %s'), $from , $a->config['sitename']),
-								$email_tpl, 
-								'From: ' . t('Administrator') . '@' . $_SERVER['SERVER_NAME'] . "\n"
-								. 'Content-type: text/plain; charset=UTF-8' . "\n"
-								. 'Content-transfer-encoding: 8bit' );
->>>>>>> f3f063c0
 
 						}
 					}
@@ -542,29 +516,6 @@
 								continue;
 							require_once('bbcode.php');
 							$from = stripslashes($datarray['author-name']);
-<<<<<<< HEAD
-							/*
-							$tpl = load_view_file('view/cmnt_received_eml.tpl');	
-=======
-							$tpl = get_intltext_template('cmnt_received_eml.tpl');	
->>>>>>> f3f063c0
-							$email_tpl = replace_macros($tpl, array(
-								'$sitename' => $a->config['sitename'],
-								'$siteurl' =>  $a->get_baseurl(),
-								'$username' => $importer['username'],
-								'$email' => $importer['email'],
-								'$from' => $from,
-								'$display' => $a->get_baseurl() . '/display/' . $importer['nickname'] . '/' . $r,
-								'$body' => html_entity_decode(strip_tags(bbcode(stripslashes($datarray['body']))), ENT_QUOTES, 'UTF-8')
-							));
-
-<<<<<<< HEAD
-							$res = mail($importer['email'], $from . t(" commented on an item at ") 
-								. $a->config['sitename'],
-								$email_tpl,t("From: Administrator@") . $a->get_hostname() );
-							*/	
-							
-								
 							
 							// name of the automated email sender
 							$msg['notificationfromname']	= stripslashes($datarray['author-name']);;
@@ -582,7 +533,7 @@
 								= html_entity_decode(bbcode(stripslashes(str_replace(array("\\r\\n", "\\r","\\n\\n" ,"\\n"), "<br />\n",$datarray['body']))));
 
 							// load the template for private message notifications
-							$tpl = load_view_file('view/cmnt_received_html_body_eml.tpl');
+							$tpl = get_intltext_template('cmnt_received_html_body_eml.tpl');
 							$email_html_body_tpl = replace_macros($tpl,array(
 								'$sitename'		=> $a->config['sitename'],				// name of this site
 								'$siteurl'		=> $a->get_baseurl(),					// descriptive url of this site
@@ -594,7 +545,7 @@
 							));
 			
 							// load the template for private message notifications
-							$tpl = load_view_file('view/cmnt_received_text_body_eml.tpl');
+							$tpl = get_intltext_template('cmnt_received_text_body_eml.tpl');
 							$email_text_body_tpl = replace_macros($tpl,array(
 								'$sitename'		=> $a->config['sitename'],				// name of this site
 								'$siteurl'		=> $a->get_baseurl(),					// descriptive url of this site
@@ -616,13 +567,6 @@
 								$email_html_body_tpl,
 								$email_text_body_tpl
 							);
-=======
-							$res = mail($importer['email'], sprintf( t("%s commented on an item at %s") , $from ,$a->config['sitename']),
-								$email_tpl, 
-								'From: ' . t('Administrator') . '@' . $_SERVER['SERVER_NAME'] . "\n"
-								. 'Content-type: text/plain; charset=UTF-8' . "\n"
-								. 'Content-transfer-encoding: 8bit' );
->>>>>>> f3f063c0
 
 							break;
 						}
