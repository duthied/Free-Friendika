<?php

require_once('simplepie/simplepie.inc');
require_once('include/items.php');
function dfrn_notify_post(&$a) {

	$dfrn_id      = ((x($_POST,'dfrn_id'))      ? notags(trim($_POST['dfrn_id']))   : '');
	$dfrn_version = ((x($_POST,'dfrn_version')) ? (float) $_POST['dfrn_version']    : 2.0);
	$challenge    = ((x($_POST,'challenge'))    ? notags(trim($_POST['challenge'])) : '');
	$data         = ((x($_POST,'data'))         ? $_POST['data']                    : '');
	$key          = ((x($_POST,'key'))          ? $_POST['key']                     : '');
	$dissolve     = ((x($_POST,'dissolve'))     ? intval($_POST['dissolve'])        :  0);

	$direction = (-1);
	if(strpos($dfrn_id,':') == 1) {
		$direction = intval(substr($dfrn_id,0,1));
		$dfrn_id = substr($dfrn_id,2);
	}

	$r = q("SELECT * FROM `challenge` WHERE `dfrn-id` = '%s' AND `challenge` = '%s' LIMIT 1",
		dbesc($dfrn_id),
		dbesc($challenge)
	);
	if(! count($r)) {
		logger('dfrn_notify: could not match challenge to dfrn_id ' . $dfrn_id . ' challenge=' . $challenge);
		xml_status(3);
	}

	$r = q("DELETE FROM `challenge` WHERE `dfrn-id` = '%s' AND `challenge` = '%s' LIMIT 1",
		dbesc($dfrn_id),
		dbesc($challenge)
	);

	// find the local user who owns this relationship.

	$sql_extra = '';
	switch($direction) {
		case (-1):
			$sql_extra = sprintf(" AND ( `issued-id` = '%s' OR `dfrn-id` = '%s' ) ", dbesc($dfrn_id), dbesc($dfrn_id));
			break;
		case 0:
			$sql_extra = sprintf(" AND `issued-id` = '%s' AND `duplex` = 1 ", dbesc($dfrn_id));
			break;
		case 1:
			$sql_extra = sprintf(" AND `dfrn-id` = '%s' AND `duplex` = 1 ", dbesc($dfrn_id));
			break;
		default:
			xml_status(3);
			break; // NOTREACHED
	}
		 

	$r = q("SELECT	`contact`.*, `contact`.`uid` AS `importer_uid`, 
					`contact`.`pubkey` AS `cpubkey`, 
					`contact`.`prvkey` AS `cprvkey`, 
					`contact`.`thumb` AS `thumb`, 
					`contact`.`url` as `url`,
					`contact`.`name` as `senderName`,
					`user`.* 
			FROM `contact` 
			LEFT JOIN `user` ON `contact`.`uid` = `user`.`uid` 
			WHERE `contact`.`blocked` = 0 AND `contact`.`pending` = 0 
				AND `user`.`nickname` = '%s' $sql_extra LIMIT 1",
		dbesc($a->argv[1])
	);

	if(! count($r)) {
		logger('dfrn_notify: contact not found for dfrn_id ' . $dfrn_id);
		xml_status(3);
		//NOTREACHED
	}

	// $importer in this case contains the contact record for the remote contact joined with the user record of our user. 

	$importer = $r[0];

	logger('dfrn_notify: received notify from ' . $importer['name'] . ' for ' . $importer['username']);
	logger('dfrn_notify: data: ' . $data, LOGGER_DATA);

	if($dissolve == 1) {

		/**
		 * Relationship is dissolved permanently
		 */

		require_once('include/Contact.php'); 
		contact_remove($importer['id']);
		logger('relationship dissolved : ' . $importer['name'] . ' dissolved ' . $importer['username']);
		xml_status(0);

	}

	if(strlen($key)) {
		$rawkey = hex2bin(trim($key));
		logger('rino: md5 raw key: ' . md5($rawkey));
		$final_key = '';

		if($dfrn_version >= 2.1) {
			if((($importer['duplex']) && strlen($importer['cprvkey'])) || (! strlen($importer['cpubkey']))) {
				openssl_private_decrypt($rawkey,$final_key,$importer['cprvkey']);
			}
			else {
				openssl_public_decrypt($rawkey,$final_key,$importer['cpubkey']);
			}
		}
		else {
			if((($importer['duplex']) && strlen($importer['cpubkey'])) || (! strlen($importer['cprvkey']))) {
				openssl_public_decrypt($rawkey,$final_key,$importer['cpubkey']);
			}
			else {
				openssl_private_decrypt($rawkey,$final_key,$importer['cprvkey']);
			}
		}

		logger('rino: received key : ' . $final_key);
		$data = aes_decrypt(hex2bin($data),$final_key);
		logger('rino: decrypted data: ' . $data, LOGGER_DATA);
	}




	if($importer['readonly']) {
		// We aren't receiving stuff from this person. But we will quietly ignore them
		// rather than a blatant "go away" message.
		logger('dfrn_notify: ignoring');
		xml_status(0);
		//NOTREACHED
	}

	// Consume notification feed. This may differ from consuming a public feed in several ways
	// - might contain email
	// - might contain remote followup to our message
	//		- in which case we need to accept it and then notify other conversants
	// - we may need to send various email notifications

	$feed = new SimplePie();
	$feed->set_raw_data($data);
	$feed->enable_order_by_date(false);
	$feed->init();

	$ismail = false;

	$rawmail = $feed->get_feed_tags( NAMESPACE_DFRN, 'mail' );
	if(isset($rawmail[0]['child'][NAMESPACE_DFRN])) {

		logger('dfrn_notify: private message received');

		$ismail = true;
		$base = $rawmail[0]['child'][NAMESPACE_DFRN];

		$msg = array();
		$msg['uid'] = $importer['importer_uid'];
		$msg['from-name'] = notags(unxmlify($base['sender'][0]['child'][NAMESPACE_DFRN]['name'][0]['data']));
		$msg['from-photo'] = notags(unxmlify($base['sender'][0]['child'][NAMESPACE_DFRN]['avatar'][0]['data']));
		$msg['from-url'] = notags(unxmlify($base['sender'][0]['child'][NAMESPACE_DFRN]['uri'][0]['data']));
		$msg['contact-id'] = $importer['id'];
		$msg['title'] = notags(unxmlify($base['subject'][0]['data']));
		$msg['body'] = escape_tags(unxmlify($base['content'][0]['data']));
		$msg['seen'] = 0;
		$msg['replied'] = 0;
		$msg['uri'] = notags(unxmlify($base['id'][0]['data']));
		$msg['parent-uri'] = notags(unxmlify($base['in-reply-to'][0]['data']));
		$msg['created'] = datetime_convert(notags(unxmlify('UTC','UTC',$base['sentdate'][0]['data'])));
		
		dbesc_array($msg);

		$r = dbq("INSERT INTO `mail` (`" . implode("`, `", array_keys($msg)) 
			. "`) VALUES ('" . implode("', '", array_values($msg)) . "')" );

		// send email notification if requested.

		require_once('bbcode.php');
		if($importer['notify-flags'] & NOTIFY_MAIL) {

			// name of the automated email sender
			$msg['notificationfromname']	= t('Administrator');
			// noreply address to send from
			$msg['notificationfromemail']	= t('noreply') . '@' . $a->get_hostname();				

			// text version
			// process the message body to display properly in text mode
			// 		1) substitute a \n character for the "\" then "n", so it behaves properly (it doesn't come in as a \n character)
			//		2) remove escape slashes
			//		3) decode any bbcode from the message editor
			//		4) decode any encoded html tags
			//		5) remove html tags
			$msg['textversion']
				= strip_tags(html_entity_decode(bbcode(stripslashes(str_replace(array("\\r\\n", "\\r", "\\n"), "\n",$msg['body']))),ENT_QUOTES,'UTF-8'));
				
			// html version
			// process the message body to display properly in text mode
			// 		1) substitute a <br /> tag for the "\" then "n", so it behaves properly (it doesn't come in as a \n character)
			//		2) remove escape slashes
			//		3) decode any bbcode from the message editor
			//		4) decode any encoded html tags
			$msg['htmlversion']	
				= html_entity_decode(bbcode(stripslashes(str_replace(array("\\r\\n", "\\r","\\n\\n" ,"\\n"), "<br />\n",$msg['body']))));

			// load the template for private message notifications
			$tpl = load_view_file('view/mail_received_html_body_eml.tpl');
			$email_html_body_tpl = replace_macros($tpl,array(
				'$siteName'		=> $a->config['sitename'],				// name of this site
				'$siteurl'		=> $a->get_baseurl(),					// descriptive url of this site
				'$thumb'		=> $importer['thumb'],					// thumbnail url for sender icon
				'$email'		=> $importer['email'],					// email address to send to
				'$url'			=> $importer['url'],					// full url for the site
				'$from'			=> $msg['from-name'],					// name of the person sending the message
				'$title'		=> stripslashes($msg['title']),			// subject of the message
				'$htmlversion'	=> $msg['htmlversion'],					// html version of the message
				'$mimeboundary'	=> $msg['mimeboundary'],				// mime message divider
				'$hostname'		=> $a->get_hostname()					// name of this host
			));
			
			// load the template for private message notifications
			$tpl = load_view_file('view/mail_received_text_body_eml.tpl');
			$email_text_body_tpl = replace_macros($tpl,array(
				'$siteName'		=> $a->config['sitename'],				// name of this site
				'$siteurl'		=> $a->get_baseurl(),					// descriptive url of this site
				'$thumb'		=> $importer['thumb'],					// thumbnail url for sender icon
				'$email'		=> $importer['email'],					// email address to send to
				'$url'			=> $importer['url'],					// full url for the site
				'$from'			=> $msg['from-name'],					// name of the person sending the message
				'$title'		=> stripslashes($msg['title']),			// subject of the message
				'$textversion'	=> $msg['textversion'],					// text version of the message
				'$mimeboundary'	=> $msg['mimeboundary'],				// mime message divider
				'$hostname'		=> $a->get_hostname()					// name of this host
			));

<<<<<<< HEAD
			// assemble the final multipart message body with the text and html types included
			$textbody	=	chunk_split(base64_encode($email_text_body_tpl));
			$htmlbody	=	chunk_split(base64_encode($email_html_body_tpl));
			$multipart_message_body =
				"--" . $msg['mimeboundary'] . "\n" .					// plain text section
				"Content-Type: text/plain; charset=UTF-8\n" .
				"Content-Transfer-Encoding: base64\n\n" .
				$textbody . "\n" .
				"--" . $msg['mimeboundary'] . "\n" .					// text/html section
				"Content-Type: text/html; charset=UTF-8\n" .
				"Content-Transfer-Encoding: base64\n\n" .
				$htmlbody . "\n" .
				"--" . $msg['mimeboundary'] . "--\n";					// message ending
			
			
			// send the message
			$res = mail(
				$importer['email'], 									// send to address
				t('New mail received at ') . $a->config['sitename'],	// subject
				$multipart_message_body, 								// message body
				$msg['headers']											// message headers
=======
			// use the EmailNotification library to send the message
			require_once("include/EmailNotification.php");
			EmailNotification::sendTextHtmlEmail(
				$msg['notificationfromname'],
				$msg['notificationfromemail'],
				$msg['notificationfromemail'],
				$importer['email'],
				t('New mail received at ') . $a->config['sitename'],
				$email_html_body_tpl,
				$email_text_body_tpl
>>>>>>> 9260bb4c
			);
		}
		xml_status(0);
		// NOTREACHED
	}	
	
	logger('dfrn_notify: feed item count = ' . $feed->get_item_quantity());

	// process any deleted entries

	$del_entries = $feed->get_feed_tags(NAMESPACE_TOMB, 'deleted-entry');
	if(is_array($del_entries) && count($del_entries)) {
		foreach($del_entries as $dentry) {
			$deleted = false;
			if(isset($dentry['attribs']['']['ref'])) {
				$uri = $dentry['attribs']['']['ref'];
				$deleted = true;
				if(isset($dentry['attribs']['']['when'])) {
					$when = $dentry['attribs']['']['when'];
					$when = datetime_convert('UTC','UTC', $when, 'Y-m-d H:i:s');
				}
				else
					$when = datetime_convert('UTC','UTC','now','Y-m-d H:i:s');
			}
			if($deleted) {
				$r = q("SELECT * FROM `item` WHERE `uri` = '%s' AND `uid` = %d LIMIT 1",
					dbesc($uri),
					intval($importer['importer_uid'])
				);
				if(count($r)) {
					$item = $r[0];

					if(! $item['deleted'])
						logger('dfrn_notify: deleting item ' . $item['id'] . ' uri=' . $item['uri'], LOGGER_DEBUG);

					if($item['uri'] == $item['parent-uri']) {
						$r = q("UPDATE `item` SET `deleted` = 1, `edited` = '%s', `changed` = '%s'
							WHERE `parent-uri` = '%s' AND `uid` = %d",
							dbesc($when),
							dbesc(datetime_convert()),
							dbesc($item['uri']),
							intval($importer['importer_uid'])
						);
					}
					else {
						$r = q("UPDATE `item` SET `deleted` = 1, `edited` = '%s', `changed` = '%s' 
							WHERE `uri` = '%s' AND `uid` = %d LIMIT 1",
							dbesc($when),
							dbesc(datetime_convert()),
							dbesc($uri),
							intval($importer['importer_uid'])
						);
						if($item['last-child']) {
							// ensure that last-child is set in case the comment that had it just got wiped.
							q("UPDATE `item` SET `last-child` = 0, `changed` = '%s' WHERE `parent-uri` = '%s' AND `uid` = %d ",
								dbesc(datetime_convert()),
								dbesc($item['parent-uri']),
								intval($item['uid'])
							);
							// who is the last child now? 
							$r = q("SELECT `id` FROM `item` WHERE `parent-uri` = '%s' AND `type` != 'activity' AND `deleted` = 0 AND `uid` = %d
								ORDER BY `created` DESC LIMIT 1",
									dbesc($item['parent-uri']),
									intval($importer['importer_uid'])
							);
							if(count($r)) {
								q("UPDATE `item` SET `last-child` = 1 WHERE `id` = %d LIMIT 1",
									intval($r[0]['id'])
								);
							}	
						}
					}	
				}
			}
		}
	}


	foreach($feed->get_items() as $item) {

		$is_reply = false;		
		$item_id = $item->get_id();
		$rawthread = $item->get_item_tags( NAMESPACE_THREAD, 'in-reply-to');
		if(isset($rawthread[0]['attribs']['']['ref'])) {
			$is_reply = true;
			$parent_uri = $rawthread[0]['attribs']['']['ref'];
		}

		if($is_reply) {
			if($feed->get_item_quantity() == 1) {
				logger('dfrn_notify: received remote comment');
				$is_like = false;
				// remote reply to our post. Import and then notify everybody else.
				$datarray = get_atom_elements($feed,$item);
				$datarray['type'] = 'remote-comment';
				$datarray['wall'] = 1;
				$datarray['parent-uri'] = $parent_uri;
				$datarray['uid'] = $importer['importer_uid'];
				$datarray['contact-id'] = $importer['id'];
				if(($datarray['verb'] == ACTIVITY_LIKE) || ($datarray['verb'] == ACTIVITY_DISLIKE)) {
					$is_like = true;
					$datarray['type'] = 'activity';
					$datarray['gravity'] = GRAVITY_LIKE;
					$datarray['last-child'] = 0;
				}
				$posted_id = item_store($datarray);
				$parent = 0;

				if($posted_id) {
					$r = q("SELECT `parent` FROM `item` WHERE `id` = %d AND `uid` = %d LIMIT 1",
						intval($posted_id),
						intval($importer['importer_uid'])
					);
					if(count($r))
						$parent = $r[0]['parent'];
			
					if(! $is_like) {
						$r1 = q("UPDATE `item` SET `last-child` = 0, `changed` = '%s' WHERE `uid` = %d AND `parent` = %d",
							dbesc(datetime_convert()),
							intval($importer['importer_uid']),
							intval($r[0]['parent'])
						);

						$r2 = q("UPDATE `item` SET `last-child` = 1, `changed` = '%s' WHERE `uid` = %d AND `id` = %d LIMIT 1",
							dbesc(datetime_convert()),
							intval($importer['importer_uid']),
							intval($posted_id)
						);
					}

					if($posted_id && $parent) {
				
						$php_path = ((strlen($a->config['php_path'])) ? $a->config['php_path'] : 'php');

						proc_run($php_path,"include/notifier.php","comment-import","$posted_id");
					
						if((! $is_like) && ($importer['notify-flags'] & NOTIFY_COMMENT) && (! $importer['self'])) {
							require_once('bbcode.php');
							$from = stripslashes($datarray['author-name']);
							$tpl = load_view_file('view/cmnt_received_eml.tpl');			
							$email_tpl = replace_macros($tpl, array(
								'$sitename' => $a->config['sitename'],
								'$siteurl' =>  $a->get_baseurl(),
								'$username' => $importer['username'],
								'$email' => $importer['email'],
								'$display' => $a->get_baseurl() . '/display/' . $importer['nickname'] . '/' . $posted_id, 
								'$from' => $from,
								'$body' => strip_tags(bbcode(stripslashes($datarray['body'])))
							));
	
							$res = mail($importer['email'], $from . t(' commented on an item at ') . $a->config['sitename'],
								$email_tpl, "From: " . t('Administrator') . '@' . $a->get_hostname() );
						}
					}
					xml_status(0);
					// NOTREACHED
				}
			}
			else {
				// regular comment that is part of this total conversation. Have we seen it? If not, import it.

				$item_id = $item->get_id();

				$r = q("SELECT `uid`, `last-child`, `edited` FROM `item` WHERE `uri` = '%s' AND `uid` = %d LIMIT 1",
					dbesc($item_id),
					intval($importer['importer_uid'])
				);
				// FIXME update content if 'updated' changes
				if(count($r)) {
					$allow = $item->get_item_tags( NAMESPACE_DFRN, 'comment-allow');
					if($allow && $allow[0]['data'] != $r[0]['last-child']) {
						$r = q("UPDATE `item` SET `last-child` = %d, `changed` = '%s' WHERE `uri` = '%s' AND `uid` = %d LIMIT 1",
							intval($allow[0]['data']),
							dbesc(datetime_convert()),
							dbesc($item_id),
							intval($importer['importer_uid'])
						);
					}
					continue;
				}
				$datarray = get_atom_elements($feed,$item);
				$datarray['parent-uri'] = $parent_uri;
				$datarray['uid'] = $importer['importer_uid'];
				$datarray['contact-id'] = $importer['id'];
				if(($datarray['verb'] == ACTIVITY_LIKE) || ($datarray['verb'] == ACTIVITY_DISLIKE)) {
					$datarray['type'] = 'activity';
					$datarray['gravity'] = GRAVITY_LIKE;
				}
				$r = item_store($datarray);

				// find out if our user is involved in this conversation and wants to be notified.
			
				if(($datarray['type'] != 'activity') && ($importer['notify-flags'] & NOTIFY_COMMENT)) {

					$myconv = q("SELECT `author-link` FROM `item` WHERE `parent-uri` = '%s' AND `uid` = %d AND `parent` != 0 ",
						dbesc($parent_uri),
						intval($importer['importer_uid'])
					);
					if(count($myconv)) {
						$importer_url = $a->get_baseurl() . '/profile/' . $importer['nickname'];
						foreach($myconv as $conv) {
							if(! link_compare($conv['author-link'],$importer_url))
								continue;
							require_once('bbcode.php');
							$from = stripslashes($datarray['author-name']);
							$tpl = load_view_file('view/cmnt_received_eml.tpl');	
							$email_tpl = replace_macros($tpl, array(
								'$sitename' => $a->config['sitename'],
								'$siteurl' =>  $a->get_baseurl(),
								'$username' => $importer['username'],
								'$email' => $importer['email'],
								'$from' => $from,
								'$display' => $a->get_baseurl() . '/display/' . $importer['nickname'] . '/' . $r,
								'$body' => strip_tags(bbcode(stripslashes($datarray['body'])))
							));

							$res = mail($importer['email'], $from . t(" commented on an item at ") 
								. $a->config['sitename'],
								$email_tpl,t("From: Administrator@") . $a->get_hostname() );
							break;
						}
					}
				}
				continue;
			}
		}
		else {
			// Head post of a conversation. Have we seen it? If not, import it.

			$item_id = $item->get_id();
			$r = q("SELECT `uid`, `last-child`, `edited` FROM `item` WHERE `uri` = '%s' AND `uid` = %d LIMIT 1",
				dbesc($item_id),
				intval($importer['importer_uid'])
			);
			if(count($r)) {
				$allow = $item->get_item_tags( NAMESPACE_DFRN, 'comment-allow');
				if($allow && $allow[0]['data'] != $r[0]['last-child']) {
					$r = q("UPDATE `item` SET `last-child` = %d, `changed` = '%s' WHERE `uri` = '%s' AND `uid` = %d LIMIT 1",
						intval($allow[0]['data']),
						dbesc(datetime_convert()),
						dbesc($item_id),
						intval($importer['importer_uid'])
					);
				}
				continue;
			}


			$datarray = get_atom_elements($feed,$item);
			$datarray['parent-uri'] = $item_id;
			$datarray['uid'] = $importer['importer_uid'];
			$datarray['contact-id'] = $importer['id'];
			$r = item_store($datarray);
			continue;
		}
	}

	xml_status(0);
	// NOTREACHED

}


function dfrn_notify_content(&$a) {

	if(x($_GET,'dfrn_id')) {

		// initial communication from external contact, $direction is their direction.
		// If this is a duplex communication, ours will be the opposite.

		$dfrn_id = notags(trim($_GET['dfrn_id']));
		$dfrn_version = (float) $_GET['dfrn_version'];

		logger('dfrn_notify: new notification dfrn_id=' . $dfrn_id);

		$direction = (-1);
		if(strpos($dfrn_id,':') == 1) {
			$direction = intval(substr($dfrn_id,0,1));
			$dfrn_id = substr($dfrn_id,2);
		}

		$hash = random_string();

		$status = 0;

		$r = q("DELETE FROM `challenge` WHERE `expire` < " . intval(time()));

		$r = q("INSERT INTO `challenge` ( `challenge`, `dfrn-id`, `expire` )
			VALUES( '%s', '%s', %d ) ",
			dbesc($hash),
			dbesc($dfrn_id),
			intval(time() + 90 )
		);

		logger('dfrn_notify: challenge=' . $hash );

		$sql_extra = '';
		switch($direction) {
			case (-1):
				$sql_extra = sprintf(" AND ( `issued-id` = '%s' OR `dfrn-id` = '%s' ) ", dbesc($dfrn_id), dbesc($dfrn_id));
				$my_id = $dfrn_id;
				break;
			case 0:
				$sql_extra = sprintf(" AND `issued-id` = '%s' AND `duplex` = 1 ", dbesc($dfrn_id));
				$my_id = '1:' . $dfrn_id;
				break;
			case 1:
				$sql_extra = sprintf(" AND `dfrn-id` = '%s' AND `duplex` = 1 ", dbesc($dfrn_id));
				$my_id = '0:' . $dfrn_id;
				break;
			default:
				$status = 1;
				break; // NOTREACHED
		}

		$r = q("SELECT `contact`.*, `user`.`nickname` FROM `contact` LEFT JOIN `user` ON `user`.`uid` = `contact`.`uid` 
				WHERE `contact`.`blocked` = 0 AND `contact`.`pending` = 0 AND `user`.`nickname` = '%s' $sql_extra LIMIT 1",
				dbesc($a->argv[1])
		);

		if(! count($r))
			$status = 1;

		$challenge = '';
		$encrypted_id = '';
		$id_str = $my_id . '.' . mt_rand(1000,9999);

		if((($r[0]['duplex']) && strlen($r[0]['prvkey'])) || (! strlen($r[0]['pubkey']))) {
			openssl_private_encrypt($hash,$challenge,$r[0]['prvkey']);
			openssl_private_encrypt($id_str,$encrypted_id,$r[0]['prvkey']);
		}
		else {
			openssl_public_encrypt($hash,$challenge,$r[0]['pubkey']);
			openssl_public_encrypt($id_str,$encrypted_id,$r[0]['pubkey']);
		}

		$challenge    = bin2hex($challenge);
		$encrypted_id = bin2hex($encrypted_id);

		$rino = ((function_exists('mcrypt_encrypt')) ? 1 : 0);

		$rino_enable = get_config('system','rino_encrypt');

		if(! $rino_enable)
			$rino = 0;


		header("Content-type: text/xml");

		echo '<?xml version="1.0" encoding="UTF-8"?>' . "\r\n" 
			. '<dfrn_notify>' . "\r\n"
			. "\t" . '<status>' . $status . '</status>' . "\r\n"
			. "\t" . '<dfrn_version>' . DFRN_PROTOCOL_VERSION . '</dfrn_version>' . "\r\n"
			. "\t" . '<rino>' . $rino . '</rino>' . "\r\n" 
			. "\t" . '<dfrn_id>' . $encrypted_id . '</dfrn_id>' . "\r\n" 
			. "\t" . '<challenge>' . $challenge . '</challenge>' . "\r\n"
			. '</dfrn_notify>' . "\r\n" ;

		killme();
	}

}<|MERGE_RESOLUTION|>--- conflicted
+++ resolved
@@ -227,29 +227,6 @@
 				'$hostname'		=> $a->get_hostname()					// name of this host
 			));
 
-<<<<<<< HEAD
-			// assemble the final multipart message body with the text and html types included
-			$textbody	=	chunk_split(base64_encode($email_text_body_tpl));
-			$htmlbody	=	chunk_split(base64_encode($email_html_body_tpl));
-			$multipart_message_body =
-				"--" . $msg['mimeboundary'] . "\n" .					// plain text section
-				"Content-Type: text/plain; charset=UTF-8\n" .
-				"Content-Transfer-Encoding: base64\n\n" .
-				$textbody . "\n" .
-				"--" . $msg['mimeboundary'] . "\n" .					// text/html section
-				"Content-Type: text/html; charset=UTF-8\n" .
-				"Content-Transfer-Encoding: base64\n\n" .
-				$htmlbody . "\n" .
-				"--" . $msg['mimeboundary'] . "--\n";					// message ending
-			
-			
-			// send the message
-			$res = mail(
-				$importer['email'], 									// send to address
-				t('New mail received at ') . $a->config['sitename'],	// subject
-				$multipart_message_body, 								// message body
-				$msg['headers']											// message headers
-=======
 			// use the EmailNotification library to send the message
 			require_once("include/EmailNotification.php");
 			EmailNotification::sendTextHtmlEmail(
@@ -260,7 +237,6 @@
 				t('New mail received at ') . $a->config['sitename'],
 				$email_html_body_tpl,
 				$email_text_body_tpl
->>>>>>> 9260bb4c
 			);
 		}
 		xml_status(0);
