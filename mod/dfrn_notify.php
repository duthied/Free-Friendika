--- conflicted
+++ resolved
@@ -238,23 +238,6 @@
 				'$mimeboundary'	=> $msg['mimeboundary'],				// mime message divider
 				'$hostname'		=> $a->get_hostname()					// name of this host
 			));
-<<<<<<< HEAD
-			
-			// load the template for private message notifications
-			$tpl = load_view_file('view/mail_received_eml.tpl');
-			
-			// import the data into the template			
-			$email_tpl = replace_macros($tpl, array(
-				'$siteurl'		=> $a->get_baseurl(),					// descriptive url of this site
-				'$email'		=> $importer['email'],					// email address to send to
-				'$from'			=> $msg['from-name'],					// name of the person sending the message
-				'$title'		=> stripslashes($msg['title']),			// subject of the message
-				'$mimeboundary'	=> $msg['mimeboundary'],				// mime message divider
-				'$hostname'		=> $a->get_hostname(),					// name of this host
-				'$htmlbody'		=> chunk_split(base64_encode($email_html_body_tpl)),
-				'$textbody'		=> chunk_split(base64_encode($email_text_body_tpl))
-			));
-=======
 
 			// assemble the final multipart message body with the text and html types included
 			$textbody	=	chunk_split(base64_encode($email_text_body_tpl));
@@ -269,10 +252,6 @@
 				"Content-Transfer-Encoding: base64\n\n" .
 				$htmlbody . "\n" .
 				"--" . $msg['mimeboundary'] . "--\n";					// message ending
->>>>>>> 9e654f7e
-			
-			logger("message headers: " . $msg['headers']);
-			logger("message body: " . $mail_tpl);
 			
 			
 			// send the message
