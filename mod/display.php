--- conflicted
+++ resolved
@@ -35,10 +35,6 @@
 					AND `item`.`deny_cid`  = '' AND `item`.`deny_gid`  = ''
 					AND NOT `item`.`private` AND NOT `user`.`hidewall`
 					AND `item`.`guid` = '%s'", dbesc($a->argv[1]));
-<<<<<<< HEAD
-=======
-				//	AND NOT `item`.`private` AND `item`.`wall`
->>>>>>> c1a15bef
 			if (dbm::is_result($r)) {
 				$nick = $r[0]["nickname"];
 				$itemuid = $r[0]["uid"];
@@ -56,13 +52,8 @@
 					AND `item`.`guid` = '%s'", dbesc($a->argv[1]));
 		}
 		if (dbm::is_result($r)) {
-<<<<<<< HEAD
 			if ($r[0]["id"] != $r[0]["parent"]) {
 				$r = qu("SELECT `id`, `author-name`, `author-link`, `author-avatar`, `network`, `body`, `uid`, `owner-link` FROM `item`
-=======
-			if ($r[0]["id"] != $r[0]["parent"])
-				$r = q("SELECT `id`, `author-name`, `author-link`, `author-avatar`, `network`, `body`, `uid`, `owner-link` FROM `item`
->>>>>>> c1a15bef
 					WHERE `item`.`visible` AND NOT `item`.`deleted` AND NOT `item`.`moderated`
 						AND `id` = %d", $r[0]["parent"]);
 			}
@@ -99,11 +90,7 @@
 						WHERE `user`.`nickname` = '%s' AND `profile`.`is-default` AND `contact`.`self` LIMIT 1",
 						dbesc($nickname)
 					);
-<<<<<<< HEAD
 					if (dbm::is_result($r)) {
-=======
-					if (dbm::is_result($r))
->>>>>>> c1a15bef
 						$profiledata = $r[0];
 					}
 					$profiledata["network"] = NETWORK_DFRN;
@@ -316,11 +303,7 @@
 			intval($contact_id),
 			intval($a->profile['uid'])
 		);
-<<<<<<< HEAD
-		if (dbm::is_result($r)) {
-=======
 		if(dbm::is_result($r)) {
->>>>>>> c1a15bef
 			$contact = $r[0];
 			$remote_contact = true;
 		}
@@ -336,11 +319,7 @@
 	$r = qu("SELECT * FROM `contact` WHERE `uid` = %d AND `self` LIMIT 1",
 		intval($a->profile['uid'])
 	);
-<<<<<<< HEAD
-	if (dbm::is_result($r)) {
-=======
-	if(dbm::is_result($r))
->>>>>>> c1a15bef
+	if(dbm::is_result($r)) {
 		$a->page_contact = $r[0];
 	}
 	$is_owner = ((local_user()) && (local_user() == $a->profile['profile_uid']) ? true : false);
