--- conflicted
+++ resolved
@@ -16,14 +16,10 @@
 
 		// Does the local user have this item?
 		if (local_user()) {
-<<<<<<< HEAD
-			$r = q("SELECT `id`, `parent`, `author-name`, `author-link`, `author-avatar`, `network`, `body`, `uid` FROM `item`
-=======
 			$r = q("SELECT `id`, `parent`, `author-name`, `author-link`, `author-avatar`, `network`, `body`, `uid`, `owner-link` FROM `item`
->>>>>>> 8e6f9abe
 				WHERE `item`.`visible` AND NOT `item`.`deleted` AND NOT `item`.`moderated`
 					AND `guid` = '%s' AND `uid` = %d", dbesc($a->argv[1]), local_user());
-			if (dba::is_result($r)) {
+			if (dbm::is_result($r)) {
 				$nick = $a->user["nickname"];
 				$itemuid = local_user();
 			}
@@ -40,11 +36,7 @@
 					AND NOT `item`.`private` AND NOT `user`.`hidewall`
 					AND `item`.`guid` = '%s'", dbesc($a->argv[1]));
 				//	AND NOT `item`.`private` AND `item`.`wall`
-<<<<<<< HEAD
-			if (dba::is_result($r)) {
-=======
-			if (count($r)) {
->>>>>>> 8e6f9abe
+			if (dbm::is_result($r)) {
 				$nick = $r[0]["nickname"];
 				$itemuid = $r[0]["uid"];
 			}
@@ -52,13 +44,8 @@
 
 		// Is it an item with uid=0?
 		if ($nick == "") {
-<<<<<<< HEAD
-			$r = q("SELECT `item`.`id`, `item`.`parent`, `item`.`author-name`,
-				`item`.`author-link`, `item`.`author-avatar`, `item`.`network`, `item`.`uid`, `item`.`body`
-=======
 			$r = q("SELECT `item`.`id`, `item`.`parent`, `item`.`author-name`, `item`.`author-link`,
 				`item`.`author-avatar`, `item`.`network`, `item`.`uid`, `item`.`owner-link`, `item`.`body`
->>>>>>> 8e6f9abe
 				FROM `item` WHERE `item`.`visible` AND NOT `item`.`deleted` AND NOT `item`.`moderated`
 					AND `item`.`allow_cid` = ''  AND `item`.`allow_gid` = ''
 					AND `item`.`deny_cid`  = '' AND `item`.`deny_gid`  = ''
@@ -66,13 +53,9 @@
 					AND `item`.`guid` = '%s'", dbesc($a->argv[1]));
 				//	AND NOT `item`.`private` AND `item`.`wall`
 		}
-		if (dba::is_result($r)) {
+		if (dbm::is_result($r)) {
 			if ($r[0]["id"] != $r[0]["parent"])
-<<<<<<< HEAD
-				$r = q("SELECT `id`, `author-name`, `author-link`, `author-avatar`, `network`, `body`, `uid` FROM `item`
-=======
 				$r = q("SELECT `id`, `author-name`, `author-link`, `author-avatar`, `network`, `body`, `uid`, `owner-link` FROM `item`
->>>>>>> 8e6f9abe
 					WHERE `item`.`visible` AND NOT `item`.`deleted` AND NOT `item`.`moderated`
 						AND `id` = %d", $r[0]["parent"]);
 
@@ -109,7 +92,7 @@
 						WHERE `user`.`nickname` = '%s' AND `profile`.`is-default` AND `contact`.`self` LIMIT 1",
 						dbesc($nickname)
 					);
-					if (dba::is_result($r))
+					if (dbm::is_result($r))
 						$profiledata = $r[0];
 
 					$profiledata["network"] = NETWORK_DFRN;
@@ -195,56 +178,7 @@
 		$profiledata["about"] = "";
 	}
 
-<<<<<<< HEAD
-	// Don't show details from Diaspora contacts if you don't follow the contact
-	$showdetails = ($profiledata["network"] != NETWORK_DIASPORA);
-
-	// Fetching further contact data from the contact table
-	$r = q("SELECT `uid`, `network`, `name`, `photo`, `nick`, `addr`, `location`, `about`, `gender`, `keywords`
-		FROM `contact` WHERE `nurl` = '%s' AND `uid` = %d AND `network` = '%s' AND `rel` IN (%d, %d)",
-		dbesc(normalise_link($profiledata["url"])), intval(local_user()), dbesc($item["network"]),
-		intval(CONTACT_IS_SHARING), intval(CONTACT_IS_FRIEND));
-	if (!count($r))
-		$r = q("SELECT `uid`, `network`, `name`, `photo`, `nick`, `addr`, `location`, `about`, `gender`, `keywords`
-			FROM `contact` WHERE `nurl` = '%s' AND `uid` = %d AND `rel` IN (%d, %d)",
-			dbesc(normalise_link($profiledata["url"])), intval(local_user()),
-			intval(CONTACT_IS_SHARING), intval(CONTACT_IS_FRIEND));
-
-	if (dba::is_result($r)) {
-		$profiledata["name"] = $r[0]["name"];
-		$profiledata["photo"] = $r[0]["photo"];
-		$profiledata["nickname"] = $r[0]["nick"];
-		$profiledata["addr"] = $r[0]["addr"];
-		$profiledata["keywords"] = $r[0]["keywords"];
-		$profiledata["network"] = $r[0]["network"];
-
-		if (local_user() OR $showdetails) {
-			$showdetails = true;
-			$profiledata["address"] = $r[0]["location"];
-			$profiledata["about"] = $r[0]["about"];
-			$profiledata["gender"] = $r[0]["gender"];
-		}
-	}
-
-	// Fetching profile data from global contacts
-	if ($profiledata["network"] != NETWORK_FEED) {
-		$r = q("SELECT `name`, `photo`, `nick`, `addr`, `location`, `about`, `gender`, `keywords`, `network` FROM `gcontact` WHERE `nurl` = '%s'", dbesc(normalise_link($profiledata["url"])));
-		if (dba::is_result($r)) {
-			$profiledata["name"] = $r[0]["name"];
-			$profiledata["photo"] = $r[0]["photo"];
-			$profiledata["nickname"] = $r[0]["nick"];
-			$profiledata["addr"] = $r[0]["addr"];
-			$profiledata["network"] = $r[0]["network"];
-
-			if ($r[0]["keywords"])
-				$profiledata["keywords"] = $r[0]["keywords"];
-
-			if ($showdetails) {
-				if ($r[0]["location"])
-					$profiledata["address"] = $r[0]["location"];
-=======
 	$profiledata = get_contact_details_by_url($profiledata["url"], local_user(), $profiledata);
->>>>>>> 8e6f9abe
 
 	$profiledata["photo"] = App::remove_baseurl($profiledata["photo"]);
 
@@ -297,7 +231,7 @@
 				$r = q("SELECT `id` FROM `item`
 					WHERE `item`.`visible` AND NOT `item`.`deleted` AND NOT `item`.`moderated`
 						AND `guid` = '%s' AND `uid` = %d", dbesc($a->argv[1]), local_user());
-				if (dba::is_result($r)) {
+				if (dbm::is_result($r)) {
 					$item_id = $r[0]["id"];
 					$nick = $a->user["nickname"];
 				}
@@ -311,11 +245,7 @@
 						AND NOT `item`.`private` AND NOT `user`.`hidewall`
 						AND `item`.`guid` = '%s'", dbesc($a->argv[1]));
 					//	AND NOT `item`.`private` AND `item`.`wall`
-<<<<<<< HEAD
-				if (dba::is_result($r)) {
-=======
-				if (count($r)) {
->>>>>>> 8e6f9abe
+				if (dbm::is_result($r)) {
 					$item_id = $r[0]["id"];
 					$nick = $r[0]["nickname"];
 				}
@@ -328,11 +258,7 @@
 						AND NOT `item`.`private` AND `item`.`uid` = 0
 						AND `item`.`guid` = '%s'", dbesc($a->argv[1]));
 					//	AND NOT `item`.`private` AND `item`.`wall`
-<<<<<<< HEAD
-				if (dba::is_result($r)) {
-=======
-				if (count($r)) {
->>>>>>> 8e6f9abe
+				if (dbm::is_result($r)) {
 					$item_id = $r[0]["id"];
 				}
 			}
@@ -377,7 +303,7 @@
 			intval($contact_id),
 			intval($a->profile['uid'])
 		);
-		if(dba::is_result($r)) {
+		if(dbm::is_result($r)) {
 			$contact = $r[0];
 			$remote_contact = true;
 		}
@@ -393,7 +319,7 @@
 	$r = q("SELECT * FROM `contact` WHERE `uid` = %d AND `self` LIMIT 1",
 		intval($a->profile['uid'])
 	);
-	if(dba::is_result($r))
+	if(dbm::is_result($r))
 		$a->page_contact = $r[0];
 
 	$is_owner = ((local_user()) && (local_user() == $a->profile['profile_uid']) ? true : false);
@@ -436,18 +362,7 @@
 			return '';
 	}
 
-<<<<<<< HEAD
-	$r = q("SELECT `item`.*, `item`.`id` AS `item_id`,  `item`.`network` AS `item_network`,
-		`contact`.`name`, `contact`.`photo`, `contact`.`url`, `contact`.`rel`,
-		`contact`.`network`, `contact`.`thumb`, `contact`.`self`, `contact`.`writable`,
-		`contact`.`id` AS `cid`, `contact`.`uid` AS `contact-uid`
-		FROM `item` INNER JOIN `contact` ON `contact`.`id` = `item`.`contact-id`
-		AND NOT `contact`.`blocked` AND NOT `contact`.`pending`
-		WHERE `item`.`uid` = %d AND `item`.`visible` AND NOT `item`.`deleted`
-		AND NOT `item`.`moderated`
-=======
 	$r = q(item_query()." AND `item`.`uid` = %d
->>>>>>> 8e6f9abe
 		AND `item`.`parent` = (SELECT `parent` FROM `item` WHERE `id` = %d)
 		$sql_extra
 		ORDER BY `parent` DESC, `gravity` ASC, `id` ASC",
@@ -467,18 +382,7 @@
 		if($r) {
 			$item_uri = $r[0]['uri'];
 
-<<<<<<< HEAD
-			$r = q("SELECT `item`.*, `item`.`id` AS `item_id`,  `item`.`network` AS `item_network`,
-				`contact`.`name`, `contact`.`photo`, `contact`.`url`, `contact`.`rel`,
-				`contact`.`network`, `contact`.`thumb`, `contact`.`self`, `contact`.`writable`,
-				`contact`.`id` AS `cid`, `contact`.`uid` AS `contact-uid`
-				FROM `item` INNER JOIN `contact` ON `contact`.`id` = `item`.`contact-id`
-				AND NOT `contact`.`blocked` AND NOT `contact`.`pending`
-				WHERE `item`.`uid` = %d AND `item`.`visible` AND NOT `item`.`deleted`
-				AND NOT `item`.`moderated`
-=======
 			$r = q(item_query()." AND `item`.`uid` = %d
->>>>>>> 8e6f9abe
 				AND `item`.`parent` = (SELECT `parent` FROM `item` WHERE `uri` = '%s' AND uid = %d)
 				ORDER BY `parent` DESC, `gravity` ASC, `id` ASC ",
 				intval(local_user()),
