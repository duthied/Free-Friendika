<?php
/**
 * @file mod/credits.php
 * Show a credits page for all the developers who helped with the project
 * (only contributors to the git repositories for friendica core and the
 * addons repository will be listed though ATM)
 */
use Friendica\App;
use Friendica\Core\L10n;
use Friendica\Core\Renderer;

function credits_content()
{
	/* fill the page with credits */
<<<<<<< HEAD
	$credits_string = file_get_contents('CREDITS.txt');
	$names = explode("\n", htmlspecialchars($credits_string));
=======
	$credits_string = file_get_contents('util/credits.txt');
	$names = explode("\n", $credits_string);
>>>>>>> 86f4cc90
	$tpl = Renderer::getMarkupTemplate('credits.tpl');
	return Renderer::replaceMacros($tpl, [
		'$title'  => L10n::t('Credits'),
		'$thanks' => L10n::t('Friendica is a community project, that would not be possible without the help of many people. Here is a list of those who have contributed to the code or the translation of Friendica. Thank you all!'),
		'$names'  => $names,
	]);
}<|MERGE_RESOLUTION|>--- conflicted
+++ resolved
@@ -12,13 +12,8 @@
 function credits_content()
 {
 	/* fill the page with credits */
-<<<<<<< HEAD
 	$credits_string = file_get_contents('CREDITS.txt');
-	$names = explode("\n", htmlspecialchars($credits_string));
-=======
-	$credits_string = file_get_contents('util/credits.txt');
 	$names = explode("\n", $credits_string);
->>>>>>> 86f4cc90
 	$tpl = Renderer::getMarkupTemplate('credits.tpl');
 	return Renderer::replaceMacros($tpl, [
 		'$title'  => L10n::t('Credits'),
