--- conflicted
+++ resolved
@@ -99,12 +99,21 @@
 
 function contacts_batch_actions(App $a) {
 	$contacts_id = $_POST['contact_batch'];
-	if (!is_array($contacts_id)) return;
+	if (!is_array($contacts_id)) {
+		return;
+	}
 
 	$orig_records = q("SELECT * FROM `contact` WHERE `id` IN (%s) AND `uid` = %d AND `self` = 0",
 		implode(",", $contacts_id),
 		intval(local_user())
 	);
+
+	if (!dbm::is_result($orig_records)) {
+		/// @TODO EOL really needed?
+		notice( t('Could not access contact record(s).') . EOL);
+		goaway('contacts');
+		return; // NOTREACHED
+	}
 
 	$count_actions=0;
 	foreach ($orig_records as $orig_record) {
@@ -130,7 +139,8 @@
 			$count_actions++;
 		}
 	}
-	if ($count_actions>0) {
+
+	if ($count_actions > 0) {
 		info ( sprintf( tt("%d contact edited.", "%d contacts edited.", $count_actions), $count_actions) );
 	}
 
@@ -164,7 +174,8 @@
 		intval(local_user())
 	);
 
-	if (! count($orig_record)) {
+	if (! dbm::is_result($orig_record)) {
+		/// @TODO EOL really needed?
 		notice( t('Could not access contact record.') . EOL);
 		goaway('contacts');
 		return; // NOTREACHED
@@ -213,6 +224,7 @@
 		intval($contact_id),
 		intval(local_user())
 	);
+	/// @TODO Decide to use dbm::is_result() here, what does $r include?
 	if ($r) {
 		info( t('Contact updated.') . EOL);
 	} else {
@@ -235,40 +247,47 @@
 /*contact actions*/
 function _contact_update($contact_id) {
 	$r = q("SELECT `uid`, `url`, `network` FROM `contact` WHERE `id` = %d", intval($contact_id));
-	if (!$r)
-		return;
+	if (!dbm::is_result($r)) {
+		return;
+	}
 
 	$uid = $r[0]["uid"];
 
-	if ($uid != local_user())
-		return;
+	if ($uid != local_user()) {
+		return;
+	}
 
 	if ($r[0]["network"] == NETWORK_OSTATUS) {
 		$result = new_contact($uid, $r[0]["url"], false);
 
-		if ($result['success'])
+		if ($result['success']) {
 			$r = q("UPDATE `contact` SET `subhub` = 1 WHERE `id` = %d",
 				intval($contact_id));
-	} else
+		}
+	} else {
 		// pull feed and consume it, which should subscribe to the hub.
 		proc_run(PRIORITY_HIGH, "include/onepoll.php", $contact_id, "force");
+	}
 }
 
 function _contact_update_profile($contact_id) {
 	$r = q("SELECT `uid`, `url`, `network` FROM `contact` WHERE `id` = %d", intval($contact_id));
-	if (!$r)
-		return;
+	if (!dbm::is_result($r)) {
+		return;
+	}
 
 	$uid = $r[0]["uid"];
 
-	if ($uid != local_user())
-		return;
+	if ($uid != local_user()) {
+		return;
+	}
 
 	$data = probe_url($r[0]["url"]);
 
 	// "Feed" or "Unknown" is mostly a sign of communication problems
-	if ((in_array($data["network"], array(NETWORK_FEED, NETWORK_PHANTOM))) AND ($data["network"] != $r[0]["network"]))
-		return;
+	if ((in_array($data["network"], array(NETWORK_FEED, NETWORK_PHANTOM))) AND ($data["network"] != $r[0]["network"])) {
+		return;
+	}
 
 	$updatefields = array("name", "nick", "url", "addr", "batch", "notify", "poll", "request", "confirm",
 				"poco", "network", "alias");
@@ -277,30 +296,36 @@
 	if ($data["network"] == NETWORK_OSTATUS) {
 		$result = new_contact($uid, $data["url"], false);
 
-		if ($result['success'])
+		if ($result['success']) {
 			$update["subhub"] = true;
-	}
-
-	foreach ($updatefields AS $field)
-		if (isset($data[$field]) AND ($data[$field] != ""))
+		}
+	}
+
+	foreach ($updatefields AS $field) {
+		if (isset($data[$field]) AND ($data[$field] != "")) {
 			$update[$field] = $data[$field];
+		}
+	}
 
 	$update["nurl"] = normalise_link($data["url"]);
 
 	$query = "";
 
-	if (isset($data["priority"]) AND ($data["priority"] != 0))
+	if (isset($data["priority"]) AND ($data["priority"] != 0)) {
 		$query = "`priority` = ".intval($data["priority"]);
+	}
 
 	foreach ($update AS $key => $value) {
-		if ($query != "")
+		if ($query != "") {
 			$query .= ", ";
+		}
 
 		$query .= "`".$key."` = '".dbesc($value)."'";
 	}
 
-	if ($query == "")
-		return;
+	if ($query == "") {
+		return;
+	}
 
 	$r = q("UPDATE `contact` SET $query WHERE `id` = %d AND `uid` = %d",
 		intval($contact_id),
@@ -368,8 +393,9 @@
 	if ($a->argc == 3) {
 
 		$contact_id = intval($a->argv[1]);
-		if (! $contact_id)
+		if (! $contact_id) {
 			return;
+		}
 
 		$cmd = $a->argv[2];
 
@@ -378,7 +404,7 @@
 			intval(local_user())
 		);
 
-		if (! count($orig_record)) {
+		if (! dbm::is_result($orig_record)) {
 			notice( t('Could not access contact record.') . EOL);
 			goaway('contacts');
 			return; // NOTREACHED
@@ -398,6 +424,7 @@
 
 		if ($cmd === 'block') {
 			$r = _contact_block($contact_id, $orig_record[0]);
+			/// @TODO is $r a database result?
 			if ($r) {
 				$blocked = (($orig_record[0]['blocked']) ? 0 : 1);
 				info((($blocked) ? t('Contact has been blocked') : t('Contact has been unblocked')).EOL);
@@ -409,6 +436,7 @@
 
 		if ($cmd === 'ignore') {
 			$r = _contact_ignore($contact_id, $orig_record[0]);
+			/// @TODO is $r a database result?
 			if ($r) {
 				$readonly = (($orig_record[0]['readonly']) ? 0 : 1);
 				info((($readonly) ? t('Contact has been ignored') : t('Contact has been unignored')).EOL);
@@ -421,6 +449,7 @@
 
 		if ($cmd === 'archive') {
 			$r = _contact_archive($contact_id, $orig_record[0]);
+			/// @TODO is $r a database result?
 			if ($r) {
 				$archived = (($orig_record[0]['archive']) ? 0 : 1);
 				info((($archived) ? t('Contact has been archived') : t('Contact has been unarchived')).EOL);
@@ -463,8 +492,7 @@
 			if ($_REQUEST['canceled']) {
 				if (x($_SESSION,'return_url')) {
 					goaway('' . $_SESSION['return_url']);
-				}
-				else {
+				} else {
 					goaway('contacts');
 				}
 			}
@@ -473,8 +501,7 @@
 			info( t('Contact has been removed.') . EOL );
 			if (x($_SESSION,'return_url')) {
 				goaway('' . $_SESSION['return_url']);
-			}
-			else {
+			} else {
 				goaway('contacts');
 			}
 			return; // NOTREACHED
@@ -542,11 +569,7 @@
 				? t('Never')
 				: datetime_convert('UTC',date_default_timezone_get(),$contact['last-update'],'D, j M Y, g:i A'));
 
-<<<<<<< HEAD
-		if ($contact['last-update'] !== '0000-00-00 00:00:00')
-=======
-		if ($contact['last-update'] > NULL_DATE) {
->>>>>>> 7a95fcf0
+		if ($contact['last-update'] !== NULL_DATE) {
 			$last_update .= ' ' . (($contact['last-update'] <= $contact['success_update']) ? t("\x28Update was successful\x29") : t("\x28Update was not successful\x29"));
 		}
 		$lblsuggest = (($contact['network'] === NETWORK_DFRN) ? t('Suggest friends') : '');
@@ -572,19 +595,21 @@
 			$fetch_further_information = array('fetch_further_information', t('Fetch further information for feeds'), $contact['fetch_further_information'], t('Fetch further information for feeds'),
 									array('0'=>t('Disabled'), '1'=>t('Fetch information'), '2'=>t('Fetch information and keywords')));
 		}
-		if (in_array($contact['network'], array(NETWORK_FEED, NETWORK_MAIL, NETWORK_MAIL2)))
+		if (in_array($contact['network'], array(NETWORK_FEED, NETWORK_MAIL, NETWORK_MAIL2))) {
 			$poll_interval = contact_poll_interval($contact['priority'],(! $poll_enabled));
-
-		if ($contact['network'] == NETWORK_DFRN)
+		}
+
+		if ($contact['network'] == NETWORK_DFRN) {
 			$profile_select = contact_profile_assign($contact['profile-id'],(($contact['network'] !== NETWORK_DFRN) ? true : false));
+		}
 
 		if (in_array($contact['network'], array(NETWORK_DIASPORA, NETWORK_OSTATUS)) AND
-			($contact['rel'] == CONTACT_IS_FOLLOWER))
+			($contact['rel'] == CONTACT_IS_FOLLOWER)) {
 			$follow = App::get_baseurl(true)."/follow?url=".urlencode($contact["url"]);
+		}
 
 		// Load contactact related actions like hide, suggest, delete and others
 		$contact_actions = contact_actions($contact);
-
 
 		$o .= replace_macros($tpl, array(
 			//'$header' => t('Contact Editor'),
@@ -672,25 +697,21 @@
 	if (($a->argc == 2) && ($a->argv[1] === 'all')) {
 		$sql_extra = '';
 		$all = true;
-	}
-	elseif (($a->argc == 2) && ($a->argv[1] === 'blocked')) {
+	} elseif (($a->argc == 2) && ($a->argv[1] === 'blocked')) {
 		$sql_extra = " AND `blocked` = 1 ";
 		$blocked = true;
-	}
-	elseif (($a->argc == 2) && ($a->argv[1] === 'hidden')) {
+	} elseif (($a->argc == 2) && ($a->argv[1] === 'hidden')) {
 		$sql_extra = " AND `hidden` = 1 ";
 		$hidden = true;
-	}
-	elseif (($a->argc == 2) && ($a->argv[1] === 'ignored')) {
+	} elseif (($a->argc == 2) && ($a->argv[1] === 'ignored')) {
 		$sql_extra = " AND `readonly` = 1 ";
 		$ignored = true;
-	}
-	elseif (($a->argc == 2) && ($a->argv[1] === 'archived')) {
+	} elseif (($a->argc == 2) && ($a->argv[1] === 'archived')) {
 		$sql_extra = " AND `archive` = 1 ";
 		$archived = true;
-	}
-	else
+	} else {
 		$sql_extra = " AND `blocked` = 0 ";
+	}
 
 	$search = ((x($_GET,'search')) ? notags(trim($_GET['search'])) : '');
 	$nets = ((x($_GET,'nets')) ? notags(trim($_GET['nets'])) : '');
@@ -762,8 +783,6 @@
 	$tab_tpl = get_markup_template('common_tabs.tpl');
 	$t = replace_macros($tab_tpl, array('$tabs'=>$tabs));
 
-
-
 	$searching = false;
 	if ($search) {
 		$search_hdr = $search;
@@ -772,11 +791,11 @@
 	}
 	$sql_extra .= (($searching) ? " AND (name REGEXP '$search_txt' OR url REGEXP '$search_txt'  OR nick REGEXP '$search_txt') " : "");
 
-	if ($nets)
+	if ($nets) {
 		$sql_extra .= sprintf(" AND network = '%s' ", dbesc($nets));
+	}
 
 	$sql_extra2 = ((($sort_type > 0) && ($sort_type <= CONTACT_IS_FRIEND)) ? sprintf(" AND `rel` = %d ",intval($sort_type)) : '');
-
 
 	$r = q("SELECT COUNT(*) AS `total` FROM `contact`
 		WHERE `uid` = %d AND `self` = 0 AND `pending` = 0 $sql_extra $sql_extra2 ",
@@ -865,23 +884,25 @@
 
 	// Show this tab only if there is visible friend list
 	$x = count_all_friends(local_user(), $contact_id);
-	if ($x)
+	if ($x) {
 		$tabs[] = array('label'=>t('Contacts'),
 				'url' => "allfriends/".$contact_id,
 				'sel' => (($active_tab == 3)?'active':''),
 				'title' => t('View all contacts'),
 				'id' => 'allfriends-tab',
 				'accesskey' => 't');
+	}
 
 	// Show this tab only if there is visible common friend list
 	$common = count_common_friends(local_user(),$contact_id);
-	if ($common)
+	if ($common) {
 		$tabs[] = array('label'=>t('Common Friends'),
 				'url' => "common/loc/".local_user()."/".$contact_id,
 				'sel' => (($active_tab == 4)?'active':''),
 				'title' => t('View all common friends'),
 				'id' => 'common-loc-tab',
 				'accesskey' => 'd');
+	}
 
 	$tabs[] = array('label' => t('Advanced'),
 			'url'   => 'crepair/' . $contact_id,
@@ -899,12 +920,13 @@
 function contact_posts($a, $contact_id) {
 
 	$r = q("SELECT `url` FROM `contact` WHERE `id` = %d", intval($contact_id));
-	if ($r) {
+	if (dbm::is_result($r)) {
 		$contact = $r[0];
 		$a->page['aside'] = "";
 		profile_load($a, "", 0, get_contact_details_by_url($contact["url"]));
-	} else
+	} else {
 		$profile = "";
+	}
 
 	$tab_str = contacts_tab($a, $contact_id, 1);
 
@@ -936,8 +958,7 @@
 	if (($rr['network'] === NETWORK_DFRN) && ($rr['rel'])) {
 		$url = "redir/{$rr['id']}";
 		$sparkle = ' class="sparkle" ';
-	}
-	else {
+	} else {
 		$url = $rr['url'];
 		$sparkle = '';
 	}
