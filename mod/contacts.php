--- conflicted
+++ resolved
@@ -981,8 +981,7 @@
 		'url' => $url,
 		'network' => network_to_name($rr['network'], $rr['url']),
 	);
-<<<<<<< HEAD
-
+}
 }
 
 /**
@@ -1059,7 +1058,4 @@
 				);
 
 	return $contact_actions;
-=======
-}
->>>>>>> 0c67c897
 }